package {
    default_applicable_licenses: ["Android-Apache-2.0"],
}

filegroup {
    name: "framework-bluetooth-sources",
    defaults: ["framework-sources-module-defaults"],
    srcs: [
        "java/**/*.aidl",
        "java/**/*.java",
    ],
    path: "java",
}

// defaults shared between `framework-bluetooth` & `framework-bluetooth-pre-jarjar`
// java_sdk_library `framework-bluetooth` needs sources to generate stubs, so it cannot reuse
// `framework-bluetooth-pre-jarjar`
java_defaults {
    name: "framework-bluetooth-defaults",
    static_libs: [
        "PlatformProperties",
        "bluetooth_flags_java_lib",
        "modules-utils-expresslog",
        "service-bluetooth-binder-aidl",
    ],
    libs: [
        "app-compat-annotations",
        "framework-tethering.stubs.module_lib",
        "unsupportedappusage", // for android.compat.annotation.UnsupportedAppUsage
    ],
    stub_only_libs: [
        // TODO: b/332362688 --- Metalava should already ignore our library
        "bluetooth_flags_java_lib",
        "framework-tethering.stubs.module_lib",
    ],
    srcs: [
        ":Bluetooth-binder-aidl",
        ":framework-bluetooth-sources",
    ],
    min_sdk_version: "Tiramisu",
}

// bluetooth-service needs pre-jarjared version of framework-bluetooth so it can reference copied utility
// classes before they are renamed.
java_library {
    name: "framework-bluetooth-pre-jarjar",
    defaults: ["framework-bluetooth-defaults"],
    sdk_version: "module_current",
    libs: ["framework-annotations-lib"],
    installable: false,
}

// post-jarjar version of framework-bluetooth
java_sdk_library {
    name: "framework-bluetooth",
    defaults: [
        "framework-bluetooth-defaults",
        "framework-module-defaults",
    ],

    jarjar_rules: ":bluetooth-jarjar-rules",
    installable: true,
    optimize: {
        enabled: false,
    },
    hostdex: true, // for hiddenapi check

    impl_library_visibility: [
        "//external/sl4a/Common",
        "//packages/modules/Bluetooth/android/app/tests/unit",
        "//packages/modules/Bluetooth/android/pandora/server",
        "//packages/modules/Bluetooth/framework/tests/bumble",
        "//packages/modules/Bluetooth/service",
        "//packages/services/Car/car-builtin-lib",
        // TODO(240720385)
        "//packages/services/Car/tests/carservice_unit_test",
        ":__subpackages__",
    ],

    apex_available: [
        "com.android.btservices",
    ],

    permitted_packages: [
        "android.bluetooth",
        "com.android.bluetooth.flags",
        "com.android.bluetooth.jarjar",
    ],
    errorprone: {
        javacflags: [
            "-Xep:InlineMeSuggester:OFF", // The @InlineMe annotation is not available
<<<<<<< HEAD
=======

            "-Xep:CatchFail:ERROR",
            "-Xep:EmptyCatch:ERROR",
            "-Xep:InvalidInlineTag:ERROR",
            "-Xep:NonApiType:ERROR",
            "-Xep:UnnecessaryAssignment:ERROR",
            "-Xep:UnnecessaryAsync:ERROR",

>>>>>>> e110efe6
            "-XepExcludedPaths:.*/srcjars/.*", // Exclude generated files
        ],
        enabled: true,
    },
    lint: {
        strict_updatability_linting: true,
    },
}

// defaults for tests that need to build against framework-bluetooths's @hide APIs
java_defaults {
    name: "framework-bluetooth-tests-defaults",
    sdk_version: "core_platform",
    libs: [
        // order matters: classes in framework-bluetooth are resolved before framework, meaning
        // @hide APIs in framework-bluetooth are resolved before @SystemApi stubs in framework
        "framework-bluetooth.impl",

        "framework",
        // if sdk_version="" this gets automatically included, but here we need to add manually.
        "framework-res",
    ],
    defaults_visibility: ["//visibility:public"],
}

filegroup {
    name: "bluetooth-jarjar-rules",
    srcs: ["jarjar-rules.txt"],
}

platform_compat_config {
    name: "framework-bluetooth-compat-config",
    src: ":framework-bluetooth",
}<|MERGE_RESOLUTION|>--- conflicted
+++ resolved
@@ -89,8 +89,6 @@
     errorprone: {
         javacflags: [
             "-Xep:InlineMeSuggester:OFF", // The @InlineMe annotation is not available
-<<<<<<< HEAD
-=======
 
             "-Xep:CatchFail:ERROR",
             "-Xep:EmptyCatch:ERROR",
@@ -99,7 +97,6 @@
             "-Xep:UnnecessaryAssignment:ERROR",
             "-Xep:UnnecessaryAsync:ERROR",
 
->>>>>>> e110efe6
             "-XepExcludedPaths:.*/srcjars/.*", // Exclude generated files
         ],
         enabled: true,

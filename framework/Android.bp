--- conflicted
+++ resolved
@@ -89,8 +89,6 @@
     errorprone: {
         javacflags: [
             "-Xep:InlineMeSuggester:OFF", // The @InlineMe annotation is not available
-<<<<<<< HEAD
-=======
 
             "-Xep:BadImport:ERROR",
             "-Xep:CatchFail:ERROR",
@@ -110,7 +108,6 @@
             "-Xep:UnnecessaryAssignment:ERROR",
             "-Xep:UnnecessaryAsync:ERROR",
 
->>>>>>> 6cdb3953
             "-XepExcludedPaths:.*/srcjars/.*", // Exclude generated files
         ],
         enabled: true,

--- conflicted
+++ resolved
@@ -2,10 +2,7 @@
     package="android.bluetooth" >
 
     <uses-permission android:name="android.permission.BLUETOOTH" />
-<<<<<<< HEAD
-=======
     <uses-permission android:name="android.permission.BLUETOOTH_CONNECT" />
->>>>>>> e110efe6
     <uses-permission android:name="android.permission.BLUETOOTH_SCAN" />
     <uses-permission android:name="android.permission.ACCESS_COARSE_LOCATION" />
     <uses-permission android:name="android.permission.INTERNET" />
@@ -15,11 +12,7 @@
     <application>
         <uses-library android:name="android.test.runner" />
 
-<<<<<<< HEAD
-        <receiver android:name="android.bluetooth.PendingIntentScanReceiver" >
-=======
         <receiver android:name="android.bluetooth.PendingIntentScanReceiver" android:exported="true">
->>>>>>> e110efe6
             <intent-filter>
                 <action android:name="android.bluetooth.test.ACTION_SCAN_RESULT" />
             </intent-filter>

package {
    // See: http://go/android-license-faq
    // A large-scale-change added 'default_applicable_licenses' to import
    // all of the 'license_kinds' from "system_bt_license"
    // to get the below license kinds:
    //   SPDX-license-identifier-Apache-2.0
    default_applicable_licenses: ["system_bt_license"],
}

android_test_helper_app {
    name: "BumbleBluetoothTestsApp",
    defaults: ["framework-bluetooth-tests-defaults"],

    min_sdk_version: "current",
    target_sdk_version: "current",
    libs: [
        "android.test.base",
        "libprotobuf-java-micro",
    ],

    static_libs: [
        "TestParameterInjector",
        "androidx.core_core",
        "androidx.test.espresso.intents",
        "androidx.test.ext.junit",
        "androidx.test.ext.truth",
        "androidx.test.rules",
        "bluetooth-test-util-lib",
        "bluetooth_flags_java_lib",
        "compatibility-device-util-axt",
        "flag-junit",
        "grpc-java-lite",
        "grpc-java-okhttp-client-lite",
        "mockito-kotlin2",
        "opencensus-java-contrib-grpc-metrics",
        "pandora_experimental-grpc-java",
        "pandora_experimental-proto-java",
        "truth-java8-extension",
    ],

    // Include all test java and kotlin files.
    srcs: [
        "src/**/*.java",
        "src/**/*.kt",
    ],
}

// This empty test host is needed for building required host binary
// "bumble_pandora_server" and include it in test zip
java_test_host {
    name: "BumbleBluetoothTests",

    libs: [
        "tradefed",
    ],

    data: [
        ":BumbleBluetoothTestsApp",
        "bumble_config.json",
    ],
    data_native_bins: [
        "bumble_pandora_server",
    ],

    required: ["bumble_pandora_server"],

    test_suites: [
        "general-tests",
    ],
}

<<<<<<< HEAD
=======
// Runs the Bumble Bluetooth tests on a USB Bluetooth dongle.
java_test_host {
    name: "BumbleBluetoothTestsPhy",

    test_config: "AndroidPhyTest.xml",

    libs: [
        "tradefed",
    ],

    data: [
        ":BumbleBluetoothTestsApp",
        "bumble_config.json",
    ],
    data_native_bins: [
        "bumble_pandora_server",
    ],

    required: ["bumble_pandora_server"],

    test_suites: [
        "general-tests",
    ],
}

>>>>>>> 6cdb3953
python_binary_host {
    name: "bumble_pandora_server",
    main: "src/bumble_server.py",
    srcs: [
        "src/bumble_server.py",
    ],
    version: {
        py3: {
            embedded_launcher: false,
        },
    },
    libs: [
        "bumble-pandora",
        "bumble_services_experimental-python",
        "pandora-python",
        "pandora_experimental-python",
    ],
}<|MERGE_RESOLUTION|>--- conflicted
+++ resolved
@@ -69,8 +69,6 @@
     ],
 }
 
-<<<<<<< HEAD
-=======
 // Runs the Bumble Bluetooth tests on a USB Bluetooth dongle.
 java_test_host {
     name: "BumbleBluetoothTestsPhy",
@@ -96,7 +94,6 @@
     ],
 }
 
->>>>>>> 6cdb3953
 python_binary_host {
     name: "bumble_pandora_server",
     main: "src/bumble_server.py",

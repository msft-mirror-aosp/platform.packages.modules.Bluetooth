--- conflicted
+++ resolved
@@ -51,28 +51,17 @@
 import org.junit.Test;
 import org.junit.runner.RunWith;
 import org.mockito.ArgumentCaptor;
-<<<<<<< HEAD
-=======
 
 import pandora.HostProto;
 import pandora.HostProto.AdvertiseRequest;
 import pandora.HostProto.AdvertiseResponse;
 import pandora.HostProto.OwnAddressType;
->>>>>>> e110efe6
 
 import java.util.ArrayList;
 import java.util.List;
 import java.util.concurrent.CompletableFuture;
 import java.util.concurrent.TimeUnit;
 import java.util.stream.Stream;
-<<<<<<< HEAD
-
-import pandora.HostProto;
-import pandora.HostProto.AdvertiseRequest;
-import pandora.HostProto.AdvertiseResponse;
-import pandora.HostProto.OwnAddressType;
-=======
->>>>>>> e110efe6
 
 @RunWith(AndroidJUnit4.class)
 public class LeScanningTest {
@@ -126,19 +115,11 @@
 
         List<ScanResult> results =
                 startScanning(scanFilter, ScanSettings.CALLBACK_TYPE_ALL_MATCHES);
-<<<<<<< HEAD
 
         assertThat(results).isNotEmpty();
         assertThat(results.get(0).getDevice().getAddress()).isEqualTo(TEST_ADDRESS_RANDOM_STATIC);
     }
 
-=======
-
-        assertThat(results).isNotEmpty();
-        assertThat(results.get(0).getDevice().getAddress()).isEqualTo(TEST_ADDRESS_RANDOM_STATIC);
-    }
-
->>>>>>> e110efe6
     @Test
     public void startBleScan_withCallbackTypeFirstMatchSilentlyFails() {
         advertiseWithBumble(TEST_UUID_STRING, OwnAddressType.PUBLIC);
@@ -187,11 +168,7 @@
     public void startBleScan_withPendingIntentAndDynamicReceiverAndCallbackTypeAllMatches() {
         BroadcastReceiver mockReceiver = mock(BroadcastReceiver.class);
         IntentFilter intentFilter = new IntentFilter(ACTION_DYNAMIC_RECEIVER_SCAN_RESULT);
-<<<<<<< HEAD
-        mContext.registerReceiver(mockReceiver, intentFilter);
-=======
         mContext.registerReceiver(mockReceiver, intentFilter, Context.RECEIVER_EXPORTED);
->>>>>>> e110efe6
 
         advertiseWithBumble(TEST_UUID_STRING, OwnAddressType.PUBLIC);
 
@@ -210,16 +187,12 @@
         Intent scanIntent = new Intent(ACTION_DYNAMIC_RECEIVER_SCAN_RESULT);
         PendingIntent pendingIntent =
                 PendingIntent.getBroadcast(
-<<<<<<< HEAD
-                        mContext, 0, scanIntent, PendingIntent.FLAG_CANCEL_CURRENT);
-=======
                         mContext,
                         0,
                         scanIntent,
                         PendingIntent.FLAG_MUTABLE
                                 | PendingIntent.FLAG_CANCEL_CURRENT
                                 | PendingIntent.FLAG_ALLOW_UNSAFE_IMPLICIT_INTENT);
->>>>>>> e110efe6
 
         mLeScanner.startScan(List.of(scanFilter), scanSettings, pendingIntent);
 
@@ -413,17 +386,10 @@
                 };
 
         mLeScanner.startScan(List.of(scanFilter), scanSettings, scanCallback);
-<<<<<<< HEAD
 
         List<ScanResult> result =
                 future.completeOnTimeout(null, TIMEOUT_SCANNING_MS, TimeUnit.MILLISECONDS).join();
 
-=======
-
-        List<ScanResult> result =
-                future.completeOnTimeout(null, TIMEOUT_SCANNING_MS, TimeUnit.MILLISECONDS).join();
-
->>>>>>> e110efe6
         mLeScanner.stopScan(scanCallback);
 
         return result;
@@ -432,7 +398,6 @@
     private void advertiseWithBumble(String serviceUuid, OwnAddressType addressType) {
         AdvertiseRequest.Builder requestBuilder =
                 AdvertiseRequest.newBuilder().setOwnAddressType(addressType);
-<<<<<<< HEAD
 
         if (serviceUuid != null) {
             HostProto.DataTypes.Builder dataTypeBuilder = HostProto.DataTypes.newBuilder();
@@ -443,18 +408,6 @@
         advertiseWithBumble(requestBuilder);
     }
 
-=======
-
-        if (serviceUuid != null) {
-            HostProto.DataTypes.Builder dataTypeBuilder = HostProto.DataTypes.newBuilder();
-            dataTypeBuilder.addCompleteServiceClassUuids128(serviceUuid);
-            requestBuilder.setData(dataTypeBuilder.build());
-        }
-
-        advertiseWithBumble(requestBuilder);
-    }
-
->>>>>>> e110efe6
     private void advertiseWithBumble(AdvertiseRequest.Builder requestBuilder) {
         // Bumble currently only supports legacy advertising.
         requestBuilder.setLegacy(true);

--- conflicted
+++ resolved
@@ -29,23 +29,14 @@
 
 import org.junit.rules.ExternalResource;
 
-<<<<<<< HEAD
-import java.util.concurrent.TimeUnit;
-
-=======
->>>>>>> e110efe6
 import pandora.DckGrpc;
 import pandora.GATTGrpc;
 import pandora.HostGrpc;
 import pandora.HostProto;
-<<<<<<< HEAD
-import pandora.SecurityGrpc;
-=======
 import pandora.RFCOMMGrpc;
 import pandora.SecurityGrpc;
 
 import java.util.concurrent.TimeUnit;
->>>>>>> e110efe6
 
 public final class PandoraDevice extends ExternalResource {
     private static final String TAG = PandoraDevice.class.getSimpleName();
@@ -151,8 +142,6 @@
     public GATTGrpc.GATTBlockingStub gattBlocking() {
         return GATTGrpc.newBlockingStub(mChannel);
     }
-<<<<<<< HEAD
-=======
 
     /** Get Pandora RFCOMM service */
     public RFCOMMGrpc.RFCOMMStub rfcomm() {
@@ -163,5 +152,4 @@
     public RFCOMMGrpc.RFCOMMBlockingStub rfcommBlocking() {
         return RFCOMMGrpc.newBlockingStub(mChannel);
     }
->>>>>>> e110efe6
 }
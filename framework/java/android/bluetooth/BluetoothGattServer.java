/*
 * Copyright (C) 2013 The Android Open Source Project
 *
 * Licensed under the Apache License, Version 2.0 (the "License");
 * you may not use this file except in compliance with the License.
 * You may obtain a copy of the License at
 *
 *      http://www.apache.org/licenses/LICENSE-2.0
 *
 * Unless required by applicable law or agreed to in writing, software
 * distributed under the License is distributed on an "AS IS" BASIS,
 * WITHOUT WARRANTIES OR CONDITIONS OF ANY KIND, either express or implied.
 * See the License for the specific language governing permissions and
 * limitations under the License.
 */

package android.bluetooth;

import android.annotation.IntDef;
import android.annotation.NonNull;
import android.annotation.RequiresNoPermission;
import android.annotation.RequiresPermission;
import android.annotation.SuppressLint;
import android.bluetooth.annotations.RequiresBluetoothConnectPermission;
import android.bluetooth.annotations.RequiresLegacyBluetoothPermission;
import android.content.AttributionSource;
import android.os.IBinder;
import android.os.ParcelUuid;
import android.os.RemoteException;
import android.util.Log;

import java.lang.annotation.Retention;
import java.lang.annotation.RetentionPolicy;
import java.util.ArrayList;
import java.util.List;
import java.util.UUID;

/**
 * Public API for the Bluetooth GATT Profile server role.
 *
 * <p>This class provides Bluetooth GATT server role functionality, allowing applications to create
 * Bluetooth Smart services and characteristics.
 *
 * <p>BluetoothGattServer is a proxy object for controlling the Bluetooth Service via IPC. Use
 * {@link BluetoothManager#openGattServer} to get an instance of this class.
 */
public final class BluetoothGattServer implements BluetoothProfile {
    private static final String TAG = "BluetoothGattServer";
    private static final boolean DBG = true;
    private static final boolean VDBG = false;

    private final IBluetoothGatt mService;
    private final BluetoothAdapter mAdapter;
    private final AttributionSource mAttributionSource;

    private BluetoothGattServerCallback mCallback;

    private final Object mServerIfLock = new Object();
    private int mServerIf;
    private int mTransport;
    private BluetoothGattService mPendingService;
    private List<BluetoothGattService> mServices;

    private static final int CALLBACK_REG_TIMEOUT = 10000;
    // Max length of an attribute value, defined in gatt_api.h
    private static final int GATT_MAX_ATTR_LEN = 512;

    /** Bluetooth GATT interface callbacks */
    @SuppressLint("AndroidFrameworkBluetoothPermission")
    private final IBluetoothGattServerCallback mBluetoothGattServerCallback =
            new IBluetoothGattServerCallback.Stub() {
                /**
                 * Application interface registered - app is ready to go
                 *
                 * @hide
                 */
                @Override
                public void onServerRegistered(int status, int serverIf) {
                    if (DBG) {
                        Log.d(
                                TAG,
                                "onServerRegistered() - status="
                                        + status
                                        + " serverIf="
                                        + serverIf);
                    }
                    synchronized (mServerIfLock) {
                        if (mCallback != null) {
                            mServerIf = serverIf;
                            mServerIfLock.notify();
                        } else {
                            // registration timeout
                            Log.e(TAG, "onServerRegistered: mCallback is null");
                        }
                    }
                }

                /**
                 * Server connection state changed
                 *
                 * @hide
                 */
                @Override
                public void onServerConnectionState(
                        int status, int serverIf, boolean connected, String address) {
                    if (DBG) {
                        Log.d(
                                TAG,
                                "onServerConnectionState() - status="
                                        + status
                                        + " serverIf="
                                        + serverIf
<<<<<<< HEAD
=======
                                        + " connected="
                                        + connected
>>>>>>> e110efe6
                                        + " device="
                                        + address);
                    }
                    try {
                        mCallback.onConnectionStateChange(
                                mAdapter.getRemoteDevice(address),
                                status,
                                connected
                                        ? BluetoothProfile.STATE_CONNECTED
                                        : BluetoothProfile.STATE_DISCONNECTED);
                    } catch (Exception ex) {
                        Log.w(TAG, "Unhandled exception in callback", ex);
                    }
                }

                /**
                 * Service has been added
                 *
                 * @hide
                 */
                @Override
                public void onServiceAdded(int status, BluetoothGattService service) {
                    if (DBG) {
                        Log.d(
                                TAG,
                                "onServiceAdded() - handle="
                                        + service.getInstanceId()
                                        + " uuid="
                                        + service.getUuid()
                                        + " status="
                                        + status);
                    }

                    if (mPendingService == null) {
                        return;
                    }

                    BluetoothGattService tmp = mPendingService;
                    mPendingService = null;

                    // Rewrite newly assigned handles to existing service.
                    tmp.setInstanceId(service.getInstanceId());
                    List<BluetoothGattCharacteristic> temp_chars = tmp.getCharacteristics();
                    List<BluetoothGattCharacteristic> svc_chars = service.getCharacteristics();
                    for (int i = 0; i < svc_chars.size(); i++) {
                        BluetoothGattCharacteristic temp_char = temp_chars.get(i);
                        BluetoothGattCharacteristic svc_char = svc_chars.get(i);

                        temp_char.setInstanceId(svc_char.getInstanceId());

                        List<BluetoothGattDescriptor> temp_descs = temp_char.getDescriptors();
                        List<BluetoothGattDescriptor> svc_descs = svc_char.getDescriptors();
                        for (int j = 0; j < svc_descs.size(); j++) {
                            temp_descs.get(j).setInstanceId(svc_descs.get(j).getInstanceId());
                        }
                    }

                    mServices.add(tmp);

                    try {
                        mCallback.onServiceAdded((int) status, tmp);
                    } catch (Exception ex) {
                        Log.w(TAG, "Unhandled exception in callback", ex);
                    }
                }

                /**
                 * Remote client characteristic read request.
                 *
                 * @hide
                 */
                @Override
                public void onCharacteristicReadRequest(
                        String address, int transId, int offset, boolean isLong, int handle) {
                    if (VDBG) Log.d(TAG, "onCharacteristicReadRequest() - handle=" + handle);

                    BluetoothDevice device = mAdapter.getRemoteDevice(address);
                    BluetoothGattCharacteristic characteristic = getCharacteristicByHandle(handle);
                    if (characteristic == null) {
                        Log.w(TAG, "onCharacteristicReadRequest() no char for handle " + handle);
                        return;
                    }

                    try {
                        mCallback.onCharacteristicReadRequest(
                                device, transId, offset, characteristic);
                    } catch (Exception ex) {
                        Log.w(TAG, "Unhandled exception in callback", ex);
                    }
                }

                /**
                 * Remote client descriptor read request.
                 *
                 * @hide
                 */
                @Override
                public void onDescriptorReadRequest(
                        String address, int transId, int offset, boolean isLong, int handle) {
                    if (VDBG) Log.d(TAG, "onCharacteristicReadRequest() - handle=" + handle);

                    BluetoothDevice device = mAdapter.getRemoteDevice(address);
                    BluetoothGattDescriptor descriptor = getDescriptorByHandle(handle);
                    if (descriptor == null) {
                        Log.w(TAG, "onDescriptorReadRequest() no desc for handle " + handle);
                        return;
                    }

                    try {
                        mCallback.onDescriptorReadRequest(device, transId, offset, descriptor);
                    } catch (Exception ex) {
                        Log.w(TAG, "Unhandled exception in callback", ex);
                    }
                }

                /**
                 * Remote client characteristic write request.
                 *
                 * @hide
                 */
                @Override
                public void onCharacteristicWriteRequest(
                        String address,
                        int transId,
                        int offset,
                        int length,
                        boolean isPrep,
                        boolean needRsp,
                        int handle,
                        byte[] value) {
                    if (VDBG) Log.d(TAG, "onCharacteristicWriteRequest() - handle=" + handle);

                    BluetoothDevice device = mAdapter.getRemoteDevice(address);
                    BluetoothGattCharacteristic characteristic = getCharacteristicByHandle(handle);
                    if (characteristic == null) {
                        Log.w(TAG, "onCharacteristicWriteRequest() no char for handle " + handle);
                        return;
                    }

                    try {
                        mCallback.onCharacteristicWriteRequest(
                                device, transId, characteristic, isPrep, needRsp, offset, value);
                    } catch (Exception ex) {
                        Log.w(TAG, "Unhandled exception in callback", ex);
                    }
                }

                /**
                 * Remote client descriptor write request.
                 *
                 * @hide
                 */
                @Override
                public void onDescriptorWriteRequest(
                        String address,
                        int transId,
                        int offset,
                        int length,
                        boolean isPrep,
                        boolean needRsp,
                        int handle,
                        byte[] value) {
                    if (VDBG) Log.d(TAG, "onDescriptorWriteRequest() - handle=" + handle);

                    BluetoothDevice device = mAdapter.getRemoteDevice(address);
                    BluetoothGattDescriptor descriptor = getDescriptorByHandle(handle);
                    if (descriptor == null) {
                        Log.w(TAG, "onDescriptorWriteRequest() no desc for handle " + handle);
                        return;
                    }

                    try {
                        mCallback.onDescriptorWriteRequest(
                                device, transId, descriptor, isPrep, needRsp, offset, value);
                    } catch (Exception ex) {
                        Log.w(TAG, "Unhandled exception in callback", ex);
                    }
                }

                /**
                 * Execute pending writes.
                 *
                 * @hide
                 */
                @Override
                public void onExecuteWrite(String address, int transId, boolean execWrite) {
                    if (DBG) {
                        Log.d(
                                TAG,
                                "onExecuteWrite() - "
                                        + "device="
                                        + address
                                        + ", transId="
                                        + transId
                                        + "execWrite="
                                        + execWrite);
                    }

                    BluetoothDevice device = mAdapter.getRemoteDevice(address);
                    if (device == null) return;

                    try {
                        mCallback.onExecuteWrite(device, transId, execWrite);
                    } catch (Exception ex) {
                        Log.w(TAG, "Unhandled exception in callback", ex);
                    }
                }

                /**
                 * A notification/indication has been sent.
                 *
                 * @hide
                 */
                @Override
                public void onNotificationSent(String address, int status) {
                    if (VDBG) {
                        Log.d(
                                TAG,
                                "onNotificationSent() - "
                                        + "device="
                                        + address
                                        + ", status="
                                        + status);
                    }

                    BluetoothDevice device = mAdapter.getRemoteDevice(address);
                    if (device == null) return;

                    try {
                        mCallback.onNotificationSent(device, status);
                    } catch (Exception ex) {
                        Log.w(TAG, "Unhandled exception: " + ex);
                    }
                }

                /**
                 * The MTU for a connection has changed
                 *
                 * @hide
                 */
                @Override
                public void onMtuChanged(String address, int mtu) {
                    if (DBG) {
                        Log.d(TAG, "onMtuChanged() - " + "device=" + address + ", mtu=" + mtu);
                    }

                    BluetoothDevice device = mAdapter.getRemoteDevice(address);
                    if (device == null) return;

                    try {
                        mCallback.onMtuChanged(device, mtu);
                    } catch (Exception ex) {
                        Log.w(TAG, "Unhandled exception: " + ex);
                    }
                }

                /**
                 * The PHY for a connection was updated
                 *
                 * @hide
                 */
                @Override
                public void onPhyUpdate(String address, int txPhy, int rxPhy, int status) {
                    if (DBG) {
                        Log.d(
                                TAG,
                                "onPhyUpdate() - "
                                        + "device="
                                        + address
                                        + ", txPHy="
                                        + txPhy
                                        + ", rxPHy="
                                        + rxPhy);
                    }

                    BluetoothDevice device = mAdapter.getRemoteDevice(address);
                    if (device == null) return;

                    try {
                        mCallback.onPhyUpdate(device, txPhy, rxPhy, status);
                    } catch (Exception ex) {
                        Log.w(TAG, "Unhandled exception: " + ex);
                    }
                }

                /**
                 * The PHY for a connection was read
                 *
                 * @hide
                 */
                @Override
                public void onPhyRead(String address, int txPhy, int rxPhy, int status) {
                    if (DBG) {
                        Log.d(
                                TAG,
                                "onPhyUpdate() - "
                                        + "device="
                                        + address
                                        + ", txPHy="
                                        + txPhy
                                        + ", rxPHy="
                                        + rxPhy);
                    }

                    BluetoothDevice device = mAdapter.getRemoteDevice(address);
                    if (device == null) return;

                    try {
                        mCallback.onPhyRead(device, txPhy, rxPhy, status);
                    } catch (Exception ex) {
                        Log.w(TAG, "Unhandled exception: " + ex);
                    }
                }

                /**
                 * Callback invoked when the given connection is updated
                 *
                 * @hide
                 */
                @Override
                public void onConnectionUpdated(
                        String address, int interval, int latency, int timeout, int status) {
                    if (DBG) {
                        Log.d(
                                TAG,
                                "onConnectionUpdated() - Device="
                                        + address
                                        + " interval="
                                        + interval
                                        + " latency="
                                        + latency
                                        + " timeout="
                                        + timeout
                                        + " status="
                                        + status);
                    }
                    BluetoothDevice device = mAdapter.getRemoteDevice(address);
                    if (device == null) return;

                    try {
                        mCallback.onConnectionUpdated(device, interval, latency, timeout, status);
                    } catch (Exception ex) {
                        Log.w(TAG, "Unhandled exception: " + ex);
                    }
                }

                /**
                 * Callback invoked when the given connection's subrate parameters are changed
                 *
                 * @hide
                 */
                @Override
                public void onSubrateChange(
                        String address,
                        int subrateFactor,
                        int latency,
                        int contNum,
                        int timeout,
                        int status) {
                    if (DBG) {
                        Log.d(
                                TAG,
                                "onSubrateChange() - "
                                        + "Device="
                                        + BluetoothUtils.toAnonymizedAddress(address)
                                        + ", subrateFactor="
                                        + subrateFactor
                                        + ", latency="
                                        + latency
                                        + ", contNum="
                                        + contNum
                                        + ", timeout="
                                        + timeout
                                        + ", status="
                                        + status);
                    }
                    BluetoothDevice device = mAdapter.getRemoteDevice(address);
                    if (device == null) {
                        return;
                    }

                    try {
                        mCallback.onSubrateChange(
                                device, subrateFactor, latency, contNum, timeout, status);
                    } catch (Exception ex) {
                        Log.w(TAG, "Unhandled exception: " + ex);
                    }
                }
            };

    /** Create a BluetoothGattServer proxy object. */
    /* package */ BluetoothGattServer(
            IBluetoothGatt iGatt, int transport, BluetoothAdapter adapter) {
        mService = iGatt;
        mAdapter = adapter;
        mAttributionSource = adapter.getAttributionSource();
        mCallback = null;
        mServerIf = 0;
        mTransport = transport;
        mServices = new ArrayList<BluetoothGattService>();
    }

    /**
     * Get the identifier of the BluetoothGattServer, or 0 if it is closed
     *
     * @hide
     */
    public int getServerIf() {
        return mServerIf;
    }

    /**
     * Returns a characteristic with given handle.
     *
     * @hide
     */
    /*package*/ BluetoothGattCharacteristic getCharacteristicByHandle(int handle) {
        for (BluetoothGattService svc : mServices) {
            for (BluetoothGattCharacteristic charac : svc.getCharacteristics()) {
                if (charac.getInstanceId() == handle) {
                    return charac;
                }
            }
        }
        return null;
    }

    /**
     * Returns a descriptor with given handle.
     *
     * @hide
     */
    /*package*/ BluetoothGattDescriptor getDescriptorByHandle(int handle) {
        for (BluetoothGattService svc : mServices) {
            for (BluetoothGattCharacteristic charac : svc.getCharacteristics()) {
                for (BluetoothGattDescriptor desc : charac.getDescriptors()) {
                    if (desc.getInstanceId() == handle) {
                        return desc;
                    }
                }
            }
        }
        return null;
    }

    /** @hide */
    @Override
    public void onServiceConnected(IBinder service) {}

    /** @hide */
    @Override
    public void onServiceDisconnected() {}

    /** @hide */
    @Override
    public BluetoothAdapter getAdapter() {
        return mAdapter;
    }

    /**
     * Close this GATT server instance.
     *
     * <p>Application should call this method as early as possible after it is done with this GATT
     * server.
     */
    @RequiresBluetoothConnectPermission
    @RequiresPermission(android.Manifest.permission.BLUETOOTH_CONNECT)
    public void close() {
        if (DBG) Log.d(TAG, "close()");
        unregisterCallback();
    }

    /**
     * Register an application callback to start using GattServer.
     *
     * <p>This is an asynchronous call. The callback is used to notify success or failure if the
     * function returns true.
     *
     * @param callback GATT callback handler that will receive asynchronous callbacks.
     * @return true, the callback will be called to notify success or failure, false on immediate
     *     error
     */
    @RequiresLegacyBluetoothPermission
    @RequiresBluetoothConnectPermission
    @RequiresPermission(android.Manifest.permission.BLUETOOTH_CONNECT)
    /*package*/ boolean registerCallback(BluetoothGattServerCallback callback) {
        return registerCallback(callback, false);
    }

    /**
     * Register an application callback to start using GattServer.
     *
     * <p>This is an asynchronous call. The callback is used to notify success or failure if the
     * function returns true.
     *
     * @param callback GATT callback handler that will receive asynchronous callbacks.
     * @param eattSupport indicates if server can use eatt
     * @return true, the callback will be called to notify success or failure, false on immediate
     *     error
     * @hide
     */
    @RequiresLegacyBluetoothPermission
    @RequiresBluetoothConnectPermission
    @RequiresPermission(android.Manifest.permission.BLUETOOTH_CONNECT)
    @SuppressWarnings("WaitNotInLoop") // TODO(b/314811467)
    /*package*/ boolean registerCallback(
            BluetoothGattServerCallback callback, boolean eattSupport) {
        if (DBG) Log.d(TAG, "registerCallback()");
        if (mService == null) {
            Log.e(TAG, "GATT service not available");
            return false;
        }
        UUID uuid = UUID.randomUUID();
        if (DBG) Log.d(TAG, "registerCallback() - UUID=" + uuid);

        synchronized (mServerIfLock) {
            if (mCallback != null) {
                Log.e(TAG, "App can register callback only once");
                return false;
            }

            mCallback = callback;
            try {
                mService.registerServer(
                        new ParcelUuid(uuid),
                        mBluetoothGattServerCallback,
                        eattSupport,
                        mAttributionSource);
            } catch (RemoteException e) {
                Log.e(TAG, "", e);
                mCallback = null;
                return false;
            }

            try {
                mServerIfLock.wait(CALLBACK_REG_TIMEOUT);
            } catch (InterruptedException e) {
                Log.e(TAG, "" + e);
                mCallback = null;
            }

            if (mServerIf == 0) {
                mCallback = null;
                return false;
            } else {
                return true;
            }
        }
    }

    /** Unregister the current application and callbacks. */
    @RequiresBluetoothConnectPermission
    @RequiresPermission(android.Manifest.permission.BLUETOOTH_CONNECT)
    private void unregisterCallback() {
        if (DBG) Log.d(TAG, "unregisterCallback() - mServerIf=" + mServerIf);
        if (mService == null || mServerIf == 0) return;

        try {
            mCallback = null;
            mService.unregisterServer(mServerIf, mAttributionSource);
            mServerIf = 0;
        } catch (RemoteException e) {
            Log.e(TAG, "", e);
        }
    }

    /**
     * Returns a service by UUID, instance and type.
     *
     * @hide
     */
    /*package*/ BluetoothGattService getService(UUID uuid, int instanceId, int type) {
        for (BluetoothGattService svc : mServices) {
            if (svc.getType() == type
                    && svc.getInstanceId() == instanceId
                    && svc.getUuid().equals(uuid)) {
                return svc;
            }
        }
        return null;
    }

    /**
     * Initiate a connection to a Bluetooth GATT capable device.
     *
     * <p>The connection may not be established right away, but will be completed when the remote
     * device is available. A {@link BluetoothGattServerCallback#onConnectionStateChange} callback
     * will be invoked when the connection state changes as a result of this function.
     *
     * <p>The autoConnect parameter determines whether to actively connect to the remote device, or
     * rather passively scan and finalize the connection when the remote device is in
     * range/available. Generally, the first ever connection to a device should be direct
     * (autoConnect set to false) and subsequent connections to known devices should be invoked with
     * the autoConnect parameter set to true.
     *
     * @param autoConnect Whether to directly connect to the remote device (false) or to
     *     automatically connect as soon as the remote device becomes available (true).
     * @return true, if the connection attempt was initiated successfully
     */
    @RequiresLegacyBluetoothPermission
    @RequiresBluetoothConnectPermission
    @RequiresPermission(android.Manifest.permission.BLUETOOTH_CONNECT)
    public boolean connect(BluetoothDevice device, boolean autoConnect) {
        if (DBG) {
            Log.d(TAG, "connect() - device: " + device + ", auto: " + autoConnect);
        }
        if (mService == null || mServerIf == 0) return false;

        try {
            // autoConnect is inverse of "isDirect"
            mService.serverConnect(
                    mServerIf,
                    device.getAddress(),
                    device.getAddressType(),
                    !autoConnect,
                    mTransport,
                    mAttributionSource);
        } catch (RemoteException e) {
            Log.e(TAG, "", e);
            return false;
        }

        return true;
    }

    /**
     * Disconnects an established connection, or cancels a connection attempt currently in progress.
     *
     * @param device Remote device
     */
    @RequiresLegacyBluetoothPermission
    @RequiresBluetoothConnectPermission
    @RequiresPermission(android.Manifest.permission.BLUETOOTH_CONNECT)
    public void cancelConnection(BluetoothDevice device) {
        if (DBG) Log.d(TAG, "cancelConnection() - device: " + device);
        if (mService == null || mServerIf == 0) return;

        try {
            mService.serverDisconnect(mServerIf, device.getAddress(), mAttributionSource);
        } catch (RemoteException e) {
            Log.e(TAG, "", e);
        }
    }

    /**
     * Set the preferred connection PHY for this app. Please note that this is just a
     * recommendation, whether the PHY change will happen depends on other applications preferences,
     * local and remote controller capabilities. Controller can override these settings.
     *
     * <p>{@link BluetoothGattServerCallback#onPhyUpdate} will be triggered as a result of this
     * call, even if no PHY change happens. It is also triggered when remote device updates the PHY.
     *
     * @param device The remote device to send this response to
     * @param txPhy preferred transmitter PHY. Bitwise OR of any of {@link
     *     BluetoothDevice#PHY_LE_1M_MASK}, {@link BluetoothDevice#PHY_LE_2M_MASK}, and {@link
     *     BluetoothDevice#PHY_LE_CODED_MASK}.
     * @param rxPhy preferred receiver PHY. Bitwise OR of any of {@link
     *     BluetoothDevice#PHY_LE_1M_MASK}, {@link BluetoothDevice#PHY_LE_2M_MASK}, and {@link
     *     BluetoothDevice#PHY_LE_CODED_MASK}.
     * @param phyOptions preferred coding to use when transmitting on the LE Coded PHY. Can be one
     *     of {@link BluetoothDevice#PHY_OPTION_NO_PREFERRED}, {@link BluetoothDevice#PHY_OPTION_S2}
     *     or {@link BluetoothDevice#PHY_OPTION_S8}
     */
    @RequiresBluetoothConnectPermission
    @RequiresPermission(android.Manifest.permission.BLUETOOTH_CONNECT)
    public void setPreferredPhy(BluetoothDevice device, int txPhy, int rxPhy, int phyOptions) {
        try {
            mService.serverSetPreferredPhy(
                    mServerIf, device.getAddress(), txPhy, rxPhy, phyOptions, mAttributionSource);
        } catch (RemoteException e) {
            Log.e(TAG, "", e);
        }
    }

    /**
     * Read the current transmitter PHY and receiver PHY of the connection. The values are returned
     * in {@link BluetoothGattServerCallback#onPhyRead}
     *
     * @param device The remote device to send this response to
     */
    @RequiresBluetoothConnectPermission
    @RequiresPermission(android.Manifest.permission.BLUETOOTH_CONNECT)
    public void readPhy(BluetoothDevice device) {
        try {
            mService.serverReadPhy(mServerIf, device.getAddress(), mAttributionSource);
        } catch (RemoteException e) {
            Log.e(TAG, "", e);
        }
    }

    /**
     * Send a response to a read or write request to a remote device.
     *
     * <p>This function must be invoked in when a remote read/write request is received by one of
     * these callback methods:
     *
     * <ul>
     *   <li>{@link BluetoothGattServerCallback#onCharacteristicReadRequest}
     *   <li>{@link BluetoothGattServerCallback#onCharacteristicWriteRequest}
     *   <li>{@link BluetoothGattServerCallback#onDescriptorReadRequest}
     *   <li>{@link BluetoothGattServerCallback#onDescriptorWriteRequest}
     * </ul>
     *
     * @param device The remote device to send this response to
     * @param requestId The ID of the request that was received with the callback
     * @param status The status of the request to be sent to the remote devices
     * @param offset Value offset for partial read/write response
     * @param value The value of the attribute that was read/written (optional)
     */
    @RequiresLegacyBluetoothPermission
    @RequiresBluetoothConnectPermission
    @RequiresPermission(android.Manifest.permission.BLUETOOTH_CONNECT)
    public boolean sendResponse(
            BluetoothDevice device, int requestId, int status, int offset, byte[] value) {
        if (VDBG) Log.d(TAG, "sendResponse() - device: " + device);
        if (mService == null || mServerIf == 0) return false;

        try {
            mService.sendResponse(
                    mServerIf,
                    device.getAddress(),
                    requestId,
                    status,
                    offset,
                    value,
                    mAttributionSource);
        } catch (RemoteException e) {
            Log.e(TAG, "", e);
            return false;
        }
        return true;
    }

    /**
     * Send a notification or indication that a local characteristic has been updated.
     *
     * <p>A notification or indication is sent to the remote device to signal that the
     * characteristic has been updated. This function should be invoked for every client that
     * requests notifications/indications by writing to the "Client Configuration" descriptor for
     * the given characteristic.
     *
     * @param device The remote device to receive the notification/indication
     * @param characteristic The local characteristic that has been updated
     * @param confirm true to request confirmation from the client (indication), false to send a
     *     notification
     * @return true, if the notification has been triggered successfully
     * @throws IllegalArgumentException if the characteristic value or service is null
     * @deprecated Use {@link BluetoothGattServer#notifyCharacteristicChanged(BluetoothDevice,
     *     BluetoothGattCharacteristic, boolean, byte[])} as this is not memory safe.
     */
    @Deprecated
    @RequiresLegacyBluetoothPermission
    @RequiresBluetoothConnectPermission
    @RequiresPermission(android.Manifest.permission.BLUETOOTH_CONNECT)
    public boolean notifyCharacteristicChanged(
            BluetoothDevice device, BluetoothGattCharacteristic characteristic, boolean confirm) {
        return notifyCharacteristicChanged(
                        device, characteristic, confirm, characteristic.getValue())
                == BluetoothStatusCodes.SUCCESS;
    }

    /** @hide */
    @Retention(RetentionPolicy.SOURCE)
    @IntDef(
            value = {
                BluetoothStatusCodes.SUCCESS,
                BluetoothStatusCodes.ERROR_MISSING_BLUETOOTH_CONNECT_PERMISSION,
                BluetoothStatusCodes.ERROR_DEVICE_NOT_CONNECTED,
                BluetoothStatusCodes.ERROR_PROFILE_SERVICE_NOT_BOUND,
                BluetoothStatusCodes.ERROR_UNKNOWN
            })
    public @interface NotifyCharacteristicReturnValues {}

    /**
     * Send a notification or indication that a local characteristic has been updated.
     *
     * <p>A notification or indication is sent to the remote device to signal that the
     * characteristic has been updated. This function should be invoked for every client that
     * requests notifications/indications by writing to the "Client Configuration" descriptor for
     * the given characteristic.
     *
     * @param device the remote device to receive the notification/indication
     * @param characteristic the local characteristic that has been updated
     * @param confirm {@code true} to request confirmation from the client (indication) or {@code
     *     false} to send a notification
     * @param value the characteristic value
     * @return whether the notification has been triggered successfully
     * @throws IllegalArgumentException if the characteristic value or service is null
     */
    @RequiresLegacyBluetoothPermission
    @RequiresBluetoothConnectPermission
    @RequiresPermission(android.Manifest.permission.BLUETOOTH_CONNECT)
    @NotifyCharacteristicReturnValues
    public int notifyCharacteristicChanged(
            @NonNull BluetoothDevice device,
            @NonNull BluetoothGattCharacteristic characteristic,
            boolean confirm,
            @NonNull byte[] value) {
        if (VDBG) Log.d(TAG, "notifyCharacteristicChanged() - device: " + device);
        if (mService == null || mServerIf == 0) {
            return BluetoothStatusCodes.ERROR_PROFILE_SERVICE_NOT_BOUND;
        }

        if (characteristic == null) {
            throw new IllegalArgumentException("characteristic must not be null");
        }
        if (device == null) {
            throw new IllegalArgumentException("device must not be null");
        }
        if (value.length > GATT_MAX_ATTR_LEN) {
            throw new IllegalArgumentException(
                    "notification should not be longer than max length of an attribute value");
        }
        BluetoothGattService service = characteristic.getService();
        if (service == null) {
            throw new IllegalArgumentException("Characteristic must have a non-null service");
        }
        if (value == null) {
            throw new IllegalArgumentException("Characteristic value must not be null");
        }

        try {
            return mService.sendNotification(
                    mServerIf,
                    device.getAddress(),
                    characteristic.getInstanceId(),
                    confirm,
                    value,
                    mAttributionSource);
        } catch (RemoteException e) {
            Log.e(TAG, "", e);
            throw e.rethrowAsRuntimeException();
        }
    }

    /**
     * Add a service to the list of services to be hosted.
     *
     * <p>Once a service has been added to the list, the service and its included characteristics
     * will be provided by the local device.
     *
     * <p>If the local device has already exposed services when this function is called, a service
     * update notification will be sent to all clients.
     *
     * <p>The {@link BluetoothGattServerCallback#onServiceAdded} callback will indicate whether this
     * service has been added successfully. Do not add another service before this callback.
     *
     * @param service Service to be added to the list of services provided by this device.
     * @return true, if the request to add service has been initiated
     */
    @RequiresLegacyBluetoothPermission
    @RequiresBluetoothConnectPermission
    @RequiresPermission(android.Manifest.permission.BLUETOOTH_CONNECT)
    public boolean addService(BluetoothGattService service) {
        if (DBG) Log.d(TAG, "addService() - service: " + service.getUuid());
        if (mService == null || mServerIf == 0) return false;

        mPendingService = service;

        try {
            mService.addService(mServerIf, service, mAttributionSource);
        } catch (RemoteException e) {
            Log.e(TAG, "", e);
            return false;
        }

        return true;
    }

    /**
     * Removes a service from the list of services to be provided.
     *
     * @param service Service to be removed.
     * @return true, if the service has been removed
     */
    @RequiresLegacyBluetoothPermission
    @RequiresBluetoothConnectPermission
    @RequiresPermission(android.Manifest.permission.BLUETOOTH_CONNECT)
    public boolean removeService(BluetoothGattService service) {
        if (DBG) Log.d(TAG, "removeService() - service: " + service.getUuid());
        if (mService == null || mServerIf == 0) return false;

        BluetoothGattService intService =
                getService(service.getUuid(), service.getInstanceId(), service.getType());
        if (intService == null) return false;

        try {
            mService.removeService(mServerIf, service.getInstanceId(), mAttributionSource);
            mServices.remove(intService);
        } catch (RemoteException e) {
            Log.e(TAG, "", e);
            return false;
        }

        return true;
    }

    /** Remove all services from the list of provided services. */
    @RequiresLegacyBluetoothPermission
    @RequiresBluetoothConnectPermission
    @RequiresPermission(android.Manifest.permission.BLUETOOTH_CONNECT)
    public void clearServices() {
        if (DBG) Log.d(TAG, "clearServices()");
        if (mService == null || mServerIf == 0) return;

        try {
            mService.clearServices(mServerIf, mAttributionSource);
            mServices.clear();
        } catch (RemoteException e) {
            Log.e(TAG, "", e);
        }
    }

    /**
     * Returns a list of GATT services offered by this device.
     *
     * <p>An application must call {@link #addService} to add a service to the list of services
     * offered by this device.
     *
     * @return List of services. Returns an empty list if no services have been added yet.
     */
    @RequiresLegacyBluetoothPermission
    @RequiresNoPermission
    public List<BluetoothGattService> getServices() {
        return mServices;
    }

    /**
     * Returns a {@link BluetoothGattService} from the list of services offered by this device.
     *
     * <p>If multiple instances of the same service (as identified by UUID) exist, the first
     * instance of the service is returned.
     *
     * @param uuid UUID of the requested service
     * @return BluetoothGattService if supported, or null if the requested service is not offered by
     *     this device.
     */
    @RequiresLegacyBluetoothPermission
    @RequiresNoPermission
    public BluetoothGattService getService(UUID uuid) {
        for (BluetoothGattService service : mServices) {
            if (service.getUuid().equals(uuid)) {
                return service;
            }
        }

        return null;
    }

    /**
     * Not supported - please use {@link BluetoothManager#getConnectedDevices(int)} with {@link
     * BluetoothProfile#GATT} as argument
     *
     * @throws UnsupportedOperationException on every call
     */
    @Override
    @RequiresNoPermission
    public int getConnectionState(BluetoothDevice device) {
        throw new UnsupportedOperationException("Use BluetoothManager#getConnectionState instead.");
    }

    /**
     * Not supported - please use {@link BluetoothManager#getConnectedDevices(int)} with {@link
     * BluetoothProfile#GATT} as argument
     *
     * @throws UnsupportedOperationException on every call
     */
    @Override
    @RequiresNoPermission
    public List<BluetoothDevice> getConnectedDevices() {
        throw new UnsupportedOperationException(
                "Use BluetoothManager#getConnectedDevices instead.");
    }

    /**
     * Not supported - please use {@link BluetoothManager#getDevicesMatchingConnectionStates(int,
     * int[])} with {@link BluetoothProfile#GATT} as first argument
     *
     * @throws UnsupportedOperationException on every call
     */
    @Override
    @RequiresNoPermission
    public List<BluetoothDevice> getDevicesMatchingConnectionStates(int[] states) {
        throw new UnsupportedOperationException(
                "Use BluetoothManager#getDevicesMatchingConnectionStates instead.");
    }
}<|MERGE_RESOLUTION|>--- conflicted
+++ resolved
@@ -110,11 +110,8 @@
                                         + status
                                         + " serverIf="
                                         + serverIf
-<<<<<<< HEAD
-=======
                                         + " connected="
                                         + connected
->>>>>>> e110efe6
                                         + " device="
                                         + address);
                     }

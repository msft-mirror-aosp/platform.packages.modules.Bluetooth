--- conflicted
+++ resolved
@@ -110,11 +110,8 @@
                                         + status
                                         + " serverIf="
                                         + serverIf
-<<<<<<< HEAD
-=======
                                         + " connected="
                                         + connected
->>>>>>> 6cdb3953
                                         + " device="
                                         + address);
                     }

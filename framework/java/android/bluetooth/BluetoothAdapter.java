--- conflicted
+++ resolved
@@ -110,12 +110,8 @@
  * create a {@link BluetoothServerSocket} to listen for incoming RFComm connection requests with
  * {@link #listenUsingRfcommWithServiceRecord(String, UUID)}; listen for incoming L2CAP
  * Connection-oriented Channels (CoC) connection requests with {@link #listenUsingL2capChannel()};
-<<<<<<< HEAD
- * or start a scan for Bluetooth LE devices with {@link #startLeScan(LeScanCallback callback)}.
-=======
  * or start a scan for Bluetooth LE devices with {@link BluetoothLeScanner#startScan(ScanCallback)}
  * using the scanner from {@link #getBluetoothLeScanner()}.
->>>>>>> e110efe6
  *
  * <p>This class is thread safe. <div class="special reference">
  *
@@ -746,8 +742,6 @@
      *
      * <p>Always contains the extra fields {@link #EXTRA_AUTO_ON_STATE}
      *
-<<<<<<< HEAD
-=======
      * @hide
      */
     @SystemApi
@@ -763,61 +757,28 @@
      *
      * <p>Possible values are: {@link #AUTO_ON_STATE_DISABLED}, {@link #AUTO_ON_STATE_ENABLED}
      *
->>>>>>> e110efe6
      * @hide
      */
     @SystemApi
     @FlaggedApi(Flags.FLAG_AUTO_ON_FEATURE)
-<<<<<<< HEAD
-    @RequiresPermission(android.Manifest.permission.BLUETOOTH_PRIVILEGED)
-    @SdkConstant(SdkConstantType.BROADCAST_INTENT_ACTION)
-    @BroadcastBehavior(registeredOnly = true, protectedBroadcast = true)
-    public static final String ACTION_AUTO_ON_STATE_CHANGED =
-            "android.bluetooth.action.AUTO_ON_STATE_CHANGED";
-
-    /**
-     * Used as an int extra field in {@link #ACTION_AUTO_ON_STATE_CHANGED} intents.
-     *
-     * <p>Possible values are: {@link #AUTO_ON_STATE_DISABLED}, {@link #AUTO_ON_STATE_ENABLED}
-=======
     public static final String EXTRA_AUTO_ON_STATE = "android.bluetooth.extra.AUTO_ON_STATE";
 
     /**
      * Indicates the AutoOn feature is OFF.
->>>>>>> e110efe6
      *
      * @hide
      */
     @SystemApi
     @FlaggedApi(Flags.FLAG_AUTO_ON_FEATURE)
-<<<<<<< HEAD
-    public static final String EXTRA_AUTO_ON_STATE = "android.bluetooth.extra.AUTO_ON_STATE";
-
-    /**
-     * Indicates the AutoOn feature is OFF.
-=======
     public static final int AUTO_ON_STATE_DISABLED = 1;
 
     /**
      * Indicates the AutoOn feature is ON.
->>>>>>> e110efe6
      *
      * @hide
      */
     @SystemApi
     @FlaggedApi(Flags.FLAG_AUTO_ON_FEATURE)
-<<<<<<< HEAD
-    public static final int AUTO_ON_STATE_DISABLED = 1;
-
-    /**
-     * Indicates the AutoOn feature is ON.
-     *
-     * @hide
-     */
-    @SystemApi
-    @FlaggedApi(Flags.FLAG_AUTO_ON_FEATURE)
-=======
->>>>>>> e110efe6
     public static final int AUTO_ON_STATE_ENABLED = 2;
 
     /**
@@ -1903,17 +1864,10 @@
      * be set with {@link #setDiscoverableTimeout} and checked with {@link #getDiscoverableTimeout}.
      * By default, the timeout is usually 120 seconds on phones which is enough for a remote device
      * to initiate and complete its discovery process.
-<<<<<<< HEAD
      *
      * <p>Applications cannot set the scan mode. They should use {@link
      * #ACTION_REQUEST_DISCOVERABLE} instead.
      *
-=======
-     *
-     * <p>Applications cannot set the scan mode. They should use {@link
-     * #ACTION_REQUEST_DISCOVERABLE} instead.
-     *
->>>>>>> e110efe6
      * @param mode represents the desired state of the local device scan mode
      * @return status code indicating whether the scan mode was successfully set
      * @throws IllegalArgumentException if the mode is not a valid scan mode
@@ -3705,7 +3659,6 @@
                         }
                     }
                 }
-<<<<<<< HEAD
 
                 public void onBluetoothOn() {
                     if (DBG) {
@@ -3748,50 +3701,6 @@
                 }
             };
 
-=======
-
-                public void onBluetoothOn() {
-                    if (DBG) {
-                        Log.d(TAG, "onBluetoothOn");
-                    }
-
-                    synchronized (sServiceLock) {
-                        for (IBluetoothManagerCallback cb : sProxyServiceStateCallbacks.keySet()) {
-                            try {
-                                if (cb != null) {
-                                    cb.onBluetoothOn();
-                                } else {
-                                    Log.d(TAG, "onBluetoothOn: cb is null!");
-                                }
-                            } catch (Exception e) {
-                                Log.e(TAG, "", e);
-                            }
-                        }
-                    }
-                }
-
-                public void onBluetoothOff() {
-                    if (DBG) {
-                        Log.d(TAG, "onBluetoothOff");
-                    }
-
-                    synchronized (sServiceLock) {
-                        for (IBluetoothManagerCallback cb : sProxyServiceStateCallbacks.keySet()) {
-                            try {
-                                if (cb != null) {
-                                    cb.onBluetoothOff();
-                                } else {
-                                    Log.d(TAG, "onBluetoothOff: cb is null!");
-                                }
-                            } catch (Exception e) {
-                                Log.e(TAG, "", e);
-                            }
-                        }
-                    }
-                }
-            };
-
->>>>>>> e110efe6
     private final IBluetoothManagerCallback mManagerCallback =
             new IBluetoothManagerCallback.Stub() {
                 public void onBluetoothServiceUp(@NonNull IBinder bluetoothService) {
@@ -3851,23 +3760,6 @@
                                             "onBluetoothServiceUp: Failed to register bluetooth"
                                                     + "quality report callback",
                                             e);
-<<<<<<< HEAD
-                                }
-                            }
-                        }
-                        synchronized (mBluetoothConnectionCallbackExecutorMap) {
-                            if (!mBluetoothConnectionCallbackExecutorMap.isEmpty()) {
-                                try {
-                                    mService.registerBluetoothConnectionCallback(
-                                            mConnectionCallback, mAttributionSource);
-                                } catch (RemoteException e) {
-                                    Log.e(
-                                            TAG,
-                                            "onBluetoothServiceUp: Failed to register "
-                                                    + "bluetooth connection callback",
-                                            e);
-=======
->>>>>>> e110efe6
                                 }
                             }
                         }
@@ -4191,7 +4083,6 @@
         try {
             if (mService != null) {
                 return IBluetoothGatt.Stub.asInterface(mService.getBluetoothGatt());
-<<<<<<< HEAD
             }
 
         } catch (RemoteException e) {
@@ -4212,8 +4103,6 @@
         try {
             if (mService != null) {
                 return IBluetoothScan.Stub.asInterface(mService.getBluetoothScan());
-=======
->>>>>>> e110efe6
             }
         } catch (RemoteException e) {
             Log.e(TAG, e + "\n" + Log.getStackTraceString(new Throwable()));
@@ -4223,7 +4112,6 @@
         return null;
     }
 
-<<<<<<< HEAD
     /** Return a binder to a Profile service */
     private @Nullable IBinder getProfile(int profile) {
         mServiceLock.readLock().lock();
@@ -4231,51 +4119,12 @@
             if (mService != null) {
                 return mService.getProfile(profile);
             }
-=======
->>>>>>> e110efe6
         } catch (RemoteException e) {
             Log.e(TAG, e.toString() + "\n" + Log.getStackTraceString(new Throwable()));
         } finally {
             mServiceLock.readLock().unlock();
         }
         return null;
-<<<<<<< HEAD
-=======
-    }
-
-    /**
-     * Return a binder to BluetoothScan
-     *
-     * @hide
-     */
-    public @Nullable IBluetoothScan getBluetoothScan() {
-        mServiceLock.readLock().lock();
-        try {
-            if (mService != null) {
-                return IBluetoothScan.Stub.asInterface(mService.getBluetoothScan());
-            }
-        } catch (RemoteException e) {
-            Log.e(TAG, e + "\n" + Log.getStackTraceString(new Throwable()));
-        } finally {
-            mServiceLock.readLock().unlock();
-        }
-        return null;
-    }
-
-    /** Return a binder to a Profile service */
-    private @Nullable IBinder getProfile(int profile) {
-        mServiceLock.readLock().lock();
-        try {
-            if (mService != null) {
-                return mService.getProfile(profile);
-            }
-        } catch (RemoteException e) {
-            Log.e(TAG, e.toString() + "\n" + Log.getStackTraceString(new Throwable()));
-        } finally {
-            mServiceLock.readLock().unlock();
-        }
-        return null;
->>>>>>> e110efe6
     }
 
     /*package*/ void removeServiceStateCallback(IBluetoothManagerCallback cb) {
@@ -4416,7 +4265,6 @@
                             ScanRecord scanRecord = result.getScanRecord();
                             if (scanRecord == null) {
                                 return;
-<<<<<<< HEAD
                             }
                             if (serviceUuids != null) {
                                 List<ParcelUuid> uuids = new ArrayList<ParcelUuid>();
@@ -4432,23 +4280,6 @@
                                     return;
                                 }
                             }
-=======
-                            }
-                            if (serviceUuids != null) {
-                                List<ParcelUuid> uuids = new ArrayList<ParcelUuid>();
-                                for (UUID uuid : serviceUuids) {
-                                    uuids.add(new ParcelUuid(uuid));
-                                }
-                                List<ParcelUuid> scanServiceUuids = scanRecord.getServiceUuids();
-                                if (scanServiceUuids == null
-                                        || !scanServiceUuids.containsAll(uuids)) {
-                                    if (DBG) {
-                                        Log.d(TAG, "uuids does not match");
-                                    }
-                                    return;
-                                }
-                            }
->>>>>>> e110efe6
                             callback.onLeScan(
                                     result.getDevice(), result.getRssi(), scanRecord.getBytes());
                         }
@@ -4843,29 +4674,9 @@
             }
 
             if (mBluetoothConnectionCallbackExecutorMap.isEmpty()) {
-<<<<<<< HEAD
-                // If the callback map is empty, we register the service-to-app callback
-                mServiceLock.readLock().lock();
-                try {
-                    if (mService == null) {
-                        return false;
-                    }
-                    mService.registerBluetoothConnectionCallback(
-                            mConnectionCallback, mAttributionSource);
-                } catch (RemoteException e) {
-                    Log.e(TAG, e.toString() + "\n" + Log.getStackTraceString(new Throwable()));
-                    return false;
-                } finally {
-                    mServiceLock.readLock().unlock();
-                }
-            }
-
-            // Adds the passed in callback to our map of callbacks to executors
-=======
                 registerBluetoothConnectionCallback();
             }
 
->>>>>>> e110efe6
             mBluetoothConnectionCallbackExecutorMap.put(callback, executor);
         }
 
@@ -4932,11 +4743,7 @@
                         return true;
                     }
                     mService.unregisterBluetoothConnectionCallback(
-<<<<<<< HEAD
-                            mConnectionCallback, mAttributionSource);
-=======
                             mBluetoothConnectionCallback, mAttributionSource);
->>>>>>> e110efe6
                 } catch (RemoteException e) {
                     Log.e(TAG, e.toString() + "\n" + Log.getStackTraceString(new Throwable()));
                 } finally {

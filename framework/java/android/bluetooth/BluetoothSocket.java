/*
 * Copyright (C) 2012 The Android Open Source Project
 *
 * Licensed under the Apache License, Version 2.0 (the "License");
 * you may not use this file except in compliance with the License.
 * You may obtain a copy of the License at
 *
 *      http://www.apache.org/licenses/LICENSE-2.0
 *
 * Unless required by applicable law or agreed to in writing, software
 * distributed under the License is distributed on an "AS IS" BASIS,
 * WITHOUT WARRANTIES OR CONDITIONS OF ANY KIND, either express or implied.
 * See the License for the specific language governing permissions and
 * limitations under the License.
 */

package android.bluetooth;

import android.annotation.FlaggedApi;
import android.annotation.RequiresNoPermission;
import android.annotation.RequiresPermission;
import android.annotation.SystemApi;
import android.bluetooth.annotations.RequiresBluetoothConnectPermission;
import android.compat.annotation.UnsupportedAppUsage;
import android.content.AttributionSource;
import android.net.LocalSocket;
import android.os.Build;
import android.os.ParcelFileDescriptor;
import android.os.ParcelUuid;
import android.os.RemoteException;
import android.util.Log;

import com.android.bluetooth.flags.Flags;

import java.io.Closeable;
import java.io.FileDescriptor;
import java.io.IOException;
import java.io.InputStream;
import java.io.OutputStream;
import java.nio.ByteBuffer;
import java.nio.ByteOrder;
import java.util.Arrays;
import java.util.Locale;
import java.util.UUID;

/**
 * A connected or connecting Bluetooth socket.
 *
 * <p>The interface for Bluetooth Sockets is similar to that of TCP sockets: {@link java.net.Socket}
 * and {@link java.net.ServerSocket}. On the server side, use a {@link BluetoothServerSocket} to
 * create a listening server socket. When a connection is accepted by the {@link
 * BluetoothServerSocket}, it will return a new {@link BluetoothSocket} to manage the connection. On
 * the client side, use a single {@link BluetoothSocket} to both initiate an outgoing connection and
 * to manage the connection.
 *
 * <p>The most common type of Bluetooth socket is RFCOMM, which is the type supported by the Android
 * APIs. RFCOMM is a connection-oriented, streaming transport over Bluetooth. It is also known as
 * the Serial Port Profile (SPP).
 *
 * <p>To create a {@link BluetoothSocket} for connecting to a known device, use {@link
 * BluetoothDevice#createRfcommSocketToServiceRecord
 * BluetoothDevice.createRfcommSocketToServiceRecord()}. Then call {@link #connect()} to attempt a
 * connection to the remote device. This call will block until a connection is established or the
 * connection fails.
 *
 * <p>To create a {@link BluetoothSocket} as a server (or "host"), see the {@link
 * BluetoothServerSocket} documentation.
 *
 * <p>Once the socket is connected, whether initiated as a client or accepted as a server, open the
 * IO streams by calling {@link #getInputStream} and {@link #getOutputStream} in order to retrieve
 * {@link java.io.InputStream} and {@link java.io.OutputStream} objects, respectively, which are
 * automatically connected to the socket.
 *
 * <p>{@link BluetoothSocket} is thread safe. In particular, {@link #close} will always immediately
 * abort ongoing operations and close the socket.
 *
 * <p><div class="special reference">
 *
 * <h3>Developer Guides</h3>
 *
 * <p>For more information about using Bluetooth, read the <a
 * href="{@docRoot}guide/topics/connectivity/bluetooth.html">Bluetooth</a> developer guide. </div>
 *
 * @see BluetoothServerSocket
 * @see java.io.InputStream
 * @see java.io.OutputStream
 */
public final class BluetoothSocket implements Closeable {
    private static final String TAG = "BluetoothSocket";
    private static final boolean DBG = Log.isLoggable(TAG, Log.DEBUG);
    private static final boolean VDBG = Log.isLoggable(TAG, Log.VERBOSE);

    /** @hide */
    public static final int MAX_RFCOMM_CHANNEL = 30;

    /*package*/ static final int MAX_L2CAP_PACKAGE_SIZE = 0xFFFF;

    /** RFCOMM socket */
    public static final int TYPE_RFCOMM = 1;

    /** SCO socket */
    public static final int TYPE_SCO = 2;

    /** L2CAP socket */
    public static final int TYPE_L2CAP = 3;

    /**
     * L2CAP socket on BR/EDR transport
     *
     * @hide
     */
    public static final int TYPE_L2CAP_BREDR = TYPE_L2CAP;

    /**
     * L2CAP socket on LE transport
     *
     * @hide
     */
    public static final int TYPE_L2CAP_LE = 4;

    /*package*/ static final int EBADFD = 77;

    @UnsupportedAppUsage(maxTargetSdk = Build.VERSION_CODES.R, trackingBug = 170729553)
    /*package*/ static final int EADDRINUSE = 98;

    /*package*/ static final int SEC_FLAG_ENCRYPT = 1;
    /*package*/ static final int SEC_FLAG_AUTH = 1 << 1;
    /*package*/ static final int BTSOCK_FLAG_NO_SDP = 1 << 2;
    /*package*/ static final int SEC_FLAG_AUTH_MITM = 1 << 3;
    /*package*/ static final int SEC_FLAG_AUTH_16_DIGIT = 1 << 4;

    private final int mType; /* one of TYPE_RFCOMM etc */
    private BluetoothDevice mDevice; /* remote device */
    private String mAddress; /* remote address */
    private final boolean mAuth;
    private final boolean mEncrypt;
    private final BluetoothInputStream mInputStream;
    private final BluetoothOutputStream mOutputStream;
    private final ParcelUuid mUuid;

    /** when true no SPP SDP record will be created */
    private boolean mExcludeSdp = false;

    /** when true Person-in-the-middle protection will be enabled */
    private boolean mAuthMitm = false;

    /** Minimum 16 digit pin for sec mode 2 connections */
    private boolean mMin16DigitPin = false;

    @UnsupportedAppUsage(publicAlternatives = "Use {@link BluetoothSocket} public API instead.")
    private ParcelFileDescriptor mPfd;

    @UnsupportedAppUsage private LocalSocket mSocket;
    private InputStream mSocketIS;
    private OutputStream mSocketOS;
    @UnsupportedAppUsage private int mPort; /* RFCOMM channel or L2CAP psm */
    private String mServiceName;

    private static final int SOCK_SIGNAL_SIZE = 36;

    private ByteBuffer mL2capBuffer = null;
    private int mMaxTxPacketSize = 0; // The l2cap maximum packet size supported by the peer.
    private int mMaxRxPacketSize = 0; // The l2cap maximum packet size that can be received.
    private ParcelUuid mConnectionUuid;

    private long mSocketCreationTimeNanos = 0;
    private long mSocketCreationLatencyNanos = 0;

    private enum SocketState {
        INIT,
        CONNECTED,
        LISTENING,
        CLOSED,
    }

    /** prevents all native calls after destroyNative() */
    private volatile SocketState mSocketState;

    /** protects mSocketState */
    // private final ReentrantReadWriteLock mLock;

    /**
     * Construct a BluetoothSocket.
     *
     * @param type type of socket
     * @param auth require the remote device to be authenticated
     * @param encrypt require the connection to be encrypted
     * @param device remote device that this socket can connect to
     * @param port remote port
     * @param uuid SDP uuid
     * @throws IOException On error, for example Bluetooth not available, or insufficient privileges
     */
    /*package*/ BluetoothSocket(
            int type,
            boolean auth,
            boolean encrypt,
            BluetoothDevice device,
            int port,
            ParcelUuid uuid)
            throws IOException {
        this(type, auth, encrypt, device, port, uuid, false, false);
    }

    /**
     * Construct a BluetoothSocket.
     *
     * @param type type of socket
     * @param auth require the remote device to be authenticated
     * @param encrypt require the connection to be encrypted
     * @param device remote device that this socket can connect to
     * @param port remote port
     * @param uuid SDP uuid
     * @param mitm enforce person-in-the-middle protection.
     * @param min16DigitPin enforce a minimum length of 16 digits for a sec mode 2 connection
     * @throws IOException On error, for example Bluetooth not available, or insufficient privileges
     */
    /*package*/ BluetoothSocket(
            int type,
            boolean auth,
            boolean encrypt,
            BluetoothDevice device,
            int port,
            ParcelUuid uuid,
            boolean mitm,
            boolean min16DigitPin)
            throws IOException {
        if (VDBG) Log.d(TAG, "Creating new BluetoothSocket of type: " + type);
        mSocketCreationTimeNanos = System.nanoTime();
        if (type == BluetoothSocket.TYPE_RFCOMM
                && uuid == null
                && port != BluetoothAdapter.SOCKET_CHANNEL_AUTO_STATIC_NO_SDP) {
            if (port < 1 || port > MAX_RFCOMM_CHANNEL) {
                throw new IOException("Invalid RFCOMM channel: " + port);
            }
        }
        if (uuid != null) {
            mUuid = uuid;
        } else {
            mUuid = new ParcelUuid(new UUID(0, 0));
        }
        mType = type;
        mAuth = auth;
        mAuthMitm = mitm;
        mMin16DigitPin = min16DigitPin;
        mEncrypt = encrypt;
        mDevice = device;
        mPort = port;

        mSocketState = SocketState.INIT;

        if (device == null) {
            // Server socket
            mAddress = BluetoothAdapter.getDefaultAdapter().getAddress();
        } else {
            // Remote socket
            mAddress = device.getAddress();
        }
        mInputStream = new BluetoothInputStream(this);
        mOutputStream = new BluetoothOutputStream(this);
        mSocketCreationLatencyNanos = System.nanoTime() - mSocketCreationTimeNanos;
    }

    /**
     * Creates a BluetoothSocket from a {@link ParcelFileDescriptor}. This is used for when the
     * underlying mPfd is transferred to a separate process (e.g. over a binder), and the socket
     * must be reconstructed.
     *
     * <p>The socket should already be connected in this case, so {@link #connect()} should not be
     * called.
     *
     * @param pfd is the {@link ParcelFileDescriptor} for an already connected BluetoothSocket
     * @param device is the remote {@link BluetoothDevice} that this socket is connected to
     * @param uuid is the service ID that this RFCOMM connection is using
     * @throws IOException if socket creation fails.
     */
    /*package*/ static BluetoothSocket createSocketFromOpenFd(
            ParcelFileDescriptor pfd, BluetoothDevice device, ParcelUuid uuid) throws IOException {
        BluetoothSocket bluetoothSocket =
                new BluetoothSocket(TYPE_RFCOMM, true, true, device, -1, uuid);

        bluetoothSocket.mPfd = pfd;
        bluetoothSocket.mSocket = new LocalSocket(pfd.getFileDescriptor());
        bluetoothSocket.mSocketIS = bluetoothSocket.mSocket.getInputStream();
        bluetoothSocket.mSocketOS = bluetoothSocket.mSocket.getOutputStream();
        bluetoothSocket.mSocketState = SocketState.CONNECTED;

        return bluetoothSocket;
    }

    private BluetoothSocket(BluetoothSocket s) {
        if (VDBG) Log.d(TAG, "Creating new Private BluetoothSocket of type: " + s.mType);
        mUuid = s.mUuid;
        mType = s.mType;
        mAuth = s.mAuth;
        mEncrypt = s.mEncrypt;
        mPort = s.mPort;
        mInputStream = new BluetoothInputStream(this);
        mOutputStream = new BluetoothOutputStream(this);
        mMaxRxPacketSize = s.mMaxRxPacketSize;
        mMaxTxPacketSize = s.mMaxTxPacketSize;
        mConnectionUuid = s.mConnectionUuid;

        mServiceName = s.mServiceName;
        mExcludeSdp = s.mExcludeSdp;
        mAuthMitm = s.mAuthMitm;
        mMin16DigitPin = s.mMin16DigitPin;
        mSocketCreationTimeNanos = s.mSocketCreationTimeNanos;
        mSocketCreationLatencyNanos = s.mSocketCreationLatencyNanos;
    }

    private BluetoothSocket acceptSocket(String remoteAddr) throws IOException {
        BluetoothSocket as = new BluetoothSocket(this);
        as.mSocketState = SocketState.CONNECTED;
        FileDescriptor[] fds = mSocket.getAncillaryFileDescriptors();
        if (DBG) Log.d(TAG, "acceptSocket: socket fd passed by stack fds:" + Arrays.toString(fds));
        if (fds == null || fds.length != 1) {
            Log.e(TAG, "socket fd passed from stack failed, fds: " + Arrays.toString(fds));
            as.close();
            throw new IOException("bt socket accept failed");
        }

        as.mPfd = ParcelFileDescriptor.dup(fds[0]);
        as.mSocket = new LocalSocket(fds[0]);
        as.mSocketIS = as.mSocket.getInputStream();
        as.mSocketOS = as.mSocket.getOutputStream();
        as.mAddress = remoteAddr;
        as.mDevice = BluetoothAdapter.getDefaultAdapter().getRemoteDevice(remoteAddr);
        return as;
    }

    /** @hide */
    @Override
    @SuppressWarnings("Finalize") // TODO(b/314811467)
    protected void finalize() throws Throwable {
        try {
            close();
        } finally {
            super.finalize();
        }
    }

    private int getSecurityFlags() {
        int flags = 0;
        if (mAuth) {
            flags |= SEC_FLAG_AUTH;
        }
        if (mEncrypt) {
            flags |= SEC_FLAG_ENCRYPT;
        }
        if (mExcludeSdp) {
            flags |= BTSOCK_FLAG_NO_SDP;
        }
        if (mAuthMitm) {
            flags |= SEC_FLAG_AUTH_MITM;
        }
        if (mMin16DigitPin) {
            flags |= SEC_FLAG_AUTH_16_DIGIT;
        }
        return flags;
    }

    /**
     * Get the remote device this socket is connecting, or connected, to.
     *
     * @return remote device
     */
    @RequiresNoPermission
    public BluetoothDevice getRemoteDevice() {
        return mDevice;
    }

    /**
     * Get the input stream associated with this socket.
     *
     * <p>The input stream will be returned even if the socket is not yet connected, but operations
     * on that stream will throw IOException until the associated socket is connected.
     *
     * @return InputStream
     */
    @RequiresNoPermission
    public InputStream getInputStream() throws IOException {
        return mInputStream;
    }

    /**
     * Get the output stream associated with this socket.
     *
     * <p>The output stream will be returned even if the socket is not yet connected, but operations
     * on that stream will throw IOException until the associated socket is connected.
     *
     * @return OutputStream
     */
    @RequiresNoPermission
    public OutputStream getOutputStream() throws IOException {
        return mOutputStream;
    }

    /**
     * Get the connection status of this socket, ie, whether there is an active connection with
     * remote device.
     *
     * @return true if connected false if not connected
     */
    @RequiresNoPermission
    public boolean isConnected() {
        return mSocketState == SocketState.CONNECTED;
    }

    /*package*/ void setServiceName(String name) {
        mServiceName = name;
    }

    /*package*/ boolean isAuth() {
        return mAuth;
    }

    /**
     * Attempt to connect to a remote device.
     *
     * <p>This method will block until a connection is made or the connection fails. If this method
     * returns without an exception then this socket is now connected.
     *
     * <p>Creating new connections to remote Bluetooth devices should not be attempted while device
     * discovery is in progress. Device discovery is a heavyweight procedure on the Bluetooth
     * adapter and will significantly slow a device connection. Use {@link
     * BluetoothAdapter#cancelDiscovery()} to cancel an ongoing discovery. Discovery is not managed
     * by the Activity, but is run as a system service, so an application should always call {@link
     * BluetoothAdapter#cancelDiscovery()} even if it did not directly request a discovery, just to
     * be sure.
     *
     * <p>{@link #close} can be used to abort this call from another thread.
     *
     * @throws BluetoothSocketException in case of failure, with the corresponding error code.
     * @throws IOException for other errors (eg: InputStream read failures etc.).
     */
    @RequiresBluetoothConnectPermission
    @RequiresPermission(android.Manifest.permission.BLUETOOTH_CONNECT)
    public void connect() throws IOException {
        IBluetooth bluetoothProxy = BluetoothAdapter.getDefaultAdapter().getBluetoothService();
        long socketConnectionTimeNanos = System.nanoTime();
        if (bluetoothProxy == null) {
            throw new BluetoothSocketException(BluetoothSocketException.BLUETOOTH_OFF_FAILURE);
        }
        try {
            if (mDevice == null) {
                throw new BluetoothSocketException(BluetoothSocketException.NULL_DEVICE);
            }
            if (mSocketState == SocketState.CLOSED) {
                throw new BluetoothSocketException(BluetoothSocketException.SOCKET_CLOSED);
            }

            IBluetoothSocketManager socketManager = bluetoothProxy.getSocketManager();
            if (socketManager == null) {
                throw new BluetoothSocketException(BluetoothSocketException.SOCKET_MANAGER_FAILURE);
            }
            mPfd = socketManager.connectSocket(mDevice, mType, mUuid, mPort, getSecurityFlags());
            synchronized (this) {
                Log.i(TAG, "connect(), SocketState: " + mSocketState + ", mPfd: " + mPfd);
                if (mSocketState == SocketState.CLOSED) {
<<<<<<< HEAD
                    throw new BluetoothSocketException(
                            BluetoothSocketException.SOCKET_CLOSED);
                }
                if (mPfd == null) {
                    throw new BluetoothSocketException(
                        BluetoothSocketException.UNIX_FILE_SOCKET_CREATION_FAILURE);
=======
                    throw new BluetoothSocketException(BluetoothSocketException.SOCKET_CLOSED);
                }
                if (mPfd == null) {
                    throw new BluetoothSocketException(
                            BluetoothSocketException.UNIX_FILE_SOCKET_CREATION_FAILURE);
>>>>>>> 67a65fc1
                }
                FileDescriptor fd = mPfd.getFileDescriptor();
                mSocket = new LocalSocket(fd);
                mSocketIS = mSocket.getInputStream();
                mSocketOS = mSocket.getOutputStream();
            }
            int channel = readInt(mSocketIS);
            if (channel == 0) {
                int errCode = (int) mSocketIS.read();
                throw new BluetoothSocketException(errCode);
            }
            if (channel < 0) {
                throw new BluetoothSocketException(
                        BluetoothSocketException.SOCKET_CONNECTION_FAILURE);
            }
            mPort = channel;
            waitSocketSignal(mSocketIS);
            synchronized (this) {
                if (mSocketState == SocketState.CLOSED) {
                    throw new BluetoothSocketException(BluetoothSocketException.SOCKET_CLOSED);
                }
                mSocketState = SocketState.CONNECTED;
                Log.i(TAG, "connect(), socket connected. mPort=" + mPort);
            }
        } catch (BluetoothSocketException e) {
            SocketMetrics.logSocketConnect(
                    e.getErrorCode(),
                    socketConnectionTimeNanos,
                    mType,
                    mDevice,
                    mPort,
                    mAuth,
                    mSocketCreationTimeNanos,
                    mSocketCreationLatencyNanos);
            throw e;
        } catch (RemoteException e) {
            Log.e(TAG, e.toString() + "\n" + Log.getStackTraceString(new Throwable()));
            SocketMetrics.logSocketConnect(
                    BluetoothSocketException.RPC_FAILURE,
                    socketConnectionTimeNanos,
                    mType,
                    mDevice,
                    mPort,
                    mAuth,
                    mSocketCreationTimeNanos,
                    mSocketCreationLatencyNanos);
            throw new BluetoothSocketException(
                    BluetoothSocketException.RPC_FAILURE, "unable to send RPC: " + e.getMessage());
        }
        SocketMetrics.logSocketConnect(
                SocketMetrics.SOCKET_NO_ERROR,
                socketConnectionTimeNanos,
                mType,
                mDevice,
                mPort,
                mAuth,
                mSocketCreationTimeNanos,
                mSocketCreationLatencyNanos);
    }

    /**
     * Currently returns unix errno instead of throwing IOException, so that BluetoothAdapter can
     * check the error code for EADDRINUSE
     */
    @RequiresPermission(android.Manifest.permission.BLUETOOTH_CONNECT)
    /*package*/ int bindListen() {
        int ret;
        if (mSocketState == SocketState.CLOSED) return EBADFD;
        IBluetooth bluetoothProxy = BluetoothAdapter.getDefaultAdapter().getBluetoothService();
        if (bluetoothProxy == null) {
            Log.e(TAG, "bindListen fail, reason: bluetooth is off");
            return -1;
        }
        try {
            if (DBG) Log.d(TAG, "bindListen(): mPort=" + mPort + ", mType=" + mType);
            IBluetoothSocketManager socketManager = bluetoothProxy.getSocketManager();
            if (socketManager == null) {
                Log.e(TAG, "bindListen() bt get socket manager failed");
                return -1;
            }
            mPfd =
                    socketManager.createSocketChannel(
                            mType, mServiceName, mUuid, mPort, getSecurityFlags());
        } catch (RemoteException e) {
            Log.e(TAG, e.toString() + "\n" + Log.getStackTraceString(new Throwable()));
            return -1;
        }

        // read out port number
        try {
            synchronized (this) {
                if (DBG) {
                    Log.d(TAG, "bindListen(), SocketState: " + mSocketState + ", mPfd: " + mPfd);
                }
                if (mSocketState != SocketState.INIT) return EBADFD;
                if (mPfd == null) return -1;
                FileDescriptor fd = mPfd.getFileDescriptor();
                if (fd == null) {
                    Log.e(TAG, "bindListen(), null file descriptor");
                    return -1;
                }

                if (DBG) Log.d(TAG, "bindListen(), Create LocalSocket");
                mSocket = new LocalSocket(fd);
                if (DBG) Log.d(TAG, "bindListen(), new LocalSocket.getInputStream()");
                mSocketIS = mSocket.getInputStream();
                mSocketOS = mSocket.getOutputStream();
            }
            if (DBG) Log.d(TAG, "bindListen(), readInt mSocketIS: " + mSocketIS);
            int channel = readInt(mSocketIS);
            synchronized (this) {
                if (mSocketState == SocketState.INIT) {
                    mSocketState = SocketState.LISTENING;
                }
            }
            if (DBG) Log.d(TAG, "bindListen(): channel=" + channel + ", mPort=" + mPort);
            if (mPort <= -1) {
                mPort = channel;
            } // else ASSERT(mPort == channel)
            ret = 0;
        } catch (IOException e) {
            if (mPfd != null) {
                try {
                    mPfd.close();
                } catch (IOException e1) {
                    Log.e(TAG, "bindListen, close mPfd: " + e1);
                }
                mPfd = null;
            }
            Log.e(TAG, "bindListen, fail to get port number, exception: " + e);
            return -1;
        }
        return ret;
    }

    /*package*/ BluetoothSocket accept(int timeout) throws IOException {
        BluetoothSocket acceptedSocket;
        if (mSocketState != SocketState.LISTENING) {
            throw new IOException("bt socket is not in listen state");
        }
        Log.d(TAG, "accept(), timeout (ms):" + timeout);
        if (timeout > 0) {
            mSocket.setSoTimeout(timeout);
        }
        String RemoteAddr = waitSocketSignal(mSocketIS);
        if (timeout > 0) {
            mSocket.setSoTimeout(0);
        }
        synchronized (this) {
            if (mSocketState != SocketState.LISTENING) {
                throw new IOException("bt socket is not in listen state");
            }
            acceptedSocket = acceptSocket(RemoteAddr);
            // quick drop the reference of the file handle
        }
        return acceptedSocket;
    }

    /*package*/ int available() throws IOException {
        if (VDBG) Log.d(TAG, "available: " + mSocketIS);
        return mSocketIS.available();
    }

    /*package*/ int read(byte[] b, int offset, int length) throws IOException {
        int ret = 0;
        if (VDBG) Log.d(TAG, "read in:  " + mSocketIS + " len: " + length);
        if ((mType == TYPE_L2CAP) || (mType == TYPE_L2CAP_LE)) {
            int bytesToRead = length;
            if (VDBG) {
                Log.v(
                        TAG,
                        "l2cap: read(): offset: "
                                + offset
                                + " length:"
                                + length
                                + "mL2capBuffer= "
                                + mL2capBuffer);
            }
            if (mL2capBuffer == null) {
                createL2capRxBuffer();
            }
            if (mL2capBuffer.remaining() == 0) {
                if (VDBG) Log.v(TAG, "l2cap buffer empty, refilling...");
                if (fillL2capRxBuffer() == -1) {
                    return -1;
                }
            }
            if (bytesToRead > mL2capBuffer.remaining()) {
                bytesToRead = mL2capBuffer.remaining();
            }
            if (VDBG) {
                Log.v(TAG, "get(): offset: " + offset + " bytesToRead: " + bytesToRead);
            }
            mL2capBuffer.get(b, offset, bytesToRead);
            ret = bytesToRead;
        } else {
            if (VDBG) Log.v(TAG, "default: read(): offset: " + offset + " length:" + length);
            ret = mSocketIS.read(b, offset, length);
        }
        if (ret < 0) {
            throw new IOException("bt socket closed, read return: " + ret);
        }
        if (VDBG) Log.d(TAG, "read out:  " + mSocketIS + " ret: " + ret);
        return ret;
    }

    /*package*/ int write(byte[] b, int offset, int length) throws IOException {

        // TODO: Since bindings can exist between the SDU size and the
        //      protocol, we might need to throw an exception instead of just
        //      splitting the write into multiple smaller writes.
        //      Rfcomm uses dynamic allocation, and should not have any bindings
        //      to the actual message length.
        if (VDBG) Log.d(TAG, "write: " + mSocketOS + " length: " + length);
        if ((mType == TYPE_L2CAP) || (mType == TYPE_L2CAP_LE)) {
            if (length <= mMaxTxPacketSize) {
                mSocketOS.write(b, offset, length);
            } else {
                if (DBG) {
                    Log.w(
                            TAG,
                            "WARNING: Write buffer larger than L2CAP packet size!\n"
                                    + "Packet will be divided into SDU packets of size "
                                    + mMaxTxPacketSize);
                }
                int tmpOffset = offset;
                int bytesToWrite = length;
                while (bytesToWrite > 0) {
                    int tmpLength =
                            (bytesToWrite > mMaxTxPacketSize) ? mMaxTxPacketSize : bytesToWrite;
                    mSocketOS.write(b, tmpOffset, tmpLength);
                    tmpOffset += tmpLength;
                    bytesToWrite -= tmpLength;
                }
            }
        } else {
            mSocketOS.write(b, offset, length);
        }
        // There is no good way to confirm since the entire process is asynchronous anyway
        if (VDBG) Log.d(TAG, "write out: " + mSocketOS + " length: " + length);
        return length;
    }

    @Override
    public void close() throws IOException {
        Log.d(
                TAG,
                "close() this: "
                        + this
                        + ", channel: "
                        + mPort
                        + ", mSocketIS: "
                        + mSocketIS
                        + ", mSocketOS: "
                        + mSocketOS
                        + ", mSocket: "
                        + mSocket
                        + ", mSocketState: "
                        + mSocketState);
        if (mSocketState == SocketState.CLOSED) {
            return;
        } else {
            synchronized (this) {
                if (mSocketState == SocketState.CLOSED) {
                    return;
                }
                mSocketState = SocketState.CLOSED;
                if (mSocket != null) {
                    if (DBG) Log.d(TAG, "Closing mSocket: " + mSocket);
                    mSocket.shutdownInput();
                    mSocket.shutdownOutput();
                    mSocket.close();
                    mSocket = null;
                }
                if (mPfd != null) {
                    mPfd.close();
                    mPfd = null;
                }
                mConnectionUuid = null;
            }
        }
    }

    /*package */ void removeChannel() {}

    /*package */ int getPort() {
        return mPort;
    }

    /*package */ long getSocketCreationTime() {
        return mSocketCreationTimeNanos;
    }

    /**
     * Get the maximum supported Transmit packet size for the underlying transport. Use this to
     * optimize the writes done to the output socket, to avoid sending half full packets.
     *
     * @return the maximum supported Transmit packet size for the underlying transport.
     */
    @RequiresNoPermission
    public int getMaxTransmitPacketSize() {
        return mMaxTxPacketSize;
    }

    /**
     * Get the maximum supported Receive packet size for the underlying transport. Use this to
     * optimize the reads done on the input stream, as any call to read will return a maximum of
     * this amount of bytes - or for some transports a multiple of this value.
     *
     * @return the maximum supported Receive packet size for the underlying transport.
     */
    @RequiresNoPermission
    public int getMaxReceivePacketSize() {
        return mMaxRxPacketSize;
    }

    /**
     * Get the type of the underlying connection.
     *
     * @return one of {@link #TYPE_RFCOMM}, {@link #TYPE_SCO} or {@link #TYPE_L2CAP}
     */
    @RequiresNoPermission
    public int getConnectionType() {
        if (mType == TYPE_L2CAP_LE) {
            // Treat the LE CoC to be the same type as L2CAP.
            return TYPE_L2CAP;
        }
        return mType;
    }

    /**
     * Change if a SDP entry should be automatically created. Must be called before calling .bind,
     * for the call to have any effect.
     *
     * @param excludeSdp
     *     <li>TRUE - do not auto generate SDP record.
     *     <li>FALSE - default - auto generate SPP SDP record.
     * @hide
     */
    @RequiresNoPermission
    public void setExcludeSdp(boolean excludeSdp) {
        mExcludeSdp = excludeSdp;
    }

    /**
     * Set the LE Transmit Data Length to be the maximum that the BT Controller is capable of. This
     * parameter is used by the BT Controller to set the maximum transmission packet size on this
     * connection. This function is currently used for testing only.
     *
     * @hide
     */
    @RequiresBluetoothConnectPermission
    @RequiresPermission(android.Manifest.permission.BLUETOOTH_CONNECT)
    public void requestMaximumTxDataLength() throws IOException {
        if (mDevice == null) {
            throw new IOException("requestMaximumTxDataLength is called on null device");
        }

        try {
            if (mSocketState == SocketState.CLOSED) {
                throw new IOException("socket closed");
            }
            IBluetooth bluetoothProxy = BluetoothAdapter.getDefaultAdapter().getBluetoothService();
            if (bluetoothProxy == null) {
                throw new IOException("Bluetooth is off");
            }

            if (DBG) Log.d(TAG, "requestMaximumTxDataLength");
            IBluetoothSocketManager socketManager = bluetoothProxy.getSocketManager();
            if (socketManager == null) throw new IOException("bt get socket manager failed");
            socketManager.requestMaximumTxDataLength(mDevice);
        } catch (RemoteException e) {
            Log.e(TAG, e.toString() + "\n" + Log.getStackTraceString(new Throwable()));
            throw new IOException("unable to send RPC: " + e.getMessage());
        }
    }

    /**
     * Returns the L2CAP local channel ID associated with an open connection to this socket.
     *
     * @return the L2CAP local channel ID.
     * @throws BluetoothSocketException in case of failure, with the corresponding error code.
     * @hide
     */
    @SystemApi
    @FlaggedApi(Flags.FLAG_BT_SOCKET_API_L2CAP_CID)
    @RequiresPermission(
            allOf = {
                android.Manifest.permission.BLUETOOTH_CONNECT,
                android.Manifest.permission.BLUETOOTH_PRIVILEGED,
            })
    public int getL2capLocalChannelId() throws IOException {
        if (mType != TYPE_L2CAP_LE) {
            throw new BluetoothSocketException(BluetoothSocketException.L2CAP_UNKNOWN);
        }
        if (mSocketState != SocketState.CONNECTED || mConnectionUuid == null) {
            throw new BluetoothSocketException(BluetoothSocketException.SOCKET_CLOSED);
        }
        int cid;
        IBluetooth bluetoothProxy = BluetoothAdapter.getDefaultAdapter().getBluetoothService();
        if (bluetoothProxy == null) {
            throw new BluetoothSocketException(BluetoothSocketException.BLUETOOTH_OFF_FAILURE);
        }
        try {
            IBluetoothSocketManager socketManager = bluetoothProxy.getSocketManager();
            if (socketManager == null) {
                throw new BluetoothSocketException(BluetoothSocketException.SOCKET_MANAGER_FAILURE);
            }
            cid =
                    socketManager.getL2capLocalChannelId(
                            mConnectionUuid, AttributionSource.myAttributionSource());
        } catch (RemoteException e) {
            Log.e(TAG, e.toString() + "\n" + Log.getStackTraceString(new Throwable()));
            throw new IOException("unable to send RPC: " + e.getMessage());
        }
        if (cid == -1) {
            throw new BluetoothSocketException(BluetoothSocketException.SOCKET_CLOSED);
        }
        return cid;
    }

    /**
     * Returns the L2CAP remote channel ID associated with an open connection to this socket.
     *
     * @return the L2CAP remote channel ID.
     * @throws BluetoothSocketException in case of failure, with the corresponding error code.
     * @hide
     */
    @SystemApi
    @FlaggedApi(Flags.FLAG_BT_SOCKET_API_L2CAP_CID)
    @RequiresPermission(
            allOf = {
                android.Manifest.permission.BLUETOOTH_CONNECT,
                android.Manifest.permission.BLUETOOTH_PRIVILEGED,
            })
    public int getL2capRemoteChannelId() throws IOException {
        if (mType != TYPE_L2CAP_LE) {
            throw new BluetoothSocketException(BluetoothSocketException.L2CAP_UNKNOWN);
        }
        if (mSocketState != SocketState.CONNECTED || mConnectionUuid == null) {
            throw new BluetoothSocketException(BluetoothSocketException.SOCKET_CLOSED);
        }
        int cid;
        IBluetooth bluetoothProxy = BluetoothAdapter.getDefaultAdapter().getBluetoothService();
        if (bluetoothProxy == null) {
            throw new BluetoothSocketException(BluetoothSocketException.BLUETOOTH_OFF_FAILURE);
        }
        try {
            IBluetoothSocketManager socketManager = bluetoothProxy.getSocketManager();
            if (socketManager == null) {
                throw new BluetoothSocketException(BluetoothSocketException.SOCKET_MANAGER_FAILURE);
            }
            cid =
                    socketManager.getL2capRemoteChannelId(
                            mConnectionUuid, AttributionSource.myAttributionSource());
        } catch (RemoteException e) {
            Log.e(TAG, e.toString() + "\n" + Log.getStackTraceString(new Throwable()));
            throw new IOException("unable to send RPC: " + e.getMessage());
        }
        if (cid == -1) {
            throw new BluetoothSocketException(BluetoothSocketException.SOCKET_CLOSED);
        }
        return cid;
    }

    /** @hide */
    public ParcelFileDescriptor getParcelFileDescriptor() {
        return mPfd;
    }

    private String convertAddr(final byte[] addr) {
        return String.format(
                Locale.US,
                "%02X:%02X:%02X:%02X:%02X:%02X",
                addr[0],
                addr[1],
                addr[2],
                addr[3],
                addr[4],
                addr[5]);
    }

    private String waitSocketSignal(InputStream is) throws IOException {
        byte[] sig = new byte[SOCK_SIGNAL_SIZE];
        int ret = readAll(is, sig);
        if (VDBG) {
            Log.d(TAG, "waitSocketSignal read " + SOCK_SIGNAL_SIZE + " bytes signal ret: " + ret);
        }
        ByteBuffer bb = ByteBuffer.wrap(sig);
        /* the struct in native is decorated with __attribute__((packed)), hence this is possible */
        bb.order(ByteOrder.nativeOrder());
        int size = bb.getShort();
        if (size != SOCK_SIGNAL_SIZE) {
            throw new IOException("Connection failure, wrong signal size: " + size);
        }
        byte[] addr = new byte[6];
        bb.get(addr);
        int channel = bb.getInt();
        int status = bb.getInt();
        mMaxTxPacketSize = (bb.getShort() & 0xffff); // Convert to unsigned value
        mMaxRxPacketSize = (bb.getShort() & 0xffff); // Convert to unsigned value
        long uuidLsb = bb.getLong();
        long uuidMsb = bb.getLong();
        mConnectionUuid = new ParcelUuid(new UUID(uuidMsb, uuidLsb));
        String RemoteAddr = convertAddr(addr);
        if (VDBG) {
            Log.d(
                    TAG,
                    "waitSocketSignal: sig size: "
                            + size
                            + ", remote addr: "
                            + RemoteAddr
                            + ", channel: "
                            + channel
                            + ", status: "
                            + status
                            + " MaxRxPktSize: "
                            + mMaxRxPacketSize
                            + " MaxTxPktSize: "
                            + mMaxTxPacketSize
                            + " mConnectionUuid: "
                            + mConnectionUuid.toString());
        }
        if (status != 0) {
            throw new IOException("Connection failure, status: " + status);
        }
        return RemoteAddr;
    }

    private void createL2capRxBuffer() {
        if ((mType == TYPE_L2CAP) || (mType == TYPE_L2CAP_LE)) {
            // Allocate the buffer to use for reads.
            if (VDBG) Log.v(TAG, "  Creating mL2capBuffer: mMaxPacketSize: " + mMaxRxPacketSize);
            mL2capBuffer = ByteBuffer.wrap(new byte[mMaxRxPacketSize]);
            if (VDBG) Log.v(TAG, "mL2capBuffer.remaining()" + mL2capBuffer.remaining());
            mL2capBuffer.limit(0); // Ensure we do a real read at the first read-request
            if (VDBG) {
                Log.v(TAG, "mL2capBuffer.remaining() after limit(0):" + mL2capBuffer.remaining());
            }
        }
    }

    private int readAll(InputStream is, byte[] b) throws IOException {
        int left = b.length;
        while (left > 0) {
            int ret = is.read(b, b.length - left, left);
            if (ret <= 0) {
                throw new IOException(
                        "read failed, socket might closed or timeout, read ret: " + ret);
            }
            left -= ret;
            if (left != 0) {
                Log.w(
                        TAG,
                        "readAll() looping, read partial size: "
                                + (b.length - left)
                                + ", expect size: "
                                + b.length);
            }
        }
        return b.length;
    }

    private int readInt(InputStream is) throws IOException {
        byte[] ibytes = new byte[4];
        int ret = readAll(is, ibytes);
        if (VDBG) Log.d(TAG, "inputStream.read ret: " + ret);
        ByteBuffer bb = ByteBuffer.wrap(ibytes);
        bb.order(ByteOrder.nativeOrder());
        return bb.getInt();
    }

    private int fillL2capRxBuffer() throws IOException {
        mL2capBuffer.rewind();
        int ret = mSocketIS.read(mL2capBuffer.array());
        if (ret == -1) {
            // reached end of stream - return -1
            mL2capBuffer.limit(0);
            return -1;
        }
        mL2capBuffer.limit(ret);
        return ret;
    }

    @Override
    public String toString() {
        return BluetoothUtils.toAnonymizedAddress(mAddress);
    }
}<|MERGE_RESOLUTION|>--- conflicted
+++ resolved
@@ -457,20 +457,11 @@
             synchronized (this) {
                 Log.i(TAG, "connect(), SocketState: " + mSocketState + ", mPfd: " + mPfd);
                 if (mSocketState == SocketState.CLOSED) {
-<<<<<<< HEAD
-                    throw new BluetoothSocketException(
-                            BluetoothSocketException.SOCKET_CLOSED);
-                }
-                if (mPfd == null) {
-                    throw new BluetoothSocketException(
-                        BluetoothSocketException.UNIX_FILE_SOCKET_CREATION_FAILURE);
-=======
                     throw new BluetoothSocketException(BluetoothSocketException.SOCKET_CLOSED);
                 }
                 if (mPfd == null) {
                     throw new BluetoothSocketException(
                             BluetoothSocketException.UNIX_FILE_SOCKET_CREATION_FAILURE);
->>>>>>> 67a65fc1
                 }
                 FileDescriptor fd = mPfd.getFileDescriptor();
                 mSocket = new LocalSocket(fd);

/*
 * Copyright (C) 2012 The Android Open Source Project
 *
 * Licensed under the Apache License, Version 2.0 (the "License");
 * you may not use this file except in compliance with the License.
 * You may obtain a copy of the License at
 *
 *      http://www.apache.org/licenses/LICENSE-2.0
 *
 * Unless required by applicable law or agreed to in writing, software
 * distributed under the License is distributed on an "AS IS" BASIS,
 * WITHOUT WARRANTIES OR CONDITIONS OF ANY KIND, either express or implied.
 * See the License for the specific language governing permissions and
 * limitations under the License.
 */

package android.bluetooth;

import android.annotation.RequiresNoPermission;
import android.annotation.RequiresPermission;
import android.bluetooth.annotations.RequiresBluetoothConnectPermission;
import android.compat.annotation.UnsupportedAppUsage;
import android.net.LocalSocket;
import android.os.Build;
import android.os.ParcelFileDescriptor;
import android.os.ParcelUuid;
import android.os.RemoteException;
import android.util.Log;

import java.io.Closeable;
import java.io.FileDescriptor;
import java.io.IOException;
import java.io.InputStream;
import java.io.OutputStream;
import java.nio.ByteBuffer;
import java.nio.ByteOrder;
import java.util.Arrays;
import java.util.Locale;
import java.util.UUID;

/**
 * A connected or connecting Bluetooth socket.
 *
 * <p>The interface for Bluetooth Sockets is similar to that of TCP sockets:
 * {@link java.net.Socket} and {@link java.net.ServerSocket}. On the server
 * side, use a {@link BluetoothServerSocket} to create a listening server
 * socket. When a connection is accepted by the {@link BluetoothServerSocket},
 * it will return a new {@link BluetoothSocket} to manage the connection.
 * On the client side, use a single {@link BluetoothSocket} to both initiate
 * an outgoing connection and to manage the connection.
 *
 * <p>The most common type of Bluetooth socket is RFCOMM, which is the type
 * supported by the Android APIs. RFCOMM is a connection-oriented, streaming
 * transport over Bluetooth. It is also known as the Serial Port Profile (SPP).
 *
 * <p>To create a {@link BluetoothSocket} for connecting to a known device, use
 * {@link BluetoothDevice#createRfcommSocketToServiceRecord
 * BluetoothDevice.createRfcommSocketToServiceRecord()}.
 * Then call {@link #connect()} to attempt a connection to the remote device.
 * This call will block until a connection is established or the connection
 * fails.
 *
 * <p>To create a {@link BluetoothSocket} as a server (or "host"), see the
 * {@link BluetoothServerSocket} documentation.
 *
 * <p>Once the socket is connected, whether initiated as a client or accepted
 * as a server, open the IO streams by calling {@link #getInputStream} and
 * {@link #getOutputStream} in order to retrieve {@link java.io.InputStream}
 * and {@link java.io.OutputStream} objects, respectively, which are
 * automatically connected to the socket.
 *
 * <p>{@link BluetoothSocket} is thread
 * safe. In particular, {@link #close} will always immediately abort ongoing
 * operations and close the socket.
 *
 * <div class="special reference">
 * <h3>Developer Guides</h3>
 * <p>For more information about using Bluetooth, read the
 * <a href="{@docRoot}guide/topics/connectivity/bluetooth.html">Bluetooth</a> developer guide.</p>
 * </div>
 *
 * {@see BluetoothServerSocket}
 * {@see java.io.InputStream}
 * {@see java.io.OutputStream}
 */
public final class BluetoothSocket implements Closeable {
    private static final String TAG = "BluetoothSocket";
    private static final boolean DBG = Log.isLoggable(TAG, Log.DEBUG);
    private static final boolean VDBG = Log.isLoggable(TAG, Log.VERBOSE);

    /** @hide */
    public static final int MAX_RFCOMM_CHANNEL = 30;
    /*package*/ static final int MAX_L2CAP_PACKAGE_SIZE = 0xFFFF;

    /** RFCOMM socket */
    public static final int TYPE_RFCOMM = 1;

    /** SCO socket */
    public static final int TYPE_SCO = 2;

    /** L2CAP socket */
    public static final int TYPE_L2CAP = 3;

    /** L2CAP socket on BR/EDR transport
     * @hide
     */
    public static final int TYPE_L2CAP_BREDR = TYPE_L2CAP;

    /** L2CAP socket on LE transport
     * @hide
     */
    public static final int TYPE_L2CAP_LE = 4;

    /*package*/ static final int EBADFD = 77;
    @UnsupportedAppUsage(maxTargetSdk = Build.VERSION_CODES.R, trackingBug = 170729553)
    /*package*/ static final int EADDRINUSE = 98;

    /*package*/ static final int SEC_FLAG_ENCRYPT = 1;
    /*package*/ static final int SEC_FLAG_AUTH = 1 << 1;
    /*package*/ static final int BTSOCK_FLAG_NO_SDP = 1 << 2;
    /*package*/ static final int SEC_FLAG_AUTH_MITM = 1 << 3;
    /*package*/ static final int SEC_FLAG_AUTH_16_DIGIT = 1 << 4;

    private final int mType;  /* one of TYPE_RFCOMM etc */
    private BluetoothDevice mDevice;    /* remote device */
    private String mAddress;    /* remote address */
    private final boolean mAuth;
    private final boolean mEncrypt;
    private final BluetoothInputStream mInputStream;
    private final BluetoothOutputStream mOutputStream;
    private final ParcelUuid mUuid;
    /** when true no SPP SDP record will be created */
    private boolean mExcludeSdp = false;
    /** when true Person-in-the-middle protection will be enabled */
    private boolean mAuthMitm = false;
    /** Minimum 16 digit pin for sec mode 2 connections */
    private boolean mMin16DigitPin = false;
    @UnsupportedAppUsage(publicAlternatives = "Use {@link BluetoothSocket} public API instead.")
    private ParcelFileDescriptor mPfd;
    @UnsupportedAppUsage
    private LocalSocket mSocket;
    private InputStream mSocketIS;
    private OutputStream mSocketOS;
    @UnsupportedAppUsage
    private int mPort;  /* RFCOMM channel or L2CAP psm */
    private int mFd;
    private String mServiceName;
    private static final int PROXY_CONNECTION_TIMEOUT = 5000;

    private static final int SOCK_SIGNAL_SIZE = 20;

    private ByteBuffer mL2capBuffer = null;
    private int mMaxTxPacketSize = 0; // The l2cap maximum packet size supported by the peer.
    private int mMaxRxPacketSize = 0; // The l2cap maximum packet size that can be received.

    private enum SocketState {
        INIT,
        CONNECTED,
        LISTENING,
        CLOSED,
    }

    /** prevents all native calls after destroyNative() */
    private volatile SocketState mSocketState;

    private static final int L2CAP_ACL_FAILURE = 2;
    private static final int L2CAP_CLIENT_SECURITY_FAILURE = 3;
    private static final int L2CAP_INSUFFICIENT_AUTHENTICATION = 4;
    private static final int L2CAP_INSUFFICIENT_AUTHORIZATION = 5;
    private static final int L2CAP_INSUFFICIENT_ENCRYPT_KEY_SIZE = 6;
    private static final int L2CAP_INSUFFICIENT_ENCRYPTION = 7;
    private static final int L2CAP_INVALID_SOURCE_CID = 8;
    private static final int L2CAP_SOURCE_CID_ALREADY_ALLOCATED = 9;
    private static final int L2CAP_UNACCEPTABLE_PARAMETERS = 10;
    private static final int L2CAP_INVALID_PARAMETERS = 11;
    private static final int L2CAP_NO_RESOURCES = 12;
    private static final int L2CAP_NO_PSM_AVAILABLE = 13;
    private static final int L2CAP_TIMEOUT = 14;

    /**
     * IOException message for {@link #connect()} when there is an ACL connection failure.
     */
    public static final String L2CAP_ACL_FAILURE_MSG = "ACL connection failed";

    /**
     * IOException message for {@link #connect()} when security clearance fails on the client during
     * L2CAP connection.
     */
    public static final String L2CAP_CLIENT_SECURITY_FAILURE_MSG =
            "Client security clearance failed";

    /**
     * IOException message for {@link #connect()} when authentication fails on the peer device
     * during L2CAP connection.
     */
    public static final String L2CAP_INSUFFICIENT_AUTHENTICATION_MSG =
            "Insufficient authentication";

    /**
     * IOException message for {@link #connect()} when authorization fails on the peer device during
     * L2CAP connection.
     */
    public static final String L2CAP_INSUFFICIENT_AUTHORIZATION_MSG = "Insufficient authorization";

    /**
     * IOException message for {@link #connect()} indicating insufficient encryption key size on the
     * peer device during L2CAP connection.
     */
    public static final String L2CAP_INSUFFICIENT_ENCRYPT_KEY_SIZE_MSG =
            "Insufficient encryption key size";

    /**
     * IOException message for {@link #connect()} for insufficient encryption from the peer device
     * during L2CAP connection.
     */
    public static final String L2CAP_INSUFFICIENT_ENCRYPTION_MSG = "Insufficient encryption";

    /**
     * IOException message for {@link #connect()} for invalid Channel ID from the peer device during
     * L2CAP connection.
     */
    public static final String L2CAP_INVALID_SOURCE_CID_MSG = "Invalid source CID";

    /**
     * IOException message for {@link #connect()} for already allocated Channel ID from the peer
     * device during L2CAP connection.
     */
    public static final String L2CAP_SOURCE_CID_ALREADY_ALLOCATED_MSG =
            "Source CID already allocated";

    /**
     * IOException message for {@link #connect()} for unacceptable Parameters from the peer device
     * during L2CAP connection.
     */
    public static final String L2CAP_UNACCEPTABLE_PARAMETERS_MSG = "Unacceptable Parameters";

    /**
     * IOException message for {@link #connect()} for invalid parameters from the peer device during
     * L2CAP connection.
     */
    public static final String L2CAP_INVALID_PARAMETERS_MSG = "Invalid Parameters";

    /**
     * IOException message for {@link #connect()} when no resources are available for L2CAP
     * connection.
     */
    public static final String L2CAP_NO_RESOURCES_MSG = "No resources Available";

    /**
     * IOException message for {@link #connect()} when no PSM is available for L2CAP connection.
     */
    public static final String L2CAP_NO_PSM_AVAILABLE_MSG = "No PSM available";

    /**
     * IOException message for {@link #connect()} when L2CAP connection timeout.
     */
    public static final String L2CAP_TIMEOUT_MSG = "Connection Timeout";

    /**
     * IOException message for {@link #connect()} for unknown L2CAP error.
     */
    public static final String L2CAP_UNKNOWN_ERR_MSG = "Connection failed for unknown reason";

    /**
     * IOException message for {@link #connect()} when Bluetooth is off and socket connection is
     * triggered.
     */
    public static final String BLUETOOTH_OFF_FAILURE_MSG = "Bluetooth is off";

    /**
     * IOException message for {@link #connect()} when socket manager is not available.
     */
    public static final String SOCKET_MANAGER_FAILURE_MSG = "bt get socket manager failed";

    /**
     * IOException message for {@link #connect()} when socket is closed.
     */
    public static final String SOCKET_CLOSED_MSG = "socket closed";

    /**
     * IOException message for {@link #connect()} for generic socket connection failures.
     */
    public static final String SOCKET_CONNECTION_FAILURE_MSG = "bt socket connect failed";

    /**
     * IOException message for {@link #connect()} when null device attempts to do socket connection.
     */
    public static final String NULL_DEVICE_ERR_MSG = "Connect is called on null device";

    /** protects mSocketState */
    //private final ReentrantReadWriteLock mLock;

    /**
     * Construct a BluetoothSocket.
     *
     * @param type type of socket
     * @param fd fd to use for connected socket, or -1 for a new socket
     * @param auth require the remote device to be authenticated
     * @param encrypt require the connection to be encrypted
     * @param device remote device that this socket can connect to
     * @param port remote port
     * @param uuid SDP uuid
     * @throws IOException On error, for example Bluetooth not available, or insufficient
     * privileges
     */
    /*package*/ BluetoothSocket(int type, int fd, boolean auth, boolean encrypt,
            BluetoothDevice device, int port, ParcelUuid uuid) throws IOException {
        this(type, fd, auth, encrypt, device, port, uuid, false, false);
    }

    /**
     * Construct a BluetoothSocket.
     *
     * @param type type of socket
     * @param fd fd to use for connected socket, or -1 for a new socket
     * @param auth require the remote device to be authenticated
     * @param encrypt require the connection to be encrypted
     * @param device remote device that this socket can connect to
     * @param port remote port
     * @param uuid SDP uuid
     * @param mitm enforce person-in-the-middle protection.
     * @param min16DigitPin enforce a minimum length of 16 digits for a sec mode 2 connection
     * @throws IOException On error, for example Bluetooth not available, or insufficient
     * privileges
     */
    /*package*/ BluetoothSocket(int type, int fd, boolean auth, boolean encrypt,
            BluetoothDevice device, int port, ParcelUuid uuid, boolean mitm, boolean min16DigitPin)
            throws IOException {
        if (VDBG) Log.d(TAG, "Creating new BluetoothSocket of type: " + type);
        if (type == BluetoothSocket.TYPE_RFCOMM && uuid == null && fd == -1
                && port != BluetoothAdapter.SOCKET_CHANNEL_AUTO_STATIC_NO_SDP) {
            if (port < 1 || port > MAX_RFCOMM_CHANNEL) {
                throw new IOException("Invalid RFCOMM channel: " + port);
            }
        }
        if (uuid != null) {
            mUuid = uuid;
        } else {
            mUuid = new ParcelUuid(new UUID(0, 0));
        }
        mType = type;
        mAuth = auth;
        mAuthMitm = mitm;
        mMin16DigitPin = min16DigitPin;
        mEncrypt = encrypt;
        mDevice = device;
        mPort = port;
        mFd = fd;

        mSocketState = SocketState.INIT;

        if (device == null) {
            // Server socket
            mAddress = BluetoothAdapter.getDefaultAdapter().getAddress();
        } else {
            // Remote socket
            mAddress = device.getAddress();
        }
        mInputStream = new BluetoothInputStream(this);
        mOutputStream = new BluetoothOutputStream(this);
    }

    /**
     * Creates a BluetoothSocket from a {@link ParcelFileDescriptor}. This is used for when the
     * underlying mPfd is transferred to a separate process (e.g. over a binder), and the socket
     * must be reconstructed.
     * <p>
     * The socket should already be connected in this case, so {@link #connect()} should not be
     * called.
     *
     * @param pfd is the {@link ParcelFileDescriptor} for an already connected BluetoothSocket
     * @param device is the remote {@link BluetoothDevice} that this socket is connected to
     * @param uuid is the service ID that this RFCOMM connection is using
     * @throws IOException if socket creation fails.
     */
    /*package*/ static BluetoothSocket createSocketFromOpenFd(
            ParcelFileDescriptor pfd, BluetoothDevice device, ParcelUuid uuid) throws IOException {
        BluetoothSocket bluetoothSocket =
                new BluetoothSocket(TYPE_RFCOMM, pfd.getFd(), true, true, device, -1, uuid);

        bluetoothSocket.mPfd = pfd;
        bluetoothSocket.mSocket = new LocalSocket(pfd.getFileDescriptor());
        bluetoothSocket.mSocketIS = bluetoothSocket.mSocket.getInputStream();
        bluetoothSocket.mSocketOS = bluetoothSocket.mSocket.getOutputStream();
        bluetoothSocket.mSocketState = SocketState.CONNECTED;

        return bluetoothSocket;
    }

    private BluetoothSocket(BluetoothSocket s) {
        if (VDBG) Log.d(TAG, "Creating new Private BluetoothSocket of type: " + s.mType);
        mUuid = s.mUuid;
        mType = s.mType;
        mAuth = s.mAuth;
        mEncrypt = s.mEncrypt;
        mPort = s.mPort;
        mInputStream = new BluetoothInputStream(this);
        mOutputStream = new BluetoothOutputStream(this);
        mMaxRxPacketSize = s.mMaxRxPacketSize;
        mMaxTxPacketSize = s.mMaxTxPacketSize;

        mServiceName = s.mServiceName;
        mExcludeSdp = s.mExcludeSdp;
        mAuthMitm = s.mAuthMitm;
        mMin16DigitPin = s.mMin16DigitPin;
    }

    private BluetoothSocket acceptSocket(String remoteAddr) throws IOException {
        BluetoothSocket as = new BluetoothSocket(this);
        as.mSocketState = SocketState.CONNECTED;
        FileDescriptor[] fds = mSocket.getAncillaryFileDescriptors();
        if (DBG) Log.d(TAG, "acceptSocket: socket fd passed by stack fds:" + Arrays.toString(fds));
        if (fds == null || fds.length != 1) {
            Log.e(TAG, "socket fd passed from stack failed, fds: " + Arrays.toString(fds));
            as.close();
            throw new IOException("bt socket acept failed");
        }

        as.mPfd = ParcelFileDescriptor.dup(fds[0]);
        as.mSocket = new LocalSocket(fds[0]);
        as.mSocketIS = as.mSocket.getInputStream();
        as.mSocketOS = as.mSocket.getOutputStream();
        as.mAddress = remoteAddr;
        as.mDevice = BluetoothAdapter.getDefaultAdapter().getRemoteDevice(remoteAddr);
        return as;
    }

    /**
     * Construct a BluetoothSocket from address. Used by native code.
     *
     * @param type type of socket
     * @param fd fd to use for connected socket, or -1 for a new socket
     * @param auth require the remote device to be authenticated
     * @param encrypt require the connection to be encrypted
     * @param address remote device that this socket can connect to
     * @param port remote port
     * @throws IOException On error, for example Bluetooth not available, or insufficient
     * privileges
     */
    private BluetoothSocket(int type, int fd, boolean auth, boolean encrypt, String address,
            int port) throws IOException {
        this(type, fd, auth, encrypt, new BluetoothDevice(address), port, null, false, false);
    }

    /** @hide */
    @Override
    protected void finalize() throws Throwable {
        try {
            close();
        } finally {
            super.finalize();
        }
    }

    private int getSecurityFlags() {
        int flags = 0;
        if (mAuth) {
            flags |= SEC_FLAG_AUTH;
        }
        if (mEncrypt) {
            flags |= SEC_FLAG_ENCRYPT;
        }
        if (mExcludeSdp) {
            flags |= BTSOCK_FLAG_NO_SDP;
        }
        if (mAuthMitm) {
            flags |= SEC_FLAG_AUTH_MITM;
        }
        if (mMin16DigitPin) {
            flags |= SEC_FLAG_AUTH_16_DIGIT;
        }
        return flags;
    }

    /**
     * Get the remote device this socket is connecting, or connected, to.
     *
     * @return remote device
     */
    @RequiresNoPermission
    public BluetoothDevice getRemoteDevice() {
        return mDevice;
    }

    /**
     * Get the input stream associated with this socket.
     * <p>The input stream will be returned even if the socket is not yet
     * connected, but operations on that stream will throw IOException until
     * the associated socket is connected.
     *
     * @return InputStream
     */
    @RequiresNoPermission
    public InputStream getInputStream() throws IOException {
        return mInputStream;
    }

    /**
     * Get the output stream associated with this socket.
     * <p>The output stream will be returned even if the socket is not yet
     * connected, but operations on that stream will throw IOException until
     * the associated socket is connected.
     *
     * @return OutputStream
     */
    @RequiresNoPermission
    public OutputStream getOutputStream() throws IOException {
        return mOutputStream;
    }

    /**
     * Get the connection status of this socket, ie, whether there is an active connection with
     * remote device.
     *
     * @return true if connected false if not connected
     */
    @RequiresNoPermission
    public boolean isConnected() {
        return mSocketState == SocketState.CONNECTED;
    }

    /*package*/ void setServiceName(String name) {
        mServiceName = name;
    }

    /**
     * Attempt to connect to a remote device.
     * <p>This method will block until a connection is made or the connection
     * fails. If this method returns without an exception then this socket
     * is now connected.
     * <p>Creating new connections to
     * remote Bluetooth devices should not be attempted while device discovery
     * is in progress. Device discovery is a heavyweight procedure on the
     * Bluetooth adapter and will significantly slow a device connection.
     * Use {@link BluetoothAdapter#cancelDiscovery()} to cancel an ongoing
     * discovery. Discovery is not managed by the Activity,
     * but is run as a system service, so an application should always call
     * {@link BluetoothAdapter#cancelDiscovery()} even if it
     * did not directly request a discovery, just to be sure.
     * <p>{@link #close} can be used to abort this call from another thread.
     * <p>
     * For failures, an IOException is thrown with a message as follows -
     * <li>{@link NULL_DEVICE_ERR_MSG}: If device is null.
     * <li>{@link SOCKET_CLOSED_MSG} : If socket is already closed.
     * <li>{@link BLUETOOTH_OFF_FAILURE_MSG}: If Bluetooth is turned off.
     * <li>{@link SOCKET_MANAGER_FAILURE_MSG}: If couldn't get socket manager.
     * <li>{@link L2CAP_ACL_FAILURE_MSG}: If ACL connection failure during L2CAP socket connection.
     * <li>{@link L2CAP_CLIENT_SECURITY_FAILURE_MSG}: If L2CAP Client security clearance failure.
     * <li>{@link L2CAP_INSUFFICIENT_AUTHENTICATION_MSG}: If Peer authentication failure during
     * L2CAP connection.
     * <li>{@link L2CAP_INSUFFICIENT_AUTHORIZATION_MSG}: If Peer authorization failure during
     * L2CAP connection.
     * <li>{@link L2CAP_INSUFFICIENT_ENCRYPT_KEY_SIZE_MSG}: If Insufficient encryption key size.
     * <li>{@link L2CAP_INSUFFICIENT_ENCRYPTION_MSG}: If Insufficient encryption for L2CAP
     * connection.
     * <li>{@link L2CAP_INVALID_SOURCE_CID_MSG}: If Source CID is invalid.
     * <li>{@link L2CAP_SOURCE_CID_ALREADY_ALLOCATED_MSG}: If Source CID is already allocated.
     * <li>{@link L2CAP_UNACCEPTABLE_PARAMETERS_MSG}: If Unacceptable parameters for L2CAP socket.
     * <li>{@link L2CAP_INVALID_PARAMETERS_MSG}: If Invalid parameters for L2CAP socket.
     * <li>{@link L2CAP_NO_RESOURCES_MSG}: If No resources available for L2CAP connection.
     * <li>{@link L2CAP_NO_PSM_AVAILABLE_MSG}: If No PSM available for L2CAP connection
     * <li>{@link L2CAP_TIMEOUT_MSG}: If L2CAP connection timeout.
     * <li>{@link SOCKET_CONNECTION_FAILURE_MSG}: If a generic socket connection excluding one above
     * occurs.
     *
     * @throws IOException on error.
     */
    @RequiresBluetoothConnectPermission
    @RequiresPermission(android.Manifest.permission.BLUETOOTH_CONNECT)
    public void connect() throws IOException {
        if (mDevice == null) throw new IOException(NULL_DEVICE_ERR_MSG);

        try {
            if (mSocketState == SocketState.CLOSED) throw new IOException(SOCKET_CLOSED_MSG);
            IBluetooth bluetoothProxy =
                    BluetoothAdapter.getDefaultAdapter().getBluetoothService();
            if (bluetoothProxy == null) throw new IOException(BLUETOOTH_OFF_FAILURE_MSG);
            IBluetoothSocketManager socketManager = bluetoothProxy.getSocketManager();
            if (socketManager == null) throw new IOException(SOCKET_MANAGER_FAILURE_MSG);
            mPfd = socketManager.connectSocket(mDevice, mType, mUuid, mPort, getSecurityFlags());
            synchronized (this) {
                if (DBG) Log.d(TAG, "connect(), SocketState: " + mSocketState + ", mPfd: " + mPfd);
                if (mSocketState == SocketState.CLOSED) throw new IOException(SOCKET_CLOSED_MSG);
                if (mPfd == null) throw new IOException(SOCKET_CONNECTION_FAILURE_MSG);
                FileDescriptor fd = mPfd.getFileDescriptor();
                mSocket = new LocalSocket(fd);
                mSocketIS = mSocket.getInputStream();
                mSocketOS = mSocket.getOutputStream();
            }
            int channel = readInt(mSocketIS);
<<<<<<< HEAD
            if (channel <= 0) {
                throw new IOException("bt socket connect failed");
=======
            if (channel == 0) {
                int errCode = (int) mSocketIS.read();
                switch(errCode) {
                    case L2CAP_ACL_FAILURE:
                        throw new IOException(L2CAP_ACL_FAILURE_MSG);
                    case L2CAP_CLIENT_SECURITY_FAILURE:
                        throw new IOException(L2CAP_CLIENT_SECURITY_FAILURE_MSG);
                    case L2CAP_INSUFFICIENT_AUTHENTICATION:
                        throw new IOException(L2CAP_INSUFFICIENT_AUTHORIZATION_MSG);
                    case L2CAP_INSUFFICIENT_AUTHORIZATION:
                        throw new IOException(L2CAP_INSUFFICIENT_AUTHORIZATION_MSG);
                    case L2CAP_INSUFFICIENT_ENCRYPT_KEY_SIZE:
                        throw new IOException(L2CAP_INSUFFICIENT_ENCRYPT_KEY_SIZE_MSG);
                    case L2CAP_INSUFFICIENT_ENCRYPTION:
                        throw new IOException(L2CAP_INSUFFICIENT_ENCRYPTION_MSG);
                    case L2CAP_INVALID_SOURCE_CID:
                        throw new IOException(L2CAP_INVALID_SOURCE_CID_MSG);
                    case L2CAP_SOURCE_CID_ALREADY_ALLOCATED:
                        throw new IOException(L2CAP_SOURCE_CID_ALREADY_ALLOCATED_MSG);
                    case L2CAP_UNACCEPTABLE_PARAMETERS:
                        throw new IOException(L2CAP_UNACCEPTABLE_PARAMETERS_MSG);
                    case L2CAP_INVALID_PARAMETERS:
                        throw new IOException(L2CAP_INVALID_PARAMETERS_MSG);
                    case L2CAP_NO_RESOURCES:
                        throw new IOException(L2CAP_NO_RESOURCES_MSG);
                    case L2CAP_NO_PSM_AVAILABLE:
                        throw new IOException(L2CAP_NO_PSM_AVAILABLE_MSG);
                    case L2CAP_TIMEOUT:
                        throw new IOException(L2CAP_TIMEOUT_MSG);
                    default:
                        throw new IOException(L2CAP_UNKNOWN_ERR_MSG);
                }
            }
            if (channel < 0) {
                throw new IOException(SOCKET_CONNECTION_FAILURE_MSG);
>>>>>>> 9b6ad125
            }
            mPort = channel;
            waitSocketSignal(mSocketIS);
            synchronized (this) {
                if (mSocketState == SocketState.CLOSED) {
                    throw new IOException(SOCKET_CLOSED_MSG);
                }
                mSocketState = SocketState.CONNECTED;
                if (DBG) Log.d(TAG, "connect(), socket connected");
            }
        } catch (RemoteException e) {
            Log.e(TAG, e.toString() + "\n" + Log.getStackTraceString(new Throwable()));
            throw new IOException("unable to send RPC: " + e.getMessage());
        }
    }

    /**
     * Currently returns unix errno instead of throwing IOException,
     * so that BluetoothAdapter can check the error code for EADDRINUSE
     */
    @RequiresPermission(android.Manifest.permission.BLUETOOTH_CONNECT)
    /*package*/ int bindListen() {
        int ret;
        if (mSocketState == SocketState.CLOSED) return EBADFD;
        IBluetooth bluetoothProxy = BluetoothAdapter.getDefaultAdapter().getBluetoothService();
        if (bluetoothProxy == null) {
            Log.e(TAG, "bindListen fail, reason: bluetooth is off");
            return -1;
        }
        try {
            if (DBG) Log.d(TAG, "bindListen(): mPort=" + mPort + ", mType=" + mType);
            IBluetoothSocketManager socketManager = bluetoothProxy.getSocketManager();
            if (socketManager == null) {
                Log.e(TAG, "bindListen() bt get socket manager failed");
                return -1;
            }
            mPfd = socketManager
                .createSocketChannel(mType, mServiceName, mUuid, mPort, getSecurityFlags());
        } catch (RemoteException e) {
            Log.e(TAG, e.toString() + "\n" + Log.getStackTraceString(new Throwable()));
            return -1;
        }

        // read out port number
        try {
            synchronized (this) {
                if (DBG) {
                    Log.d(TAG, "bindListen(), SocketState: " + mSocketState + ", mPfd: " + mPfd);
                }
                if (mSocketState != SocketState.INIT) return EBADFD;
                if (mPfd == null) return -1;
                FileDescriptor fd = mPfd.getFileDescriptor();
                if (fd == null) {
                    Log.e(TAG, "bindListen(), null file descriptor");
                    return -1;
                }

                if (DBG) Log.d(TAG, "bindListen(), Create LocalSocket");
                mSocket = new LocalSocket(fd);
                if (DBG) Log.d(TAG, "bindListen(), new LocalSocket.getInputStream()");
                mSocketIS = mSocket.getInputStream();
                mSocketOS = mSocket.getOutputStream();
            }
            if (DBG) Log.d(TAG, "bindListen(), readInt mSocketIS: " + mSocketIS);
            int channel = readInt(mSocketIS);
            synchronized (this) {
                if (mSocketState == SocketState.INIT) {
                    mSocketState = SocketState.LISTENING;
                }
            }
            if (DBG) Log.d(TAG, "bindListen(): channel=" + channel + ", mPort=" + mPort);
            if (mPort <= -1) {
                mPort = channel;
            } // else ASSERT(mPort == channel)
            ret = 0;
        } catch (IOException e) {
            if (mPfd != null) {
                try {
                    mPfd.close();
                } catch (IOException e1) {
                    Log.e(TAG, "bindListen, close mPfd: " + e1);
                }
                mPfd = null;
            }
            Log.e(TAG, "bindListen, fail to get port number, exception: " + e);
            return -1;
        }
        return ret;
    }

    /*package*/ BluetoothSocket accept(int timeout) throws IOException {
        BluetoothSocket acceptedSocket;
        if (mSocketState != SocketState.LISTENING) {
            throw new IOException("bt socket is not in listen state");
        }
        Log.d(TAG, "accept(), timeout (ms):" + timeout);
        if (timeout > 0) {
            mSocket.setSoTimeout(timeout);
        }
        String RemoteAddr = waitSocketSignal(mSocketIS);
        if (timeout > 0) {
            mSocket.setSoTimeout(0);
        }
        synchronized (this) {
            if (mSocketState != SocketState.LISTENING) {
                throw new IOException("bt socket is not in listen state");
            }
            acceptedSocket = acceptSocket(RemoteAddr);
            //quick drop the reference of the file handle
        }
        return acceptedSocket;
    }

    /*package*/ int available() throws IOException {
        if (VDBG) Log.d(TAG, "available: " + mSocketIS);
        return mSocketIS.available();
    }

    /*package*/ int read(byte[] b, int offset, int length) throws IOException {
        int ret = 0;
        if (VDBG) Log.d(TAG, "read in:  " + mSocketIS + " len: " + length);
        if ((mType == TYPE_L2CAP) || (mType == TYPE_L2CAP_LE)) {
            int bytesToRead = length;
            if (VDBG) {
                Log.v(TAG, "l2cap: read(): offset: " + offset + " length:" + length
                        + "mL2capBuffer= " + mL2capBuffer);
            }
            if (mL2capBuffer == null) {
                createL2capRxBuffer();
            }
            if (mL2capBuffer.remaining() == 0) {
                if (VDBG) Log.v(TAG, "l2cap buffer empty, refilling...");
                if (fillL2capRxBuffer() == -1) {
                    return -1;
                }
            }
            if (bytesToRead > mL2capBuffer.remaining()) {
                bytesToRead = mL2capBuffer.remaining();
            }
            if (VDBG) {
                Log.v(TAG, "get(): offset: " + offset
                        + " bytesToRead: " + bytesToRead);
            }
            mL2capBuffer.get(b, offset, bytesToRead);
            ret = bytesToRead;
        } else {
            if (VDBG) Log.v(TAG, "default: read(): offset: " + offset + " length:" + length);
            ret = mSocketIS.read(b, offset, length);
        }
        if (ret < 0) {
            throw new IOException("bt socket closed, read return: " + ret);
        }
        if (VDBG) Log.d(TAG, "read out:  " + mSocketIS + " ret: " + ret);
        return ret;
    }

    /*package*/ int write(byte[] b, int offset, int length) throws IOException {

        //TODO: Since bindings can exist between the SDU size and the
        //      protocol, we might need to throw an exception instead of just
        //      splitting the write into multiple smaller writes.
        //      Rfcomm uses dynamic allocation, and should not have any bindings
        //      to the actual message length.
        if (VDBG) Log.d(TAG, "write: " + mSocketOS + " length: " + length);
        if ((mType == TYPE_L2CAP) || (mType == TYPE_L2CAP_LE)) {
            if (length <= mMaxTxPacketSize) {
                mSocketOS.write(b, offset, length);
            } else {
                if (DBG) {
                    Log.w(TAG, "WARNING: Write buffer larger than L2CAP packet size!\n"
                            + "Packet will be divided into SDU packets of size "
                            + mMaxTxPacketSize);
                }
                int tmpOffset = offset;
                int bytesToWrite = length;
                while (bytesToWrite > 0) {
                    int tmpLength = (bytesToWrite > mMaxTxPacketSize)
                            ? mMaxTxPacketSize
                            : bytesToWrite;
                    mSocketOS.write(b, tmpOffset, tmpLength);
                    tmpOffset += tmpLength;
                    bytesToWrite -= tmpLength;
                }
            }
        } else {
            mSocketOS.write(b, offset, length);
        }
        // There is no good way to confirm since the entire process is asynchronous anyway
        if (VDBG) Log.d(TAG, "write out: " + mSocketOS + " length: " + length);
        return length;
    }

    @Override
    public void close() throws IOException {
        Log.d(TAG, "close() this: " + this + ", channel: " + mPort + ", mSocketIS: " + mSocketIS
                + ", mSocketOS: " + mSocketOS + ", mSocket: " + mSocket + ", mSocketState: "
                + mSocketState);
        if (mSocketState == SocketState.CLOSED) {
            return;
        } else {
            synchronized (this) {
                if (mSocketState == SocketState.CLOSED) {
                    return;
                }
                mSocketState = SocketState.CLOSED;
                if (mSocket != null) {
                    if (DBG) Log.d(TAG, "Closing mSocket: " + mSocket);
                    mSocket.shutdownInput();
                    mSocket.shutdownOutput();
                    mSocket.close();
                    mSocket = null;
                }
                if (mPfd != null) {
                    mPfd.close();
                    mPfd = null;
                }
            }
        }
    }

    /*package */ void removeChannel() {
    }

    /*package */ int getPort() {
        return mPort;
    }

    /**
     * Get the maximum supported Transmit packet size for the underlying transport.
     * Use this to optimize the writes done to the output socket, to avoid sending
     * half full packets.
     *
     * @return the maximum supported Transmit packet size for the underlying transport.
     */
    @RequiresNoPermission
    public int getMaxTransmitPacketSize() {
        return mMaxTxPacketSize;
    }

    /**
     * Get the maximum supported Receive packet size for the underlying transport.
     * Use this to optimize the reads done on the input stream, as any call to read
     * will return a maximum of this amount of bytes - or for some transports a
     * multiple of this value.
     *
     * @return the maximum supported Receive packet size for the underlying transport.
     */
    @RequiresNoPermission
    public int getMaxReceivePacketSize() {
        return mMaxRxPacketSize;
    }

    /**
     * Get the type of the underlying connection.
     *
     * @return one of {@link #TYPE_RFCOMM}, {@link #TYPE_SCO} or {@link #TYPE_L2CAP}
     */
    @RequiresNoPermission
    public int getConnectionType() {
        if (mType == TYPE_L2CAP_LE) {
            // Treat the LE CoC to be the same type as L2CAP.
            return TYPE_L2CAP;
        }
        return mType;
    }

    /**
     * Change if a SDP entry should be automatically created.
     * Must be called before calling .bind, for the call to have any effect.
     *
     * @param excludeSdp <li>TRUE - do not auto generate SDP record. <li>FALSE - default - auto
     * generate SPP SDP record.
     * @hide
     */
    @RequiresNoPermission
    public void setExcludeSdp(boolean excludeSdp) {
        mExcludeSdp = excludeSdp;
    }

    /**
     * Set the LE Transmit Data Length to be the maximum that the BT Controller is capable of. This
     * parameter is used by the BT Controller to set the maximum transmission packet size on this
     * connection. This function is currently used for testing only.
     * @hide
     */
    @RequiresBluetoothConnectPermission
    @RequiresPermission(android.Manifest.permission.BLUETOOTH_CONNECT)
    public void requestMaximumTxDataLength() throws IOException {
        if (mDevice == null) {
            throw new IOException("requestMaximumTxDataLength is called on null device");
        }

        try {
            if (mSocketState == SocketState.CLOSED) {
                throw new IOException("socket closed");
            }
            IBluetooth bluetoothProxy =
                    BluetoothAdapter.getDefaultAdapter().getBluetoothService();
            if (bluetoothProxy == null) {
                throw new IOException("Bluetooth is off");
            }

            if (DBG) Log.d(TAG, "requestMaximumTxDataLength");
            IBluetoothSocketManager socketManager = bluetoothProxy.getSocketManager();
            if (socketManager == null) throw new IOException("bt get socket manager failed");
            socketManager.requestMaximumTxDataLength(mDevice);
        } catch (RemoteException e) {
            Log.e(TAG, e.toString() + "\n" + Log.getStackTraceString(new Throwable()));
            throw new IOException("unable to send RPC: " + e.getMessage());
        }
    }

    /** @hide */
    public ParcelFileDescriptor getParcelFileDescriptor() {
        return mPfd;
    }

    private String convertAddr(final byte[] addr) {
        return String.format(Locale.US, "%02X:%02X:%02X:%02X:%02X:%02X",
                addr[0], addr[1], addr[2], addr[3], addr[4], addr[5]);
    }

    private String waitSocketSignal(InputStream is) throws IOException {
        byte[] sig = new byte[SOCK_SIGNAL_SIZE];
        int ret = readAll(is, sig);
        if (VDBG) {
            Log.d(TAG, "waitSocketSignal read " + SOCK_SIGNAL_SIZE + " bytes signal ret: " + ret);
        }
        ByteBuffer bb = ByteBuffer.wrap(sig);
        /* the struct in native is decorated with __attribute__((packed)), hence this is possible */
        bb.order(ByteOrder.nativeOrder());
        int size = bb.getShort();
        if (size != SOCK_SIGNAL_SIZE) {
            throw new IOException("Connection failure, wrong signal size: " + size);
        }
        byte[] addr = new byte[6];
        bb.get(addr);
        int channel = bb.getInt();
        int status = bb.getInt();
        mMaxTxPacketSize = (bb.getShort() & 0xffff); // Convert to unsigned value
        mMaxRxPacketSize = (bb.getShort() & 0xffff); // Convert to unsigned value
        String RemoteAddr = convertAddr(addr);
        if (VDBG) {
            Log.d(TAG, "waitSocketSignal: sig size: " + size + ", remote addr: "
                    + RemoteAddr + ", channel: " + channel + ", status: " + status
                    + " MaxRxPktSize: " + mMaxRxPacketSize + " MaxTxPktSize: " + mMaxTxPacketSize);
        }
        if (status != 0) {
            throw new IOException("Connection failure, status: " + status);
        }
        return RemoteAddr;
    }

    private void createL2capRxBuffer() {
        if ((mType == TYPE_L2CAP) || (mType == TYPE_L2CAP_LE)) {
            // Allocate the buffer to use for reads.
            if (VDBG) Log.v(TAG, "  Creating mL2capBuffer: mMaxPacketSize: " + mMaxRxPacketSize);
            mL2capBuffer = ByteBuffer.wrap(new byte[mMaxRxPacketSize]);
            if (VDBG) Log.v(TAG, "mL2capBuffer.remaining()" + mL2capBuffer.remaining());
            mL2capBuffer.limit(0); // Ensure we do a real read at the first read-request
            if (VDBG) {
                Log.v(TAG, "mL2capBuffer.remaining() after limit(0):" + mL2capBuffer.remaining());
            }
        }
    }

    private int readAll(InputStream is, byte[] b) throws IOException {
        int left = b.length;
        while (left > 0) {
            int ret = is.read(b, b.length - left, left);
            if (ret <= 0) {
                throw new IOException("read failed, socket might closed or timeout, read ret: "
                        + ret);
            }
            left -= ret;
            if (left != 0) {
                Log.w(TAG, "readAll() looping, read partial size: " + (b.length - left)
                        + ", expect size: " + b.length);
            }
        }
        return b.length;
    }

    private int readInt(InputStream is) throws IOException {
        byte[] ibytes = new byte[4];
        int ret = readAll(is, ibytes);
        if (VDBG) Log.d(TAG, "inputStream.read ret: " + ret);
        ByteBuffer bb = ByteBuffer.wrap(ibytes);
        bb.order(ByteOrder.nativeOrder());
        return bb.getInt();
    }

    private int fillL2capRxBuffer() throws IOException {
        mL2capBuffer.rewind();
        int ret = mSocketIS.read(mL2capBuffer.array());
        if (ret == -1) {
            // reached end of stream - return -1
            mL2capBuffer.limit(0);
            return -1;
        }
        mL2capBuffer.limit(ret);
        return ret;
    }

    @Override
    public String toString() {
        return BluetoothUtils.toAnonymizedAddress(mAddress);
    }
}<|MERGE_RESOLUTION|>--- conflicted
+++ resolved
@@ -588,10 +588,6 @@
                 mSocketOS = mSocket.getOutputStream();
             }
             int channel = readInt(mSocketIS);
-<<<<<<< HEAD
-            if (channel <= 0) {
-                throw new IOException("bt socket connect failed");
-=======
             if (channel == 0) {
                 int errCode = (int) mSocketIS.read();
                 switch(errCode) {
@@ -627,7 +623,6 @@
             }
             if (channel < 0) {
                 throw new IOException(SOCKET_CONNECTION_FAILURE_MSG);
->>>>>>> 9b6ad125
             }
             mPort = channel;
             waitSocketSignal(mSocketIS);

/*
 * Copyright (C) 2013 The Android Open Source Project
 *
 * Licensed under the Apache License, Version 2.0 (the "License");
 * you may not use this file except in compliance with the License.
 * You may obtain a copy of the License at
 *
 *      http://www.apache.org/licenses/LICENSE-2.0
 *
 * Unless required by applicable law or agreed to in writing, software
 * distributed under the License is distributed on an "AS IS" BASIS,
 * WITHOUT WARRANTIES OR CONDITIONS OF ANY KIND, either express or implied.
 * See the License for the specific language governing permissions and
 * limitations under the License.
 */

package android.bluetooth;

import android.annotation.FlaggedApi;
import android.annotation.IntDef;
import android.annotation.NonNull;
import android.annotation.RequiresNoPermission;
import android.annotation.RequiresPermission;
import android.annotation.SuppressLint;
import android.bluetooth.BluetoothGattCharacteristic.WriteType;
import android.bluetooth.annotations.RequiresBluetoothConnectPermission;
import android.bluetooth.annotations.RequiresLegacyBluetoothPermission;
import android.compat.annotation.UnsupportedAppUsage;
import android.content.AttributionSource;
import android.os.Build;
import android.os.Handler;
import android.os.IBinder;
import android.os.ParcelUuid;
import android.os.RemoteException;
import android.util.Log;

import com.android.bluetooth.flags.Flags;

import java.lang.annotation.Retention;
import java.lang.annotation.RetentionPolicy;
import java.util.ArrayList;
import java.util.List;
import java.util.UUID;
<<<<<<< HEAD

=======
>>>>>>> e110efe6

/**
 * Public API for the Bluetooth GATT Profile.
 *
 * <p>This class provides Bluetooth GATT functionality to enable communication with Bluetooth Smart
 * or Smart Ready devices.
 *
 * <p>To connect to a remote peripheral device, create a {@link BluetoothGattCallback} and call
 * {@link BluetoothDevice#connectGatt} to get a instance of this class. GATT capable devices can be
 * discovered using the Bluetooth device discovery or BLE scan process.
 */
public final class BluetoothGatt implements BluetoothProfile {
    private static final String TAG = "BluetoothGatt";
    private static final boolean DBG = true;
    private static final boolean VDBG = false;

    @UnsupportedAppUsage private IBluetoothGatt mService;
    @UnsupportedAppUsage private volatile BluetoothGattCallback mCallback;
    private Handler mHandler;
    @UnsupportedAppUsage private int mClientIf;
    private BluetoothDevice mDevice;
    @UnsupportedAppUsage private boolean mAutoConnect;

    @UnsupportedAppUsage(maxTargetSdk = Build.VERSION_CODES.P, trackingBug = 115609023)
    private int mAuthRetryState;

    private int mConnState;
    private final Object mStateLock = new Object();
    private final Object mDeviceBusyLock = new Object();

    @UnsupportedAppUsage(maxTargetSdk = Build.VERSION_CODES.R, trackingBug = 170729553)
    private Boolean mDeviceBusy = false;

    @UnsupportedAppUsage(maxTargetSdk = Build.VERSION_CODES.R, trackingBug = 170729553)
    private int mTransport;

    private int mPhy;
    private boolean mOpportunistic;
    private final AttributionSource mAttributionSource;

    private static final int AUTH_RETRY_STATE_IDLE = 0;
    private static final int AUTH_RETRY_STATE_MITM = 2;

    private static final int CONN_STATE_IDLE = 0;
    private static final int CONN_STATE_CONNECTING = 1;
    private static final int CONN_STATE_CONNECTED = 2;
    private static final int CONN_STATE_CLOSED = 4;

    private static final int WRITE_CHARACTERISTIC_MAX_RETRIES = 5;
    private static final int WRITE_CHARACTERISTIC_TIME_TO_WAIT = 10; // milliseconds
    // Max length of an attribute value, defined in gatt_api.h
    private static final int GATT_MAX_ATTR_LEN = 512;

    private List<BluetoothGattService> mServices;

    /** A GATT operation completed successfully */
    public static final int GATT_SUCCESS = 0;

    /** GATT read operation is not permitted */
    public static final int GATT_READ_NOT_PERMITTED = 0x2;

    /** GATT write operation is not permitted */
    public static final int GATT_WRITE_NOT_PERMITTED = 0x3;

    /** Insufficient authentication for a given operation */
    public static final int GATT_INSUFFICIENT_AUTHENTICATION = 0x5;

    /** The given request is not supported */
    public static final int GATT_REQUEST_NOT_SUPPORTED = 0x6;

    /** Insufficient encryption for a given operation */
    public static final int GATT_INSUFFICIENT_ENCRYPTION = 0xf;

    /** A read or write operation was requested with an invalid offset */
    public static final int GATT_INVALID_OFFSET = 0x7;

    /** Insufficient authorization for a given operation */
    public static final int GATT_INSUFFICIENT_AUTHORIZATION = 0x8;

    /** A write operation exceeds the maximum length of the attribute */
    public static final int GATT_INVALID_ATTRIBUTE_LENGTH = 0xd;

    /** A remote device connection is congested. */
    public static final int GATT_CONNECTION_CONGESTED = 0x8f;

    /**
     * GATT connection timed out, likely due to the remote device being out of range or not
     * advertising as connectable.
     */
    @FlaggedApi(Flags.FLAG_ENUMERATE_GATT_ERRORS)
    public static final int GATT_CONNECTION_TIMEOUT = 0x93;

    /** A GATT operation failed, errors other than the above */
    public static final int GATT_FAILURE = 0x101;

    /**
     * Connection parameter update - Use the connection parameters recommended by the Bluetooth SIG.
     * This is the default value if no connection parameter update is requested.
     */
    public static final int CONNECTION_PRIORITY_BALANCED = 0;

    /**
     * Connection parameter update - Request a high priority, low latency connection. An application
     * should only request high priority connection parameters to transfer large amounts of data
     * over LE quickly. Once the transfer is complete, the application should request {@link
     * BluetoothGatt#CONNECTION_PRIORITY_BALANCED} connection parameters to reduce energy use.
     */
    public static final int CONNECTION_PRIORITY_HIGH = 1;

    /** Connection parameter update - Request low power, reduced data rate connection parameters. */
    public static final int CONNECTION_PRIORITY_LOW_POWER = 2;

    /**
     * Connection parameter update - Request the priority preferred for Digital Car Key for a lower
     * latency connection. This connection parameter will consume more power than {@link
     * BluetoothGatt#CONNECTION_PRIORITY_BALANCED}, so it is recommended that apps do not use this
     * unless it specifically fits their use case.
     */
    public static final int CONNECTION_PRIORITY_DCK = 3;

    /**
     * Connection subrate request - Balanced.
     *
     * @hide
     */
    public static final int SUBRATE_REQUEST_MODE_BALANCED = 0;

    /**
     * Connection subrate request - High.
     *
     * @hide
     */
    public static final int SUBRATE_REQUEST_MODE_HIGH = 1;

    /**
     * Connection Subrate Request - Low Power.
     *
     * @hide
     */
    public static final int SUBRATE_REQUEST_MODE_LOW_POWER = 2;

    /** @hide */
    @Retention(RetentionPolicy.SOURCE)
    @IntDef(
            prefix = {"SUBRATE_REQUEST_MODE"},
            value = {
                SUBRATE_REQUEST_MODE_BALANCED,
                SUBRATE_REQUEST_MODE_HIGH,
                SUBRATE_REQUEST_MODE_LOW_POWER,
            })
    public @interface SubrateRequestMode {}

    /**
     * No authentication required.
     *
     * @hide
     */
    /*package*/ static final int AUTHENTICATION_NONE = 0;

    /**
     * Authentication requested; no person-in-the-middle protection required.
     *
     * @hide
     */
    /*package*/ static final int AUTHENTICATION_NO_MITM = 1;

    /**
     * Authentication with person-in-the-middle protection requested.
     *
     * @hide
     */
    /*package*/ static final int AUTHENTICATION_MITM = 2;

    /** Bluetooth GATT callbacks. Overrides the default BluetoothGattCallback implementation. */
    @SuppressLint("AndroidFrameworkBluetoothPermission")
    private final IBluetoothGattCallback mBluetoothGattCallback =
            new IBluetoothGattCallback.Stub() {
                /**
                 * Application interface registered - app is ready to go
                 *
                 * @hide
                 */
                @Override
                @SuppressLint("AndroidFrameworkRequiresPermission")
                public void onClientRegistered(int status, int clientIf) {
                    if (DBG) {
                        Log.d(
                                TAG,
                                "onClientRegistered() -"
                                        + (" status=" + status)
                                        + (" clientIf=" + clientIf));
                    }
                    mClientIf = clientIf;
                    synchronized (mStateLock) {
                        if (mConnState == CONN_STATE_CLOSED) {
                            if (DBG) {
                                Log.d(
                                        TAG,
                                        "Client registration completed after closed,"
                                                + " unregistering");
                            }
                            unregisterApp();
                            return;
                        }
                        if (VDBG) {
                            if (mConnState != CONN_STATE_CONNECTING) {
                                Log.e(TAG, "Bad connection state: " + mConnState);
                            }
                        }
                    }
                    if (status != GATT_SUCCESS) {
                        runOrQueueCallback(
                                new Runnable() {
                                    @Override
                                    public void run() {
                                        final BluetoothGattCallback callback = mCallback;
                                        if (callback != null) {
                                            callback.onConnectionStateChange(
                                                    BluetoothGatt.this,
                                                    GATT_FAILURE,
                                                    BluetoothProfile.STATE_DISCONNECTED);
                                        }
                                    }
                                });

                        synchronized (mStateLock) {
                            mConnState = CONN_STATE_IDLE;
                        }
                        return;
                    }
                    try {
                        // autoConnect is inverse of "isDirect"
                        mService.clientConnect(
                                mClientIf,
                                mDevice.getAddress(),
                                mDevice.getAddressType(),
                                !mAutoConnect,
                                mTransport,
                                mOpportunistic,
                                mPhy,
                                mAttributionSource);
                    } catch (RemoteException e) {
                        Log.e(TAG, "", e);
                    }
                }

                /**
                 * Phy update callback
                 *
                 * @hide
                 */
                @Override
                public void onPhyUpdate(String address, int txPhy, int rxPhy, int status) {
                    if (DBG) {
                        Log.d(
                                TAG,
                                "onPhyUpdate() -"
                                        + (" status=" + status)
                                        + (" address=" + address)
                                        + (" txPhy=" + txPhy)
                                        + (" rxPhy=" + rxPhy));
                    }
                    if (!address.equals(mDevice.getAddress())) {
                        return;
                    }

                    runOrQueueCallback(
                            new Runnable() {
                                @Override
                                public void run() {
                                    final BluetoothGattCallback callback = mCallback;
                                    if (callback != null) {
                                        callback.onPhyUpdate(
                                                BluetoothGatt.this, txPhy, rxPhy, status);
                                    }
                                }
                            });
                }

                /**
                 * Phy read callback
                 *
                 * @hide
                 */
                @Override
                public void onPhyRead(String address, int txPhy, int rxPhy, int status) {
                    if (DBG) {
                        Log.d(
                                TAG,
                                "onPhyRead() -"
                                        + (" status=" + status)
                                        + (" address=" + address)
                                        + (" txPhy=" + txPhy)
                                        + (" rxPhy=" + rxPhy));
                    }
                    if (!address.equals(mDevice.getAddress())) {
                        return;
                    }

                    runOrQueueCallback(
                            new Runnable() {
                                @Override
                                public void run() {
                                    final BluetoothGattCallback callback = mCallback;
                                    if (callback != null) {
                                        callback.onPhyRead(
                                                BluetoothGatt.this, txPhy, rxPhy, status);
                                    }
                                }
                            });
                }

                /**
                 * Client connection state changed
                 *
                 * @hide
                 */
                @Override
                public void onClientConnectionState(
                        int status, int clientIf, boolean connected, String address) {
                    if (DBG) {
                        Log.d(
                                TAG,
                                "onClientConnectionState() -"
                                        + (" status=" + status)
                                        + (" clientIf=" + clientIf)
                                        + (" connected=" + connected)
                                        + (" device=" + address));
                    }
                    if (!address.equals(mDevice.getAddress())) {
                        return;
                    }
                    int profileState =
                            connected
                                    ? BluetoothProfile.STATE_CONNECTED
                                    : BluetoothProfile.STATE_DISCONNECTED;

                    runOrQueueCallback(
                            new Runnable() {
                                @Override
                                public void run() {
                                    final BluetoothGattCallback callback = mCallback;
                                    if (callback != null) {
                                        callback.onConnectionStateChange(
                                                BluetoothGatt.this, status, profileState);
                                    }
                                }
                            });

                    synchronized (mStateLock) {
                        if (connected) {
                            mConnState = CONN_STATE_CONNECTED;
                        } else {
                            mConnState = CONN_STATE_IDLE;
                        }
                    }

                    synchronized (mDeviceBusyLock) {
                        mDeviceBusy = false;
                    }
                }

                /**
                 * Remote search has been completed. The internal object structure should now
                 * reflect the state of the remote device database. Let the application know that we
                 * are done at this point.
                 *
                 * @hide
                 */
                @Override
                public void onSearchComplete(
                        String address, List<BluetoothGattService> services, int status) {
                    if (DBG) {
                        Log.d(TAG, "onSearchComplete() = Device=" + address + " Status=" + status);
                    }
                    if (!address.equals(mDevice.getAddress())) {
                        return;
                    }

                    for (BluetoothGattService s : services) {
                        // services we receive don't have device set properly.
                        s.setDevice(mDevice);
                    }

                    mServices.addAll(services);

                    // Fix references to included services, as they doesn't point to right objects.
                    for (BluetoothGattService fixedService : mServices) {
                        ArrayList<BluetoothGattService> includedServices =
                                new ArrayList(fixedService.getIncludedServices());
                        fixedService.getIncludedServices().clear();

                        for (BluetoothGattService brokenRef : includedServices) {
                            BluetoothGattService includedService =
                                    getService(
                                            mDevice,
                                            brokenRef.getUuid(),
                                            brokenRef.getInstanceId());
                            if (includedService != null) {
                                fixedService.addIncludedService(includedService);
                            } else {
                                Log.e(TAG, "Broken GATT database: can't find included service.");
                            }
                        }
                    }

                    runOrQueueCallback(
                            new Runnable() {
                                @Override
                                public void run() {
                                    final BluetoothGattCallback callback = mCallback;
                                    if (callback != null) {
                                        callback.onServicesDiscovered(BluetoothGatt.this, status);
                                    }
                                }
                            });
                }

                /**
                 * Remote characteristic has been read. Updates the internal value.
                 *
                 * @hide
                 */
                @Override
                @SuppressLint("AndroidFrameworkRequiresPermission")
                public void onCharacteristicRead(
                        String address, int status, int handle, byte[] value) {
                    if (VDBG) {
                        Log.d(
                                TAG,
                                "onCharacteristicRead() -"
                                        + (" Device=" + address)
                                        + (" handle=" + handle)
                                        + (" Status=" + status));
                    }

                    if (!address.equals(mDevice.getAddress())) {
                        return;
                    }

                    synchronized (mDeviceBusyLock) {
                        mDeviceBusy = false;
                    }

                    if ((status == GATT_INSUFFICIENT_AUTHENTICATION
                                    || status == GATT_INSUFFICIENT_ENCRYPTION)
                            && (mAuthRetryState != AUTH_RETRY_STATE_MITM)) {
                        try {
                            final int authReq =
                                    (mAuthRetryState == AUTH_RETRY_STATE_IDLE)
                                            ? AUTHENTICATION_NO_MITM
                                            : AUTHENTICATION_MITM;
                            mService.readCharacteristic(
                                    mClientIf, address, handle, authReq, mAttributionSource);
                            mAuthRetryState++;
                            return;
                        } catch (RemoteException e) {
                            Log.e(TAG, "", e);
                        }
                    }

                    mAuthRetryState = AUTH_RETRY_STATE_IDLE;

                    BluetoothGattCharacteristic characteristic =
                            getCharacteristicById(mDevice, handle);
                    if (characteristic == null) {
                        Log.w(TAG, "onCharacteristicRead() failed to find characteristic!");
                        return;
                    }

                    runOrQueueCallback(
                            new Runnable() {
                                @Override
                                public void run() {
                                    final BluetoothGattCallback callback = mCallback;
                                    if (callback != null) {
                                        if (status == 0) characteristic.setValue(value);
                                        callback.onCharacteristicRead(
                                                BluetoothGatt.this, characteristic, value, status);
                                    }
                                }
                            });
                }

                /**
                 * Characteristic has been written to the remote device. Let the app know how we
                 * did...
                 *
                 * @hide
                 */
                @Override
                @SuppressLint("AndroidFrameworkRequiresPermission")
                public void onCharacteristicWrite(
                        String address, int status, int handle, byte[] value) {
                    if (VDBG) {
                        Log.d(
                                TAG,
                                "onCharacteristicWrite() -"
                                        + (" Device=" + address)
                                        + (" handle=" + handle)
                                        + (" Status=" + status));
                    }

                    if (!address.equals(mDevice.getAddress())) {
                        return;
                    }

                    synchronized (mDeviceBusyLock) {
                        mDeviceBusy = false;
                    }

                    BluetoothGattCharacteristic characteristic =
                            getCharacteristicById(mDevice, handle);
                    if (characteristic == null) return;

                    if ((status == GATT_INSUFFICIENT_AUTHENTICATION
                                    || status == GATT_INSUFFICIENT_ENCRYPTION)
                            && (mAuthRetryState != AUTH_RETRY_STATE_MITM)) {
                        try {
                            final int authReq =
                                    (mAuthRetryState == AUTH_RETRY_STATE_IDLE)
                                            ? AUTHENTICATION_NO_MITM
                                            : AUTHENTICATION_MITM;
                            int requestStatus = BluetoothStatusCodes.ERROR_UNKNOWN;
                            for (int i = 0; i < WRITE_CHARACTERISTIC_MAX_RETRIES; i++) {
                                requestStatus =
                                        mService.writeCharacteristic(
                                                mClientIf,
                                                address,
                                                handle,
                                                characteristic.getWriteType(),
                                                authReq,
                                                value,
                                                mAttributionSource);
                                if (requestStatus
                                        != BluetoothStatusCodes.ERROR_GATT_WRITE_REQUEST_BUSY) {
                                    break;
                                }
                                try {
                                    Thread.sleep(WRITE_CHARACTERISTIC_TIME_TO_WAIT);
                                } catch (InterruptedException e) {
                                    Log.e(TAG, "", e);
                                }
                            }
                            mAuthRetryState++;
                            return;
                        } catch (RemoteException e) {
                            Log.e(TAG, "", e);
                        }
                    }

                    mAuthRetryState = AUTH_RETRY_STATE_IDLE;
                    runOrQueueCallback(
                            new Runnable() {
                                @Override
                                public void run() {
                                    final BluetoothGattCallback callback = mCallback;
                                    if (callback != null) {
                                        callback.onCharacteristicWrite(
                                                BluetoothGatt.this, characteristic, status);
                                    }
                                }
                            });
                }

                /**
                 * Remote characteristic has been updated. Updates the internal value.
                 *
                 * @hide
                 */
                @Override
                public void onNotify(String address, int handle, byte[] value) {
                    if (VDBG) Log.d(TAG, "onNotify() - Device=" + address + " handle=" + handle);

                    if (!address.equals(mDevice.getAddress())) {
                        return;
                    }

                    BluetoothGattCharacteristic characteristic =
                            getCharacteristicById(mDevice, handle);
                    if (characteristic == null) return;

                    runOrQueueCallback(
                            new Runnable() {
                                @Override
                                public void run() {
                                    final BluetoothGattCallback callback = mCallback;
                                    if (callback != null) {
                                        characteristic.setValue(value);
                                        callback.onCharacteristicChanged(
                                                BluetoothGatt.this, characteristic, value);
                                    }
                                }
                            });
                }

                /**
                 * Descriptor has been read.
                 *
                 * @hide
                 */
                @Override
                @SuppressLint("AndroidFrameworkRequiresPermission")
                public void onDescriptorRead(String address, int status, int handle, byte[] value) {
                    if (VDBG) {
                        Log.d(TAG, "onDescriptorRead() - Device=" + address + " handle=" + handle);
                    }

                    if (!address.equals(mDevice.getAddress())) {
                        return;
                    }

                    synchronized (mDeviceBusyLock) {
                        mDeviceBusy = false;
                    }

                    BluetoothGattDescriptor descriptor = getDescriptorById(mDevice, handle);
                    if (descriptor == null) return;

                    if ((status == GATT_INSUFFICIENT_AUTHENTICATION
                                    || status == GATT_INSUFFICIENT_ENCRYPTION)
                            && (mAuthRetryState != AUTH_RETRY_STATE_MITM)) {
                        try {
                            final int authReq =
                                    (mAuthRetryState == AUTH_RETRY_STATE_IDLE)
                                            ? AUTHENTICATION_NO_MITM
                                            : AUTHENTICATION_MITM;
                            mService.readDescriptor(
                                    mClientIf, address, handle, authReq, mAttributionSource);
                            mAuthRetryState++;
                            return;
                        } catch (RemoteException e) {
                            Log.e(TAG, "", e);
                        }
                    }

                    mAuthRetryState = AUTH_RETRY_STATE_IDLE;

                    runOrQueueCallback(
                            new Runnable() {
                                @Override
                                public void run() {
                                    final BluetoothGattCallback callback = mCallback;
                                    if (callback != null) {
                                        if (status == 0) descriptor.setValue(value);
                                        callback.onDescriptorRead(
                                                BluetoothGatt.this, descriptor, status, value);
                                    }
                                }
                            });
                }

                /**
                 * Descriptor write operation complete.
                 *
                 * @hide
                 */
                @Override
                @SuppressLint("AndroidFrameworkRequiresPermission")
                public void onDescriptorWrite(
                        String address, int status, int handle, byte[] value) {
                    if (VDBG) {
                        Log.d(TAG, "onDescriptorWrite() - Device=" + address + " handle=" + handle);
                    }

                    if (!address.equals(mDevice.getAddress())) {
                        return;
                    }

                    synchronized (mDeviceBusyLock) {
                        mDeviceBusy = false;
                    }

                    BluetoothGattDescriptor descriptor = getDescriptorById(mDevice, handle);
                    if (descriptor == null) return;

                    if ((status == GATT_INSUFFICIENT_AUTHENTICATION
                                    || status == GATT_INSUFFICIENT_ENCRYPTION)
                            && (mAuthRetryState != AUTH_RETRY_STATE_MITM)) {
                        try {
                            final int authReq =
                                    (mAuthRetryState == AUTH_RETRY_STATE_IDLE)
                                            ? AUTHENTICATION_NO_MITM
                                            : AUTHENTICATION_MITM;
                            mService.writeDescriptor(
                                    mClientIf, address, handle, authReq, value, mAttributionSource);
                            mAuthRetryState++;
                            return;
                        } catch (RemoteException e) {
                            Log.e(TAG, "", e);
                        }
                    }

                    mAuthRetryState = AUTH_RETRY_STATE_IDLE;

                    runOrQueueCallback(
                            new Runnable() {
                                @Override
                                public void run() {
                                    final BluetoothGattCallback callback = mCallback;
                                    if (callback != null) {
                                        callback.onDescriptorWrite(
                                                BluetoothGatt.this, descriptor, status);
                                    }
                                }
                            });
                }

                /**
                 * Prepared write transaction completed (or aborted)
                 *
                 * @hide
                 */
                @Override
                public void onExecuteWrite(String address, int status) {
                    if (VDBG) {
                        Log.d(TAG, "onExecuteWrite() - Device=" + address + " status=" + status);
                    }
                    if (!address.equals(mDevice.getAddress())) {
                        return;
                    }

                    synchronized (mDeviceBusyLock) {
                        mDeviceBusy = false;
                    }

                    runOrQueueCallback(
                            new Runnable() {
                                @Override
                                public void run() {
                                    final BluetoothGattCallback callback = mCallback;
                                    if (callback != null) {
                                        callback.onReliableWriteCompleted(
                                                BluetoothGatt.this, status);
                                    }
                                }
                            });
                }

                /**
                 * Remote device RSSI has been read
                 *
                 * @hide
                 */
                @Override
                public void onReadRemoteRssi(String address, int rssi, int status) {
                    if (VDBG) {
                        Log.d(
                                TAG,
                                "onReadRemoteRssi() -"
                                        + (" Device=" + address)
                                        + (" rssi=" + rssi)
                                        + (" status=" + status));
                    }
                    if (!address.equals(mDevice.getAddress())) {
                        return;
                    }
                    runOrQueueCallback(
                            new Runnable() {
                                @Override
                                public void run() {
                                    final BluetoothGattCallback callback = mCallback;
                                    if (callback != null) {
                                        callback.onReadRemoteRssi(BluetoothGatt.this, rssi, status);
                                    }
                                }
                            });
                }

                /**
                 * Callback invoked when the MTU for a given connection changes
                 *
                 * @hide
                 */
                @Override
                public void onConfigureMTU(String address, int mtu, int status) {
                    if (DBG) {
                        Log.d(
                                TAG,
                                "onConfigureMTU() -"
                                        + (" Device=" + address)
                                        + (" mtu=" + mtu)
                                        + (" status=" + status));
                    }
                    if (!address.equals(mDevice.getAddress())) {
                        return;
                    }

                    runOrQueueCallback(
                            new Runnable() {
                                @Override
                                public void run() {
                                    final BluetoothGattCallback callback = mCallback;
                                    if (callback != null) {
                                        callback.onMtuChanged(BluetoothGatt.this, mtu, status);
                                    }
                                }
                            });
                }

                /**
                 * Callback invoked when the given connection is updated
                 *
                 * @hide
                 */
                @Override
                public void onConnectionUpdated(
                        String address, int interval, int latency, int timeout, int status) {
                    if (DBG) {
                        Log.d(
                                TAG,
                                "onConnectionUpdated() -"
                                        + (" Device=" + address)
                                        + (" interval=" + interval)
                                        + (" latency=" + latency)
                                        + (" timeout=" + timeout)
                                        + (" status=" + status));
                    }
                    if (!address.equals(mDevice.getAddress())) {
                        return;
                    }

                    runOrQueueCallback(
                            new Runnable() {
                                @Override
                                public void run() {
                                    final BluetoothGattCallback callback = mCallback;
                                    if (callback != null) {
                                        callback.onConnectionUpdated(
                                                BluetoothGatt.this,
                                                interval,
                                                latency,
                                                timeout,
                                                status);
                                    }
                                }
                            });
                }

                /**
                 * Callback invoked when service changed event is received
                 *
                 * @hide
                 */
                @Override
                public void onServiceChanged(String address) {
                    if (DBG) {
                        Log.d(TAG, "onServiceChanged() - Device=" + address);
                    }

                    if (!address.equals(mDevice.getAddress())) {
                        return;
                    }

                    runOrQueueCallback(
                            new Runnable() {
                                @Override
                                public void run() {
                                    final BluetoothGattCallback callback = mCallback;
                                    if (callback != null) {
                                        callback.onServiceChanged(BluetoothGatt.this);
                                    }
                                }
                            });
                }

                /**
                 * Callback invoked when the given connection's subrate is changed
                 *
                 * @hide
                 */
                @Override
                public void onSubrateChange(
                        String address,
                        int subrateFactor,
                        int latency,
                        int contNum,
                        int timeout,
                        int status) {
                    Log.d(
                            TAG,
                            "onSubrateChange() - "
                                    + (" Device=" + address)
                                    + (" subrateFactor=" + subrateFactor)
                                    + (" latency=" + latency)
                                    + (" contNum=" + contNum)
                                    + (" timeout=" + timeout)
                                    + (" status=" + status));

                    if (!address.equals(mDevice.getAddress())) {
                        return;
                    }

                    runOrQueueCallback(
                            new Runnable() {
                                @Override
                                public void run() {
                                    final BluetoothGattCallback callback = mCallback;
                                    if (callback != null) {
                                        callback.onSubrateChange(
                                                BluetoothGatt.this,
                                                subrateFactor,
                                                latency,
                                                contNum,
                                                timeout,
                                                status);
                                    }
                                }
                            });
                }
            };

    /* package */ BluetoothGatt(
            IBluetoothGatt iGatt,
            BluetoothDevice device,
            int transport,
            boolean opportunistic,
            int phy,
            AttributionSource attributionSource) {
        mService = iGatt;
        mDevice = device;
        mTransport = transport;
        mPhy = phy;
        mOpportunistic = opportunistic;
        mAttributionSource = attributionSource;
        mServices = new ArrayList<BluetoothGattService>();

        mConnState = CONN_STATE_IDLE;
        mAuthRetryState = AUTH_RETRY_STATE_IDLE;
    }

    /** @hide */
    @Override
    public void onServiceConnected(IBinder service) {}

    /** @hide */
    @Override
    public void onServiceDisconnected() {}

    /** @hide */
    @Override
    public BluetoothAdapter getAdapter() {
        return null;
    }

    /**
     * Close this Bluetooth GATT client.
     *
     * <p>Application should call this method as early as possible after it is done with this GATT
     * client.
     */
    @RequiresBluetoothConnectPermission
    @RequiresPermission(android.Manifest.permission.BLUETOOTH_CONNECT)
    public void close() {
        if (DBG) Log.d(TAG, "close()");

        unregisterApp();
        mConnState = CONN_STATE_CLOSED;
        mAuthRetryState = AUTH_RETRY_STATE_IDLE;
    }

    /**
     * Returns a service by UUID, instance and type.
     *
     * @hide
     */
    /*package*/ BluetoothGattService getService(BluetoothDevice device, UUID uuid, int instanceId) {
        for (BluetoothGattService svc : mServices) {
            if (svc.getDevice().equals(device)
                    && svc.getInstanceId() == instanceId
                    && svc.getUuid().equals(uuid)) {
                return svc;
            }
        }
        return null;
    }

    /**
     * Returns a characteristic with id equal to instanceId.
     *
     * @hide
     */
    /*package*/ BluetoothGattCharacteristic getCharacteristicById(
            BluetoothDevice device, int instanceId) {
        for (BluetoothGattService svc : mServices) {
            for (BluetoothGattCharacteristic charac : svc.getCharacteristics()) {
                if (charac.getInstanceId() == instanceId) {
                    return charac;
                }
            }
        }
        return null;
    }

    /**
     * Returns a descriptor with id equal to instanceId.
     *
     * @hide
     */
    /*package*/ BluetoothGattDescriptor getDescriptorById(BluetoothDevice device, int instanceId) {
        for (BluetoothGattService svc : mServices) {
            for (BluetoothGattCharacteristic charac : svc.getCharacteristics()) {
                for (BluetoothGattDescriptor desc : charac.getDescriptors()) {
                    if (desc.getInstanceId() == instanceId) {
                        return desc;
                    }
                }
            }
        }
        return null;
    }

    /**
     * Queue the runnable on a {@link Handler} provided by the user, or execute the runnable
     * immediately if no Handler was provided.
     */
    private void runOrQueueCallback(final Runnable cb) {
        if (mHandler == null) {
            try {
                cb.run();
            } catch (Exception ex) {
                Log.w(TAG, "Unhandled exception in callback", ex);
            }
        } else {
            mHandler.post(cb);
        }
    }

    /**
     * Register an application callback to start using GATT.
     *
     * <p>This is an asynchronous call. If registration is successful, client connection will be
     * initiated.
     *
     * @param callback GATT callback handler that will receive asynchronous callbacks.
     * @return If true, the callback will be called to notify success or failure, false on immediate
     *     error
     */
    @RequiresLegacyBluetoothPermission
    @RequiresBluetoothConnectPermission
    @RequiresPermission(android.Manifest.permission.BLUETOOTH_CONNECT)
    private boolean registerApp(BluetoothGattCallback callback, Handler handler) {
        return registerApp(callback, handler, false);
    }

    /**
     * Register an application callback to start using GATT.
     *
     * <p>This is an asynchronous call. If registration is successful, client connection will be
     * initiated.
     *
     * @param callback GATT callback handler that will receive asynchronous callbacks.
     * @param eattSupport indicate to allow for eatt support
     * @return If true, the callback will be called to notify success or failure, false on immediate
     *     error
     * @hide
     */
    @RequiresLegacyBluetoothPermission
    @RequiresBluetoothConnectPermission
    @RequiresPermission(android.Manifest.permission.BLUETOOTH_CONNECT)
    private boolean registerApp(
            BluetoothGattCallback callback, Handler handler, boolean eattSupport) {
        if (DBG) Log.d(TAG, "registerApp()");
        if (mService == null) return false;

        mCallback = callback;
        mHandler = handler;
        UUID uuid = UUID.randomUUID();
        if (DBG) Log.d(TAG, "registerApp() - UUID=" + uuid);

        try {
            mService.registerClient(
                    new ParcelUuid(uuid), mBluetoothGattCallback, eattSupport, mAttributionSource);
        } catch (RemoteException e) {
            Log.e(TAG, "", e);
            return false;
        }

        return true;
    }

    /** Unregister the current application and callbacks. */
    @UnsupportedAppUsage
    @RequiresBluetoothConnectPermission
    @RequiresPermission(android.Manifest.permission.BLUETOOTH_CONNECT)
    private void unregisterApp() {
        if (mService == null || mClientIf == 0) return;
        if (DBG) Log.d(TAG, "unregisterApp() - mClientIf=" + mClientIf);

        try {
            mCallback = null;
            mService.unregisterClient(mClientIf, mAttributionSource);
            mClientIf = 0;
        } catch (RemoteException e) {
            Log.e(TAG, "", e);
        }
    }

    /**
     * Initiate a connection to a Bluetooth GATT capable device.
     *
     * <p>The connection may not be established right away, but will be completed when the remote
     * device is available. A {@link BluetoothGattCallback#onConnectionStateChange} callback will be
     * invoked when the connection state changes as a result of this function.
     *
     * <p>The autoConnect parameter determines whether to actively connect to the remote device, or
     * rather passively scan and finalize the connection when the remote device is in
     * range/available. Generally, the first ever connection to a device should be direct
     * (autoConnect set to false) and subsequent connections to known devices should be invoked with
     * the autoConnect parameter set to true.
     *
     * @param autoConnect Whether to directly connect to the remote device (false) or to
     *     automatically connect as soon as the remote device becomes available (true).
     * @return true, if the connection attempt was initiated successfully
     */
    @UnsupportedAppUsage(maxTargetSdk = Build.VERSION_CODES.R, trackingBug = 170729553)
    @RequiresLegacyBluetoothPermission
    @RequiresBluetoothConnectPermission
    @RequiresPermission(android.Manifest.permission.BLUETOOTH_CONNECT)
    /*package*/ boolean connect(
            Boolean autoConnect, BluetoothGattCallback callback, Handler handler) {
        if (DBG) {
            Log.d(TAG, "connect() - device: " + mDevice + ", auto: " + autoConnect);
        }
        synchronized (mStateLock) {
            if (mConnState != CONN_STATE_IDLE) {
                throw new IllegalStateException("Not idle");
            }
            mConnState = CONN_STATE_CONNECTING;
        }

        mAutoConnect = autoConnect;

        if (!registerApp(callback, handler)) {
            synchronized (mStateLock) {
                mConnState = CONN_STATE_IDLE;
            }
            Log.e(TAG, "Failed to register callback");
            return false;
        }

        // The connection will continue in the onClientRegistered callback
        return true;
    }

    /**
     * Disconnects an established connection, or cancels a connection attempt currently in progress.
     */
    @RequiresLegacyBluetoothPermission
    @RequiresBluetoothConnectPermission
    @RequiresPermission(android.Manifest.permission.BLUETOOTH_CONNECT)
    public void disconnect() {
        if (DBG) Log.d(TAG, "cancelOpen() - device: " + mDevice);
        if (mService == null || mClientIf == 0) return;

        try {
            mService.clientDisconnect(mClientIf, mDevice.getAddress(), mAttributionSource);
        } catch (RemoteException e) {
            Log.e(TAG, "", e);
        }
    }

    /**
     * Connect back to remote device.
     *
     * <p>This method is used to re-connect to a remote device after the connection has been
     * dropped. If the device is not in range, the re-connection will be triggered once the device
     * is back in range.
     *
     * @return true, if the connection attempt was initiated successfully
     */
    @RequiresBluetoothConnectPermission
    @RequiresPermission(android.Manifest.permission.BLUETOOTH_CONNECT)
    public boolean connect() {
        try {
            if (DBG) {
                Log.d(TAG, "connect(void) - device: " + mDevice + ", auto=" + mAutoConnect);
            }

            // autoConnect is inverse of "isDirect"
            mService.clientConnect(
                    mClientIf,
                    mDevice.getAddress(),
                    mDevice.getAddressType(),
                    !mAutoConnect,
                    mTransport,
                    mOpportunistic,
                    mPhy,
                    mAttributionSource);
            return true;
        } catch (RemoteException e) {
            Log.e(TAG, "", e);
            return false;
        }
    }

    /**
     * Set the preferred connection PHY for this app. Please note that this is just a
     * recommendation, whether the PHY change will happen depends on other applications preferences,
     * local and remote controller capabilities. Controller can override these settings.
     *
     * <p>{@link BluetoothGattCallback#onPhyUpdate} will be triggered as a result of this call, even
     * if no PHY change happens. It is also triggered when remote device updates the PHY.
     *
     * @param txPhy preferred transmitter PHY. Bitwise OR of any of {@link
     *     BluetoothDevice#PHY_LE_1M_MASK}, {@link BluetoothDevice#PHY_LE_2M_MASK}, and {@link
     *     BluetoothDevice#PHY_LE_CODED_MASK}.
     * @param rxPhy preferred receiver PHY. Bitwise OR of any of {@link
     *     BluetoothDevice#PHY_LE_1M_MASK}, {@link BluetoothDevice#PHY_LE_2M_MASK}, and {@link
     *     BluetoothDevice#PHY_LE_CODED_MASK}.
     * @param phyOptions preferred coding to use when transmitting on the LE Coded PHY. Can be one
     *     of {@link BluetoothDevice#PHY_OPTION_NO_PREFERRED}, {@link BluetoothDevice#PHY_OPTION_S2}
     *     or {@link BluetoothDevice#PHY_OPTION_S8}
     */
    @RequiresBluetoothConnectPermission
    @RequiresPermission(android.Manifest.permission.BLUETOOTH_CONNECT)
    public void setPreferredPhy(int txPhy, int rxPhy, int phyOptions) {
        try {
            mService.clientSetPreferredPhy(
                    mClientIf, mDevice.getAddress(), txPhy, rxPhy, phyOptions, mAttributionSource);
        } catch (RemoteException e) {
            Log.e(TAG, "", e);
        }
    }

    /**
     * Read the current transmitter PHY and receiver PHY of the connection. The values are returned
     * in {@link BluetoothGattCallback#onPhyRead}
     */
    @RequiresBluetoothConnectPermission
    @RequiresPermission(android.Manifest.permission.BLUETOOTH_CONNECT)
    public void readPhy() {
        try {
            mService.clientReadPhy(mClientIf, mDevice.getAddress(), mAttributionSource);
        } catch (RemoteException e) {
            Log.e(TAG, "", e);
        }
    }

    /**
     * Return the remote bluetooth device this GATT client targets to
     *
     * @return remote bluetooth device
     */
    @RequiresNoPermission
    public BluetoothDevice getDevice() {
        return mDevice;
    }

    /**
     * Discovers services offered by a remote device as well as their characteristics and
     * descriptors.
     *
     * <p>This is an asynchronous operation. Once service discovery is completed, the {@link
     * BluetoothGattCallback#onServicesDiscovered} callback is triggered. If the discovery was
     * successful, the remote services can be retrieved using the {@link #getServices} function.
     *
     * @return true, if the remote service discovery has been started
     */
    @RequiresLegacyBluetoothPermission
    @RequiresBluetoothConnectPermission
    @RequiresPermission(android.Manifest.permission.BLUETOOTH_CONNECT)
    public boolean discoverServices() {
        if (DBG) Log.d(TAG, "discoverServices() - device: " + mDevice);
        if (mService == null || mClientIf == 0) return false;

        mServices.clear();

        try {
            mService.discoverServices(mClientIf, mDevice.getAddress(), mAttributionSource);
        } catch (RemoteException e) {
            Log.e(TAG, "", e);
            return false;
        }

        return true;
    }

    /**
     * Discovers a service by UUID. This is exposed only for passing PTS tests. It should never be
     * used by real applications. The service is not searched for characteristics and descriptors,
     * or returned in any callback.
     *
     * @return true, if the remote service discovery has been started
     * @hide
     */
    @RequiresLegacyBluetoothPermission
    @RequiresBluetoothConnectPermission
    @RequiresPermission(android.Manifest.permission.BLUETOOTH_CONNECT)
    public boolean discoverServiceByUuid(UUID uuid) {
        if (DBG) Log.d(TAG, "discoverServiceByUuid() - device: " + mDevice);
        if (mService == null || mClientIf == 0) return false;

        mServices.clear();

        try {
            mService.discoverServiceByUuid(
                    mClientIf, mDevice.getAddress(), new ParcelUuid(uuid), mAttributionSource);
        } catch (RemoteException e) {
            Log.e(TAG, "", e);
            return false;
        }
        return true;
    }

    /**
     * Returns a list of GATT services offered by the remote device.
     *
     * <p>This function requires that service discovery has been completed for the given device.
     *
     * @return List of services on the remote device. Returns an empty list if service discovery has
     *     not yet been performed.
     */
    @RequiresLegacyBluetoothPermission
    @RequiresNoPermission
    public List<BluetoothGattService> getServices() {
        List<BluetoothGattService> result = new ArrayList<BluetoothGattService>();

        for (BluetoothGattService service : mServices) {
            if (service.getDevice().equals(mDevice)) {
                result.add(service);
            }
        }

        return result;
    }

    /**
     * Returns a {@link BluetoothGattService}, if the requested UUID is supported by the remote
     * device.
     *
     * <p>This function requires that service discovery has been completed for the given device.
     *
     * <p>If multiple instances of the same service (as identified by UUID) exist, the first
     * instance of the service is returned.
     *
     * @param uuid UUID of the requested service
     * @return BluetoothGattService if supported, or null if the requested service is not offered by
     *     the remote device.
     */
    @RequiresLegacyBluetoothPermission
    @RequiresNoPermission
    public BluetoothGattService getService(UUID uuid) {
        for (BluetoothGattService service : mServices) {
            if (service.getDevice().equals(mDevice) && service.getUuid().equals(uuid)) {
                return service;
            }
        }

        return null;
    }

    /**
     * Reads the requested characteristic from the associated remote device.
     *
     * <p>This is an asynchronous operation. The result of the read operation is reported by the
     * {@link BluetoothGattCallback#onCharacteristicRead(BluetoothGatt, BluetoothGattCharacteristic,
     * byte[], int)} callback.
     *
     * @param characteristic Characteristic to read from the remote device
     * @return true, if the read operation was initiated successfully
     */
    @RequiresLegacyBluetoothPermission
    @RequiresBluetoothConnectPermission
    @RequiresPermission(android.Manifest.permission.BLUETOOTH_CONNECT)
    public boolean readCharacteristic(BluetoothGattCharacteristic characteristic) {
        if ((characteristic.getProperties() & BluetoothGattCharacteristic.PROPERTY_READ) == 0) {
            return false;
        }

        if (VDBG) Log.d(TAG, "readCharacteristic() - uuid: " + characteristic.getUuid());
        if (mService == null || mClientIf == 0) return false;

        BluetoothGattService service = characteristic.getService();
        if (service == null) return false;

        BluetoothDevice device = service.getDevice();
        if (device == null) return false;

        synchronized (mDeviceBusyLock) {
            if (mDeviceBusy) return false;
            mDeviceBusy = true;
        }

        try {
            mService.readCharacteristic(
                    mClientIf,
                    device.getAddress(),
                    characteristic.getInstanceId(),
                    AUTHENTICATION_NONE,
                    mAttributionSource);
        } catch (RemoteException e) {
            Log.e(TAG, "", e);
            synchronized (mDeviceBusyLock) {
                mDeviceBusy = false;
            }
            return false;
        }

        return true;
    }

    /**
     * Reads the characteristic using its UUID from the associated remote device.
     *
     * <p>This is an asynchronous operation. The result of the read operation is reported by the
     * {@link BluetoothGattCallback#onCharacteristicRead(BluetoothGatt, BluetoothGattCharacteristic,
     * byte[], int)} callback.
     *
     * @param uuid UUID of characteristic to read from the remote device
     * @return true, if the read operation was initiated successfully
     * @hide
     */
    @RequiresLegacyBluetoothPermission
    @RequiresBluetoothConnectPermission
    @RequiresPermission(android.Manifest.permission.BLUETOOTH_CONNECT)
    public boolean readUsingCharacteristicUuid(UUID uuid, int startHandle, int endHandle) {
        if (VDBG) Log.d(TAG, "readUsingCharacteristicUuid() - uuid: " + uuid);
        if (mService == null || mClientIf == 0) return false;

        synchronized (mDeviceBusyLock) {
            if (mDeviceBusy) return false;
            mDeviceBusy = true;
        }

        try {
            mService.readUsingCharacteristicUuid(
                    mClientIf,
                    mDevice.getAddress(),
                    new ParcelUuid(uuid),
                    startHandle,
                    endHandle,
                    AUTHENTICATION_NONE,
                    mAttributionSource);
        } catch (RemoteException e) {
            Log.e(TAG, "", e);
            synchronized (mDeviceBusyLock) {
                mDeviceBusy = false;
            }
            return false;
        }

        return true;
    }

    /**
     * Writes a given characteristic and its values to the associated remote device.
     *
     * <p>Once the write operation has been completed, the {@link
     * BluetoothGattCallback#onCharacteristicWrite} callback is invoked, reporting the result of the
     * operation.
     *
     * @param characteristic Characteristic to write on the remote device
     * @return true, if the write operation was initiated successfully
     * @throws IllegalArgumentException if characteristic or its value are null
     * @deprecated Use {@link BluetoothGatt#writeCharacteristic(BluetoothGattCharacteristic, byte[],
     *     int)} as this is not memory safe because it relies on a {@link
     *     BluetoothGattCharacteristic} object whose underlying fields are subject to change outside
     *     this method.
     */
    @Deprecated
    @RequiresLegacyBluetoothPermission
    @RequiresBluetoothConnectPermission
    @RequiresPermission(android.Manifest.permission.BLUETOOTH_CONNECT)
    public boolean writeCharacteristic(BluetoothGattCharacteristic characteristic) {
        try {
            return writeCharacteristic(
                            characteristic,
                            characteristic.getValue(),
                            characteristic.getWriteType())
                    == BluetoothStatusCodes.SUCCESS;
        } catch (Exception e) {
            return false;
        }
    }

    /** @hide */
    @Retention(RetentionPolicy.SOURCE)
    @IntDef(
            value = {
                BluetoothStatusCodes.SUCCESS,
                BluetoothStatusCodes.ERROR_MISSING_BLUETOOTH_CONNECT_PERMISSION,
                BluetoothStatusCodes.ERROR_DEVICE_NOT_CONNECTED,
                BluetoothStatusCodes.ERROR_PROFILE_SERVICE_NOT_BOUND,
                BluetoothStatusCodes.ERROR_GATT_WRITE_NOT_ALLOWED,
                BluetoothStatusCodes.ERROR_GATT_WRITE_REQUEST_BUSY,
                BluetoothStatusCodes.ERROR_UNKNOWN
            })
    public @interface WriteOperationReturnValues {}

    /**
     * Writes a given characteristic and its values to the associated remote device.
     *
     * <p>Once the write operation has been completed, the {@link
     * BluetoothGattCallback#onCharacteristicWrite} callback is invoked, reporting the result of the
     * operation.
     *
     * @param characteristic Characteristic to write on the remote device
     * @return whether the characteristic was successfully written to
     * @throws IllegalArgumentException if characteristic or value are null
     */
    @RequiresBluetoothConnectPermission
    @RequiresPermission(android.Manifest.permission.BLUETOOTH_CONNECT)
    @WriteOperationReturnValues
    public int writeCharacteristic(
            @NonNull BluetoothGattCharacteristic characteristic,
            @NonNull byte[] value,
            @WriteType int writeType) {
        if (characteristic == null) {
            throw new IllegalArgumentException("characteristic must not be null");
        }
        if (value == null) {
            throw new IllegalArgumentException("value must not be null");
        }
        if (value.length > GATT_MAX_ATTR_LEN) {
            throw new IllegalArgumentException(
                    "value should not be longer than max length of an attribute value");
        }
        if (VDBG) Log.d(TAG, "writeCharacteristic() - uuid: " + characteristic.getUuid());
        if ((characteristic.getProperties() & BluetoothGattCharacteristic.PROPERTY_WRITE) == 0
                && (characteristic.getProperties()
                                & BluetoothGattCharacteristic.PROPERTY_WRITE_NO_RESPONSE)
                        == 0) {
            return BluetoothStatusCodes.ERROR_GATT_WRITE_NOT_ALLOWED;
        }
        if (mService == null || mClientIf == 0) {
            return BluetoothStatusCodes.ERROR_PROFILE_SERVICE_NOT_BOUND;
        }

        BluetoothGattService service = characteristic.getService();
        if (service == null) {
            throw new IllegalArgumentException("Characteristic must have a non-null service");
        }

        BluetoothDevice device = service.getDevice();
        if (device == null) {
            throw new IllegalArgumentException("Service must have a non-null device");
        }

        synchronized (mDeviceBusyLock) {
            if (mDeviceBusy) {
                return BluetoothStatusCodes.ERROR_GATT_WRITE_REQUEST_BUSY;
            }
            mDeviceBusy = true;
        }

        int requestStatus = BluetoothStatusCodes.ERROR_UNKNOWN;
        try {
            for (int i = 0; i < WRITE_CHARACTERISTIC_MAX_RETRIES; i++) {
                requestStatus =
                        mService.writeCharacteristic(
                                mClientIf,
                                device.getAddress(),
                                characteristic.getInstanceId(),
                                writeType,
                                AUTHENTICATION_NONE,
                                value,
                                mAttributionSource);
                if (requestStatus != BluetoothStatusCodes.ERROR_GATT_WRITE_REQUEST_BUSY) {
                    break;
                }
                try {
                    Thread.sleep(WRITE_CHARACTERISTIC_TIME_TO_WAIT);
                } catch (InterruptedException e) {
                    Log.e(TAG, "", e);
                }
            }
        } catch (RemoteException e) {
            Log.e(TAG, "", e);
            synchronized (mDeviceBusyLock) {
                mDeviceBusy = false;
            }
            throw e.rethrowAsRuntimeException();
        }
        if (Flags.gattFixDeviceBusy()) {
            if (requestStatus != BluetoothStatusCodes.SUCCESS) {
                synchronized (mDeviceBusyLock) {
                    mDeviceBusy = false;
                }
            }
        }

        return requestStatus;
    }

    /**
     * Reads the value for a given descriptor from the associated remote device.
     *
     * <p>Once the read operation has been completed, the {@link
     * BluetoothGattCallback#onDescriptorRead} callback is triggered, signaling the result of the
     * operation.
     *
     * @param descriptor Descriptor value to read from the remote device
     * @return true, if the read operation was initiated successfully
     */
    @RequiresLegacyBluetoothPermission
    @RequiresBluetoothConnectPermission
    @RequiresPermission(android.Manifest.permission.BLUETOOTH_CONNECT)
    public boolean readDescriptor(BluetoothGattDescriptor descriptor) {
        if (VDBG) Log.d(TAG, "readDescriptor() - uuid: " + descriptor.getUuid());
        if (mService == null || mClientIf == 0) return false;

        BluetoothGattCharacteristic characteristic = descriptor.getCharacteristic();
        if (characteristic == null) return false;

        BluetoothGattService service = characteristic.getService();
        if (service == null) return false;

        BluetoothDevice device = service.getDevice();
        if (device == null) return false;

        synchronized (mDeviceBusyLock) {
            if (mDeviceBusy) return false;
            mDeviceBusy = true;
        }

        try {
            mService.readDescriptor(
                    mClientIf,
                    device.getAddress(),
                    descriptor.getInstanceId(),
                    AUTHENTICATION_NONE,
                    mAttributionSource);
        } catch (RemoteException e) {
            Log.e(TAG, "", e);
            synchronized (mDeviceBusyLock) {
                mDeviceBusy = false;
            }
            return false;
        }

        return true;
    }

    /**
     * Write the value of a given descriptor to the associated remote device.
     *
     * <p>A {@link BluetoothGattCallback#onDescriptorWrite} callback is triggered to report the
     * result of the write operation.
     *
     * @param descriptor Descriptor to write to the associated remote device
     * @return true, if the write operation was initiated successfully
     * @throws IllegalArgumentException if descriptor or its value are null
     * @deprecated Use {@link BluetoothGatt#writeDescriptor(BluetoothGattDescriptor, byte[])} as
     *     this is not memory safe because it relies on a {@link BluetoothGattDescriptor} object
     *     whose underlying fields are subject to change outside this method.
     */
    @Deprecated
    @RequiresLegacyBluetoothPermission
    @RequiresBluetoothConnectPermission
    @RequiresPermission(android.Manifest.permission.BLUETOOTH_CONNECT)
    public boolean writeDescriptor(BluetoothGattDescriptor descriptor) {
        try {
            return writeDescriptor(descriptor, descriptor.getValue())
                    == BluetoothStatusCodes.SUCCESS;
        } catch (Exception e) {
            return false;
        }
    }

    /**
     * Write the value of a given descriptor to the associated remote device.
     *
     * <p>A {@link BluetoothGattCallback#onDescriptorWrite} callback is triggered to report the
     * result of the write operation.
     *
     * @param descriptor Descriptor to write to the associated remote device
     * @return true, if the write operation was initiated successfully
     * @throws IllegalArgumentException if descriptor or value are null
     */
    @RequiresBluetoothConnectPermission
    @RequiresPermission(android.Manifest.permission.BLUETOOTH_CONNECT)
    @WriteOperationReturnValues
    public int writeDescriptor(@NonNull BluetoothGattDescriptor descriptor, @NonNull byte[] value) {
        if (descriptor == null) {
            throw new IllegalArgumentException("descriptor must not be null");
        }
        if (value == null) {
            throw new IllegalArgumentException("value must not be null");
        }
        if (VDBG) Log.d(TAG, "writeDescriptor() - uuid: " + descriptor.getUuid());
        if (mService == null || mClientIf == 0) {
            return BluetoothStatusCodes.ERROR_PROFILE_SERVICE_NOT_BOUND;
        }

        BluetoothGattCharacteristic characteristic = descriptor.getCharacteristic();
        if (characteristic == null) {
            throw new IllegalArgumentException("Descriptor must have a non-null characteristic");
        }

        BluetoothGattService service = characteristic.getService();
        if (service == null) {
            throw new IllegalArgumentException("Characteristic must have a non-null service");
        }

        BluetoothDevice device = service.getDevice();
        if (device == null) {
            throw new IllegalArgumentException("Service must have a non-null device");
        }

        synchronized (mDeviceBusyLock) {
            if (mDeviceBusy) return BluetoothStatusCodes.ERROR_GATT_WRITE_REQUEST_BUSY;
            mDeviceBusy = true;
        }

        try {
            return mService.writeDescriptor(
                    mClientIf,
                    device.getAddress(),
                    descriptor.getInstanceId(),
                    AUTHENTICATION_NONE,
                    value,
                    mAttributionSource);
        } catch (RemoteException e) {
            Log.e(TAG, "", e);
            synchronized (mDeviceBusyLock) {
                mDeviceBusy = false;
            }
            throw e.rethrowAsRuntimeException();
        }
    }

    /**
     * Initiates a reliable write transaction for a given remote device.
     *
     * <p>Once a reliable write transaction has been initiated, all calls to {@link
     * #writeCharacteristic} are sent to the remote device for verification and queued up for atomic
     * execution. The application will receive a {@link BluetoothGattCallback#onCharacteristicWrite}
     * callback in response to every {@link #writeCharacteristic(BluetoothGattCharacteristic,
     * byte[], int)} call and is responsible for verifying if the value has been transmitted
     * accurately.
     *
     * <p>After all characteristics have been queued up and verified, {@link #executeReliableWrite}
     * will execute all writes. If a characteristic was not written correctly, calling {@link
     * #abortReliableWrite} will cancel the current transaction without committing any values on the
     * remote device.
     *
     * @return true, if the reliable write transaction has been initiated
     */
    @RequiresLegacyBluetoothPermission
    @RequiresBluetoothConnectPermission
    @RequiresPermission(android.Manifest.permission.BLUETOOTH_CONNECT)
    public boolean beginReliableWrite() {
        if (VDBG) Log.d(TAG, "beginReliableWrite() - device: " + mDevice);
        if (mService == null || mClientIf == 0) return false;

        try {
            mService.beginReliableWrite(mClientIf, mDevice.getAddress(), mAttributionSource);
        } catch (RemoteException e) {
            Log.e(TAG, "", e);
            return false;
        }

        return true;
    }

    /**
     * Executes a reliable write transaction for a given remote device.
     *
     * <p>This function will commit all queued up characteristic write operations for a given remote
     * device.
     *
     * <p>A {@link BluetoothGattCallback#onReliableWriteCompleted} callback is invoked to indicate
     * whether the transaction has been executed correctly.
     *
     * @return true, if the request to execute the transaction has been sent
     */
    @RequiresLegacyBluetoothPermission
    @RequiresBluetoothConnectPermission
    @RequiresPermission(android.Manifest.permission.BLUETOOTH_CONNECT)
    public boolean executeReliableWrite() {
        if (VDBG) Log.d(TAG, "executeReliableWrite() - device: " + mDevice);
        if (mService == null || mClientIf == 0) return false;

        synchronized (mDeviceBusyLock) {
            if (mDeviceBusy) return false;
            mDeviceBusy = true;
        }

        try {
            mService.endReliableWrite(mClientIf, mDevice.getAddress(), true, mAttributionSource);
        } catch (RemoteException e) {
            Log.e(TAG, "", e);
            synchronized (mDeviceBusyLock) {
                mDeviceBusy = false;
            }
            return false;
        }

        return true;
    }

    /**
     * Cancels a reliable write transaction for a given device.
     *
     * <p>Calling this function will discard all queued characteristic write operations for a given
     * remote device.
     */
    @RequiresLegacyBluetoothPermission
    @RequiresBluetoothConnectPermission
    @RequiresPermission(android.Manifest.permission.BLUETOOTH_CONNECT)
    public void abortReliableWrite() {
        if (VDBG) Log.d(TAG, "abortReliableWrite() - device: " + mDevice);
        if (mService == null || mClientIf == 0) return;

        try {
            mService.endReliableWrite(mClientIf, mDevice.getAddress(), false, mAttributionSource);
        } catch (RemoteException e) {
            Log.e(TAG, "", e);
        }
    }

    /**
     * @deprecated Use {@link #abortReliableWrite()}
     */
    @Deprecated
    @RequiresBluetoothConnectPermission
    @RequiresPermission(android.Manifest.permission.BLUETOOTH_CONNECT)
    public void abortReliableWrite(BluetoothDevice mDevice) {
        abortReliableWrite();
    }

    /**
     * Enable or disable notifications/indications for a given characteristic.
     *
     * <p>Once notifications are enabled for a characteristic, a {@link
     * BluetoothGattCallback#onCharacteristicChanged(BluetoothGatt, BluetoothGattCharacteristic,
     * byte[])} callback will be triggered if the remote device indicates that the given
     * characteristic has changed.
     *
     * @param characteristic The characteristic for which to enable notifications
     * @param enable Set to true to enable notifications/indications
     * @return true, if the requested notification status was set successfully
     */
    @RequiresLegacyBluetoothPermission
    @RequiresBluetoothConnectPermission
    @RequiresPermission(android.Manifest.permission.BLUETOOTH_CONNECT)
    public boolean setCharacteristicNotification(
            BluetoothGattCharacteristic characteristic, boolean enable) {
        if (DBG) {
            Log.d(
                    TAG,
                    "setCharacteristicNotification() - uuid: "
                            + characteristic.getUuid()
                            + " enable: "
                            + enable);
        }
        if (mService == null || mClientIf == 0) return false;

        BluetoothGattService service = characteristic.getService();
        if (service == null) return false;

        BluetoothDevice device = service.getDevice();
        if (device == null) return false;

        try {
            mService.registerForNotification(
                    mClientIf,
                    device.getAddress(),
                    characteristic.getInstanceId(),
                    enable,
                    mAttributionSource);
        } catch (RemoteException e) {
            Log.e(TAG, "", e);
            return false;
        }

        return true;
    }

    /**
     * Clears the internal cache and forces a refresh of the services from the remote device.
     *
     * @hide
     */
    @UnsupportedAppUsage
    @RequiresBluetoothConnectPermission
    @RequiresPermission(android.Manifest.permission.BLUETOOTH_CONNECT)
    public boolean refresh() {
        if (DBG) Log.d(TAG, "refresh() - device: " + mDevice);
        if (mService == null || mClientIf == 0) return false;

        try {
            mService.refreshDevice(mClientIf, mDevice.getAddress(), mAttributionSource);
        } catch (RemoteException e) {
            Log.e(TAG, "", e);
            return false;
        }

        return true;
    }

    /**
     * Read the RSSI for a connected remote device.
     *
     * <p>The {@link BluetoothGattCallback#onReadRemoteRssi} callback will be invoked when the RSSI
     * value has been read.
     *
     * @return true, if the RSSI value has been requested successfully
     */
    @RequiresLegacyBluetoothPermission
    @RequiresBluetoothConnectPermission
    @RequiresPermission(android.Manifest.permission.BLUETOOTH_CONNECT)
    public boolean readRemoteRssi() {
        if (DBG) Log.d(TAG, "readRssi() - device: " + mDevice);
        if (mService == null || mClientIf == 0) return false;

        try {
            mService.readRemoteRssi(mClientIf, mDevice.getAddress(), mAttributionSource);
        } catch (RemoteException e) {
            Log.e(TAG, "", e);
            return false;
        }

        return true;
    }

    /**
     * Request an MTU size used for a given connection. Please note that starting from Android 14,
     * the Android Bluetooth stack requests the BLE ATT MTU to 517 bytes when the first GATT client
     * requests an MTU, and disregards all subsequent MTU requests. Check out <a
     * href="{@docRoot}about/versions/14/behavior-changes-all#mtu-set-to-517">MTU is set to 517 for
     * the first GATT client requesting an MTU</a> for more information.
     *
     * <p>When performing a write request operation (write without response), the data sent is
     * truncated to the MTU size. This function may be used to request a larger MTU size to be able
     * to send more data at once.
     *
     * <p>A {@link BluetoothGattCallback#onMtuChanged} callback will indicate whether this operation
     * was successful.
     *
     * @return true, if the new MTU value has been requested successfully
     */
    @RequiresLegacyBluetoothPermission
    @RequiresBluetoothConnectPermission
    @RequiresPermission(android.Manifest.permission.BLUETOOTH_CONNECT)
    public boolean requestMtu(int mtu) {
        if (DBG) {
            Log.d(TAG, "configureMTU() - device: " + mDevice + " mtu: " + mtu);
        }
        if (mService == null || mClientIf == 0) return false;

        try {
            mService.configureMTU(mClientIf, mDevice.getAddress(), mtu, mAttributionSource);
        } catch (RemoteException e) {
            Log.e(TAG, "", e);
            return false;
        }

        return true;
    }

    /**
     * Request a connection parameter update.
     *
     * <p>This function will send a connection parameter update request to the remote device.
     *
     * @param connectionPriority Request a specific connection priority. Must be one of {@link
     *     BluetoothGatt#CONNECTION_PRIORITY_BALANCED}, {@link
     *     BluetoothGatt#CONNECTION_PRIORITY_HIGH} {@link
     *     BluetoothGatt#CONNECTION_PRIORITY_LOW_POWER}, or {@link
     *     BluetoothGatt#CONNECTION_PRIORITY_DCK}.
     * @throws IllegalArgumentException If the parameters are outside of their specified range.
     */
    @RequiresBluetoothConnectPermission
    @RequiresPermission(android.Manifest.permission.BLUETOOTH_CONNECT)
    public boolean requestConnectionPriority(int connectionPriority) {
        if (connectionPriority < CONNECTION_PRIORITY_BALANCED
                || connectionPriority > CONNECTION_PRIORITY_DCK) {
            throw new IllegalArgumentException("connectionPriority not within valid range");
        }

        if (DBG) Log.d(TAG, "requestConnectionPriority() - params: " + connectionPriority);
        if (mService == null || mClientIf == 0) return false;

        try {
            mService.connectionParameterUpdate(
                    mClientIf, mDevice.getAddress(), connectionPriority, mAttributionSource);
        } catch (RemoteException e) {
            Log.e(TAG, "", e);
            return false;
        }

        return true;
    }

    /**
     * Request an LE connection parameter update.
     *
     * <p>This function will send an LE connection parameters update request to the remote device.
     *
     * @return true, if the request is send to the Bluetooth stack.
     * @hide
     */
    @RequiresBluetoothConnectPermission
    @RequiresPermission(android.Manifest.permission.BLUETOOTH_CONNECT)
    public boolean requestLeConnectionUpdate(
            int minConnectionInterval,
            int maxConnectionInterval,
            int slaveLatency,
            int supervisionTimeout,
            int minConnectionEventLen,
            int maxConnectionEventLen) {
        if (DBG) {
            Log.d(
                    TAG,
                    "requestLeConnectionUpdate() - min=("
                            + minConnectionInterval
                            + ")"
                            + (1.25 * minConnectionInterval)
                            + "msec, max=("
                            + maxConnectionInterval
                            + ")"
                            + (1.25 * maxConnectionInterval)
                            + "msec, latency="
                            + slaveLatency
                            + ", timeout="
                            + supervisionTimeout
                            + "msec"
                            + ", min_ce="
                            + minConnectionEventLen
                            + ", max_ce="
                            + maxConnectionEventLen);
        }
        if (mService == null || mClientIf == 0) return false;

        try {
            mService.leConnectionUpdate(
                    mClientIf,
                    mDevice.getAddress(),
                    minConnectionInterval,
                    maxConnectionInterval,
                    slaveLatency,
                    supervisionTimeout,
                    minConnectionEventLen,
                    maxConnectionEventLen,
                    mAttributionSource);
        } catch (RemoteException e) {
            Log.e(TAG, "", e);
            return false;
        }

        return true;
    }

    /**
     * Request LE subrate mode.
     *
     * <p>This function will send a LE subrate request to the remote device.
     *
     * @param subrateMode Request a specific subrate mode.
     * @throws IllegalArgumentException If the parameters are outside of their specified range.
     * @return true, if the request is send to the Bluetooth stack.
     * @hide
     */
    @RequiresBluetoothConnectPermission
    @RequiresPermission(android.Manifest.permission.BLUETOOTH_CONNECT)
    public boolean requestSubrateMode(@SubrateRequestMode int subrateMode) {
        if (subrateMode < SUBRATE_REQUEST_MODE_BALANCED
                || subrateMode > SUBRATE_REQUEST_MODE_LOW_POWER) {
            throw new IllegalArgumentException("Subrate Mode not within valid range");
        }

        if (DBG) {
            Log.d(TAG, "requestsubrateMode() - subrateMode: " + subrateMode);
        }
        if (mService == null || mClientIf == 0) {
            return false;
        }

        try {
            mService.subrateModeRequest(
                    mClientIf, mDevice.getAddress(), subrateMode, mAttributionSource);
        } catch (RemoteException e) {
            Log.e(TAG, "", e);
            return false;
        }
        return true;
    }

    /**
     * Request a LE subrate request.
     *
     * <p>This function will send a LE subrate request to the remote device.
     *
     * @return true, if the request is send to the Bluetooth stack.
     * @hide
     */
    @RequiresBluetoothConnectPermission
    @RequiresPermission(android.Manifest.permission.BLUETOOTH_CONNECT)
    public boolean bleSubrateRequest(
            int subrateMin,
            int subrateMax,
            int maxLatency,
            int contNumber,
            int supervisionTimeout) {
        if (DBG) {
            Log.d(
                    TAG,
                    "bleSubrateRequest() - subrateMin="
                            + subrateMin
                            + " subrateMax="
                            + (subrateMax)
                            + " maxLatency= "
                            + maxLatency
                            + "contNumber="
                            + contNumber
                            + " supervisionTimeout="
                            + supervisionTimeout);
        }
        if (mService == null || mClientIf == 0) {
            return false;
        }

        try {
            mService.leSubrateRequest(
                    mClientIf,
                    mDevice.getAddress(),
                    subrateMin,
                    subrateMax,
                    maxLatency,
                    contNumber,
                    supervisionTimeout,
                    mAttributionSource);
        } catch (RemoteException e) {
            Log.e(TAG, "", e);
            return false;
        }
        return true;
    }

    /**
     * @deprecated Not supported - please use {@link BluetoothManager#getConnectedDevices(int)} with
     *     {@link BluetoothProfile#GATT} as argument
     * @throws UnsupportedOperationException on every call
     */
    @Override
    @RequiresNoPermission
    @Deprecated
    public int getConnectionState(BluetoothDevice device) {
        throw new UnsupportedOperationException("Use BluetoothManager#getConnectionState instead.");
    }

    /**
     * @deprecated Not supported - please use {@link BluetoothManager#getConnectedDevices(int)} with
     *     {@link BluetoothProfile#GATT} as argument
     * @throws UnsupportedOperationException on every call
     */
    @Override
    @RequiresNoPermission
    @Deprecated
    public List<BluetoothDevice> getConnectedDevices() {
        throw new UnsupportedOperationException(
                "Use BluetoothManager#getConnectedDevices instead.");
    }

    /**
     * @deprecated Not supported - please use {@link
     *     BluetoothManager#getDevicesMatchingConnectionStates(int, int[])} with {@link
     *     BluetoothProfile#GATT} as first argument
     * @throws UnsupportedOperationException on every call
     */
    @Override
    @RequiresNoPermission
    @Deprecated
    public List<BluetoothDevice> getDevicesMatchingConnectionStates(int[] states) {
        throw new UnsupportedOperationException(
                "Use BluetoothManager#getDevicesMatchingConnectionStates instead.");
    }
}<|MERGE_RESOLUTION|>--- conflicted
+++ resolved
@@ -41,10 +41,6 @@
 import java.util.ArrayList;
 import java.util.List;
 import java.util.UUID;
-<<<<<<< HEAD
-
-=======
->>>>>>> e110efe6
 
 /**
  * Public API for the Bluetooth GATT Profile.

--- conflicted
+++ resolved
@@ -10,8 +10,6 @@
 }
 
 prop {
-<<<<<<< HEAD
-=======
     api_name: "hf_features"
     type: Integer
     scope: Internal
@@ -20,7 +18,6 @@
 }
 
 prop {
->>>>>>> 8136b6b1
     api_name: "hf_services"
     type: Integer
     scope: Internal

// Bluetooth device static library for target
package {
    // See: http://go/android-license-faq
    // A large-scale-change added 'default_applicable_licenses' to import
    // all of the 'license_kinds' from "system_bt_license"
    // to get the below license kinds:
    //   SPDX-license-identifier-Apache-2.0
    default_applicable_licenses: ["system_bt_license"],
}

cc_library_static {
    name: "libbtdevice",
    defaults: ["fluoride_defaults"],
    host_supported: true,
    local_include_dirs: [
        "include",
    ],
    include_dirs: [
        "packages/modules/Bluetooth/system",
        "packages/modules/Bluetooth/system/gd",
        "packages/modules/Bluetooth/system/stack/include",
    ],
    srcs: [
        "src/device_iot_config.cc",
        "src/device_iot_config_int.cc",
        "src/esco_parameters.cc",
        "src/interop.cc",
    ],
    apex_available: [
        "com.android.btservices",
    ],
    generated_headers: [
        "BluetoothGeneratedDumpsysDataSchema_h",
    ],
    min_sdk_version: "Tiramisu",
    header_libs: ["libbluetooth_headers"],
    static_libs: [
        "bluetooth_flags_c_lib",
        "libbluetooth_hci_pdl",
        "libbluetooth_log",
        "libbt_shim_bridge",
        "libflatbuffers-cpp",
        "server_configurable_flags",
<<<<<<< HEAD
=======
        "libaconfig_storage_read_api_cc",
>>>>>>> 67a65fc1
    ],
}

// Bluetooth device unit tests for target
cc_test {
    name: "net_test_device",
    test_suites: ["general-tests"],
    defaults: [
        "fluoride_defaults",
        "mts_defaults",
    ],
    host_supported: true,
    include_dirs: ["packages/modules/Bluetooth/system"],
    srcs: [
        "test/interop_test.cc",
    ],
    shared_libs: [
        "libbase",
        "liblog",
    ],
    static_libs: [
        "libbluetooth-types",
        "libbluetooth_gd",
        "libbluetooth_log",
        "libbt_shim_bridge",
        "libbt_shim_ffi",
        "libbtcore",
        "libbtdevice",
        "libchrome",
        "libosi",
    ],
    header_libs: ["libbluetooth_headers"],
}

// Bluetooth device unit tests for target
cc_test {
    name: "net_test_device_iot_config",
    test_suites: ["general-tests"],
    defaults: [
        "fluoride_defaults",
        "mts_defaults",
    ],
    include_dirs: [
        "packages/modules/Bluetooth/system",
        "packages/modules/Bluetooth/system/device/src",
        "packages/modules/Bluetooth/system/gd",
        "packages/modules/Bluetooth/system/stack/include",
    ],
    srcs: [
        ":TestCommonMockFunctions",
        ":TestMockOsi",
        "test/device_iot_config_test.cc",
    ],
    shared_libs: [
        "libbase",
        "libdl",
        "liblog",
        "libaconfig_storage_read_api_cc",
    ],
    static_libs: [
        "bluetooth_flags_c_lib",
        "libbluetooth-types",
        "libbluetooth_log",
        "libbt-platform-protos-lite",
        "libbt_shim_bridge",
        "libbt_shim_ffi",
        "libbtcore",
        "libbtdevice",
        "libchrome",
        "libflagtest",
        "libgmock",
        "server_configurable_flags",
    ],
    header_libs: ["libbluetooth_headers"],
    cflags: ["-Wno-unused-parameter"],
}<|MERGE_RESOLUTION|>--- conflicted
+++ resolved
@@ -41,10 +41,7 @@
         "libbt_shim_bridge",
         "libflatbuffers-cpp",
         "server_configurable_flags",
-<<<<<<< HEAD
-=======
         "libaconfig_storage_read_api_cc",
->>>>>>> 67a65fc1
     ],
 }
 

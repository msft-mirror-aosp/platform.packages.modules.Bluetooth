--- conflicted
+++ resolved
@@ -49,10 +49,7 @@
                 "aidl/hearing_aid_software_encoding_aidl.cc",
                 "aidl/hfp_client_interface_aidl.cc",
                 "aidl/le_audio_software_aidl.cc",
-<<<<<<< HEAD
-=======
                 "aidl/le_audio_utils.cc",
->>>>>>> e110efe6
                 "aidl/provider_info.cc",
                 "hal_version_manager.cc",
                 "hearing_aid_software_encoding.cc",
@@ -170,10 +167,7 @@
         "aidl/a2dp_provider_info_unittest.cc",
     ],
     shared_libs: [
-<<<<<<< HEAD
-=======
         "libaconfig_storage_read_api_cc",
->>>>>>> e110efe6
         "libbinder_ndk",
         "libcutils",
         "libhidlbase",
@@ -190,10 +184,7 @@
         "android.hardware.common.fmq-V1-ndk",
         "bluetooth_flags_c_lib",
         "libbase",
-<<<<<<< HEAD
-=======
         "libbluetooth-types",
->>>>>>> e110efe6
         "libbluetooth_log",
         "libbt-common",
         "libbt_shim_bridge",
@@ -352,10 +343,7 @@
         ":TestMockCodecManager",
         ":TestMockOsi",
         "aidl/le_audio_software_aidl.cc",
-<<<<<<< HEAD
-=======
         "aidl/le_audio_utils.cc",
->>>>>>> e110efe6
         "hidl/le_audio_software_hidl.cc",
         "le_audio_software.cc",
         "le_audio_software_unittest.cc",

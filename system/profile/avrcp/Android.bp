package {
    // See: http://go/android-license-faq
    // A large-scale-change added 'default_applicable_licenses' to import
    // all of the 'license_kinds' from "system_bt_license"
    // to get the below license kinds:
    //   SPDX-license-identifier-Apache-2.0
    default_applicable_licenses: ["system_bt_license"],
}

cc_library_static {
    name: "avrcp-target-service",
    defaults: [
        "fluoride_defaults",
    ],
    host_supported: true,
    include_dirs: [
        "packages/modules/Bluetooth/system",
        "packages/modules/Bluetooth/system/gd",
        "packages/modules/Bluetooth/system/stack/include",
    ],
    export_include_dirs: ["./"],
    srcs: [
        "connection_handler.cc",
        "device.cc",
    ],
    static_libs: [
        "lib-bt-packets",
        "libbluetooth-types",
        "libbluetooth_log",
        "libbt_shim_bridge",
        "libosi",
    ],
    whole_static_libs: [
        "libcom.android.sysprop.bluetooth.wrapped",
    ],
    shared_libs: [
        "liblog",
    ],
    apex_available: [
        "com.android.btservices",
    ],
    min_sdk_version: "Tiramisu",
    header_libs: ["libbluetooth_headers"],
    cflags: ["-Wno-unused-parameter"],
}

cc_test {
    name: "net_test_avrcp",
    test_suites: ["general-tests"],
    defaults: [
        "fluoride_defaults",
        "mts_defaults",
    ],
    host_supported: true,
    test_options: {
        unit_test: true,
    },
    include_dirs: [
        "packages/modules/Bluetooth/system",
        "packages/modules/Bluetooth/system/gd",
        "packages/modules/Bluetooth/system/stack/include",
    ],
    srcs: [
        "tests/avrcp_connection_handler_test.cc",
        "tests/avrcp_device_test.cc",
    ],
    shared_libs: [
        "server_configurable_flags",
<<<<<<< HEAD
=======
        "libaconfig_storage_read_api_cc",
>>>>>>> 6cdb3953
    ],
    static_libs: [
        "avrcp-target-service",
        "lib-bt-packets",
        "lib-bt-packets-avrcp",
        "lib-bt-packets-base",
        "libbase",
        "libbluetooth-types",
        "libbluetooth_gd",
        "libbluetooth_log",
        "libbt_shim_bridge",
        "libbt_shim_ffi",
        "libbtdevice",
        "libchrome",
        "libcutils",
        "libevent",
        "libgmock",
        "liblog",
        "libosi",
    ],
    sanitize: {
        cfi: false,
    },

    cflags: [
        "-Wno-unused-parameter",
    ],
    header_libs: ["libbluetooth_headers"],
}

cc_fuzz {
    name: "avrcp_device_fuzz",
    host_supported: true,
    defaults: [
        "fluoride_defaults",
    ],
    srcs: [
        "tests/avrcp_device_fuzz/avrcp_device_fuzz.cc",
    ],
    include_dirs: [
        "packages/modules/Bluetooth/system",
        "packages/modules/Bluetooth/system/gd",
        "packages/modules/Bluetooth/system/packet/tests",
        "packages/modules/Bluetooth/system/stack/include",
    ],
    static_libs: [
        "avrcp-target-service",
        "lib-bt-packets",
        "lib-bt-packets-avrcp",
        "lib-bt-packets-base",
        "libbase",
        "libbluetooth-types",
        "libbluetooth_gd",
        "libbluetooth_log",
        "libbt_shim_bridge",
        "libbt_shim_ffi",
        "libchrome",
        "libcutils",
        "libevent",
        "liblog",
        "libstatslog_bt",
        "libutils",
    ],
    header_libs: ["libbluetooth_headers"],
    corpus: [
        "tests/avrcp_device_fuzz/corpus/*",
    ],
    target: {
        darwin: {
            enabled: false,
        },
    },
    cflags: ["-Wno-unused-parameter"],
}<|MERGE_RESOLUTION|>--- conflicted
+++ resolved
@@ -66,10 +66,7 @@
     ],
     shared_libs: [
         "server_configurable_flags",
-<<<<<<< HEAD
-=======
         "libaconfig_storage_read_api_cc",
->>>>>>> 6cdb3953
     ],
     static_libs: [
         "avrcp-target-service",

// Bluetooth main HW module / shared library for target
package {
    // See: http://go/android-license-faq
    // A large-scale-change added 'default_applicable_licenses' to import
    // all of the 'license_kinds' from "system_bt_license"
    // to get the below license kinds:
    //   SPDX-license-identifier-Apache-2.0
    default_applicable_licenses: ["system_bt_license"],
}

filegroup {
    name: "LibBluetoothSources",
    srcs: [
        "bte_conf.cc",
        "stack_config.cc",
    ],
}

cc_library_static {
    name: "libbte",
    defaults: ["fluoride_defaults"],
    srcs: [
        ":BluetoothStackManagerSources",
        ":LibBluetoothShimSources",
        ":LibBluetoothSources",
    ],
    include_dirs: [
        "hardware/interfaces/keymaster/4.0/support/include",
        "packages/modules/Bluetooth/system",
        "packages/modules/Bluetooth/system/bta/dm",
        "packages/modules/Bluetooth/system/bta/include",
        "packages/modules/Bluetooth/system/bta/sys",
        "packages/modules/Bluetooth/system/btif/co",
        "packages/modules/Bluetooth/system/embdrv/sbc/decoder/include",
        "packages/modules/Bluetooth/system/embdrv/sbc/encoder/include",
        "packages/modules/Bluetooth/system/gd",
        "packages/modules/Bluetooth/system/stack/a2dp",
        "packages/modules/Bluetooth/system/stack/avdt",
        "packages/modules/Bluetooth/system/stack/btm",
        "packages/modules/Bluetooth/system/stack/include",
        "packages/modules/Bluetooth/system/stack/l2cap",
        "packages/modules/Bluetooth/system/udrv/include",
        "system/security/keystore/include",
    ],
    generated_headers: [
        "BluetoothGeneratedBundlerSchema_h_bfbs",
        "BluetoothGeneratedDumpsysDataSchema_h",
    ],
    apex_available: [
        "com.android.btservices",
    ],
    host_supported: true,
    min_sdk_version: "Tiramisu",
    static_libs: [
        "libbluetooth_gd",
        "libbluetooth_log",
        "libbt-platform-protos-lite",
        "libbt_shim_bridge",
        "libcom.android.sysprop.bluetooth.wrapped",
    ],
    header_libs: ["libbluetooth_headers"],
    cflags: ["-Wno-unused-parameter"],
}

cc_library {
    name: "libbluetooth",
    visibility: [
        "//cts/hostsidetests:__subpackages__",
        "//packages/modules/Bluetooth:__subpackages__",
        "//vendor:__subpackages__",
    ],
    defaults: ["fluoride_defaults"],
    header_libs: ["libbluetooth_headers"],
    export_header_lib_headers: ["libbluetooth_headers"],
    include_dirs: [
        "hardware/interfaces/keymaster/4.0/support/include",
        "packages/modules/Bluetooth/system",
        "packages/modules/Bluetooth/system/bta/dm",
        "packages/modules/Bluetooth/system/bta/include",
        "packages/modules/Bluetooth/system/bta/sys",
        "packages/modules/Bluetooth/system/btif/co",
        "packages/modules/Bluetooth/system/embdrv/sbc/decoder/include",
        "packages/modules/Bluetooth/system/embdrv/sbc/encoder/include",
        "packages/modules/Bluetooth/system/stack/a2dp",
        "packages/modules/Bluetooth/system/stack/avdt",
        "packages/modules/Bluetooth/system/stack/btm",
        "packages/modules/Bluetooth/system/stack/include",
        "packages/modules/Bluetooth/system/stack/l2cap",
        "packages/modules/Bluetooth/system/udrv/include",
        "system/security/keystore/include",
    ],
    shared_libs: [
        "android.hardware.bluetooth@1.0",
        "android.hardware.bluetooth@1.1",
    ],
    target: {
        android: {
            shared_libs: [
                "libstatssocket",
            ],
        },
    },
    // Shared library link options.
    // References to global symbols and functions should bind to the library
    // itself. This is to avoid issues with some of the unit/system tests
    // that might link statically with some of the code in the library, and
    // also dlopen(3) the shared library.
    ldflags: ["-Wl,-Bsymbolic,-Bsymbolic-functions"],
    sanitize: {
        scs: true,
    },
    apex_available: [
        "com.android.btservices",
    ],
    host_supported: true,
    min_sdk_version: "30",
}

cc_library_static {
    name: "libbluetooth-for-tests",
    defaults: ["fluoride_defaults"],

    srcs: [
        ":BluetoothStackManagerSources",
        ":LibBluetoothShimSources",
        ":LibBluetoothSources",
    ],
    host_supported: true,
    include_dirs: [
        "packages/modules/Bluetooth/system",
        "packages/modules/Bluetooth/system/bta/include",
        "packages/modules/Bluetooth/system/gd",
        "packages/modules/Bluetooth/system/stack/include",
    ],
    generated_headers: [
        "BluetoothGeneratedBundlerSchema_h_bfbs",
        "BluetoothGeneratedDumpsysDataSchema_h",
    ],
    cflags: [
        "-Wno-unused-parameter",
    ],
    shared_libs: [
    ],
    whole_static_libs: [
        "libbluetooth_gd", // Gabeldorsche
    ],
    header_libs: ["libbluetooth_headers"],
    static_libs: [
        "libbluetooth_log",
        "libbt-platform-protos-lite",
        "libbt_shim_bridge",
        "libcom.android.sysprop.bluetooth.wrapped",
    ],
}

cc_test {
    name: "net_test_main_shim",
    test_suites: ["general-tests"],
    host_supported: true,
    test_options: {
        unit_test: true,
    },
    defaults: [
        "fluoride_defaults",
        "mts_defaults",
    ],
    include_dirs: [
        "packages/modules/Bluetooth/system",
        "packages/modules/Bluetooth/system/gd",
        "packages/modules/Bluetooth/system/stack/btm",
        "packages/modules/Bluetooth/system/stack/include",
    ],
    srcs: [
        ":BluetoothOsSources_host",
        ":TestCommonMainHandler",
        ":TestCommonMockFunctions",
        ":TestMockBta",
        ":TestMockBtif",
        ":TestMockBtu",
        ":TestMockJni",
        ":TestMockLegacyHciCommands",
        ":TestMockLegacyHciInterface",
        ":TestMockMainShimEntry",
        ":TestMockStack",
        "shim/acl.cc",
        "shim/acl_api.cc",
        "shim/acl_legacy_interface.cc",
        "shim/btm_api.cc",
        "shim/config.cc",
        "shim/distance_measurement_manager.cc",
        "shim/dumpsys.cc",
        "shim/hci_layer.cc",
        "shim/le_advertising_manager.cc",
        "shim/le_scanning_manager.cc",
        "shim/metric_id_api.cc",
        "shim/metrics_api.cc",
        "shim/shim.cc",
        "shim/stack.cc",
        "shim/utils.cc",
        "test/common_stack_test.cc",
        "test/main_shim_dumpsys_test.cc",
        "test/main_shim_stack_lifecycle_test.cc",
        "test/main_shim_test.cc",
    ],
    static_libs: [
        "libbase",
        "libbluetooth-dumpsys",
        "libbluetooth-gdx",
        "libbluetooth-types",
        "libbluetooth_crypto_toolbox",
        "libbluetooth_gd",
        "libbluetooth_hci_pdl",
        "libbluetooth_log",
        "libbt-common",
        "libbt-platform-protos-lite",
        "libbt_shim_bridge",
        "libbt_shim_ffi",
        "libbtdevice",
        "libchrome",
        "libcom.android.sysprop.bluetooth.wrapped",
        "libevent",
        "libflatbuffers-cpp",
        "libgmock",
        "liblog",
        "libosi",
    ],
    shared_libs: [
        "libPlatformProperties",
        "libbinder_ndk",
        "libcrypto",
        "server_configurable_flags",
<<<<<<< HEAD
=======
        "libaconfig_storage_read_api_cc",
>>>>>>> 6cdb3953
    ],
    sanitize: {
        address: true,
        all_undefined: true,
        cfi: true,
        integer_overflow: true,
        scs: true,
        diag: {
            undefined: true,
        },
    },
    generated_headers: [
        "BluetoothGeneratedBundlerSchema_h_bfbs",
        "BluetoothGeneratedDumpsysDataSchema_h",
    ],
    min_sdk_version: "Tiramisu",
    header_libs: ["libbluetooth_headers"],
    cflags: ["-Wno-unused-parameter"],
}

cc_test {
    name: "net_test_main_dumpsys",
    test_suites: ["general-tests"],
    host_supported: true,
    test_options: {
        unit_test: true,
    },
    defaults: [
        "fluoride_defaults",
        "mts_defaults",
    ],
    include_dirs: [
        "packages/modules/Bluetooth/system",
        "packages/modules/Bluetooth/system/gd",
        "packages/modules/Bluetooth/system/stack/btm",
        "packages/modules/Bluetooth/system/stack/include",
    ],
    generated_headers: [
        "BluetoothGeneratedBundlerSchema_h_bfbs",
        "BluetoothGeneratedDumpsysDataSchema_h",
    ],
    srcs: [
        ":BluetoothOsSources_host",
        ":BluetoothStackManagerSources",
        ":LibBluetoothShimSources",
        ":TestCommonMainHandler",
        ":TestCommonMockFunctions",
        ":TestMockBta",
        ":TestMockBtif",
        ":TestMockBtu",
        ":TestMockJni",
        ":TestMockLegacyHciCommands",
        ":TestMockLegacyHciInterface",
        ":TestMockStack",
        "test/main_shim_stack_dumpsys_test.cc",
    ],
    static_libs: [
        "libbase",
        "libbluetooth-dumpsys",
        "libbluetooth-gdx",
        "libbluetooth-types",
        "libbluetooth_crypto_toolbox",
        "libbluetooth_gd",
        "libbluetooth_hci_pdl",
        "libbluetooth_log",
        "libbt-common",
        "libbt-platform-protos-lite",
        "libbt_shim_bridge",
        "libbt_shim_ffi",
        "libbtdevice",
        "libchrome",
        "libcom.android.sysprop.bluetooth.wrapped",
        "libevent",
        "libflatbuffers-cpp",
        "libgmock",
        "liblog",
        "libosi",
    ],
    shared_libs: [
        "libPlatformProperties",
        "libcrypto",
        "server_configurable_flags",
<<<<<<< HEAD
=======
        "libaconfig_storage_read_api_cc",
>>>>>>> 6cdb3953
    ],
    target: {
        linux: {
            srcs: [
                ":BluetoothOsSources_fake_timer",
            ],
        },
        android: {
            static_libs: [
                "android.hardware.bluetooth@1.0",
                "android.hardware.bluetooth@1.1",
                "android.system.suspend-V1-ndk",
                "android.system.suspend.control-V1-ndk",
                "libstatslog_bt",
            ],
            shared_libs: [
                "libbinder_ndk",
                "libcutils",
                "libhidlbase",
                "libstatssocket",
                "libutils",
            ],
        },
    },
    sanitize: {
        address: true,
        all_undefined: true,
        cfi: true,
        integer_overflow: true,
        scs: true,
        diag: {
            undefined: true,
        },
    },
    min_sdk_version: "Tiramisu",
    header_libs: ["libbluetooth_headers"],
}<|MERGE_RESOLUTION|>--- conflicted
+++ resolved
@@ -229,10 +229,7 @@
         "libbinder_ndk",
         "libcrypto",
         "server_configurable_flags",
-<<<<<<< HEAD
-=======
         "libaconfig_storage_read_api_cc",
->>>>>>> 6cdb3953
     ],
     sanitize: {
         address: true,
@@ -315,10 +312,7 @@
         "libPlatformProperties",
         "libcrypto",
         "server_configurable_flags",
-<<<<<<< HEAD
-=======
         "libaconfig_storage_read_api_cc",
->>>>>>> 6cdb3953
     ],
     target: {
         linux: {

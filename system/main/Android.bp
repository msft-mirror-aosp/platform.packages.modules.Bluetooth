--- conflicted
+++ resolved
@@ -229,10 +229,7 @@
         "libbinder_ndk",
         "libcrypto",
         "server_configurable_flags",
-<<<<<<< HEAD
-=======
         "libaconfig_storage_read_api_cc",
->>>>>>> e110efe6
     ],
     sanitize: {
         address: true,
@@ -315,10 +312,7 @@
         "libPlatformProperties",
         "libcrypto",
         "server_configurable_flags",
-<<<<<<< HEAD
-=======
         "libaconfig_storage_read_api_cc",
->>>>>>> e110efe6
     ],
     target: {
         linux: {

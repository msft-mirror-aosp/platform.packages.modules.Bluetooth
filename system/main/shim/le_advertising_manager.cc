/*
 * Copyright 2020 The Android Open Source Project
 *
 * Licensed under the Apache License, Version 2.0 (the "License");
 * you may not use this file except in compliance with the License.
 * You may obtain a copy of the License at
 *
 *      http://www.apache.org/licenses/LICENSE-2.0
 *
 * Unless required by applicable law or agreed to in writing, software
 * distributed under the License is distributed on an "AS IS" BASIS,
 * WITHOUT WARRANTIES OR CONDITIONS OF ANY KIND, either express or implied.
 * See the License for the specific language governing permissions and
 * limitations under the License.
 */

#define LOG_TAG "bt_shim_advertiser"

#include "le_advertising_manager.h"

#include <bluetooth/log.h>
#include <hardware/bluetooth.h>
#include <hardware/bt_gatt.h>

#include <vector>

#include "btif/include/btif_common.h"
#include "common/init_flags.h"
#include "hci/le_advertising_manager.h"
#include "main/shim/entry.h"
#include "main/shim/helpers.h"
#include "stack/include/btm_log_history.h"
#include "stack/include/main_thread.h"
#include "types/raw_address.h"
#include "utils.h"

using bluetooth::hci::Address;
using bluetooth::hci::AddressType;
using bluetooth::hci::AdvertiserAddressType;
using bluetooth::hci::ErrorCode;
using bluetooth::hci::GapData;
using bluetooth::hci::OwnAddressType;
using bluetooth::shim::parse_gap_data;
using std::vector;
using namespace bluetooth;

namespace {
constexpr char kBtmLogTag[] = "ADV";
}

class BleAdvertiserInterfaceImpl : public BleAdvertiserInterface,
                                   public bluetooth::hci::AdvertisingCallback {
 public:
  ~BleAdvertiserInterfaceImpl() override{};

  void Init() {
    // Register callback
    bluetooth::shim::GetAdvertising()->RegisterAdvertisingCallback(this);
  }

  void RegisterAdvertiser(IdStatusCallback cb) override {
    log::info("in shim layer");

    bluetooth::shim::GetAdvertising()->RegisterAdvertiser(
        bluetooth::shim::GetGdShimHandler()->BindOnce(
            [](IdStatusCallback cb, uint8_t id, uint8_t status) {
              do_in_main_thread(
                  FROM_HERE,
                  base::BindOnce([](IdStatusCallback cb, uint8_t id,
                                    uint8_t status) { cb.Run(id, status); },
                                 cb, id, status));
            },
            cb));
  }

  void Unregister(uint8_t advertiser_id) override {
    log::info("in shim layer");
    bluetooth::shim::GetAdvertising()->RemoveAdvertiser(advertiser_id);
    int reg_id =
        bluetooth::shim::GetAdvertising()->GetAdvertiserRegId(advertiser_id);
    uint8_t client_id = is_native_advertiser(reg_id);
    // if registered by native client, remove the register id
    if (client_id != kAdvertiserClientIdJni) {
      native_reg_id_map[client_id].erase(reg_id);
    }
    BTM_LogHistory(kBtmLogTag, RawAddress::kEmpty, "Le advert stopped",
                   base::StringPrintf("advert_id:%d", advertiser_id));
  }

  void GetOwnAddress(uint8_t advertiser_id, GetAddressCallback cb) override {
    log::info("in shim layer");
<<<<<<< HEAD
    address_callbacks_[advertiser_id] = jni_thread_wrapper(FROM_HERE, cb);
=======
    address_callbacks_[advertiser_id] = jni_thread_wrapper(cb);
>>>>>>> e110efe6
    bluetooth::shim::GetAdvertising()->GetOwnAddress(advertiser_id);
  }

  void SetParameters(uint8_t advertiser_id, AdvertiseParameters params,
                     ParametersCallback /* cb */) override {
    log::info("in shim layer");
    bluetooth::hci::AdvertisingConfig config{};
    parse_parameter(config, params);
    bluetooth::shim::GetAdvertising()->SetParameters(advertiser_id, config);
  }

  void SetData(int advertiser_id, bool set_scan_rsp, vector<uint8_t> data,
               StatusCallback /* cb */) override {
    log::info("in shim layer");
    std::vector<GapData> advertising_data = {};
    parse_gap_data(data, advertising_data);
    bluetooth::shim::GetAdvertising()->SetData(advertiser_id, set_scan_rsp,
                                               advertising_data);
  }

  void Enable(uint8_t advertiser_id, bool enable, StatusCallback /* cb */,
              uint16_t duration, uint8_t maxExtAdvEvents,
              StatusCallback /* timeout_cb */) override {
    log::info("in shim layer");
    bluetooth::shim::GetAdvertising()->EnableAdvertiser(
        advertiser_id, enable, duration, maxExtAdvEvents);
  }

  // nobody use this function
  void StartAdvertising(uint8_t advertiser_id, StatusCallback cb,
                        AdvertiseParameters params,
                        std::vector<uint8_t> advertise_data,
                        std::vector<uint8_t> scan_response_data, int timeout_s,
                        StatusCallback timeout_cb) override {
    log::info("in shim layer");

    bluetooth::hci::AdvertisingConfig config{};
    parse_parameter(config, params);

    parse_gap_data(advertise_data, config.advertisement);
    parse_gap_data(scan_response_data, config.scan_response);

    bluetooth::shim::GetAdvertising()->StartAdvertising(
        advertiser_id, config, timeout_s * 100, cb, timeout_cb, scan_callback,
        set_terminated_callback, bluetooth::shim::GetGdShimHandler());
  }

  void StartAdvertisingSet(uint8_t client_id, int reg_id,
                           IdTxPowerStatusCallback /* register_cb */,
                           AdvertiseParameters params,
                           std::vector<uint8_t> advertise_data,
                           std::vector<uint8_t> scan_response_data,
                           PeriodicAdvertisingParameters periodic_params,
                           std::vector<uint8_t> periodic_data,
                           uint16_t duration, uint8_t maxExtAdvEvents,
                           IdStatusCallback /* timeout_cb */) {
    log::info("in shim layer");

    bluetooth::hci::AdvertisingConfig config{};
    parse_parameter(config, params);
    parse_periodic_advertising_parameter(config.periodic_advertising_parameters,
                                         periodic_params);

    parse_gap_data(advertise_data, config.advertisement);
    parse_gap_data(scan_response_data, config.scan_response);
    parse_gap_data(periodic_data, config.periodic_data);

    // if registered by native client, add the register id
    if (client_id != kAdvertiserClientIdJni) {
      native_reg_id_map[client_id].insert(reg_id);
    }

    bluetooth::shim::GetAdvertising()->ExtendedCreateAdvertiser(
        client_id, reg_id, config, scan_callback, set_terminated_callback,
        duration, maxExtAdvEvents, bluetooth::shim::GetGdShimHandler());

    log::info("create advertising set, client_id:{}, reg_id:{}", client_id,
              reg_id);
    BTM_LogHistory(kBtmLogTag, RawAddress::kEmpty, "Le advert started",
                   base::StringPrintf("reg_id:%d", reg_id));

    return;
  }

  void SetPeriodicAdvertisingParameters(
      int advertiser_id, PeriodicAdvertisingParameters periodic_params,
      StatusCallback /* cb */) override {
    log::info("in shim layer");
    bluetooth::hci::PeriodicAdvertisingParameters parameters;
    parameters.max_interval = periodic_params.max_interval;
    parameters.min_interval = periodic_params.min_interval;
    parameters.properties = periodic_params.periodic_advertising_properties;
    bluetooth::shim::GetAdvertising()->SetPeriodicParameters(advertiser_id,
                                                             parameters);
  }

  void SetPeriodicAdvertisingData(int advertiser_id, std::vector<uint8_t> data,
                                  StatusCallback /* cb */) override {
    log::info("in shim layer");
    std::vector<GapData> advertising_data = {};
    parse_gap_data(data, advertising_data);
    bluetooth::shim::GetAdvertising()->SetPeriodicData(advertiser_id,
                                                       advertising_data);
  }

  void SetPeriodicAdvertisingEnable(int advertiser_id, bool enable,
                                    bool include_adi,
                                    StatusCallback /* cb */) override {
    log::info("in shim layer");
    bluetooth::shim::GetAdvertising()->EnablePeriodicAdvertising(
        advertiser_id, enable, include_adi);
  }

  void RegisterCallbacks(AdvertisingCallbacks* callbacks) {
    advertising_callbacks_ = callbacks;
  }

  void RegisterCallbacksNative(AdvertisingCallbacks* callbacks,
                               uint8_t client_id) {
    native_adv_callbacks_map_[client_id] = callbacks;
  }

  void on_scan(Address /* address */, AddressType /* address_type */) {
    log::info("in shim layer");
  }

  void on_set_terminated(ErrorCode /* error_code */, uint8_t, uint8_t) {
    log::info("in shim layer");
  }

  const bluetooth::common::Callback<void(Address, AddressType)> scan_callback =
      bluetooth::common::Bind(&BleAdvertiserInterfaceImpl::on_scan,
                              bluetooth::common::Unretained(this));

  const bluetooth::common::Callback<void(ErrorCode, uint8_t, uint8_t)>
      set_terminated_callback = bluetooth::common::Bind(
          &BleAdvertiserInterfaceImpl::on_set_terminated,
          bluetooth::common::Unretained(this));

  // AdvertisingCallback
  void OnAdvertisingSetStarted(int reg_id, uint8_t advertiser_id,
                               int8_t tx_power,
                               AdvertisingStatus status) override {
    uint8_t client_id = is_native_advertiser(reg_id);
    if (client_id != kAdvertiserClientIdJni) {
      // Invoke callback for native client
      do_in_main_thread(
          FROM_HERE,
          base::Bind(&AdvertisingCallbacks::OnAdvertisingSetStarted,
                     base::Unretained(native_adv_callbacks_map_[client_id]),
                     reg_id, advertiser_id, tx_power, status));
      return;
    }
    do_in_jni_thread(
        base::BindOnce(&AdvertisingCallbacks::OnAdvertisingSetStarted,
                       base::Unretained(advertising_callbacks_), reg_id,
                       advertiser_id, tx_power, status));
  }

  void OnAdvertisingEnabled(uint8_t advertiser_id, bool enable,
                            uint8_t status) {
    int reg_id =
        bluetooth::shim::GetAdvertising()->GetAdvertiserRegId(advertiser_id);
    uint8_t client_id = is_native_advertiser(reg_id);
    if (client_id != kAdvertiserClientIdJni) {
      // Invoke callback for native client
      do_in_main_thread(
          FROM_HERE,
          base::Bind(&AdvertisingCallbacks::OnAdvertisingEnabled,
                     base::Unretained(native_adv_callbacks_map_[client_id]),
                     advertiser_id, enable, status));
      return;
    }
    do_in_jni_thread(base::BindOnce(&AdvertisingCallbacks::OnAdvertisingEnabled,
                                    base::Unretained(advertising_callbacks_),
                                    advertiser_id, enable, status));
  }

  void OnAdvertisingDataSet(uint8_t advertiser_id, uint8_t status) {
    do_in_jni_thread(base::BindOnce(&AdvertisingCallbacks::OnAdvertisingDataSet,
                                    base::Unretained(advertising_callbacks_),
                                    advertiser_id, status));
  }
  void OnScanResponseDataSet(uint8_t advertiser_id, uint8_t status) {
    do_in_jni_thread(base::BindOnce(
        &AdvertisingCallbacks::OnScanResponseDataSet,
        base::Unretained(advertising_callbacks_), advertiser_id, status));
  }

  void OnAdvertisingParametersUpdated(uint8_t advertiser_id, int8_t tx_power,
                                      uint8_t status) {
    do_in_jni_thread(
        base::BindOnce(&AdvertisingCallbacks::OnAdvertisingParametersUpdated,
                       base::Unretained(advertising_callbacks_), advertiser_id,
                       tx_power, status));
  }

  void OnPeriodicAdvertisingParametersUpdated(uint8_t advertiser_id,
                                              uint8_t status) {
    do_in_jni_thread(base::BindOnce(
        &AdvertisingCallbacks::OnPeriodicAdvertisingParametersUpdated,
        base::Unretained(advertising_callbacks_), advertiser_id, status));
  }

  void OnPeriodicAdvertisingDataSet(uint8_t advertiser_id, uint8_t status) {
    do_in_jni_thread(base::BindOnce(
        &AdvertisingCallbacks::OnPeriodicAdvertisingDataSet,
        base::Unretained(advertising_callbacks_), advertiser_id, status));
  }

  void OnPeriodicAdvertisingEnabled(uint8_t advertiser_id, bool enable,
                                    uint8_t status) {
    do_in_jni_thread(
        base::BindOnce(&AdvertisingCallbacks::OnPeriodicAdvertisingEnabled,
                       base::Unretained(advertising_callbacks_), advertiser_id,
                       enable, status));
  }

  void OnOwnAddressRead(uint8_t advertiser_id, uint8_t address_type,
                        bluetooth::hci::Address address) {
    RawAddress raw_address = bluetooth::ToRawAddress(address);
    if (address_callbacks_.find(advertiser_id) != address_callbacks_.end()) {
      address_callbacks_[advertiser_id].Run(address_type, raw_address);
      address_callbacks_.erase(advertiser_id);
      return;
    }
    do_in_jni_thread(base::BindOnce(&AdvertisingCallbacks::OnOwnAddressRead,
                                    base::Unretained(advertising_callbacks_),
                                    advertiser_id, address_type, raw_address));
  }

  AdvertisingCallbacks* advertising_callbacks_;
  std::map<uint8_t, AdvertisingCallbacks*> native_adv_callbacks_map_;

 private:
  void parse_parameter(bluetooth::hci::AdvertisingConfig& config,
                       AdvertiseParameters params) {
    config.connectable = params.advertising_event_properties & 0x01;
    config.scannable = params.advertising_event_properties & 0x02;
    config.discoverable = params.advertising_event_properties & 0x04;
    config.legacy_pdus = params.advertising_event_properties & 0x10;
    config.anonymous = params.advertising_event_properties & 0x20;
    config.include_tx_power = params.advertising_event_properties & 0x40;
    config.interval_min = params.min_interval;
    config.interval_max = params.max_interval;
    config.channel_map = params.channel_map;
    config.tx_power = params.tx_power;
    config.use_le_coded_phy = params.primary_advertising_phy == 0x03;
    config.secondary_advertising_phy =
        static_cast<bluetooth::hci::SecondaryPhyType>(
            params.secondary_advertising_phy);
    config.enable_scan_request_notifications =
        static_cast<bluetooth::hci::Enable>(
            params.scan_request_notification_enable);
    // Matching the ADDRESS_TYPE_* enums from Java
    switch (params.own_address_type) {
      case -1:
        config.requested_advertiser_address_type =
            AdvertiserAddressType::RESOLVABLE_RANDOM;
        break;
      case 0:
        config.requested_advertiser_address_type =
            AdvertiserAddressType::PUBLIC;
        break;
      case 1:
        config.requested_advertiser_address_type =
            AdvertiserAddressType::RESOLVABLE_RANDOM;
        break;
      case 2:
        config.requested_advertiser_address_type =
            AdvertiserAddressType::NONRESOLVABLE_RANDOM;
        break;
      default:
        log::error("Received unexpected address type: {}",
                   params.own_address_type);
        config.requested_advertiser_address_type =
            AdvertiserAddressType::RESOLVABLE_RANDOM;
    }
  }

  void parse_periodic_advertising_parameter(
      bluetooth::hci::PeriodicAdvertisingParameters& config,
      PeriodicAdvertisingParameters periodic_params) {
    config.max_interval = periodic_params.max_interval;
    config.min_interval = periodic_params.min_interval;
    config.properties = periodic_params.periodic_advertising_properties;
    config.enable = periodic_params.enable;
    config.include_adi = periodic_params.include_adi;
  }

  uint8_t is_native_advertiser(int reg_id) {
    // Return client id if it's native advertiser, otherwise return jni id as
    // default
    for (auto const& entry : native_adv_callbacks_map_) {
      if (native_reg_id_map[entry.first].count(reg_id)) {
        return entry.first;
      }
    }
    return kAdvertiserClientIdJni;
  }

  std::map<uint8_t, GetAddressCallback> address_callbacks_;
  std::map<uint8_t, std::set<int>> native_reg_id_map;
};

BleAdvertiserInterfaceImpl* bt_le_advertiser_instance = nullptr;

BleAdvertiserInterface* bluetooth::shim::get_ble_advertiser_instance() {
  if (bt_le_advertiser_instance == nullptr) {
    bt_le_advertiser_instance = new BleAdvertiserInterfaceImpl();
  }
  return bt_le_advertiser_instance;
};

void bluetooth::shim::init_advertising_manager() {
  static_cast<BleAdvertiserInterfaceImpl*>(
      bluetooth::shim::get_ble_advertiser_instance())
      ->Init();
}<|MERGE_RESOLUTION|>--- conflicted
+++ resolved
@@ -89,11 +89,7 @@
 
   void GetOwnAddress(uint8_t advertiser_id, GetAddressCallback cb) override {
     log::info("in shim layer");
-<<<<<<< HEAD
-    address_callbacks_[advertiser_id] = jni_thread_wrapper(FROM_HERE, cb);
-=======
     address_callbacks_[advertiser_id] = jni_thread_wrapper(cb);
->>>>>>> e110efe6
     bluetooth::shim::GetAdvertising()->GetOwnAddress(advertiser_id);
   }
 

/*
 * Copyright 2022 The Android Open Source Project
 *
 * Licensed under the Apache License, Version 2.0 (the "License");
 * you may not use this file except in compliance with the License.
 * You may obtain a copy of the License at
 *
 *      http://www.apache.org/licenses/LICENSE-2.0
 *
 * Unless required by applicable law or agreed to in writing, software
 * distributed under the License is distributed on an "AS IS" BASIS,
 * WITHOUT WARRANTIES OR CONDITIONS OF ANY KIND, either express or implied.
 * See the License for the specific language governing permissions and
 * limitations under the License.
 */

#include "distance_measurement_manager.h"

#include "bta/include/bta_ras_api.h"
#include "btif/include/btif_common.h"
#include "hci/distance_measurement_manager.h"
#include "main/shim/entry.h"
#include "main/shim/helpers.h"

using bluetooth::hci::DistanceMeasurementErrorCode;
using bluetooth::hci::DistanceMeasurementMethod;

class DistanceMeasurementInterfaceImpl
    : public DistanceMeasurementInterface,
      public bluetooth::hci::DistanceMeasurementCallbacks,
<<<<<<< HEAD
=======
      public bluetooth::ras::RasServerCallbacks,
>>>>>>> e110efe6
      public bluetooth::ras::RasClientCallbacks {
 public:
  ~DistanceMeasurementInterfaceImpl() override{};

  void Init() {
    // Register callback
    bluetooth::shim::GetDistanceMeasurementManager()
        ->RegisterDistanceMeasurementCallbacks(this);
<<<<<<< HEAD
=======
    bluetooth::ras::GetRasServer()->RegisterCallbacks(this);
>>>>>>> e110efe6
    bluetooth::ras::GetRasClient()->RegisterCallbacks(this);
  }

  void RegisterDistanceMeasurementCallbacks(
      ::DistanceMeasurementCallbacks* callbacks) {
    distance_measurement_callbacks_ = callbacks;
  }

  void StartDistanceMeasurement(RawAddress raw_address, uint16_t interval,
                                uint8_t method) {
    bluetooth::ras::GetRasClient()->Connect(raw_address);
    bluetooth::shim::GetDistanceMeasurementManager()->StartDistanceMeasurement(
        bluetooth::ToGdAddress(raw_address), interval,
        static_cast<DistanceMeasurementMethod>(method));
    bluetooth::ras::GetRasClient()->Connect(raw_address);
  }

  void StopDistanceMeasurement(RawAddress raw_address, uint8_t method) {
    bluetooth::shim::GetDistanceMeasurementManager()->StopDistanceMeasurement(
        bluetooth::ToGdAddress(raw_address),
        static_cast<DistanceMeasurementMethod>(method));
  }

  // Callbacks of bluetooth::hci::DistanceMeasurementCallbacks
  void OnDistanceMeasurementStarted(bluetooth::hci::Address address,
                                    DistanceMeasurementMethod method) override {
    do_in_jni_thread(base::BindOnce(
        &::DistanceMeasurementCallbacks::OnDistanceMeasurementStarted,
        base::Unretained(distance_measurement_callbacks_),
        bluetooth::ToRawAddress(address), static_cast<uint8_t>(method)));
  }

  void OnDistanceMeasurementStartFail(
      bluetooth::hci::Address address, DistanceMeasurementErrorCode reason,
      DistanceMeasurementMethod method) override {
    do_in_jni_thread(base::BindOnce(
        &::DistanceMeasurementCallbacks::OnDistanceMeasurementStartFail,
        base::Unretained(distance_measurement_callbacks_),
        bluetooth::ToRawAddress(address), static_cast<uint8_t>(reason),
        static_cast<uint8_t>(method)));
  }

  void OnDistanceMeasurementStopped(bluetooth::hci::Address address,
                                    DistanceMeasurementErrorCode reason,
                                    DistanceMeasurementMethod method) override {
    do_in_jni_thread(base::BindOnce(
        &::DistanceMeasurementCallbacks::OnDistanceMeasurementStopped,
        base::Unretained(distance_measurement_callbacks_),
        bluetooth::ToRawAddress(address), static_cast<uint8_t>(reason),
        static_cast<uint8_t>(method)));
  }

  void OnDistanceMeasurementResult(bluetooth::hci::Address address,
                                   uint32_t centimeter,
                                   uint32_t error_centimeter, int azimuth_angle,
                                   int error_azimuth_angle, int altitude_angle,
                                   int error_altitude_angle,
                                   DistanceMeasurementMethod method) override {
    do_in_jni_thread(base::BindOnce(
        &::DistanceMeasurementCallbacks::OnDistanceMeasurementResult,
        base::Unretained(distance_measurement_callbacks_),
        bluetooth::ToRawAddress(address), centimeter, error_centimeter,
        azimuth_angle, error_azimuth_angle, altitude_angle,
        error_altitude_angle, static_cast<uint8_t>(method)));
  }

  void OnRasFragmentReady(bluetooth::hci::Address address,
                          uint16_t procedure_counter, bool is_last,
                          std::vector<uint8_t> raw_data) {
    bluetooth::ras::GetRasServer()->PushProcedureData(
        bluetooth::ToRawAddress(address), procedure_counter, is_last, raw_data);
  }

  void OnVendorSpecificCharacteristics(
      std::vector<bluetooth::hal::VendorSpecificCharacteristic>
          vendor_specific_characteristics) {
    std::vector<bluetooth::ras::VendorSpecificCharacteristic>
        ras_vendor_specific_characteristics;
    for (auto& characteristic : vendor_specific_characteristics) {
      bluetooth::ras::VendorSpecificCharacteristic
          vendor_specific_characteristic;
      vendor_specific_characteristic.characteristicUuid_ =
          bluetooth::Uuid::From128BitBE(characteristic.characteristicUuid_);
      vendor_specific_characteristic.value_ = characteristic.value_;
      ras_vendor_specific_characteristics.emplace_back(
          vendor_specific_characteristic);
    }
    bluetooth::ras::GetRasServer()->SetVendorSpecificCharacteristic(
        ras_vendor_specific_characteristics);
  }

  void OnVendorSpecificReply(
      bluetooth::hci::Address address,
      std::vector<bluetooth::hal::VendorSpecificCharacteristic>
          vendor_specific_characteristics) {
    std::vector<bluetooth::ras::VendorSpecificCharacteristic>
        ras_vendor_specific_characteristics;
    for (auto& characteristic : vendor_specific_characteristics) {
      bluetooth::ras::VendorSpecificCharacteristic
          vendor_specific_characteristic;
      vendor_specific_characteristic.characteristicUuid_ =
          bluetooth::Uuid::From128BitBE(characteristic.characteristicUuid_);
      vendor_specific_characteristic.value_ = characteristic.value_;
      ras_vendor_specific_characteristics.emplace_back(
          vendor_specific_characteristic);
    }
    bluetooth::ras::GetRasClient()->SendVendorSpecificReply(
        bluetooth::ToRawAddress(address), ras_vendor_specific_characteristics);
  }

  void OnHandleVendorSpecificReplyComplete(bluetooth::hci::Address address,
                                           bool success) {
    bluetooth::ras::GetRasServer()->HandleVendorSpecificReplyComplete(
        bluetooth::ToRawAddress(address), success);
  };

  // Callbacks of bluetooth::ras::RasServerCallbacks
  void OnVendorSpecificReply(
      const RawAddress& address,
      const std::vector<bluetooth::ras::VendorSpecificCharacteristic>&
          vendor_specific_reply) {
    std::vector<bluetooth::hal::VendorSpecificCharacteristic>
        hal_vendor_specific_characteristics;
    for (auto& characteristic : vendor_specific_reply) {
      bluetooth::hal::VendorSpecificCharacteristic
          vendor_specific_characteristic;
      vendor_specific_characteristic.characteristicUuid_ =
          characteristic.characteristicUuid_.To128BitBE();
      vendor_specific_characteristic.value_ = characteristic.reply_value_;
      hal_vendor_specific_characteristics.emplace_back(
          vendor_specific_characteristic);
    }
    bluetooth::shim::GetDistanceMeasurementManager()->HandleVendorSpecificReply(
        bluetooth::ToGdAddress(address), hal_vendor_specific_characteristics);
  }

  // Callbacks of bluetooth::ras::RasClientCallbacks
  void OnConnected(
      const RawAddress& address, uint16_t att_handle,
      const std::vector<bluetooth::ras::VendorSpecificCharacteristic>&
          vendor_specific_characteristics) {
    std::vector<bluetooth::hal::VendorSpecificCharacteristic>
        hal_vendor_specific_characteristics;
    for (auto& characteristic : vendor_specific_characteristics) {
      bluetooth::hal::VendorSpecificCharacteristic
          vendor_specific_characteristic;
      vendor_specific_characteristic.characteristicUuid_ =
          characteristic.characteristicUuid_.To128BitBE();
      vendor_specific_characteristic.value_ = characteristic.value_;
      hal_vendor_specific_characteristics.emplace_back(
          vendor_specific_characteristic);
    }

    bluetooth::shim::GetDistanceMeasurementManager()->HandleRasConnectedEvent(
        bluetooth::ToGdAddress(address), att_handle,
        hal_vendor_specific_characteristics);
  }

  void OnWriteVendorSpecificReplyComplete(const RawAddress& address,
                                          bool success) {
    bluetooth::shim::GetDistanceMeasurementManager()
        ->HandleVendorSpecificReplyComplete(bluetooth::ToGdAddress(address),
                                            success);
  }

  void OnRemoteData(const RawAddress& address,
                    const std::vector<uint8_t>& data) {
    bluetooth::shim::GetDistanceMeasurementManager()->HandleRemoteData(
        bluetooth::ToGdAddress(address), data);
  }

  void OnRasFragmentReady(bluetooth::hci::Address address,
                          uint16_t procedure_counter, bool is_last,
                          std::vector<uint8_t> raw_data) {
    bluetooth::ras::GetRasServer()->PushProcedureData(
        bluetooth::ToRawAddress(address), procedure_counter, is_last, raw_data);
  }

  void OnVendorSpecificCharacteristics(
      std::vector<bluetooth::hal::VendorSpecificCharacteristic>
          vendor_specific_characteristics) {
    std::vector<bluetooth::ras::VendorSpecificCharacteristic>
        ras_vendor_specific_characteristics;
    for (auto& characteristic : vendor_specific_characteristics) {
      bluetooth::ras::VendorSpecificCharacteristic
          vendor_specific_characteristic;
      vendor_specific_characteristic.characteristicUuid_ =
          bluetooth::Uuid::From128BitBE(characteristic.characteristicUuid_);
      vendor_specific_characteristic.value_ = characteristic.value_;
      ras_vendor_specific_characteristics.emplace_back(
          vendor_specific_characteristic);
    }
    bluetooth::ras::GetRasServer()->SetVendorSpecificCharacteristic(
        ras_vendor_specific_characteristics);
  }

  void OnVendorSpecificReply(
      bluetooth::hci::Address address,
      std::vector<bluetooth::hal::VendorSpecificCharacteristic>
          vendor_specific_characteristics) {
    std::vector<bluetooth::ras::VendorSpecificCharacteristic>
        ras_vendor_specific_characteristics;
    for (auto& characteristic : vendor_specific_characteristics) {
      bluetooth::ras::VendorSpecificCharacteristic
          vendor_specific_characteristic;
      vendor_specific_characteristic.characteristicUuid_ =
          bluetooth::Uuid::From128BitBE(characteristic.characteristicUuid_);
      vendor_specific_characteristic.value_ = characteristic.value_;
      ras_vendor_specific_characteristics.emplace_back(
          vendor_specific_characteristic);
    }
    bluetooth::ras::GetRasClient()->SendVendorSpecificReply(
        bluetooth::ToRawAddress(address), ras_vendor_specific_characteristics);
  }

  void OnConnected(
      const RawAddress& address, uint16_t att_handle,
      const std::vector<bluetooth::ras::VendorSpecificCharacteristic>&
          vendor_specific_characteristics) {
    std::vector<bluetooth::hal::VendorSpecificCharacteristic>
        hal_vendor_specific_characteristics;
    for (auto& characteristic : vendor_specific_characteristics) {
      bluetooth::hal::VendorSpecificCharacteristic
          vendor_specific_characteristic;
      vendor_specific_characteristic.characteristicUuid_ =
          characteristic.characteristicUuid_.To128BitBE();
      vendor_specific_characteristic.value_ = characteristic.value_;
      hal_vendor_specific_characteristics.emplace_back(
          vendor_specific_characteristic);
    }

    bluetooth::shim::GetDistanceMeasurementManager()->HandleRasConnectedEvent(
        bluetooth::ToGdAddress(address), att_handle,
        hal_vendor_specific_characteristics);
  }

  void OnRemoteData(const RawAddress& address,
                    const std::vector<uint8_t>& data) {
    bluetooth::shim::GetDistanceMeasurementManager()->HandleRemoteData(
        bluetooth::ToGdAddress(address), data);
  }

 private:
  ::DistanceMeasurementCallbacks* distance_measurement_callbacks_;
};

DistanceMeasurementInterfaceImpl* distance_measurement_instance = nullptr;

void bluetooth::shim::init_distance_measurement_manager() {
  static_cast<DistanceMeasurementInterfaceImpl*>(
      bluetooth::shim::get_distance_measurement_instance())
      ->Init();
}

DistanceMeasurementInterface*
bluetooth::shim::get_distance_measurement_instance() {
  if (distance_measurement_instance == nullptr) {
    distance_measurement_instance = new DistanceMeasurementInterfaceImpl();
  }
  return distance_measurement_instance;
};<|MERGE_RESOLUTION|>--- conflicted
+++ resolved
@@ -28,10 +28,7 @@
 class DistanceMeasurementInterfaceImpl
     : public DistanceMeasurementInterface,
       public bluetooth::hci::DistanceMeasurementCallbacks,
-<<<<<<< HEAD
-=======
       public bluetooth::ras::RasServerCallbacks,
->>>>>>> e110efe6
       public bluetooth::ras::RasClientCallbacks {
  public:
   ~DistanceMeasurementInterfaceImpl() override{};
@@ -40,10 +37,7 @@
     // Register callback
     bluetooth::shim::GetDistanceMeasurementManager()
         ->RegisterDistanceMeasurementCallbacks(this);
-<<<<<<< HEAD
-=======
     bluetooth::ras::GetRasServer()->RegisterCallbacks(this);
->>>>>>> e110efe6
     bluetooth::ras::GetRasClient()->RegisterCallbacks(this);
   }
 
@@ -54,7 +48,6 @@
 
   void StartDistanceMeasurement(RawAddress raw_address, uint16_t interval,
                                 uint8_t method) {
-    bluetooth::ras::GetRasClient()->Connect(raw_address);
     bluetooth::shim::GetDistanceMeasurementManager()->StartDistanceMeasurement(
         bluetooth::ToGdAddress(raw_address), interval,
         static_cast<DistanceMeasurementMethod>(method));
@@ -215,77 +208,6 @@
         bluetooth::ToGdAddress(address), data);
   }
 
-  void OnRasFragmentReady(bluetooth::hci::Address address,
-                          uint16_t procedure_counter, bool is_last,
-                          std::vector<uint8_t> raw_data) {
-    bluetooth::ras::GetRasServer()->PushProcedureData(
-        bluetooth::ToRawAddress(address), procedure_counter, is_last, raw_data);
-  }
-
-  void OnVendorSpecificCharacteristics(
-      std::vector<bluetooth::hal::VendorSpecificCharacteristic>
-          vendor_specific_characteristics) {
-    std::vector<bluetooth::ras::VendorSpecificCharacteristic>
-        ras_vendor_specific_characteristics;
-    for (auto& characteristic : vendor_specific_characteristics) {
-      bluetooth::ras::VendorSpecificCharacteristic
-          vendor_specific_characteristic;
-      vendor_specific_characteristic.characteristicUuid_ =
-          bluetooth::Uuid::From128BitBE(characteristic.characteristicUuid_);
-      vendor_specific_characteristic.value_ = characteristic.value_;
-      ras_vendor_specific_characteristics.emplace_back(
-          vendor_specific_characteristic);
-    }
-    bluetooth::ras::GetRasServer()->SetVendorSpecificCharacteristic(
-        ras_vendor_specific_characteristics);
-  }
-
-  void OnVendorSpecificReply(
-      bluetooth::hci::Address address,
-      std::vector<bluetooth::hal::VendorSpecificCharacteristic>
-          vendor_specific_characteristics) {
-    std::vector<bluetooth::ras::VendorSpecificCharacteristic>
-        ras_vendor_specific_characteristics;
-    for (auto& characteristic : vendor_specific_characteristics) {
-      bluetooth::ras::VendorSpecificCharacteristic
-          vendor_specific_characteristic;
-      vendor_specific_characteristic.characteristicUuid_ =
-          bluetooth::Uuid::From128BitBE(characteristic.characteristicUuid_);
-      vendor_specific_characteristic.value_ = characteristic.value_;
-      ras_vendor_specific_characteristics.emplace_back(
-          vendor_specific_characteristic);
-    }
-    bluetooth::ras::GetRasClient()->SendVendorSpecificReply(
-        bluetooth::ToRawAddress(address), ras_vendor_specific_characteristics);
-  }
-
-  void OnConnected(
-      const RawAddress& address, uint16_t att_handle,
-      const std::vector<bluetooth::ras::VendorSpecificCharacteristic>&
-          vendor_specific_characteristics) {
-    std::vector<bluetooth::hal::VendorSpecificCharacteristic>
-        hal_vendor_specific_characteristics;
-    for (auto& characteristic : vendor_specific_characteristics) {
-      bluetooth::hal::VendorSpecificCharacteristic
-          vendor_specific_characteristic;
-      vendor_specific_characteristic.characteristicUuid_ =
-          characteristic.characteristicUuid_.To128BitBE();
-      vendor_specific_characteristic.value_ = characteristic.value_;
-      hal_vendor_specific_characteristics.emplace_back(
-          vendor_specific_characteristic);
-    }
-
-    bluetooth::shim::GetDistanceMeasurementManager()->HandleRasConnectedEvent(
-        bluetooth::ToGdAddress(address), att_handle,
-        hal_vendor_specific_characteristics);
-  }
-
-  void OnRemoteData(const RawAddress& address,
-                    const std::vector<uint8_t>& data) {
-    bluetooth::shim::GetDistanceMeasurementManager()->HandleRemoteData(
-        bluetooth::ToGdAddress(address), data);
-  }
-
  private:
   ::DistanceMeasurementCallbacks* distance_measurement_callbacks_;
 };

/*
 * Copyright 2020 The Android Open Source Project
 *
 * Licensed under the Apache License, Version 2.0 (the "License");
 * you may not use this file except in compliance with the License.
 * You may obtain a copy of the License at
 *
 *      http://www.apache.org/licenses/LICENSE-2.0
 *
 * Unless required by applicable law or agreed to in writing, software
 * distributed under the License is distributed on an "AS IS" BASIS,
 * WITHOUT WARRANTIES OR CONDITIONS OF ANY KIND, either express or implied.
 * See the License for the specific language governing permissions and
 * limitations under the License.
 */

#include "main/shim/acl.h"

#include <base/location.h>
#include <base/strings/stringprintf.h>
#include <bluetooth/log.h>
#include <time.h>

#include <chrono>
#include <cstdint>
#include <functional>
#include <future>
#include <map>
#include <memory>
#include <optional>
#include <string>
#include <unordered_set>

#include "common/bind.h"
#include "common/interfaces/ILoggable.h"
#include "common/strings.h"
#include "common/sync_map_count.h"
#include "hci/acl_manager.h"
#include "hci/acl_manager/acl_connection.h"
#include "hci/acl_manager/classic_acl_connection.h"
#include "hci/acl_manager/connection_management_callbacks.h"
#include "hci/acl_manager/le_acl_connection.h"
#include "hci/acl_manager/le_connection_management_callbacks.h"
#include "hci/address.h"
#include "hci/address_with_type.h"
#include "hci/class_of_device.h"
#include "hci/controller_interface.h"
#include "internal_include/bt_target.h"
#include "main/shim/dumpsys.h"
#include "main/shim/entry.h"
#include "main/shim/helpers.h"
#include "main/shim/stack.h"
#include "os/handler.h"
#include "osi/include/allocator.h"
#include "stack/acl/acl.h"
#include "stack/btm/btm_int_types.h"
#include "stack/btm/btm_sec_cb.h"
#include "stack/include/bt_hdr.h"
#include "stack/include/btm_log_history.h"
#include "stack/include/l2c_api.h"
#include "stack/include/main_thread.h"
#include "types/ble_address_with_type.h"
#include "types/raw_address.h"

extern tBTM_CB btm_cb;

using namespace bluetooth;

class ConnectAddressWithType : public bluetooth::common::IRedactableLoggable {
 public:
  explicit ConnectAddressWithType(hci::AddressWithType address_with_type)
      : address_(address_with_type.GetAddress()),
        type_(address_with_type.ToFilterAcceptListAddressType()) {}

  // TODO: remove this method
  std::string const ToString() const {
    std::stringstream ss;
    ss << address_.ToString() << "[" << FilterAcceptListAddressTypeText(type_)
       << "]";
    return ss.str();
  }

  std::string ToStringForLogging() const override {
    return ToString();
  }
  std::string ToRedactedStringForLogging() const override {
    std::stringstream ss;
    ss << address_.ToRedactedStringForLogging() << "["
       << FilterAcceptListAddressTypeText(type_) << "]";
    return ss.str();
  }
  bool operator==(const ConnectAddressWithType& rhs) const {
    return address_ == rhs.address_ && type_ == rhs.type_;
  }

 private:
  friend std::hash<ConnectAddressWithType>;
  hci::Address address_;
  hci::FilterAcceptListAddressType type_;
};

namespace std {
template <>
struct hash<ConnectAddressWithType> {
  std::size_t operator()(const ConnectAddressWithType& val) const {
    static_assert(sizeof(uint64_t) >=
                  (bluetooth::hci::Address::kLength +
                   sizeof(bluetooth::hci::FilterAcceptListAddressType)));
    uint64_t int_addr = 0;
    memcpy(reinterpret_cast<uint8_t*>(&int_addr), val.address_.data(),
           bluetooth::hci::Address::kLength);
    memcpy(reinterpret_cast<uint8_t*>(&int_addr) +
               bluetooth::hci::Address::kLength,
           &val.type_, sizeof(bluetooth::hci::FilterAcceptListAddressType));
    return std::hash<uint64_t>{}(int_addr);
  }
};
}  // namespace std

namespace fmt {
template <>
struct formatter<ConnectAddressWithType> : formatter<std::string> {
  template <class Context>
  typename Context::iterator format(const ConnectAddressWithType& address,
                                    Context& ctx) const {
    std::string repr = bluetooth::os::should_log_be_redacted()
                           ? address.ToRedactedStringForLogging()
                           : address.ToStringForLogging();
    return fmt::formatter<std::string>::format(repr, ctx);
  }
};
}  // namespace fmt

namespace {

constexpr uint32_t kRunicBjarkan = 0x0016D2;
constexpr uint32_t kRunicHagall = 0x0016BC;

using HciHandle = uint16_t;
using PageNumber = uint8_t;

using CreationTime = std::chrono::time_point<std::chrono::system_clock>;
using TeardownTime = std::chrono::time_point<std::chrono::system_clock>;

constexpr char kBtmLogTag[] = "ACL";

using SendDataUpwards = void (*const)(BT_HDR*);
using OnDisconnect = std::function<void(HciHandle, hci::ErrorCode reason)>;

constexpr char kConnectionDescriptorTimeFormat[] = "%Y-%m-%d %H:%M:%S";

constexpr unsigned MillisPerSecond = 1000;
std::string EpochMillisToString(long long time_ms) {
  time_t time_sec = time_ms / MillisPerSecond;
  struct tm tm;
  localtime_r(&time_sec, &tm);
  std::string s = common::StringFormatTime(kConnectionDescriptorTimeFormat, tm);
  return base::StringPrintf(
      "%s.%03u", s.c_str(),
      static_cast<unsigned int>(time_ms % MillisPerSecond));
}

inline bool IsRpa(const hci::AddressWithType address_with_type) {
  return address_with_type.GetAddressType() ==
             hci::AddressType::RANDOM_DEVICE_ADDRESS &&
         ((address_with_type.GetAddress().address.data()[5] & 0xc0) == 0x40);
}

class ShadowAcceptlist {
 public:
  ShadowAcceptlist(uint8_t max_acceptlist_size)
      : max_acceptlist_size_(max_acceptlist_size) {}

  bool Add(const hci::AddressWithType& address_with_type) {
    if (acceptlist_set_.size() == max_acceptlist_size_) {
      log::error("Acceptlist is full size:{}", acceptlist_set_.size());
      return false;
    }
    if (!acceptlist_set_.insert(ConnectAddressWithType(address_with_type))
             .second) {
      log::warn("Attempted to add duplicate le address to acceptlist:{}",
                address_with_type);
    }
    return true;
  }

  bool Remove(const hci::AddressWithType& address_with_type) {
    auto iter = acceptlist_set_.find(ConnectAddressWithType(address_with_type));
    if (iter == acceptlist_set_.end()) {
      log::warn("Unknown device being removed from acceptlist:{}",
                address_with_type);
      return false;
    }
    acceptlist_set_.erase(ConnectAddressWithType(*iter));
    return true;
  }

  std::unordered_set<ConnectAddressWithType> GetCopy() const {
    return acceptlist_set_;
  }

  bool IsFull() const {
    return acceptlist_set_.size() == static_cast<size_t>(max_acceptlist_size_);
  }

  void Clear() { acceptlist_set_.clear(); }

  uint8_t GetMaxSize() const { return max_acceptlist_size_; }

 private:
  uint8_t max_acceptlist_size_{0};
  std::unordered_set<ConnectAddressWithType> acceptlist_set_;
};

class ShadowAddressResolutionList {
 public:
  ShadowAddressResolutionList(uint8_t max_address_resolution_size)
      : max_address_resolution_size_(max_address_resolution_size) {}

  bool Add(const hci::AddressWithType& address_with_type) {
    if (address_resolution_set_.size() == max_address_resolution_size_) {
      log::error("Address Resolution is full size:{}",
                 address_resolution_set_.size());
      return false;
    }
    if (!address_resolution_set_.insert(address_with_type).second) {
      log::warn(
          "Attempted to add duplicate le address to address_resolution:{}",
          address_with_type);
    }
    return true;
  }

  bool Remove(const hci::AddressWithType& address_with_type) {
    auto iter = address_resolution_set_.find(address_with_type);
    if (iter == address_resolution_set_.end()) {
      log::warn("Unknown device being removed from address_resolution:{}",
                address_with_type);
      return false;
    }
    address_resolution_set_.erase(iter);
    return true;
  }

  std::unordered_set<hci::AddressWithType> GetCopy() const {
    return address_resolution_set_;
  }

  bool IsFull() const {
    return address_resolution_set_.size() ==
           static_cast<size_t>(max_address_resolution_size_);
  }

  size_t Size() const { return address_resolution_set_.size(); }

  void Clear() { address_resolution_set_.clear(); }

  uint8_t GetMaxSize() const { return max_address_resolution_size_; }

 private:
  uint8_t max_address_resolution_size_{0};
  std::unordered_set<hci::AddressWithType> address_resolution_set_;
};

struct ConnectionDescriptor {
  CreationTime creation_time_;
  TeardownTime teardown_time_;
  uint16_t handle_;
  bool is_locally_initiated_;
  hci::ErrorCode disconnect_reason_;
  ConnectionDescriptor(CreationTime creation_time, TeardownTime teardown_time,
                       uint16_t handle, bool is_locally_initiated,
                       hci::ErrorCode disconnect_reason)
      : creation_time_(creation_time),
        teardown_time_(teardown_time),
        handle_(handle),
        is_locally_initiated_(is_locally_initiated),
        disconnect_reason_(disconnect_reason) {}
  virtual std::string GetPrivateRemoteAddress() const = 0;
  virtual ~ConnectionDescriptor() {}
  std::string ToString() const {
    return base::StringPrintf(
        "peer:%s handle:0x%04x is_locally_initiated:%s"
        " creation_time:%s teardown_time:%s disconnect_reason:%s",
        GetPrivateRemoteAddress().c_str(), handle_,
        is_locally_initiated_ ? "true" : "false",
        common::StringFormatTimeWithMilliseconds(
            kConnectionDescriptorTimeFormat, creation_time_)
            .c_str(),
        common::StringFormatTimeWithMilliseconds(
            kConnectionDescriptorTimeFormat, teardown_time_)
            .c_str(),
        hci::ErrorCodeText(disconnect_reason_).c_str());
  }
};

struct ClassicConnectionDescriptor : public ConnectionDescriptor {
  const hci::Address remote_address_;
  ClassicConnectionDescriptor(const hci::Address& remote_address,
                              CreationTime creation_time,
                              TeardownTime teardown_time, uint16_t handle,
                              bool is_locally_initiated,
                              hci::ErrorCode disconnect_reason)
      : ConnectionDescriptor(creation_time, teardown_time, handle,
                             is_locally_initiated, disconnect_reason),
        remote_address_(remote_address) {}
  virtual std::string GetPrivateRemoteAddress() const {
    return ADDRESS_TO_LOGGABLE_CSTR(remote_address_);
  }
};

struct LeConnectionDescriptor : public ConnectionDescriptor {
  const hci::AddressWithType remote_address_with_type_;
  LeConnectionDescriptor(hci::AddressWithType& remote_address_with_type,
                         CreationTime creation_time, TeardownTime teardown_time,
                         uint16_t handle, bool is_locally_initiated,
                         hci::ErrorCode disconnect_reason)
      : ConnectionDescriptor(creation_time, teardown_time, handle,
                             is_locally_initiated, disconnect_reason),
        remote_address_with_type_(remote_address_with_type) {}
  std::string GetPrivateRemoteAddress() const {
    return ADDRESS_TO_LOGGABLE_CSTR(remote_address_with_type_);
  }
};

template <typename T>
class FixedQueue {
 public:
  explicit FixedQueue(size_t max_size) : max_size_(max_size) {}
  void Push(T element) {
    if (queue_.size() == max_size_) {
      queue_.pop_front();
    }
    queue_.push_back(std::move(element));
  }

  std::vector<std::string> ReadElementsAsString() const {
    std::vector<std::string> vector;
    for (auto& entry : queue_) {
      vector.push_back(entry->ToString());
    }
    return vector;
  }

 private:
  size_t max_size_{1};
  std::deque<T> queue_;
};

constexpr size_t kConnectionHistorySize = 40;

inline uint8_t LowByte(uint16_t val) { return val & 0xff; }
inline uint8_t HighByte(uint16_t val) { return val >> 8; }

void ValidateAclInterface(const shim::legacy::acl_interface_t& acl_interface) {
  log::assert_that(acl_interface.on_send_data_upwards != nullptr,
                   "Must provide to receive data on acl links");
  log::assert_that(acl_interface.on_packets_completed != nullptr,
                   "Must provide to receive completed packet indication");

  log::assert_that(acl_interface.connection.classic.on_connected != nullptr,
                   "Must provide to respond to successful classic connections");
  log::assert_that(
      acl_interface.connection.classic.on_failed != nullptr,
      "Must provide to respond when classic connection attempts fail");
  log::assert_that(
      acl_interface.connection.classic.on_disconnected != nullptr,
      "Must provide to respond when active classic connection disconnects");

  log::assert_that(acl_interface.connection.le.on_connected != nullptr,
                   "Must provide to respond to successful le connections");
  log::assert_that(acl_interface.connection.le.on_failed != nullptr,
                   "Must provide to respond when le connection attempts fail");
  log::assert_that(
      acl_interface.connection.le.on_disconnected != nullptr,
      "Must provide to respond when active le connection disconnects");
}

}  // namespace

#define TRY_POSTING_ON_MAIN(cb, ...)                                   \
  do {                                                                 \
    if (cb == nullptr) {                                               \
      log::warn("Dropping ACL event with no callback");                \
    } else {                                                           \
      do_in_main_thread(FROM_HERE, base::BindOnce(cb, ##__VA_ARGS__)); \
    }                                                                  \
  } while (0)

constexpr HciHandle kInvalidHciHandle = 0xffff;

class ShimAclConnection {
 public:
  ShimAclConnection(const HciHandle handle, SendDataUpwards send_data_upwards,
                    os::Handler* handler,
                    hci::acl_manager::AclConnection::QueueUpEnd* queue_up_end,
                    CreationTime creation_time)
      : handle_(handle),
        handler_(handler),
        send_data_upwards_(send_data_upwards),
        queue_up_end_(queue_up_end),
        creation_time_(creation_time) {
    queue_up_end_->RegisterDequeue(
        handler_, common::Bind(&ShimAclConnection::data_ready_callback,
                               common::Unretained(this)));
  }

  virtual ~ShimAclConnection() {
    if (!queue_.empty())
      log::error(
          "ACL cleaned up with non-empty queue handle:0x{:04x} "
          "stranded_pkts:{}",
          handle_, queue_.size());
    log::assert_that(is_disconnected_,
                     "Shim Acl was not properly disconnected handle:0x{:04x}",
                     handle_);
  }

  void EnqueuePacket(std::unique_ptr<packet::RawBuilder> packet) {
    // TODO Handle queue size exceeds some threshold
    queue_.push(std::move(packet));
    RegisterEnqueue();
  }

  std::unique_ptr<packet::BasePacketBuilder> handle_enqueue() {
    auto packet = std::move(queue_.front());
    queue_.pop();
    if (queue_.empty()) {
      UnregisterEnqueue();
    }
    return packet;
  }

  void data_ready_callback() {
    auto packet = queue_up_end_->TryDequeue();
    uint16_t length = packet->size();
    std::vector<uint8_t> preamble;
    preamble.push_back(LowByte(handle_));
    preamble.push_back(HighByte(handle_));
    preamble.push_back(LowByte(length));
    preamble.push_back(HighByte(length));
    BT_HDR* p_buf = MakeLegacyBtHdrPacket(std::move(packet), preamble);
    log::assert_that(p_buf != nullptr,
                     "Unable to allocate BT_HDR legacy packet handle:{:04x}",
                     handle_);
    if (send_data_upwards_ == nullptr) {
      log::warn("Dropping ACL data with no callback");
      osi_free(p_buf);
    } else if (do_in_main_thread(FROM_HERE,
                                 base::BindOnce(send_data_upwards_, p_buf)) !=
               BT_STATUS_SUCCESS) {
      osi_free(p_buf);
    }
  }

  virtual void InitiateDisconnect(hci::DisconnectReason reason) = 0;
  virtual bool IsLocallyInitiated() const = 0;

  CreationTime GetCreationTime() const { return creation_time_; }
  uint16_t Handle() const { return handle_; }

  void Shutdown() {
    Disconnect();
    log::info("Shutdown and disconnect ACL connection handle:0x{:04x}",
              handle_);
  }

 protected:
  const uint16_t handle_{kInvalidHciHandle};
  os::Handler* handler_;

  void UnregisterEnqueue() {
    if (!is_enqueue_registered_) return;
    is_enqueue_registered_ = false;
    queue_up_end_->UnregisterEnqueue();
  }

  void Disconnect() {
    if (is_disconnected_) {
      log::error(
          "Cannot disconnect ACL multiple times handle:{:04x} creation_time:{}",
          handle_,
          common::StringFormatTimeWithMilliseconds(
              kConnectionDescriptorTimeFormat, creation_time_));
      return;
    }
    is_disconnected_ = true;
    UnregisterEnqueue();
    queue_up_end_->UnregisterDequeue();
    if (!queue_.empty())
      log::warn(
          "ACL disconnect with non-empty queue handle:{:04x} stranded_pkts::{}",
          handle_, queue_.size());
  }

  virtual void ReadRemoteControllerInformation() = 0;

 private:
  SendDataUpwards send_data_upwards_;
  hci::acl_manager::AclConnection::QueueUpEnd* queue_up_end_;

  std::queue<std::unique_ptr<packet::RawBuilder>> queue_;
  bool is_enqueue_registered_{false};
  bool is_disconnected_{false};
  CreationTime creation_time_;

  void RegisterEnqueue() {
    log::assert_that(
        !is_disconnected_,
        "Unable to send data over disconnected channel handle:{:04x}", handle_);
    if (is_enqueue_registered_) return;
    is_enqueue_registered_ = true;
    queue_up_end_->RegisterEnqueue(
        handler_, common::Bind(&ShimAclConnection::handle_enqueue,
                               common::Unretained(this)));
  }

  virtual void RegisterCallbacks() = 0;
};

class ClassicShimAclConnection
    : public ShimAclConnection,
      public hci::acl_manager::ConnectionManagementCallbacks {
 public:
  ClassicShimAclConnection(
      SendDataUpwards send_data_upwards, OnDisconnect on_disconnect,
      const shim::legacy::acl_classic_link_interface_t& interface,
      os::Handler* handler,
      std::unique_ptr<hci::acl_manager::ClassicAclConnection> connection,
      CreationTime creation_time)
      : ShimAclConnection(connection->GetHandle(), send_data_upwards, handler,
                          connection->GetAclQueueEnd(), creation_time),
        on_disconnect_(on_disconnect),
        interface_(interface),
        connection_(std::move(connection)) {}

  void RegisterCallbacks() override {
    connection_->RegisterCallbacks(this, handler_);
  }

  void ReadRemoteControllerInformation() override {
    connection_->ReadRemoteVersionInformation();
    connection_->ReadRemoteSupportedFeatures();
  }

  void OnConnectionPacketTypeChanged(uint16_t packet_type) override {
    TRY_POSTING_ON_MAIN(interface_.on_packet_type_changed, packet_type);
  }

  void OnAuthenticationComplete(hci::ErrorCode hci_status) override {
    TRY_POSTING_ON_MAIN(interface_.on_authentication_complete, handle_,
                        ToLegacyHciErrorCode(hci_status));
  }

  void OnEncryptionChange(hci::EncryptionEnabled enabled) override {
    bool is_enabled = (enabled == hci::EncryptionEnabled::ON ||
                       enabled == hci::EncryptionEnabled::BR_EDR_AES_CCM);
    TRY_POSTING_ON_MAIN(interface_.on_encryption_change, is_enabled);
  }

  void OnChangeConnectionLinkKeyComplete() override {
    TRY_POSTING_ON_MAIN(interface_.on_change_connection_link_key_complete);
  }

  void OnReadClockOffsetComplete(uint16_t /* clock_offset */) override {
    log::info("UNIMPLEMENTED");
  }

  void OnModeChange(hci::ErrorCode status, hci::Mode current_mode,
                    uint16_t interval) override {
    TRY_POSTING_ON_MAIN(interface_.on_mode_change, ToLegacyHciErrorCode(status),
                        handle_, ToLegacyHciMode(current_mode), interval);
  }

  void OnSniffSubrating(hci::ErrorCode hci_status,
                        uint16_t maximum_transmit_latency,
                        uint16_t maximum_receive_latency,
                        uint16_t minimum_remote_timeout,
                        uint16_t minimum_local_timeout) {
    TRY_POSTING_ON_MAIN(interface_.on_sniff_subrating,
                        ToLegacyHciErrorCode(hci_status), handle_,
                        maximum_transmit_latency, maximum_receive_latency,
                        minimum_remote_timeout, minimum_local_timeout);
  }

  void OnQosSetupComplete(hci::ServiceType /* service_type */,
                          uint32_t /* token_rate */,
                          uint32_t /* peak_bandwidth */, uint32_t /* latency */,
                          uint32_t /* delay_variation */) override {
    log::info("UNIMPLEMENTED");
  }

  void OnFlowSpecificationComplete(hci::FlowDirection /* flow_direction */,
                                   hci::ServiceType /* service_type */,
                                   uint32_t /* token_rate */,
                                   uint32_t /* token_bucket_size */,
                                   uint32_t /* peak_bandwidth */,
                                   uint32_t /* access_latency */) override {
    log::info("UNIMPLEMENTED");
  }

  void OnFlushOccurred() override { log::info("UNIMPLEMENTED"); }

  void OnRoleDiscoveryComplete(hci::Role /* current_role */) override {
    log::info("UNIMPLEMENTED");
  }

  void OnReadLinkPolicySettingsComplete(
      uint16_t /* link_policy_settings */) override {
    log::info("UNIMPLEMENTED");
  }

  void OnReadAutomaticFlushTimeoutComplete(
      uint16_t /* flush_timeout */) override {
    log::info("UNIMPLEMENTED");
  }

  void OnReadTransmitPowerLevelComplete(
      uint8_t /* transmit_power_level */) override {
    log::info("UNIMPLEMENTED");
  }

  void OnReadLinkSupervisionTimeoutComplete(
      uint16_t /* link_supervision_timeout */) override {
    log::info("UNIMPLEMENTED");
  }

  void OnReadFailedContactCounterComplete(
      uint16_t /* failed_contact_counter */) override {
    log::info("UNIMPLEMENTED");
  }

  void OnReadLinkQualityComplete(uint8_t /* link_quality */) override {
    log::info("UNIMPLEMENTED");
  }

  void OnReadAfhChannelMapComplete(
      hci::AfhMode /* afh_mode */,
      std::array<uint8_t, 10> /* afh_channel_map */) override {
    log::info("UNIMPLEMENTED");
  }

  void OnReadRssiComplete(uint8_t /* rssi */) override {
    log::info("UNIMPLEMENTED");
  }

  void OnReadClockComplete(uint32_t /* clock */,
                           uint16_t /* accuracy */) override {
    log::info("UNIMPLEMENTED");
  }

  void OnCentralLinkKeyComplete(hci::KeyFlag /* key_flag */) override {
    log::info("UNIMPLEMENTED");
  }

  void OnRoleChange(hci::ErrorCode hci_status, hci::Role new_role) override {
    TRY_POSTING_ON_MAIN(
        interface_.on_role_change, ToLegacyHciErrorCode(hci_status),
        ToRawAddress(connection_->GetAddress()), ToLegacyRole(new_role));
    BTM_LogHistory(kBtmLogTag, ToRawAddress(connection_->GetAddress()),
                   "Role change",
                   base::StringPrintf("classic New_role:%s status:%s",
                                      hci::RoleText(new_role).c_str(),
                                      hci::ErrorCodeText(hci_status).c_str()));
  }

  void OnDisconnection(hci::ErrorCode reason) override {
    Disconnect();
    on_disconnect_(handle_, reason);
  }

  void OnReadRemoteVersionInformationComplete(hci::ErrorCode hci_status,
                                              uint8_t lmp_version,
                                              uint16_t manufacturer_name,
                                              uint16_t sub_version) override {
    TRY_POSTING_ON_MAIN(interface_.on_read_remote_version_information_complete,
                        ToLegacyHciErrorCode(hci_status), handle_, lmp_version,
                        manufacturer_name, sub_version);
  }

  void OnReadRemoteSupportedFeaturesComplete(uint64_t features) override {
    TRY_POSTING_ON_MAIN(interface_.on_read_remote_supported_features_complete,
                        handle_, features);

    if (features & ((uint64_t(1) << 63))) {
      connection_->ReadRemoteExtendedFeatures(1);
      return;
    }
    log::debug("Device does not support extended features");
  }

  void OnReadRemoteExtendedFeaturesComplete(uint8_t page_number,
                                            uint8_t max_page_number,
                                            uint64_t features) override {
    TRY_POSTING_ON_MAIN(interface_.on_read_remote_extended_features_complete,
                        handle_, page_number, max_page_number, features);

    // Supported features aliases to extended features page 0
    if (page_number == 0 && !(features & ((uint64_t(1) << 63)))) {
      log::debug("Device does not support extended features");
      return;
    }

    if (max_page_number != 0 && page_number != max_page_number)
      connection_->ReadRemoteExtendedFeatures(page_number + 1);
  }

  hci::Address GetRemoteAddress() const { return connection_->GetAddress(); }

  void InitiateDisconnect(hci::DisconnectReason reason) override {
    connection_->Disconnect(reason);
  }

  void HoldMode(uint16_t max_interval, uint16_t min_interval) {
    log::assert_that(
        connection_->HoldMode(max_interval, min_interval),
        "assert failed: connection_->HoldMode(max_interval, min_interval)");
  }

  void SniffMode(uint16_t max_interval, uint16_t min_interval, uint16_t attempt,
                 uint16_t timeout) {
    log::assert_that(
        connection_->SniffMode(max_interval, min_interval, attempt, timeout),
        "assert failed:  connection_->SniffMode(max_interval, min_interval, "
        "attempt, timeout)");
  }

  void ExitSniffMode() {
    log::assert_that(connection_->ExitSniffMode(),
                     "assert failed: connection_->ExitSniffMode()");
  }

  void SniffSubrating(uint16_t maximum_latency, uint16_t minimum_remote_timeout,
                      uint16_t minimum_local_timeout) {
    log::assert_that(
        connection_->SniffSubrating(maximum_latency, minimum_remote_timeout,
                                    minimum_local_timeout),
        "assert failed: connection_->SniffSubrating(maximum_latency, "
        "minimum_remote_timeout, minimum_local_timeout)");
  }

  void SetConnectionEncryption(hci::Enable is_encryption_enabled) {
    log::assert_that(
        connection_->SetConnectionEncryption(is_encryption_enabled),
        "assert failed: "
        "connection_->SetConnectionEncryption(is_encryption_enabled)");
  }

  bool IsLocallyInitiated() const override {
    return connection_->locally_initiated_;
  }

  void Flush() { connection_->Flush(); }

 private:
  OnDisconnect on_disconnect_;
  const shim::legacy::acl_classic_link_interface_t interface_;
  std::unique_ptr<hci::acl_manager::ClassicAclConnection> connection_;
};

class LeShimAclConnection
    : public ShimAclConnection,
      public hci::acl_manager::LeConnectionManagementCallbacks {
 public:
  LeShimAclConnection(
      SendDataUpwards send_data_upwards, OnDisconnect on_disconnect,
      const shim::legacy::acl_le_link_interface_t& interface,
      os::Handler* handler,
      std::unique_ptr<hci::acl_manager::LeAclConnection> connection,
      std::chrono::time_point<std::chrono::system_clock> creation_time)
      : ShimAclConnection(connection->GetHandle(), send_data_upwards, handler,
                          connection->GetAclQueueEnd(), creation_time),
        on_disconnect_(on_disconnect),
        interface_(interface),
        connection_(std::move(connection)) {}

  void RegisterCallbacks() override {
    connection_->RegisterCallbacks(this, handler_);
  }

  void LeSubrateRequest(uint16_t subrate_min, uint16_t subrate_max,
                        uint16_t max_latency, uint16_t cont_num,
                        uint16_t sup_tout) {
    connection_->LeSubrateRequest(subrate_min, subrate_max, max_latency,
                                  cont_num, sup_tout);
  }

  void ReadRemoteControllerInformation() override {
    // TODO Issue LeReadRemoteFeatures Command
  }

  bluetooth::hci::AddressWithType GetLocalAddressWithType() {
    return connection_->GetLocalAddress();
  }

  bluetooth::hci::AddressWithType GetLocalOtaAddressWithType() {
    return connection_->GetLocalOtaAddress();
  }

  bluetooth::hci::AddressWithType GetPeerAddressWithType() {
    return connection_->GetPeerAddress();
  }

  bluetooth::hci::AddressWithType GetPeerOtaAddressWithType() {
    return connection_->GetPeerOtaAddress();
  }

  std::optional<uint8_t> GetAdvertisingSetConnectedTo() {
    return std::visit(
        [](auto&& data) {
          using T = std::decay_t<decltype(data)>;
          if constexpr (std::is_same_v<T, hci::acl_manager::DataAsPeripheral>) {
            return data.advertising_set_id;
          } else {
            return std::optional<uint8_t>{};
          }
        },
        connection_->GetRoleSpecificData());
  }

  void OnConnectionUpdate(hci::ErrorCode hci_status,
                          uint16_t connection_interval,
                          uint16_t connection_latency,
                          uint16_t supervision_timeout) {
    TRY_POSTING_ON_MAIN(
        interface_.on_connection_update, ToLegacyHciErrorCode(hci_status),
        handle_, connection_interval, connection_latency, supervision_timeout);
  }
  void OnDataLengthChange(uint16_t max_tx_octets, uint16_t max_tx_time,
                          uint16_t max_rx_octets, uint16_t max_rx_time) {
    TRY_POSTING_ON_MAIN(interface_.on_data_length_change, handle_,
                        max_tx_octets, max_tx_time, max_rx_octets, max_rx_time);
  }
  void OnLeSubrateChange(hci::ErrorCode hci_status, uint16_t subrate_factor,
                         uint16_t peripheral_latency,
                         uint16_t continuation_number,
                         uint16_t supervision_timeout) {
    TRY_POSTING_ON_MAIN(interface_.on_le_subrate_change, handle_,
                        subrate_factor, peripheral_latency, continuation_number,
                        supervision_timeout, ToLegacyHciErrorCode(hci_status));
  }

  void OnReadRemoteVersionInformationComplete(hci::ErrorCode hci_status,
                                              uint8_t lmp_version,
                                              uint16_t manufacturer_name,
                                              uint16_t sub_version) override {
    TRY_POSTING_ON_MAIN(interface_.on_read_remote_version_information_complete,
                        ToLegacyHciErrorCode(hci_status), handle_, lmp_version,
                        manufacturer_name, sub_version);
  }

  void OnLeReadRemoteFeaturesComplete(hci::ErrorCode /* hci_status */,
                                      uint64_t /* features */) {
    // TODO
  }

  void OnPhyUpdate(hci::ErrorCode hci_status, uint8_t tx_phy,
                   uint8_t rx_phy) override {
    TRY_POSTING_ON_MAIN(interface_.on_phy_update,
                        ToLegacyHciErrorCode(hci_status), handle_, tx_phy,
                        rx_phy);
  }

  void OnDisconnection(hci::ErrorCode reason) {
    Disconnect();
    on_disconnect_(handle_, reason);
  }

  hci::AddressWithType GetRemoteAddressWithType() const {
    return connection_->GetRemoteAddress();
  }

  void InitiateDisconnect(hci::DisconnectReason reason) override {
    connection_->Disconnect(reason);
  }

  bool IsLocallyInitiated() const override {
    return connection_->locally_initiated_;
  }

  bool IsInFilterAcceptList() const {
    return connection_->IsInFilterAcceptList();
  }

  void UpdateConnectionParameters(uint16_t conn_int_min, uint16_t conn_int_max,
                                  uint16_t conn_latency, uint16_t conn_timeout,
                                  uint16_t min_ce_len, uint16_t max_ce_len) {
    connection_->LeConnectionUpdate(conn_int_min, conn_int_max, conn_latency,
                                    conn_timeout, min_ce_len, max_ce_len);
  }

 private:
  OnDisconnect on_disconnect_;
  const shim::legacy::acl_le_link_interface_t interface_;
  std::unique_ptr<hci::acl_manager::LeAclConnection> connection_;
};

struct shim::legacy::Acl::impl {
  impl(uint8_t max_acceptlist_size, uint8_t max_address_resolution_size)
      : shadow_acceptlist_(ShadowAcceptlist(max_acceptlist_size)),
        shadow_address_resolution_list_(
            ShadowAddressResolutionList(max_address_resolution_size)) {}

  std::map<HciHandle, std::unique_ptr<ClassicShimAclConnection>>
      handle_to_classic_connection_map_;
  std::map<HciHandle, std::unique_ptr<LeShimAclConnection>>
      handle_to_le_connection_map_;

  SyncMapCount<std::string> classic_acl_disconnect_reason_;
  SyncMapCount<std::string> le_acl_disconnect_reason_;

  FixedQueue<std::unique_ptr<ConnectionDescriptor>> connection_history_ =
      FixedQueue<std::unique_ptr<ConnectionDescriptor>>(kConnectionHistorySize);

  ShadowAcceptlist shadow_acceptlist_;
  ShadowAddressResolutionList shadow_address_resolution_list_;

  bool IsClassicAcl(HciHandle handle) {
    return handle_to_classic_connection_map_.find(handle) !=
           handle_to_classic_connection_map_.end();
  }

  void EnqueueClassicPacket(HciHandle handle,
                            std::unique_ptr<packet::RawBuilder> packet) {
    log::assert_that(IsClassicAcl(handle),
                     "handle {} is not a classic connection", handle);
    handle_to_classic_connection_map_[handle]->EnqueuePacket(std::move(packet));
  }

  void Flush(HciHandle handle) {
    if (IsClassicAcl(handle)) {
      handle_to_classic_connection_map_[handle]->Flush();
    } else {
      log::error("handle {} is not a classic connection", handle);
    }
  }

  bool IsLeAcl(HciHandle handle) {
    return handle_to_le_connection_map_.find(handle) !=
           handle_to_le_connection_map_.end();
  }

  void EnqueueLePacket(HciHandle handle,
                       std::unique_ptr<packet::RawBuilder> packet) {
    log::assert_that(IsLeAcl(handle), "handle {} is not a LE connection",
                     handle);
    handle_to_le_connection_map_[handle]->EnqueuePacket(std::move(packet));
  }

  void DisconnectClassicConnections(std::promise<void> promise) {
    log::info("Disconnect gd acl shim classic connections");
    std::vector<HciHandle> disconnect_handles;
    for (auto& connection : handle_to_classic_connection_map_) {
      disconnect_classic(connection.first, HCI_ERR_REMOTE_POWER_OFF,
                         "Suspend disconnect");
      disconnect_handles.push_back(connection.first);
    }

    // Since this is a suspend disconnect, we immediately also call
    // |OnClassicSuspendInitiatedDisconnect| without waiting for it to happen.
    // We want the stack to clean up ahead of the link layer (since we will mask
    // away that event). The reason we do this in a separate loop is that this
    // will also remove the handle from the connection map.
    for (auto& handle : disconnect_handles) {
      auto found = handle_to_classic_connection_map_.find(handle);
      if (found != handle_to_classic_connection_map_.end()) {
        GetAclManager()->OnClassicSuspendInitiatedDisconnect(
            found->first, hci::ErrorCode::CONNECTION_TERMINATED_BY_LOCAL_HOST);
      }
    }

    promise.set_value();
  }

  void ShutdownClassicConnections(std::promise<void> promise) {
    log::info("Shutdown gd acl shim classic connections");
    for (auto& connection : handle_to_classic_connection_map_) {
      connection.second->Shutdown();
    }
    handle_to_classic_connection_map_.clear();
    promise.set_value();
  }

  void DisconnectLeConnections(std::promise<void> promise) {
    log::info("Disconnect gd acl shim le connections");
    std::vector<HciHandle> disconnect_handles;
    for (auto& connection : handle_to_le_connection_map_) {
      disconnect_le(connection.first, HCI_ERR_REMOTE_POWER_OFF,
                    "Suspend disconnect");
      disconnect_handles.push_back(connection.first);
    }

    // Since this is a suspend disconnect, we immediately also call
    // |OnLeSuspendInitiatedDisconnect| without waiting for it to happen. We
    // want the stack to clean up ahead of the link layer (since we will mask
    // away that event). The reason we do this in a separate loop is that this
    // will also remove the handle from the connection map.
    for (auto& handle : disconnect_handles) {
      auto found = handle_to_le_connection_map_.find(handle);
      if (found != handle_to_le_connection_map_.end()) {
        GetAclManager()->OnLeSuspendInitiatedDisconnect(
            found->first, hci::ErrorCode::CONNECTION_TERMINATED_BY_LOCAL_HOST);
      }
    }
    promise.set_value();
  }

  void ShutdownLeConnections(std::promise<void> promise) {
    log::info("Shutdown gd acl shim le connections");
    for (auto& connection : handle_to_le_connection_map_) {
      connection.second->Shutdown();
    }
    handle_to_le_connection_map_.clear();
    promise.set_value();
  }

  void FinalShutdown(std::promise<void> promise) {
    if (!handle_to_classic_connection_map_.empty()) {
      for (auto& connection : handle_to_classic_connection_map_) {
        connection.second->Shutdown();
      }
      handle_to_classic_connection_map_.clear();
      log::info("Cleared all classic connections count:{}",
                handle_to_classic_connection_map_.size());
    }

    if (!handle_to_le_connection_map_.empty()) {
      for (auto& connection : handle_to_le_connection_map_) {
        connection.second->Shutdown();
      }
      handle_to_le_connection_map_.clear();
      log::info("Cleared all le connections count:{}",
                handle_to_le_connection_map_.size());
    }
    promise.set_value();
  }

  void HoldMode(HciHandle handle, uint16_t max_interval,
                uint16_t min_interval) {
    log::assert_that(IsClassicAcl(handle),
                     "handle {} is not a classic connection", handle);
    handle_to_classic_connection_map_[handle]->HoldMode(max_interval,
                                                        min_interval);
  }

  void ExitSniffMode(HciHandle handle) {
    log::assert_that(IsClassicAcl(handle),
                     "handle {} is not a classic connection", handle);
    handle_to_classic_connection_map_[handle]->ExitSniffMode();
  }

  void SniffMode(HciHandle handle, uint16_t max_interval, uint16_t min_interval,
                 uint16_t attempt, uint16_t timeout) {
    log::assert_that(IsClassicAcl(handle),
                     "handle {} is not a classic connection", handle);
    handle_to_classic_connection_map_[handle]->SniffMode(
        max_interval, min_interval, attempt, timeout);
  }

  void SniffSubrating(HciHandle handle, uint16_t maximum_latency,
                      uint16_t minimum_remote_timeout,
                      uint16_t minimum_local_timeout) {
    log::assert_that(IsClassicAcl(handle),
                     "handle {} is not a classic connection", handle);
    handle_to_classic_connection_map_[handle]->SniffSubrating(
        maximum_latency, minimum_remote_timeout, minimum_local_timeout);
  }

  void LeSetDefaultSubrate(uint16_t subrate_min, uint16_t subrate_max,
                           uint16_t max_latency, uint16_t cont_num,
                           uint16_t sup_tout) {
    GetAclManager()->LeSetDefaultSubrate(subrate_min, subrate_max, max_latency,
                                         cont_num, sup_tout);
  }

  void LeSubrateRequest(HciHandle handle, uint16_t subrate_min,
                        uint16_t subrate_max, uint16_t max_latency,
                        uint16_t cont_num, uint16_t sup_tout) {
    log::assert_that(IsLeAcl(handle), "handle {} is not a LE connection",
                     handle);
    handle_to_le_connection_map_[handle]->LeSubrateRequest(
        subrate_min, subrate_max, max_latency, cont_num, sup_tout);
  }

  void SetConnectionEncryption(HciHandle handle, hci::Enable enable) {
    log::assert_that(IsClassicAcl(handle),
                     "handle {} is not a classic connection", handle);
    handle_to_classic_connection_map_[handle]->SetConnectionEncryption(enable);
  }

  void disconnect_classic(uint16_t handle, tHCI_STATUS reason,
                          std::string comment) {
    auto connection = handle_to_classic_connection_map_.find(handle);
    if (connection != handle_to_classic_connection_map_.end()) {
      auto remote_address = connection->second->GetRemoteAddress();
      connection->second->InitiateDisconnect(
          ToDisconnectReasonFromLegacy(reason));
      log::debug("Disconnection initiated classic remote:{} handle:{}",
                 remote_address, handle);
      BTM_LogHistory(kBtmLogTag, ToRawAddress(remote_address),
                     "Disconnection initiated",
                     base::StringPrintf("classic reason:%s comment:%s",
                                        hci_status_code_text(reason).c_str(),
                                        comment.c_str()));
      classic_acl_disconnect_reason_.Put(comment);
    } else {
      log::warn(
          "Unable to disconnect unknown classic connection handle:0x{:04x}",
          handle);
    }
  }

  void disconnect_le(uint16_t handle, tHCI_STATUS reason, std::string comment) {
    auto connection = handle_to_le_connection_map_.find(handle);
    if (connection != handle_to_le_connection_map_.end()) {
      auto remote_address_with_type =
          connection->second->GetRemoteAddressWithType();
      if (!common::init_flags::use_unified_connection_manager_is_enabled()) {
        GetAclManager()->RemoveFromBackgroundList(remote_address_with_type);
      }
      connection->second->InitiateDisconnect(
          ToDisconnectReasonFromLegacy(reason));
      log::debug("Disconnection initiated le remote:{} handle:{}",
                 remote_address_with_type, handle);
      BTM_LogHistory(kBtmLogTag,
                     ToLegacyAddressWithType(remote_address_with_type),
                     "Disconnection initiated",
                     base::StringPrintf("Le reason:%s comment:%s",
                                        hci_status_code_text(reason).c_str(),
                                        comment.c_str()));
      le_acl_disconnect_reason_.Put(comment);
    } else {
      log::warn("Unable to disconnect unknown le connection handle:0x{:04x}",
                handle);
<<<<<<< HEAD
    }
  }

  void update_connection_parameters(uint16_t handle, uint16_t conn_int_min,
                                    uint16_t conn_int_max,
                                    uint16_t conn_latency,
                                    uint16_t conn_timeout, uint16_t min_ce_len,
                                    uint16_t max_ce_len) {
    auto connection = handle_to_le_connection_map_.find(handle);
    if (connection == handle_to_le_connection_map_.end()) {
      log::warn("Unknown le connection handle:0x{:04x}", handle);
      return;
=======
>>>>>>> e110efe6
    }
    connection->second->UpdateConnectionParameters(conn_int_min, conn_int_max,
                                                   conn_latency, conn_timeout,
                                                   min_ce_len, max_ce_len);
  }

  void update_connection_parameters(uint16_t handle, uint16_t conn_int_min,
                                    uint16_t conn_int_max,
                                    uint16_t conn_latency,
                                    uint16_t conn_timeout, uint16_t min_ce_len,
                                    uint16_t max_ce_len) {
    auto connection = handle_to_le_connection_map_.find(handle);
    if (connection == handle_to_le_connection_map_.end()) {
      log::warn("Unknown le connection handle:0x{:04x}", handle);
      return;
    }
    connection->second->UpdateConnectionParameters(conn_int_min, conn_int_max,
                                                   conn_latency, conn_timeout,
                                                   min_ce_len, max_ce_len);
  }

  void accept_le_connection_from(const hci::AddressWithType& address_with_type,
                                 bool is_direct, std::promise<bool> promise) {
    if (shadow_acceptlist_.IsFull()) {
      log::error("Acceptlist is full preventing new Le connection");
      promise.set_value(false);
      return;
    }
    shadow_acceptlist_.Add(address_with_type);
    promise.set_value(true);
    GetAclManager()->CreateLeConnection(address_with_type, is_direct);
    log::debug("Allow Le connection from remote:{}", address_with_type);
    BTM_LogHistory(kBtmLogTag, ToLegacyAddressWithType(address_with_type),
                   "Allow connection from", "Le");
  }

  void ignore_le_connection_from(
      const hci::AddressWithType& address_with_type) {
    shadow_acceptlist_.Remove(address_with_type);
    GetAclManager()->CancelLeConnect(address_with_type);
    log::debug("Ignore Le connection from remote:{}", address_with_type);
    BTM_LogHistory(kBtmLogTag, ToLegacyAddressWithType(address_with_type),
                   "Ignore connection from", "Le");
  }

  void clear_acceptlist() {
    auto shadow_acceptlist = shadow_acceptlist_.GetCopy();
    size_t count = shadow_acceptlist.size();
    GetAclManager()->ClearFilterAcceptList();
    shadow_acceptlist_.Clear();
    log::debug("Cleared entire Le address acceptlist count:{}", count);
  }

  void AddToAddressResolution(const hci::AddressWithType& address_with_type,
                              const std::array<uint8_t, 16>& peer_irk,
                              const std::array<uint8_t, 16>& local_irk) {
    if (shadow_address_resolution_list_.IsFull()) {
      log::warn("Le Address Resolution list is full size:{}",
                shadow_address_resolution_list_.Size());
      return;
    }
    // TODO This should really be added upon successful completion
    shadow_address_resolution_list_.Add(address_with_type);
    GetAclManager()->AddDeviceToResolvingList(address_with_type, peer_irk,
                                              local_irk);
  }

  void RemoveFromAddressResolution(
      const hci::AddressWithType& address_with_type) {
    // TODO This should really be removed upon successful removal
    if (!shadow_address_resolution_list_.Remove(address_with_type)) {
      log::warn("Unable to remove from Le Address Resolution list device:{}",
                address_with_type);
    }
    GetAclManager()->RemoveDeviceFromResolvingList(address_with_type);
  }

  void ClearResolvingList() {
    GetAclManager()->ClearResolvingList();
    // TODO This should really be cleared after successful clear status
    shadow_address_resolution_list_.Clear();
  }

  void SetSystemSuspendState(bool suspended) {
    GetAclManager()->SetSystemSuspendState(suspended);
  }

  void DumpConnectionHistory() const {
    std::vector<std::string> history =
        connection_history_.ReadElementsAsString();
    for (auto& entry : history) {
      log::debug("{}", entry);
    }
    const auto acceptlist = shadow_acceptlist_.GetCopy();
    log::debug("Shadow le accept list  size:{:<3} controller_max_size:{}",
               acceptlist.size(), shadow_acceptlist_.GetMaxSize());
    for (auto& entry : acceptlist) {
      log::debug("acceptlist:{}", entry);
    }
  }

#define DUMPSYS_TAG "shim::acl"
  void DumpConnectionHistory(int fd) const {
    std::vector<std::string> history =
        connection_history_.ReadElementsAsString();
    for (auto& entry : history) {
      LOG_DUMPSYS(fd, "%s", entry.c_str());
    }
    if (classic_acl_disconnect_reason_.Size() > 0) {
      LOG_DUMPSYS(fd, "Classic sources of initiated disconnects");
      for (const auto& item :
           classic_acl_disconnect_reason_.GetSortedHighToLow()) {
        LOG_DUMPSYS(fd, "  %s:%zu", item.item.c_str(), item.count);
      }
    }
    if (le_acl_disconnect_reason_.Size() > 0) {
      LOG_DUMPSYS(fd, "Le sources of initiated disconnects");
      for (const auto& item : le_acl_disconnect_reason_.GetSortedHighToLow()) {
        LOG_DUMPSYS(fd, "  %s:%zu", item.item.c_str(), item.count);
      }
    }

    auto acceptlist = shadow_acceptlist_.GetCopy();
    LOG_DUMPSYS(fd,
                "Shadow le accept list              size:%-3zu "
                "controller_max_size:%hhu",
                acceptlist.size(), shadow_acceptlist_.GetMaxSize());
    unsigned cnt = 0;
    for (auto& entry : acceptlist) {
      LOG_DUMPSYS(fd, "  %03u %s", ++cnt, ADDRESS_TO_LOGGABLE_CSTR(entry));
    }
    auto address_resolution_list = shadow_address_resolution_list_.GetCopy();
    LOG_DUMPSYS(fd,
                "Shadow le address resolution list  size:%-3zu "
                "controller_max_size:%hhu",
                address_resolution_list.size(),
                shadow_address_resolution_list_.GetMaxSize());
    cnt = 0;
    for (auto& entry : address_resolution_list) {
      LOG_DUMPSYS(fd, "  %03u %s", ++cnt, ADDRESS_TO_LOGGABLE_CSTR(entry));
    }
  }
#undef DUMPSYS_TAG
};

#define DUMPSYS_TAG "shim::legacy::acl"
void DumpsysAcl(int fd) {
  const tACL_CB& acl_cb = btm_cb.acl_cb_;

  LOG_DUMPSYS_TITLE(fd, DUMPSYS_TAG);

  if (shim::Stack::GetInstance()->IsRunning()) {
    shim::Stack::GetInstance()->GetAcl()->DumpConnectionHistory(fd);
  }

  for (int i = 0; i < MAX_L2CAP_LINKS; i++) {
    const tACL_CONN& link = acl_cb.acl_db[i];
    if (!link.in_use) continue;

    LOG_DUMPSYS(fd, "remote_addr:%s handle:0x%04x transport:%s",
                ADDRESS_TO_LOGGABLE_CSTR(link.remote_addr), link.hci_handle,
                bt_transport_text(link.transport).c_str());
    LOG_DUMPSYS(fd, "    link_up_issued:%5s",
                (link.link_up_issued) ? "true" : "false");
    LOG_DUMPSYS(fd, "    flush_timeout:0x%04x", link.flush_timeout_in_ticks);
    LOG_DUMPSYS(fd, "    link_supervision_timeout:%.3f sec",
                ticks_to_seconds(link.link_super_tout));
    LOG_DUMPSYS(fd, "    disconnect_reason:0x%02x", link.disconnect_reason);

    if (link.is_transport_br_edr()) {
      for (int j = 0; j < HCI_EXT_FEATURES_PAGE_MAX + 1; j++) {
        if (!link.peer_lmp_feature_valid[j]) continue;
        LOG_DUMPSYS(fd, "    peer_lmp_features[%d] valid:%s data:%s", j,
                    common::ToString(link.peer_lmp_feature_valid[j]).c_str(),
                    bd_features_text(link.peer_lmp_feature_pages[j]).c_str());
      }
      LOG_DUMPSYS(fd, "    [classic] link_policy:%s",
                  link_policy_text(static_cast<tLINK_POLICY>(link.link_policy))
                      .c_str());
      LOG_DUMPSYS(fd, "    [classic] sniff_subrating:%s",
                  common::ToString(HCI_SNIFF_SUB_RATE_SUPPORTED(
                                       link.peer_lmp_feature_pages[0]))
                      .c_str());

      LOG_DUMPSYS(fd, "    pkt_types_mask:0x%04x", link.pkt_types_mask);
      LOG_DUMPSYS(fd, "    role:%s", RoleText(link.link_role).c_str());
    } else if (link.is_transport_ble()) {
      LOG_DUMPSYS(fd, "    [le] peer_features valid:%s data:%s",
                  common::ToString(link.peer_le_features_valid).c_str(),
                  bd_features_text(link.peer_le_features).c_str());

      LOG_DUMPSYS(fd, "    [le] active_remote_addr:%s[%s]",
                  ADDRESS_TO_LOGGABLE_CSTR(link.active_remote_addr),
                  AddressTypeText(link.active_remote_addr_type).c_str());
    }
  }
}
#undef DUMPSYS_TAG

using Record = common::TimestampedEntry<std::string>;
const std::string kTimeFormat("%Y-%m-%d %H:%M:%S");

#define DUMPSYS_TAG "shim::legacy::btm"
void DumpsysBtm(int fd) {
  LOG_DUMPSYS_TITLE(fd, DUMPSYS_TAG);
  if (btm_cb.history_ != nullptr) {
    std::vector<Record> history = btm_cb.history_->Pull();
    for (auto& record : history) {
      time_t then = record.timestamp / 1000;
      struct tm tm;
      localtime_r(&then, &tm);
      auto s2 = common::StringFormatTime(kTimeFormat, tm);
      LOG_DUMPSYS(fd, " %s.%03u %s", s2.c_str(),
                  static_cast<unsigned int>(record.timestamp % 1000),
                  record.entry.c_str());
    }
  }
}
#undef DUMPSYS_TAG

#define DUMPSYS_TAG "shim::legacy::record"
void DumpsysRecord(int fd) {
  LOG_DUMPSYS_TITLE(fd, DUMPSYS_TAG);

  if (btm_sec_cb.sec_dev_rec == nullptr) {
    LOG_DUMPSYS(fd, "Record is empty - no devices");
    return;
  }

  unsigned cnt = 0;
  list_node_t* end = list_end(btm_sec_cb.sec_dev_rec);
  for (list_node_t* node = list_begin(btm_sec_cb.sec_dev_rec); node != end;
       node = list_next(node)) {
    tBTM_SEC_DEV_REC* p_dev_rec =
        static_cast<tBTM_SEC_DEV_REC*>(list_node(node));
    // TODO: handle in tBTM_SEC_DEV_REC.ToString
    LOG_DUMPSYS(fd, "%03u %s", ++cnt, p_dev_rec->ToString().c_str());
  }
}
#undef DUMPSYS_TAG

#define DUMPSYS_TAG "shim::legacy::stack"
void DumpsysNeighbor(int fd) {
  LOG_DUMPSYS(fd, "Stack information %lc%lc", kRunicBjarkan, kRunicHagall);
  if (btm_cb.neighbor.classic_inquiry.start_time_ms == 0) {
    LOG_DUMPSYS(fd, "Classic inquiry:disabled");
  } else {
    LOG_DUMPSYS(fd, "Classic inquiry:enabled duration_s:%.3f results:%lu",
                (timestamper_in_milliseconds.GetTimestamp() -
                 btm_cb.neighbor.classic_inquiry.start_time_ms) /
                    1000.0,
                btm_cb.neighbor.classic_inquiry.results);
  }
  if (btm_cb.neighbor.le_scan.start_time_ms == 0) {
    LOG_DUMPSYS(fd, "Le scan:disabled");
  } else {
    LOG_DUMPSYS(fd, "Le scan:enabled duration_s:%.3f results:%lu",
                (timestamper_in_milliseconds.GetTimestamp() -
                 btm_cb.neighbor.le_scan.start_time_ms) /
                    1000.0,
                btm_cb.neighbor.le_scan.results);
  }
  const auto copy = btm_cb.neighbor.inquiry_history_->Pull();
  LOG_DUMPSYS(fd, "Last %zu inquiry scans:", copy.size());
  for (const auto& it : copy) {
    LOG_DUMPSYS(fd,
                "  %s - %s duration_ms:%-5llu num_resp:%-2u"
                " std:%-2u rssi:%-2u ext:%-2u %12s",
                EpochMillisToString(it.entry.start_time_ms).c_str(),
                EpochMillisToString(it.timestamp).c_str(),
                it.timestamp - it.entry.start_time_ms, it.entry.num_resp,
                it.entry.resp_type[BTM_INQ_RESULT_STANDARD],
                it.entry.resp_type[BTM_INQ_RESULT_WITH_RSSI],
                it.entry.resp_type[BTM_INQ_RESULT_EXTENDED],
                btm_inquiry_cmpl_status_text(it.entry.status).c_str());
  }
}
#undef DUMPSYS_TAG

void shim::legacy::Acl::Dump(int fd) const {
  DumpsysRecord(fd);
  DumpsysNeighbor(fd);
  DumpsysAcl(fd);
  L2CA_Dumpsys(fd);
  DumpsysBtm(fd);
}

shim::legacy::Acl::Acl(os::Handler* handler,
                       const acl_interface_t& acl_interface,
                       uint8_t max_acceptlist_size,
                       uint8_t max_address_resolution_size)
    : handler_(handler), acl_interface_(acl_interface) {
  log::assert_that(handler_ != nullptr, "assert failed: handler_ != nullptr");
  ValidateAclInterface(acl_interface_);
  pimpl_ = std::make_unique<Acl::impl>(max_acceptlist_size,
                                       max_address_resolution_size);
  GetAclManager()->RegisterCallbacks(this, handler_);
  GetAclManager()->RegisterLeCallbacks(this, handler_);
  GetController()->RegisterCompletedMonitorAclPacketsCallback(
      handler->BindOn(this, &Acl::on_incoming_acl_credits));
  shim::RegisterDumpsysFunction(static_cast<void*>(this),
                                [this](int fd) { Dump(fd); });
}

shim::legacy::Acl::~Acl() {
  shim::UnregisterDumpsysFunction(static_cast<void*>(this));
  GetController()->UnregisterCompletedMonitorAclPacketsCallback();

  if (CheckForOrphanedAclConnections()) {
    pimpl_->DumpConnectionHistory();
  }
}

bool shim::legacy::Acl::CheckForOrphanedAclConnections() const {
  bool orphaned_acl_connections = false;

  if (!pimpl_->handle_to_classic_connection_map_.empty()) {
    log::error("About to destroy classic active ACL");
    for (const auto& connection : pimpl_->handle_to_classic_connection_map_) {
      log::error("Orphaned classic ACL handle:0x{:04x} bd_addr:{} created:{}",
                 connection.second->Handle(),
                 connection.second->GetRemoteAddress(),
                 common::StringFormatTimeWithMilliseconds(
                     kConnectionDescriptorTimeFormat,
                     connection.second->GetCreationTime()));
    }
    orphaned_acl_connections = true;
  }

  if (!pimpl_->handle_to_le_connection_map_.empty()) {
    log::error("About to destroy le active ACL");
    for (const auto& connection : pimpl_->handle_to_le_connection_map_) {
      log::error("Orphaned le ACL handle:0x{:04x} bd_addr:{} created:{}",
                 connection.second->Handle(),
                 connection.second->GetRemoteAddressWithType(),
                 common::StringFormatTimeWithMilliseconds(
                     kConnectionDescriptorTimeFormat,
                     connection.second->GetCreationTime()));
    }
    orphaned_acl_connections = true;
  }
  return orphaned_acl_connections;
}

void shim::legacy::Acl::on_incoming_acl_credits(uint16_t handle,
                                                uint16_t credits) {
  TRY_POSTING_ON_MAIN(acl_interface_.on_packets_completed, handle, credits);
}

void shim::legacy::Acl::write_data_sync(
    HciHandle handle, std::unique_ptr<packet::RawBuilder> packet) {
  if (pimpl_->IsClassicAcl(handle)) {
    pimpl_->EnqueueClassicPacket(handle, std::move(packet));
  } else if (pimpl_->IsLeAcl(handle)) {
    pimpl_->EnqueueLePacket(handle, std::move(packet));
  } else {
    log::error("Unable to find destination to write data\n");
  }
}

void shim::legacy::Acl::WriteData(HciHandle handle,
                                  std::unique_ptr<packet::RawBuilder> packet) {
  handler_->Post(common::BindOnce(&Acl::write_data_sync,
                                  common::Unretained(this), handle,
                                  std::move(packet)));
}

void shim::legacy::Acl::flush(HciHandle handle) { pimpl_->Flush(handle); }

void shim::legacy::Acl::Flush(HciHandle handle) {
  handler_->Post(
      common::BindOnce(&Acl::flush, common::Unretained(this), handle));
}

void shim::legacy::Acl::CreateClassicConnection(const hci::Address& address) {
  GetAclManager()->CreateConnection(address);
  log::debug("Connection initiated for classic to remote:{}", address);
  BTM_LogHistory(kBtmLogTag, ToRawAddress(address), "Initiated connection",
                 "classic");
}

void shim::legacy::Acl::CancelClassicConnection(const hci::Address& address) {
  GetAclManager()->CancelConnect(address);
  log::debug("Connection cancelled for classic to remote:{}", address);
  BTM_LogHistory(kBtmLogTag, ToRawAddress(address), "Cancelled connection",
                 "classic");
}

void shim::legacy::Acl::DeviceAlreadyConnected(
    const hci::AddressWithType& address_with_type, std::promise<bool> promise) {
  auto handle =
      GetAclManager()->HACK_GetLeHandle(address_with_type.GetAddress());
  // 0xffff(kIllegalConnectionHandle) is the invalid handle.
  promise.set_value(handle != 0xffff);
}

void shim::legacy::Acl::AcceptLeConnectionFrom(
    const hci::AddressWithType& address_with_type, bool is_direct,
    std::promise<bool> promise) {
  log::debug("AcceptLeConnectionFrom {}", address_with_type.GetAddress());
  handler_->CallOn(pimpl_.get(), &Acl::impl::accept_le_connection_from,
                   address_with_type, is_direct, std::move(promise));
}

void shim::legacy::Acl::IgnoreLeConnectionFrom(
    const hci::AddressWithType& address_with_type) {
  log::debug("IgnoreLeConnectionFrom {}", address_with_type.GetAddress());
  handler_->CallOn(pimpl_.get(), &Acl::impl::ignore_le_connection_from,
                   address_with_type);
}

void shim::legacy::Acl::OnClassicLinkDisconnected(HciHandle handle,
                                                  hci::ErrorCode reason) {
  hci::Address remote_address =
      pimpl_->handle_to_classic_connection_map_[handle]->GetRemoteAddress();
  CreationTime creation_time =
      pimpl_->handle_to_classic_connection_map_[handle]->GetCreationTime();
  bool is_locally_initiated =
      pimpl_->handle_to_classic_connection_map_[handle]->IsLocallyInitiated();

  TeardownTime teardown_time = std::chrono::system_clock::now();

  pimpl_->handle_to_classic_connection_map_.erase(handle);
  TRY_POSTING_ON_MAIN(acl_interface_.connection.classic.on_disconnected,
                      ToLegacyHciErrorCode(hci::ErrorCode::SUCCESS), handle,
                      ToLegacyHciErrorCode(reason));
  log::debug("Disconnected classic link remote:{} handle:{} reason:{}",
             remote_address, handle, ErrorCodeText(reason));
  BTM_LogHistory(
      kBtmLogTag, ToRawAddress(remote_address), "Disconnected",
      base::StringPrintf("classic reason:%s", ErrorCodeText(reason).c_str()));
  pimpl_->connection_history_.Push(
      std::make_unique<ClassicConnectionDescriptor>(
          remote_address, creation_time, teardown_time, handle,
          is_locally_initiated, reason));
}

bluetooth::hci::AddressWithType shim::legacy::Acl::GetConnectionLocalAddress(
    uint16_t handle, bool ota_address) {
  bluetooth::hci::AddressWithType address_with_type;

  for (auto& [acl_handle, connection] : pimpl_->handle_to_le_connection_map_) {
    if (acl_handle != handle) {
      continue;
    }

    if (ota_address) {
      return connection->GetLocalOtaAddressWithType();
    }
    return connection->GetLocalAddressWithType();
  }
  log::warn("address not found!");
  return address_with_type;
}

bluetooth::hci::AddressWithType shim::legacy::Acl::GetConnectionPeerAddress(
    uint16_t handle, bool ota_address) {
  bluetooth::hci::AddressWithType address_with_type;
  for (auto& [acl_handle, connection] : pimpl_->handle_to_le_connection_map_) {
    if (acl_handle != handle) {
      continue;
    }

    if (ota_address) {
      return connection->GetPeerOtaAddressWithType();
    }
    return connection->GetPeerAddressWithType();
  }
  log::warn("address not found!");
  return address_with_type;
}

std::optional<uint8_t> shim::legacy::Acl::GetAdvertisingSetConnectedTo(
    const RawAddress& remote_bda) {
  auto remote_address = ToGdAddress(remote_bda);
  for (auto& [handle, connection] : pimpl_->handle_to_le_connection_map_) {
    if (connection->GetRemoteAddressWithType().GetAddress() == remote_address) {
      return connection->GetAdvertisingSetConnectedTo();
    }
  }
  log::warn("address not found!");
  return {};
}

void shim::legacy::Acl::OnLeLinkDisconnected(HciHandle handle,
                                             hci::ErrorCode reason) {
  hci::AddressWithType remote_address_with_type =
      pimpl_->handle_to_le_connection_map_[handle]->GetRemoteAddressWithType();
  CreationTime creation_time =
      pimpl_->handle_to_le_connection_map_[handle]->GetCreationTime();
  bool is_locally_initiated =
      pimpl_->handle_to_le_connection_map_[handle]->IsLocallyInitiated();

  TeardownTime teardown_time = std::chrono::system_clock::now();

  pimpl_->handle_to_le_connection_map_.erase(handle);
  TRY_POSTING_ON_MAIN(acl_interface_.connection.le.on_disconnected,
                      ToLegacyHciErrorCode(hci::ErrorCode::SUCCESS), handle,
                      ToLegacyHciErrorCode(reason));
  log::debug("Disconnected le link remote:{} handle:{} reason:{}",
             remote_address_with_type, handle, ErrorCodeText(reason));
  BTM_LogHistory(
      kBtmLogTag, ToLegacyAddressWithType(remote_address_with_type),
      "Disconnected",
      base::StringPrintf("Le reason:%s", ErrorCodeText(reason).c_str()));
  pimpl_->connection_history_.Push(std::make_unique<LeConnectionDescriptor>(
      remote_address_with_type, creation_time, teardown_time, handle,
      is_locally_initiated, reason));
}

void shim::legacy::Acl::OnConnectSuccess(
    std::unique_ptr<hci::acl_manager::ClassicAclConnection> connection) {
  log::assert_that(connection != nullptr,
                   "assert failed: connection != nullptr");
  auto handle = connection->GetHandle();
  bool locally_initiated = connection->locally_initiated_;
  const hci::Address remote_address = connection->GetAddress();
  const RawAddress bd_addr = ToRawAddress(remote_address);

  pimpl_->handle_to_classic_connection_map_.emplace(
      handle, std::make_unique<ClassicShimAclConnection>(
                  acl_interface_.on_send_data_upwards,
                  std::bind(&shim::legacy::Acl::OnClassicLinkDisconnected, this,
                            std::placeholders::_1, std::placeholders::_2),
                  acl_interface_.link.classic, handler_, std::move(connection),
                  std::chrono::system_clock::now()));
  pimpl_->handle_to_classic_connection_map_[handle]->RegisterCallbacks();
  pimpl_->handle_to_classic_connection_map_[handle]
      ->ReadRemoteControllerInformation();

  TRY_POSTING_ON_MAIN(acl_interface_.connection.classic.on_connected, bd_addr,
                      handle, false, locally_initiated);
  log::debug("Connection successful classic remote:{} handle:{} initiator:{}",
             remote_address, handle, (locally_initiated) ? "local" : "remote");
  BTM_LogHistory(kBtmLogTag, ToRawAddress(remote_address),
                 "Connection successful",
                 (locally_initiated) ? "classic Local initiated"
                                     : "classic Remote initiated");
}

void shim::legacy::Acl::OnConnectRequest(hci::Address address,
                                         hci::ClassOfDevice cod) {
  const RawAddress bd_addr = ToRawAddress(address);
  const DEV_CLASS dev_class = ToDevClass(cod);

  TRY_POSTING_ON_MAIN(acl_interface_.connection.classic.on_connect_request,
                      bd_addr, cod);
  log::debug("Received connect request remote:{} gd_cod:{} legacy_dev_class:{}",
             address, cod.ToString(), dev_class_text(dev_class));
  BTM_LogHistory(kBtmLogTag, ToRawAddress(address), "Connection request",
                 base::StringPrintf("gd_cod:%s legacy_dev_class:%s",
                                    cod.ToString().c_str(),
                                    dev_class_text(dev_class).c_str()));
}

void shim::legacy::Acl::OnConnectFail(hci::Address address,
                                      hci::ErrorCode reason,
                                      bool locally_initiated) {
  const RawAddress bd_addr = ToRawAddress(address);
  TRY_POSTING_ON_MAIN(acl_interface_.connection.classic.on_failed, bd_addr,
                      ToLegacyHciErrorCode(reason), locally_initiated);
  log::warn("Connection failed classic remote:{} reason:{}", address,
            hci::ErrorCodeText(reason));
  BTM_LogHistory(kBtmLogTag, ToRawAddress(address), "Connection failed",
                 base::StringPrintf("classic reason:%s",
                                    hci::ErrorCodeText(reason).c_str()));
}

void shim::legacy::Acl::OnLeConnectSuccess(
    hci::AddressWithType address_with_type,
    std::unique_ptr<hci::acl_manager::LeAclConnection> connection) {
  log::assert_that(connection != nullptr,
                   "assert failed: connection != nullptr");
  auto handle = connection->GetHandle();

  // Save the peer address, if any
  hci::AddressWithType peer_address_with_type =
      connection->peer_address_with_type_;

  hci::Role connection_role = connection->GetRole();
  bool locally_initiated = connection->locally_initiated_;

  uint16_t conn_interval = connection->interval_;
  uint16_t conn_latency = connection->latency_;
  uint16_t conn_timeout = connection->supervision_timeout_;

  RawAddress local_rpa =
      ToRawAddress(connection->local_resolvable_private_address_);
  RawAddress peer_rpa =
      ToRawAddress(connection->peer_resolvable_private_address_);
  tBLE_ADDR_TYPE peer_addr_type =
      (tBLE_ADDR_TYPE)connection->peer_address_with_type_.GetAddressType();

  auto can_read_discoverable_characteristics = std::visit(
      [&](auto&& data) {
        using T = std::decay_t<decltype(data)>;
        if constexpr (std::is_same_v<T, hci::acl_manager::DataAsPeripheral>) {
          return data.connected_to_discoverable;
        } else {
          // if we are the central, the peer can always see discoverable
          // characteristics
          return true;
        }
      },
      connection->GetRoleSpecificData());

  pimpl_->handle_to_le_connection_map_.emplace(
      handle, std::make_unique<LeShimAclConnection>(
                  acl_interface_.on_send_data_upwards,
                  std::bind(&shim::legacy::Acl::OnLeLinkDisconnected, this,
                            std::placeholders::_1, std::placeholders::_2),
                  acl_interface_.link.le, handler_, std::move(connection),
                  std::chrono::system_clock::now()));
  pimpl_->handle_to_le_connection_map_[handle]->RegisterCallbacks();

  // Once an le connection has successfully been established
  // the device address is removed from the controller accept list.

  if (IsRpa(address_with_type)) {
    log::debug("Connection address is rpa:{} identity_addr:{}",
               address_with_type, peer_address_with_type);
    pimpl_->shadow_acceptlist_.Remove(peer_address_with_type);
  } else {
    log::debug("Connection address is not rpa addr:{}", address_with_type);
    pimpl_->shadow_acceptlist_.Remove(address_with_type);
  }

  if (!pimpl_->handle_to_le_connection_map_[handle]->IsInFilterAcceptList() &&
      connection_role == hci::Role::CENTRAL) {
    pimpl_->handle_to_le_connection_map_[handle]->InitiateDisconnect(
        hci::DisconnectReason::REMOTE_USER_TERMINATED_CONNECTION);
    log::info("Disconnected ACL after connection canceled");
    BTM_LogHistory(kBtmLogTag, ToLegacyAddressWithType(address_with_type),
                   "Connection canceled", "Le");
    return;
  }

  pimpl_->handle_to_le_connection_map_[handle]
      ->ReadRemoteControllerInformation();

  tBLE_BD_ADDR legacy_address_with_type =
      ToLegacyAddressWithType(address_with_type);

  TRY_POSTING_ON_MAIN(acl_interface_.connection.le.on_connected,
                      legacy_address_with_type, handle,
                      ToLegacyRole(connection_role), conn_interval,
                      conn_latency, conn_timeout, local_rpa, peer_rpa,
                      peer_addr_type, can_read_discoverable_characteristics);

  log::debug("Connection successful le remote:{} handle:{} initiator:{}",
             address_with_type, handle,
             (locally_initiated) ? "local" : "remote");
  BTM_LogHistory(kBtmLogTag, ToLegacyAddressWithType(address_with_type),
                 "Connection successful", "Le");
}

void shim::legacy::Acl::OnLeConnectFail(hci::AddressWithType address_with_type,
                                        hci::ErrorCode reason) {
  tBLE_BD_ADDR legacy_address_with_type =
      ToLegacyAddressWithType(address_with_type);

  uint16_t handle = 0;  /* TODO Unneeded */
  bool enhanced = true; /* TODO logging metrics only */
  tHCI_STATUS status = ToLegacyHciErrorCode(reason);

  TRY_POSTING_ON_MAIN(acl_interface_.connection.le.on_failed,
                      legacy_address_with_type, handle, enhanced, status);

  pimpl_->shadow_acceptlist_.Remove(address_with_type);
  log::warn("Connection failed le remote:{}", address_with_type);
  BTM_LogHistory(
      kBtmLogTag, ToLegacyAddressWithType(address_with_type),
      "Connection failed",
      base::StringPrintf("le reason:%s", hci::ErrorCodeText(reason).c_str()));
}

void shim::legacy::Acl::DisconnectClassic(uint16_t handle, tHCI_STATUS reason,
                                          std::string comment) {
  handler_->CallOn(pimpl_.get(), &Acl::impl::disconnect_classic, handle, reason,
                   comment);
}

void shim::legacy::Acl::DisconnectLe(uint16_t handle, tHCI_STATUS reason,
                                     std::string comment) {
  handler_->CallOn(pimpl_.get(), &Acl::impl::disconnect_le, handle, reason,
                   comment);
}

void shim::legacy::Acl::UpdateConnectionParameters(
    uint16_t handle, uint16_t conn_int_min, uint16_t conn_int_max,
    uint16_t conn_latency, uint16_t conn_timeout, uint16_t min_ce_len,
    uint16_t max_ce_len) {
  handler_->CallOn(pimpl_.get(), &Acl::impl::update_connection_parameters,
                   handle, conn_int_min, conn_int_max, conn_latency,
                   conn_timeout, min_ce_len, max_ce_len);
}

void shim::legacy::Acl::LeSetDefaultSubrate(uint16_t subrate_min,
                                            uint16_t subrate_max,
                                            uint16_t max_latency,
                                            uint16_t cont_num,
                                            uint16_t sup_tout) {
  handler_->CallOn(pimpl_.get(), &Acl::impl::LeSetDefaultSubrate, subrate_min,
                   subrate_max, max_latency, cont_num, sup_tout);
}

void shim::legacy::Acl::LeSubrateRequest(uint16_t hci_handle,
                                         uint16_t subrate_min,
                                         uint16_t subrate_max,
                                         uint16_t max_latency,
                                         uint16_t cont_num, uint16_t sup_tout) {
  handler_->CallOn(pimpl_.get(), &Acl::impl::LeSubrateRequest, hci_handle,
                   subrate_min, subrate_max, max_latency, cont_num, sup_tout);
}

void shim::legacy::Acl::DumpConnectionHistory(int fd) const {
  pimpl_->DumpConnectionHistory(fd);
}

void shim::legacy::Acl::DisconnectAllForSuspend() {
  if (CheckForOrphanedAclConnections()) {
    std::promise<void> disconnect_promise;
    auto disconnect_future = disconnect_promise.get_future();
    handler_->CallOn(pimpl_.get(), &Acl::impl::DisconnectClassicConnections,
                     std::move(disconnect_promise));
    disconnect_future.wait();

    disconnect_promise = std::promise<void>();

    disconnect_future = disconnect_promise.get_future();
    handler_->CallOn(pimpl_.get(), &Acl::impl::DisconnectLeConnections,
                     std::move(disconnect_promise));
    disconnect_future.wait();
    log::warn("Disconnected open ACL connections");
  }
}

void shim::legacy::Acl::Shutdown() {
  if (CheckForOrphanedAclConnections()) {
    std::promise<void> shutdown_promise;
    auto shutdown_future = shutdown_promise.get_future();
    handler_->CallOn(pimpl_.get(), &Acl::impl::ShutdownClassicConnections,
                     std::move(shutdown_promise));
    shutdown_future.wait();

    shutdown_promise = std::promise<void>();

    shutdown_future = shutdown_promise.get_future();
    handler_->CallOn(pimpl_.get(), &Acl::impl::ShutdownLeConnections,
                     std::move(shutdown_promise));
    shutdown_future.wait();
    log::warn("Flushed open ACL connections");
  } else {
    log::info("All ACL connections have been previously closed");
  }
}

void shim::legacy::Acl::FinalShutdown() {
  std::promise<void> promise;
  auto future = promise.get_future();
  GetAclManager()->UnregisterCallbacks(this, std::move(promise));
  future.wait();
  log::debug("Unregistered classic callbacks from gd acl manager");

  promise = std::promise<void>();
  future = promise.get_future();
  GetAclManager()->UnregisterLeCallbacks(this, std::move(promise));
  future.wait();
  log::debug("Unregistered le callbacks from gd acl manager");

  promise = std::promise<void>();
  future = promise.get_future();
  handler_->CallOn(pimpl_.get(), &Acl::impl::FinalShutdown, std::move(promise));
  future.wait();
  log::info("Unregistered and cleared any orphaned ACL connections");
}

void shim::legacy::Acl::ClearFilterAcceptList() {
  handler_->CallOn(pimpl_.get(), &Acl::impl::clear_acceptlist);
}

void shim::legacy::Acl::AddToAddressResolution(
    const hci::AddressWithType& address_with_type,
    const std::array<uint8_t, 16>& peer_irk,
    const std::array<uint8_t, 16>& local_irk) {
  handler_->CallOn(pimpl_.get(), &Acl::impl::AddToAddressResolution,
                   address_with_type, peer_irk, local_irk);
}

void shim::legacy::Acl::RemoveFromAddressResolution(
    const hci::AddressWithType& address_with_type) {
  handler_->CallOn(pimpl_.get(), &Acl::impl::RemoveFromAddressResolution,
                   address_with_type);
}

void shim::legacy::Acl::ClearAddressResolution() {
  handler_->CallOn(pimpl_.get(), &Acl::impl::ClearResolvingList);
}

void shim::legacy::Acl::SetSystemSuspendState(bool suspended) {
  handler_->CallOn(pimpl_.get(), &Acl::impl::SetSystemSuspendState, suspended);
}<|MERGE_RESOLUTION|>--- conflicted
+++ resolved
@@ -1132,25 +1132,7 @@
     } else {
       log::warn("Unable to disconnect unknown le connection handle:0x{:04x}",
                 handle);
-<<<<<<< HEAD
-    }
-  }
-
-  void update_connection_parameters(uint16_t handle, uint16_t conn_int_min,
-                                    uint16_t conn_int_max,
-                                    uint16_t conn_latency,
-                                    uint16_t conn_timeout, uint16_t min_ce_len,
-                                    uint16_t max_ce_len) {
-    auto connection = handle_to_le_connection_map_.find(handle);
-    if (connection == handle_to_le_connection_map_.end()) {
-      log::warn("Unknown le connection handle:0x{:04x}", handle);
-      return;
-=======
->>>>>>> e110efe6
-    }
-    connection->second->UpdateConnectionParameters(conn_int_min, conn_int_max,
-                                                   conn_latency, conn_timeout,
-                                                   min_ce_len, max_ce_len);
+    }
   }
 
   void update_connection_parameters(uint16_t handle, uint16_t conn_int_min,
@@ -1535,14 +1517,6 @@
                  "classic");
 }
 
-void shim::legacy::Acl::DeviceAlreadyConnected(
-    const hci::AddressWithType& address_with_type, std::promise<bool> promise) {
-  auto handle =
-      GetAclManager()->HACK_GetLeHandle(address_with_type.GetAddress());
-  // 0xffff(kIllegalConnectionHandle) is the invalid handle.
-  promise.set_value(handle != 0xffff);
-}
-
 void shim::legacy::Acl::AcceptLeConnectionFrom(
     const hci::AddressWithType& address_with_type, bool is_direct,
     std::promise<bool> promise) {

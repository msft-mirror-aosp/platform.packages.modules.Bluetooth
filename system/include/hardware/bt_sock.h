--- conflicted
+++ resolved
@@ -21,8 +21,6 @@
 #include "bluetooth.h"
 #include "bluetooth/uuid.h"
 #include "raw_address.h"
-
-using bluetooth::Uuid;
 
 __BEGIN_DECLS
 
@@ -116,21 +114,13 @@
   /**
    * Get L2CAP local channel ID with the associated connection uuid.
    */
-<<<<<<< HEAD
-  bt_status_t (*get_l2cap_local_cid)(Uuid& conn_uuid, uint16_t* cid);
-=======
   bt_status_t (*get_l2cap_local_cid)(bluetooth::Uuid& conn_uuid, uint16_t* cid);
->>>>>>> e110efe6
 
   /**
    * Get L2CAP remote channel ID with the associated connection uuid.
    */
-<<<<<<< HEAD
-  bt_status_t (*get_l2cap_remote_cid)(Uuid& conn_uuid, uint16_t* cid);
-=======
   bt_status_t (*get_l2cap_remote_cid)(bluetooth::Uuid& conn_uuid,
                                       uint16_t* cid);
->>>>>>> e110efe6
 
 } btsock_interface_t;
 

--- conflicted
+++ resolved
@@ -197,9 +197,6 @@
 filegroup {
     name: "TestMockMainShim",
     srcs: [
-<<<<<<< HEAD
-        "mock/mock_main_shim*.cc",
-=======
         "mock/mock_main_shim.cc",
         "mock/mock_main_shim_BtifConfigInterface.cc",
         "mock/mock_main_shim_acl.cc",
@@ -214,7 +211,6 @@
         "mock/mock_main_shim_le_scanning_manager.cc",
         "mock/mock_main_shim_metric_id_api.cc",
         "mock/mock_main_shim_metrics_api.cc",
->>>>>>> 55df697a
     ],
 }
 

/*
 * Copyright 2021 The Android Open Source Project
 *
 * Licensed under the Apache License, Version 2.0 (the "License");
 * you may not use this file except in compliance with the License.
 * You may obtain a copy of the License at
 *
 *      http://www.apache.org/licenses/LICENSE-2.0
 *
 * Unless required by applicable law or agreed to in writing, software
 * distributed under the License is distributed on an "AS IS" BASIS,
 * WITHOUT WARRANTIES OR CONDITIONS OF ANY KIND, either express or implied.
 * See the License for the specific language governing permissions and
 * limitations under the License.
 */

/*
 * Generated mock file from original source file
 *   Functions generated:47
 */

#include <cstdint>
#include <vector>

#include "stack/btm/btm_ble_int.h"
#include "stack/btm/btm_ble_int_types.h"
#include "stack/include/bt_dev_class.h"
#include "stack/include/btm_api_types.h"
#include "stack/include/hci_error_code.h"
#include "test/common/mock_functions.h"
#include "types/ble_address_with_type.h"
#include "types/raw_address.h"

using StartSyncCb = base::Callback<void(
    uint8_t /*status*/, uint16_t /*sync_handle*/, uint8_t /*advertising_sid*/,
    uint8_t /*address_type*/, RawAddress /*address*/, uint8_t /*phy*/,
    uint16_t /*interval*/)>;
using SyncReportCb = base::Callback<void(
    uint16_t /*sync_handle*/, int8_t /*tx_power*/, int8_t /*rssi*/,
    uint8_t /*status*/, std::vector<uint8_t> /*data*/)>;
using SyncLostCb = base::Callback<void(uint16_t /*sync_handle*/)>;
using SyncTransferCb = base::Callback<void(uint8_t /*status*/, RawAddress)>;

bool ble_vnd_is_included() {
  inc_func_call_count(__func__);
  return false;
}
bool BTM_BleConfigPrivacy(bool /* privacy_mode */) {
  inc_func_call_count(__func__);
  return false;
}
bool BTM_BleLocalPrivacyEnabled(void) {
  inc_func_call_count(__func__);
  return false;
}
bool btm_ble_cancel_remote_name(const RawAddress& /* remote_bda */) {
  inc_func_call_count(__func__);
  return false;
}
bool btm_ble_clear_topology_mask(tBTM_BLE_STATE_MASK /* request_state_mask */) {
  inc_func_call_count(__func__);
  return false;
}
bool btm_ble_set_topology_mask(tBTM_BLE_STATE_MASK /* request_state_mask */) {
  inc_func_call_count(__func__);
  return false;
}
bool btm_ble_topology_check(tBTM_BLE_STATE_MASK /* request_state_mask */) {
  inc_func_call_count(__func__);
  return false;
}
tBTM_STATUS BTM_BleObserve(bool /* start */, uint8_t /* duration */,
                           tBTM_INQ_RESULTS_CB* /* p_results_cb */,
                           tBTM_CMPL_CB* /* p_cmpl_cb */,
                           bool /* low_latency_scan */) {
  inc_func_call_count(__func__);
  return BTM_SUCCESS;
}
void BTM_BleOpportunisticObserve(bool /* enable */,
                                 tBTM_INQ_RESULTS_CB* /* p_results_cb */) {
  inc_func_call_count(__func__);
}
void BTM_BleTargetAnnouncementObserve(bool /* enable */,
                                      tBTM_INQ_RESULTS_CB* /* p_results_cb */) {
  inc_func_call_count(__func__);
}
tBTM_STATUS btm_ble_read_remote_name(const RawAddress& /* remote_bda */,
                                     tBTM_CMPL_CB* /* p_cb */) {
  inc_func_call_count(__func__);
  return BTM_SUCCESS;
}
tBTM_STATUS btm_ble_set_connectability(uint16_t /* combined_mode */) {
  inc_func_call_count(__func__);
  return BTM_SUCCESS;
}
tBTM_STATUS btm_ble_set_discoverability(uint16_t /* combined_mode */) {
  inc_func_call_count(__func__);
  return BTM_SUCCESS;
}
tBTM_STATUS btm_ble_start_inquiry(uint8_t /* duration */) {
  inc_func_call_count(__func__);
  return BTM_SUCCESS;
}
void BTM_BleGetDynamicAudioBuffer(
    tBTM_BT_DYNAMIC_AUDIO_BUFFER_CB /* p_dynamic_audio_buffer_cb*/[]) {
  inc_func_call_count(__func__);
}
void BTM_BleGetVendorCapabilities(tBTM_BLE_VSC_CB* /* p_cmn_vsc_cb */) {
  inc_func_call_count(__func__);
}
void BTM_BleSetScanParams(uint32_t /* scan_interval */,
                          uint32_t /* scan_window */,
                          tBLE_SCAN_MODE /* scan_mode */,
                          base::Callback<void(uint8_t)> /* cb */) {
  inc_func_call_count(__func__);
}
void btm_ble_decrement_link_topology_mask(uint8_t /* link_role */) {
  inc_func_call_count(__func__);
}
void btm_ble_free() { inc_func_call_count(__func__); }
void btm_ble_increment_link_topology_mask(uint8_t /* link_role */) {
  inc_func_call_count(__func__);
}
void btm_ble_init(void) { inc_func_call_count(__func__); }
DEV_CLASS btm_ble_get_appearance_as_cod(
    std::vector<uint8_t> const& /* data */) {
<<<<<<< HEAD
  inc_func_call_count(__func__);
  return kDevClassUnclassified;
}
void btm_ble_process_adv_addr(RawAddress& /* bda */,
                              tBLE_ADDR_TYPE* /* addr_type */) {
=======
>>>>>>> e110efe6
  inc_func_call_count(__func__);
  return kDevClassUnclassified;
}
<<<<<<< HEAD
=======
void btm_ble_process_adv_addr(RawAddress& /* bda */,
                              tBLE_ADDR_TYPE* /* addr_type */) {
  inc_func_call_count(__func__);
}
>>>>>>> e110efe6
void btm_ble_process_adv_pkt_cont(
    uint16_t /* evt_type */, tBLE_ADDR_TYPE /* addr_type */,
    const RawAddress& /* bda */, uint8_t /* primary_phy */,
    uint8_t /* secondary_phy */, uint8_t /* advertising_sid */,
    int8_t /* tx_power */, int8_t /* rssi */, uint16_t /* periodic_adv_int */,
    uint8_t /* data_len */, const uint8_t* /* data */,
    const RawAddress& /* original_bda */) {
  inc_func_call_count(__func__);
}
void btm_ble_process_adv_pkt_cont_for_inquiry(
    uint16_t /* evt_type */, tBLE_ADDR_TYPE /* addr_type */,
    const RawAddress& /* bda */, uint8_t /* primary_phy */,
    uint8_t /* secondary_phy */, uint8_t /* advertising_sid */,
    int8_t /* tx_power */, int8_t /* rssi */, uint16_t /* periodic_adv_int */,
    std::vector<uint8_t> /* advertising_data */) {
<<<<<<< HEAD
  inc_func_call_count(__func__);
}
void btm_ble_read_remote_features_complete(uint8_t* /* p */,
                                           uint8_t /* length */) {
  inc_func_call_count(__func__);
}
void btm_ble_read_remote_name_cmpl(bool /* status */,
                                   const RawAddress& /* bda */,
                                   uint16_t /* length */, char* /* p_name */) {
  inc_func_call_count(__func__);
}
=======
  inc_func_call_count(__func__);
}
void btm_ble_read_remote_features_complete(uint8_t* /* p */,
                                           uint8_t /* length */) {
  inc_func_call_count(__func__);
}
void btm_ble_read_remote_name_cmpl(bool /* status */,
                                   const RawAddress& /* bda */,
                                   uint16_t /* length */, char* /* p_name */) {
  inc_func_call_count(__func__);
}
>>>>>>> e110efe6
void btm_ble_set_adv_flag(uint16_t /* connect_mode */,
                          uint16_t /* disc_mode */) {
  inc_func_call_count(__func__);
}
void btm_ble_stop_inquiry(void) { inc_func_call_count(__func__); }
void btm_ble_update_dmt_flag_bits(uint8_t* /* adv_flag_value */,
                                  const uint16_t /* connect_mode */,
                                  const uint16_t /* disc_mode */) {
  inc_func_call_count(__func__);
}
void btm_ble_update_mode_operation(uint8_t /* link_role */,
                                   const RawAddress* /* bd_addr */,
                                   tHCI_STATUS /* status */) {
  inc_func_call_count(__func__);
}
void btm_ble_write_adv_enable_complete(uint8_t* /* p */,
                                       uint16_t /* evt_len */) {
  inc_func_call_count(__func__);
}
void btm_send_hci_set_scan_params(uint8_t /* scan_type */,
                                  uint16_t /* scan_int */,
                                  uint16_t /* scan_win */,
                                  tBLE_ADDR_TYPE /* addr_type_own */,
                                  uint8_t /* scan_filter_policy */) {
  inc_func_call_count(__func__);
}<|MERGE_RESOLUTION|>--- conflicted
+++ resolved
@@ -124,24 +124,13 @@
 void btm_ble_init(void) { inc_func_call_count(__func__); }
 DEV_CLASS btm_ble_get_appearance_as_cod(
     std::vector<uint8_t> const& /* data */) {
-<<<<<<< HEAD
   inc_func_call_count(__func__);
   return kDevClassUnclassified;
 }
 void btm_ble_process_adv_addr(RawAddress& /* bda */,
                               tBLE_ADDR_TYPE* /* addr_type */) {
-=======
->>>>>>> e110efe6
-  inc_func_call_count(__func__);
-  return kDevClassUnclassified;
-}
-<<<<<<< HEAD
-=======
-void btm_ble_process_adv_addr(RawAddress& /* bda */,
-                              tBLE_ADDR_TYPE* /* addr_type */) {
   inc_func_call_count(__func__);
 }
->>>>>>> e110efe6
 void btm_ble_process_adv_pkt_cont(
     uint16_t /* evt_type */, tBLE_ADDR_TYPE /* addr_type */,
     const RawAddress& /* bda */, uint8_t /* primary_phy */,
@@ -157,7 +146,6 @@
     uint8_t /* secondary_phy */, uint8_t /* advertising_sid */,
     int8_t /* tx_power */, int8_t /* rssi */, uint16_t /* periodic_adv_int */,
     std::vector<uint8_t> /* advertising_data */) {
-<<<<<<< HEAD
   inc_func_call_count(__func__);
 }
 void btm_ble_read_remote_features_complete(uint8_t* /* p */,
@@ -169,19 +157,6 @@
                                    uint16_t /* length */, char* /* p_name */) {
   inc_func_call_count(__func__);
 }
-=======
-  inc_func_call_count(__func__);
-}
-void btm_ble_read_remote_features_complete(uint8_t* /* p */,
-                                           uint8_t /* length */) {
-  inc_func_call_count(__func__);
-}
-void btm_ble_read_remote_name_cmpl(bool /* status */,
-                                   const RawAddress& /* bda */,
-                                   uint16_t /* length */, char* /* p_name */) {
-  inc_func_call_count(__func__);
-}
->>>>>>> e110efe6
 void btm_ble_set_adv_flag(uint16_t /* connect_mode */,
                           uint16_t /* disc_mode */) {
   inc_func_call_count(__func__);

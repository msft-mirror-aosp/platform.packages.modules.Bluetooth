--- conflicted
+++ resolved
@@ -27,11 +27,6 @@
 #include <string>
 
 // Original included files, if any
-<<<<<<< HEAD
-
-#include <base/strings/string_number_conversions.h>
-=======
->>>>>>> e110efe6
 
 #include <string>
 

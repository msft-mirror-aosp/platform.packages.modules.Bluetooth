--- conflicted
+++ resolved
@@ -42,14 +42,8 @@
   inc_func_call_count(__func__);
   return true;
 }
-bool bluetooth::shim::ACL_DeviceAlreadyConnected(
-    const tBLE_BD_ADDR& /* legacy_address_with_type */) {
-  inc_func_call_count(__func__);
-  return false;
-}
 void bluetooth::shim::ACL_IgnoreLeConnectionFrom(
     const tBLE_BD_ADDR& /* legacy_address_with_type */) {
-<<<<<<< HEAD
   inc_func_call_count(__func__);
 }
 void bluetooth::shim::ACL_ConfigureLePrivacy(bool /* is_le_privacy_enabled */) {
@@ -62,20 +56,6 @@
 void bluetooth::shim::ACL_Flush(uint16_t /* handle */) {
   inc_func_call_count(__func__);
 }
-=======
-  inc_func_call_count(__func__);
-}
-void bluetooth::shim::ACL_ConfigureLePrivacy(bool /* is_le_privacy_enabled */) {
-  inc_func_call_count(__func__);
-}
-void bluetooth::shim::ACL_WriteData(uint16_t /* handle */,
-                                    BT_HDR* /* p_buf */) {
-  inc_func_call_count(__func__);
-}
-void bluetooth::shim::ACL_Flush(uint16_t /* handle */) {
-  inc_func_call_count(__func__);
-}
->>>>>>> e110efe6
 void bluetooth::shim::ACL_Disconnect(uint16_t /* handle */,
                                      bool /* is_classic */,
                                      tHCI_STATUS /* reason */,

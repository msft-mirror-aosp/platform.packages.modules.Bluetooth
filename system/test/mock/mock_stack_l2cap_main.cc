--- conflicted
+++ resolved
@@ -24,14 +24,10 @@
 #include "stack/l2cap/l2c_int.h"
 #include "test/common/mock_functions.h"
 
-uint8_t l2c_data_write(uint16_t /* cid */, BT_HDR* /* p_data */,
-                       uint16_t /* flags */) {
+tL2CAP_DW_RESULT l2c_data_write(uint16_t /* cid */, BT_HDR* /* p_data */,
+                                uint16_t /* flags */) {
   inc_func_call_count(__func__);
-<<<<<<< HEAD
-  return 0;
-=======
   return tL2CAP_DW_RESULT::FAILED;
->>>>>>> 661cafd0
 }
 void l2c_ccb_timer_timeout(void* /* data */) { inc_func_call_count(__func__); }
 void l2c_fcrb_ack_timer_timeout(void* /* data */) {

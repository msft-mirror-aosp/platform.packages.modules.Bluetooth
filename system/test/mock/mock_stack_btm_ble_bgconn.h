--- conflicted
+++ resolved
@@ -24,11 +24,6 @@
 #include <functional>
 
 // Original included files, if any
-<<<<<<< HEAD
-#include <base/functional/bind.h>
-
-=======
->>>>>>> e110efe6
 #include "stack/include/btm_ble_api_types.h"
 #include "types/raw_address.h"
 

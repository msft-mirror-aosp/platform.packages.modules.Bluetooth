/*
 * Copyright 2021 The Android Open Source Project
 *
 * Licensed under the Apache License, Version 2.0 (the "License");
 * you may not use this file except in compliance with the License.
 * You may obtain a copy of the License at
 *
 *      http://www.apache.org/licenses/LICENSE-2.0
 *
 * Unless required by applicable law or agreed to in writing, software
 * distributed under the License is distributed on an "AS IS" BASIS,
 * WITHOUT WARRANTIES OR CONDITIONS OF ANY KIND, either express or implied.
 * See the License for the specific language governing permissions and
 * limitations under the License.
 */

/*
 * Generated mock file from original source file
 *   Functions generated:9
 */

#include <map>
#include <string>

extern std::map<std::string, int> mock_function_count_map;

#include <string.h>

#include "a2dp_api.h"
#include "avdt_api.h"
#include "bt_target.h"
#include "osi/include/log.h"
#include "sdpdefs.h"
#include "stack/a2dp/a2dp_int.h"
#include "types/raw_address.h"

#ifndef UNUSED_ATTR
#define UNUSED_ATTR
#endif

tA2DP_STATUS A2DP_AddRecord(uint16_t service_uuid, char* p_service_name,
                            char* p_provider_name, uint16_t features,
                            uint32_t sdp_handle) {
  inc_func_call_count(__func__);
  return A2DP_SUCCESS;
}
tA2DP_STATUS A2DP_FindService(uint16_t service_uuid, const RawAddress& bd_addr,
                              tA2DP_SDP_DB_PARAMS* p_db,
                              tA2DP_FIND_CBACK* p_cback) {
  inc_func_call_count(__func__);
  return A2DP_SUCCESS;
}
uint16_t A2DP_GetAvdtpVersion() {
  inc_func_call_count(__func__);
  return 0;
}
uint8_t A2DP_BitsSet(uint64_t num) {
<<<<<<< HEAD
  mock_function_count_map[__func__]++;
  return 0;
=======
  inc_func_call_count(__func__);
  return 1;
>>>>>>> 9b6ad125
}
uint8_t A2DP_SetTraceLevel(uint8_t new_level) {
  inc_func_call_count(__func__);
  return 0;
}
void A2DP_Init(void) { inc_func_call_count(__func__); }
void a2dp_set_avdt_sdp_ver(uint16_t avdt_sdp_ver) {
  inc_func_call_count(__func__);
}<|MERGE_RESOLUTION|>--- conflicted
+++ resolved
@@ -19,12 +19,10 @@
  *   Functions generated:9
  */
 
+#include <string.h>
+
 #include <map>
 #include <string>
-
-extern std::map<std::string, int> mock_function_count_map;
-
-#include <string.h>
 
 #include "a2dp_api.h"
 #include "avdt_api.h"
@@ -32,6 +30,7 @@
 #include "osi/include/log.h"
 #include "sdpdefs.h"
 #include "stack/a2dp/a2dp_int.h"
+#include "test/common/mock_functions.h"
 #include "types/raw_address.h"
 
 #ifndef UNUSED_ATTR
@@ -55,13 +54,8 @@
   return 0;
 }
 uint8_t A2DP_BitsSet(uint64_t num) {
-<<<<<<< HEAD
-  mock_function_count_map[__func__]++;
-  return 0;
-=======
   inc_func_call_count(__func__);
   return 1;
->>>>>>> 9b6ad125
 }
 uint8_t A2DP_SetTraceLevel(uint8_t new_level) {
   inc_func_call_count(__func__);

--- conflicted
+++ resolved
@@ -375,20 +375,14 @@
 // Params: uint16_t fixed_cid, const RawAddress& rem_bda, BT_HDR* p_buf
 // Returns: uint16_t
 struct L2CA_SendFixedChnlData {
-  std::function<uint16_t(uint16_t fixed_cid, const RawAddress& rem_bda,
-                         BT_HDR* p_buf)>
+  std::function<tL2CAP_DW_RESULT(uint16_t fixed_cid, const RawAddress& rem_bda,
+                                 BT_HDR* p_buf)>
       body{[](uint16_t /* fixed_cid */, const RawAddress& /* rem_bda */,
-<<<<<<< HEAD
-              BT_HDR* /* p_buf */) { return 0; }};
-  uint16_t operator()(uint16_t fixed_cid, const RawAddress& rem_bda,
-                      BT_HDR* p_buf) {
-=======
               BT_HDR* /* p_buf */) -> tL2CAP_DW_RESULT {
         return tL2CAP_DW_RESULT::FAILED;
       }};
   tL2CAP_DW_RESULT operator()(uint16_t fixed_cid, const RawAddress& rem_bda,
                               BT_HDR* p_buf) {
->>>>>>> 661cafd0
     return body(fixed_cid, rem_bda, p_buf);
   };
 };
@@ -432,17 +426,11 @@
 // Params: uint16_t cid, BT_HDR* p_data
 // Returns: uint8_t
 struct L2CA_DataWrite {
-<<<<<<< HEAD
-  std::function<uint8_t(uint16_t cid, BT_HDR* p_data)> body{
-      [](uint16_t /* cid */, BT_HDR* /* p_data */) { return 0; }};
-  uint8_t operator()(uint16_t cid, BT_HDR* p_data) {
-=======
   std::function<tL2CAP_DW_RESULT(uint16_t cid, BT_HDR* p_data)> body{
       [](uint16_t /* cid */, BT_HDR* /* p_data */) -> tL2CAP_DW_RESULT {
         return tL2CAP_DW_RESULT::FAILED;
       }};
   tL2CAP_DW_RESULT operator()(uint16_t cid, BT_HDR* p_data) {
->>>>>>> 661cafd0
     return body(cid, p_data);
   };
 };
@@ -451,17 +439,11 @@
 // Params: uint16_t cid, BT_HDR* p_data
 // Returns: uint8_t
 struct L2CA_LECocDataWrite {
-<<<<<<< HEAD
-  std::function<uint8_t(uint16_t cid, BT_HDR* p_data)> body{
-      [](uint16_t /* cid */, BT_HDR* /* p_data */) { return 0; }};
-  uint8_t operator()(uint16_t cid, BT_HDR* p_data) {
-=======
   std::function<tL2CAP_DW_RESULT(uint16_t cid, BT_HDR* p_data)> body{
       [](uint16_t /* cid */, BT_HDR* /* p_data */) -> tL2CAP_DW_RESULT {
         return tL2CAP_DW_RESULT::FAILED;
       }};
   tL2CAP_DW_RESULT operator()(uint16_t cid, BT_HDR* p_data) {
->>>>>>> 661cafd0
     return body(cid, p_data);
   };
 };

/*
 * Copyright 2021 The Android Open Source Project
 *
 * Licensed under the Apache License, Version 2.0 (the "License");
 * you may not use this file except in compliance with the License.
 * You may obtain a copy of the License at
 *
 *      http://www.apache.org/licenses/LICENSE-2.0
 *
 * Unless required by applicable law or agreed to in writing, software
 * distributed under the License is distributed on an "AS IS" BASIS,
 * WITHOUT WARRANTIES OR CONDITIONS OF ANY KIND, either express or implied.
 * See the License for the specific language governing permissions and
 * limitations under the License.
 */

/*
 * Generated mock file from original source file
 *   Functions generated:33
 *
 *  mockcify.pl ver 0.2
 */

#include <functional>
#include <vector>

// Original included files, if any
<<<<<<< HEAD

#include <base/strings/stringprintf.h>
=======
>>>>>>> 6cdb3953

#include <cstdint>

#include "stack/include/bt_hdr.h"
#include "stack/include/l2c_api.h"
#include "types/raw_address.h"

// Mocked compile conditionals, if any
namespace test {
namespace mock {
namespace stack_l2cap_api {

// Shared state between mocked functions and tests
// Name: l2c_get_transport_from_fixed_cid
// Params: uint16_t fixed_cid
// Returns: tBT_TRANSPORT
struct l2c_get_transport_from_fixed_cid {
  std::function<tBT_TRANSPORT(uint16_t fixed_cid)> body{
      [](uint16_t /* fixed_cid */) { return 0; }};
  tBT_TRANSPORT operator()(uint16_t fixed_cid) { return body(fixed_cid); };
};
extern struct l2c_get_transport_from_fixed_cid l2c_get_transport_from_fixed_cid;
// Name: L2CA_RegisterWithSecurity
// Params: uint16_t psm, const tL2CAP_APPL_INFO& p_cb_info, bool enable_snoop,
// tL2CAP_ERTM_INFO* p_ertm_info, uint16_t my_mtu, uint16_t required_remote_mtu,
// uint16_t sec_level Returns: uint16_t
struct L2CA_RegisterWithSecurity {
  std::function<uint16_t(uint16_t psm, const tL2CAP_APPL_INFO& p_cb_info,
                         bool enable_snoop, tL2CAP_ERTM_INFO* p_ertm_info,
                         uint16_t my_mtu, uint16_t required_remote_mtu,
                         uint16_t sec_level)>
      body{[](uint16_t /* psm */, const tL2CAP_APPL_INFO& /* p_cb_info */,
              bool /* enable_snoop */, tL2CAP_ERTM_INFO* /* p_ertm_info */,
              uint16_t /* my_mtu */, uint16_t /* required_remote_mtu */,
              uint16_t /* sec_level */) { return 0; }};
  uint16_t operator()(uint16_t psm, const tL2CAP_APPL_INFO& p_cb_info,
                      bool enable_snoop, tL2CAP_ERTM_INFO* p_ertm_info,
                      uint16_t my_mtu, uint16_t required_remote_mtu,
                      uint16_t sec_level) {
    return body(psm, p_cb_info, enable_snoop, p_ertm_info, my_mtu,
                required_remote_mtu, sec_level);
  };
};
extern struct L2CA_RegisterWithSecurity L2CA_RegisterWithSecurity;
// Name: L2CA_Register
// Params: uint16_t psm, const tL2CAP_APPL_INFO& p_cb_info, bool enable_snoop,
// tL2CAP_ERTM_INFO* p_ertm_info, uint16_t my_mtu, uint16_t required_remote_mtu,
// uint16_t sec_level Returns: uint16_t
struct L2CA_Register {
  std::function<uint16_t(uint16_t psm, const tL2CAP_APPL_INFO& p_cb_info,
                         bool enable_snoop, tL2CAP_ERTM_INFO* p_ertm_info,
                         uint16_t my_mtu, uint16_t required_remote_mtu,
                         uint16_t sec_level)>
      body{[](uint16_t /* psm */, const tL2CAP_APPL_INFO& /* p_cb_info */,
              bool /* enable_snoop */, tL2CAP_ERTM_INFO* /* p_ertm_info */,
              uint16_t /* my_mtu */, uint16_t /* required_remote_mtu */,
              uint16_t /* sec_level */) { return 0; }};
  uint16_t operator()(uint16_t psm, const tL2CAP_APPL_INFO& p_cb_info,
                      bool enable_snoop, tL2CAP_ERTM_INFO* p_ertm_info,
                      uint16_t my_mtu, uint16_t required_remote_mtu,
                      uint16_t sec_level) {
    return body(psm, p_cb_info, enable_snoop, p_ertm_info, my_mtu,
                required_remote_mtu, sec_level);
  };
};
extern struct L2CA_Register L2CA_Register;
// Name: L2CA_Deregister
// Params: uint16_t psm
// Returns: void
struct L2CA_Deregister {
  std::function<void(uint16_t /* psm */)> body{[](uint16_t /* psm */) {}};
  void operator()(uint16_t psm) { body(psm); };
};
extern struct L2CA_Deregister L2CA_Deregister;
// Name: L2CA_AllocateLePSM
// Params: void
// Returns: uint16_t
struct L2CA_AllocateLePSM {
  std::function<uint16_t(void)> body{[](void) { return 0; }};
  uint16_t operator()(void) { return body(); };
};
extern struct L2CA_AllocateLePSM L2CA_AllocateLePSM;
// Name: L2CA_FreeLePSM
// Params: uint16_t psm
// Returns: void
struct L2CA_FreeLePSM {
  std::function<void(uint16_t /* psm */)> body{[](uint16_t /* psm */) {}};
  void operator()(uint16_t psm) { body(psm); };
};
extern struct L2CA_FreeLePSM L2CA_FreeLePSM;
// Name: L2CA_ConnectReqWithSecurity
// Params: uint16_t psm, const RawAddress& p_bd_addr, uint16_t sec_level
// Returns: uint16_t
struct L2CA_ConnectReqWithSecurity {
  std::function<uint16_t(uint16_t psm, const RawAddress& p_bd_addr,
                         uint16_t sec_level)>
      body{[](uint16_t /* psm */, const RawAddress& /* p_bd_addr */,
              uint16_t /* sec_level */) { return 0; }};
  uint16_t operator()(uint16_t psm, const RawAddress& p_bd_addr,
                      uint16_t sec_level) {
    return body(psm, p_bd_addr, sec_level);
  };
};
extern struct L2CA_ConnectReqWithSecurity L2CA_ConnectReqWithSecurity;
// Name: L2CA_ConnectReq
// Params: uint16_t psm, const RawAddress& p_bd_addr
// Returns: uint16_t
struct L2CA_ConnectReq {
  std::function<uint16_t(uint16_t psm, const RawAddress& p_bd_addr)> body{
      [](uint16_t /* psm */, const RawAddress& /* p_bd_addr */) { return 0; }};
  uint16_t operator()(uint16_t psm, const RawAddress& p_bd_addr) {
    return body(psm, p_bd_addr);
  };
};
extern struct L2CA_ConnectReq L2CA_ConnectReq;
// Name: L2CA_RegisterLECoc
// Params: uint16_t psm, const tL2CAP_APPL_INFO& p_cb_info, uint16_t sec_level,
// tL2CAP_LE_CFG_INFO cfg Returns: uint16_t
struct L2CA_RegisterLECoc {
  std::function<uint16_t(uint16_t psm, const tL2CAP_APPL_INFO& p_cb_info,
                         uint16_t sec_level, tL2CAP_LE_CFG_INFO cfg)>
      body{[](uint16_t /* psm */, const tL2CAP_APPL_INFO& /* p_cb_info */,
              uint16_t /* sec_level */,
              tL2CAP_LE_CFG_INFO /* cfg */) { return 0; }};
  uint16_t operator()(uint16_t psm, const tL2CAP_APPL_INFO& p_cb_info,
                      uint16_t sec_level, tL2CAP_LE_CFG_INFO cfg) {
    return body(psm, p_cb_info, sec_level, cfg);
  };
};
extern struct L2CA_RegisterLECoc L2CA_RegisterLECoc;
// Name: L2CA_DeregisterLECoc
// Params: uint16_t psm
// Returns: void
struct L2CA_DeregisterLECoc {
  std::function<void(uint16_t psm)> body{[](uint16_t /* psm */) {}};
  void operator()(uint16_t psm) { body(psm); };
};
extern struct L2CA_DeregisterLECoc L2CA_DeregisterLECoc;
// Name: L2CA_ConnectLECocReq
// Params: uint16_t psm, const RawAddress& p_bd_addr, tL2CAP_LE_CFG_INFO* p_cfg,
// uint16_t sec_level Returns: uint16_t
struct L2CA_ConnectLECocReq {
  std::function<uint16_t(uint16_t psm, const RawAddress& p_bd_addr,
                         tL2CAP_LE_CFG_INFO* p_cfg, uint16_t sec_level)>
      body{[](uint16_t /* psm */, const RawAddress& /* p_bd_addr */,
              tL2CAP_LE_CFG_INFO* /* p_cfg */,
              uint16_t /* sec_level */) { return 0; }};
  uint16_t operator()(uint16_t psm, const RawAddress& p_bd_addr,
                      tL2CAP_LE_CFG_INFO* p_cfg, uint16_t sec_level) {
    return body(psm, p_bd_addr, p_cfg, sec_level);
  };
};
extern struct L2CA_ConnectLECocReq L2CA_ConnectLECocReq;
// Name: L2CA_GetPeerLECocConfig
// Params: uint16_t lcid, tL2CAP_LE_CFG_INFO* peer_cfg
// Returns: bool
struct L2CA_GetPeerLECocConfig {
  std::function<bool(uint16_t lcid, tL2CAP_LE_CFG_INFO* peer_cfg)> body{
      [](uint16_t /* lcid */, tL2CAP_LE_CFG_INFO* /* peer_cfg */) {
        return false;
      }};
  bool operator()(uint16_t lcid, tL2CAP_LE_CFG_INFO* peer_cfg) {
    return body(lcid, peer_cfg);
  };
};
extern struct L2CA_GetPeerLECocConfig L2CA_GetPeerLECocConfig;
// Name: L2CA_ConnectCreditBasedRsp
// Params: const RawAddress& p_bd_addr, uint8_t id, std::vector<uint16_t>&
// accepted_lcids, uint16_t result, tL2CAP_LE_CFG_INFO* p_cfg Returns: bool
struct L2CA_ConnectCreditBasedRsp {
  std::function<bool(const RawAddress& p_bd_addr, uint8_t id,
                     std::vector<uint16_t>& accepted_lcids, uint16_t result,
                     tL2CAP_LE_CFG_INFO* p_cfg)>
      body{[](const RawAddress& /* p_bd_addr */, uint8_t /* id */,
              std::vector<uint16_t>& /* accepted_lcids */,
              uint16_t /* result */,
              tL2CAP_LE_CFG_INFO* /* p_cfg */) { return false; }};
  bool operator()(const RawAddress& p_bd_addr, uint8_t id,
                  std::vector<uint16_t>& accepted_lcids, uint16_t result,
                  tL2CAP_LE_CFG_INFO* p_cfg) {
    return body(p_bd_addr, id, accepted_lcids, result, p_cfg);
  };
};
extern struct L2CA_ConnectCreditBasedRsp L2CA_ConnectCreditBasedRsp;
// Name: L2CA_ConnectCreditBasedReq
// Params: uint16_t psm, const RawAddress& p_bd_addr, tL2CAP_LE_CFG_INFO* p_cfg
// Returns: std::vector<uint16_t>
struct L2CA_ConnectCreditBasedReq {
  std::vector<uint16_t> cids;
  std::function<std::vector<uint16_t>(uint16_t psm, const RawAddress& p_bd_addr,
                                      tL2CAP_LE_CFG_INFO* p_cfg)>
      body{[this](uint16_t /* psm */, const RawAddress& /* p_bd_addr */,
                  tL2CAP_LE_CFG_INFO* /* p_cfg */) { return cids; }};
  std::vector<uint16_t> operator()(uint16_t psm, const RawAddress& p_bd_addr,
                                   tL2CAP_LE_CFG_INFO* p_cfg) {
    return body(psm, p_bd_addr, p_cfg);
  };
};
extern struct L2CA_ConnectCreditBasedReq L2CA_ConnectCreditBasedReq;
// Name: L2CA_ReconfigCreditBasedConnsReq
// Params: const RawAddress& bda, std::vector<uint16_t>& lcids,
// tL2CAP_LE_CFG_INFO* p_cfg Returns: bool
struct L2CA_ReconfigCreditBasedConnsReq {
  std::function<bool(const RawAddress& bda, std::vector<uint16_t>& lcids,
                     tL2CAP_LE_CFG_INFO* p_cfg)>
      body{[](const RawAddress& /* bda */, std::vector<uint16_t>& /* lcids */,
              tL2CAP_LE_CFG_INFO* /* p_cfg */) { return false; }};
  bool operator()(const RawAddress& bda, std::vector<uint16_t>& lcids,
                  tL2CAP_LE_CFG_INFO* p_cfg) {
    return body(bda, lcids, p_cfg);
  };
};
extern struct L2CA_ReconfigCreditBasedConnsReq L2CA_ReconfigCreditBasedConnsReq;
// Name: L2CA_DisconnectReq
// Params: uint16_t cid
// Returns: bool
struct L2CA_DisconnectReq {
  std::function<bool(uint16_t cid)> body{
      [](uint16_t /* cid */) { return false; }};
  bool operator()(uint16_t cid) { return body(cid); };
};
extern struct L2CA_DisconnectReq L2CA_DisconnectReq;
// Name: L2CA_DisconnectLECocReq
// Params: uint16_t cid
// Returns: bool
struct L2CA_DisconnectLECocReq {
  std::function<bool(uint16_t cid)> body{
      [](uint16_t /* cid */) { return false; }};
  bool operator()(uint16_t cid) { return body(cid); };
};
extern struct L2CA_DisconnectLECocReq L2CA_DisconnectLECocReq;
// Name: L2CA_GetRemoteChannelId
// Params: uint16_t lcid, uint16_t* rcid
// Returns: bool
struct L2CA_GetRemoteChannelId {
  std::function<bool(uint16_t lcid, uint16_t* rcid)> body{
      [](uint16_t /* lcid */, uint16_t* /* rcid */) { return false; }};
  bool operator()(uint16_t lcid, uint16_t* rcid) { return body(lcid, rcid); };
};
extern struct L2CA_GetRemoteChannelId L2CA_GetRemoteChannelId;
// Name: L2CA_SetIdleTimeoutByBdAddr
// Params: const RawAddress& bd_addr, uint16_t timeout, tBT_TRANSPORT transport
// Returns: bool
struct L2CA_SetIdleTimeoutByBdAddr {
  std::function<bool(const RawAddress& bd_addr, uint16_t timeout,
                     tBT_TRANSPORT transport)>
      body{[](const RawAddress& /* bd_addr */, uint16_t /* timeout */,
              tBT_TRANSPORT /* transport */) { return false; }};
  bool operator()(const RawAddress& bd_addr, uint16_t timeout,
                  tBT_TRANSPORT transport) {
    return body(bd_addr, timeout, transport);
  };
};
extern struct L2CA_SetIdleTimeoutByBdAddr L2CA_SetIdleTimeoutByBdAddr;
// Name: L2CA_UseLatencyMode
// Params: const RawAddress& bd_addr, bool use_latency_mode
// Returns: bool
struct L2CA_UseLatencyMode {
  std::function<bool(const RawAddress& bd_addr, bool use_latency_mode)> body{
      [](const RawAddress& /* bd_addr */, bool /* use_latency_mode */) {
        return false;
      }};
  bool operator()(const RawAddress& bd_addr, bool use_latency_mode) {
    return body(bd_addr, use_latency_mode);
  };
};
extern struct L2CA_UseLatencyMode L2CA_UseLatencyMode;
// Name: L2CA_SetAclPriority
// Params: const RawAddress& bd_addr, tL2CAP_PRIORITY priority,
// Returns: bool
struct L2CA_SetAclPriority {
  std::function<bool(const RawAddress& bd_addr, tL2CAP_PRIORITY priority)> body{
      [](const RawAddress& /* bd_addr */, tL2CAP_PRIORITY /* priority */) {
        return false;
      }};
  bool operator()(const RawAddress& bd_addr, tL2CAP_PRIORITY priority) {
    return body(bd_addr, priority);
  };
};
extern struct L2CA_SetAclPriority L2CA_SetAclPriority;
// Name: L2CA_SetAclLatency
// Params: const RawAddress& bd_addr, tL2CAP_LATENCY latency
// Returns: bool
struct L2CA_SetAclLatency {
  std::function<bool(const RawAddress& bd_addr, tL2CAP_LATENCY latency)> body{
      [](const RawAddress& /* bd_addr */, tL2CAP_LATENCY /* latency */) {
        return false;
      }};
  bool operator()(const RawAddress& bd_addr, tL2CAP_LATENCY latency) {
    return body(bd_addr, latency);
  };
};
extern struct L2CA_SetAclLatency L2CA_SetAclLatency;
// Name: L2CA_SetTxPriority
// Params: uint16_t cid, tL2CAP_CHNL_PRIORITY priority
// Returns: bool
struct L2CA_SetTxPriority {
  std::function<bool(uint16_t cid, tL2CAP_CHNL_PRIORITY priority)> body{
      [](uint16_t /* cid */, tL2CAP_CHNL_PRIORITY /* priority */) {
        return false;
      }};
  bool operator()(uint16_t cid, tL2CAP_CHNL_PRIORITY priority) {
    return body(cid, priority);
  };
};
extern struct L2CA_SetTxPriority L2CA_SetTxPriority;
// Name: L2CA_GetPeerFeatures
// Params: const RawAddress& bd_addr, uint32_t* p_ext_feat, uint8_t* p_chnl_mask
// Returns: bool
struct L2CA_GetPeerFeatures {
  std::function<bool(const RawAddress& bd_addr, uint32_t* p_ext_feat,
                     uint8_t* p_chnl_mask)>
      body{[](const RawAddress& /* bd_addr */, uint32_t* /* p_ext_feat */,
              uint8_t* /* p_chnl_mask */) { return false; }};
  bool operator()(const RawAddress& bd_addr, uint32_t* p_ext_feat,
                  uint8_t* p_chnl_mask) {
    return body(bd_addr, p_ext_feat, p_chnl_mask);
  };
};
extern struct L2CA_GetPeerFeatures L2CA_GetPeerFeatures;
// Name: L2CA_RegisterFixedChannel
// Params: uint16_t fixed_cid, tL2CAP_FIXED_CHNL_REG* p_freg
// Returns: bool
struct L2CA_RegisterFixedChannel {
  std::function<bool(uint16_t fixed_cid, tL2CAP_FIXED_CHNL_REG* p_freg)> body{
      [](uint16_t /* fixed_cid */, tL2CAP_FIXED_CHNL_REG* /* p_freg */) {
        return false;
      }};
  bool operator()(uint16_t fixed_cid, tL2CAP_FIXED_CHNL_REG* p_freg) {
    return body(fixed_cid, p_freg);
  };
};
extern struct L2CA_RegisterFixedChannel L2CA_RegisterFixedChannel;
// Name: L2CA_ConnectFixedChnl
// Params: uint16_t fixed_cid, const RawAddress& rem_bda
// Returns: bool
struct L2CA_ConnectFixedChnl {
  std::function<bool(uint16_t fixed_cid, const RawAddress& rem_bda)> body{
      [](uint16_t /* fixed_cid */, const RawAddress& /* rem_bda */) {
        return false;
      }};
  bool operator()(uint16_t fixed_cid, const RawAddress& rem_bda) {
    return body(fixed_cid, rem_bda);
  };
};
extern struct L2CA_ConnectFixedChnl L2CA_ConnectFixedChnl;
// Name: L2CA_SendFixedChnlData
// Params: uint16_t fixed_cid, const RawAddress& rem_bda, BT_HDR* p_buf
// Returns: uint16_t
struct L2CA_SendFixedChnlData {
  std::function<uint16_t(uint16_t fixed_cid, const RawAddress& rem_bda,
                         BT_HDR* p_buf)>
      body{[](uint16_t /* fixed_cid */, const RawAddress& /* rem_bda */,
              BT_HDR* /* p_buf */) { return 0; }};
  uint16_t operator()(uint16_t fixed_cid, const RawAddress& rem_bda,
                      BT_HDR* p_buf) {
    return body(fixed_cid, rem_bda, p_buf);
  };
};
extern struct L2CA_SendFixedChnlData L2CA_SendFixedChnlData;
// Name: L2CA_RemoveFixedChnl
// Params: uint16_t fixed_cid, const RawAddress& rem_bda
// Returns: bool
struct L2CA_RemoveFixedChnl {
  std::function<bool(uint16_t fixed_cid, const RawAddress& rem_bda)> body{
      [](uint16_t /* fixed_cid */, const RawAddress& /* rem_bda */) {
        return false;
      }};
  bool operator()(uint16_t fixed_cid, const RawAddress& rem_bda) {
    return body(fixed_cid, rem_bda);
  };
};
extern struct L2CA_RemoveFixedChnl L2CA_RemoveFixedChnl;
// Name: L2CA_SetLeGattTimeout
// Params: const RawAddress& rem_bda, uint16_t idle_tout
// Returns: bool
struct L2CA_SetLeGattTimeout {
  std::function<bool(const RawAddress& rem_bda, uint16_t idle_tout)> body{
      [](const RawAddress& /* rem_bda */, uint16_t /* idle_tout */) {
        return false;
      }};
  bool operator()(const RawAddress& rem_bda, uint16_t idle_tout) {
    return body(rem_bda, idle_tout);
  };
};
extern struct L2CA_SetLeGattTimeout L2CA_SetLeGattTimeout;
// Name: L2CA_MarkLeLinkAsActive
// Params: const RawAddress& rem_bda
// Returns: bool
struct L2CA_MarkLeLinkAsActive {
  std::function<bool(const RawAddress& rem_bda)> body{
      [](const RawAddress& /* rem_bda */) { return false; }};
  bool operator()(const RawAddress& rem_bda) { return body(rem_bda); };
};
extern struct L2CA_MarkLeLinkAsActive L2CA_MarkLeLinkAsActive;
// Name: L2CA_DataWrite
// Params: uint16_t cid, BT_HDR* p_data
// Returns: uint8_t
struct L2CA_DataWrite {
  std::function<uint8_t(uint16_t cid, BT_HDR* p_data)> body{
      [](uint16_t /* cid */, BT_HDR* /* p_data */) { return 0; }};
  uint8_t operator()(uint16_t cid, BT_HDR* p_data) {
    return body(cid, p_data);
  };
};
extern struct L2CA_DataWrite L2CA_DataWrite;
// Name: L2CA_LECocDataWrite
// Params: uint16_t cid, BT_HDR* p_data
// Returns: uint8_t
struct L2CA_LECocDataWrite {
  std::function<uint8_t(uint16_t cid, BT_HDR* p_data)> body{
      [](uint16_t /* cid */, BT_HDR* /* p_data */) { return 0; }};
  uint8_t operator()(uint16_t cid, BT_HDR* p_data) {
    return body(cid, p_data);
  };
};
extern struct L2CA_LECocDataWrite L2CA_LECocDataWrite;
// Name: L2CA_SetChnlFlushability
// Params: uint16_t cid, bool is_flushable
// Returns: bool
struct L2CA_SetChnlFlushability {
  std::function<bool(uint16_t cid, bool is_flushable)> body{
      [](uint16_t /* cid */, bool /* is_flushable */) { return false; }};
  bool operator()(uint16_t cid, bool is_flushable) {
    return body(cid, is_flushable);
  };
};
extern struct L2CA_SetChnlFlushability L2CA_SetChnlFlushability;
// Name: L2CA_FlushChannel
// Params: uint16_t lcid, uint16_t num_to_flush
// Returns: uint16_t
struct L2CA_FlushChannel {
  std::function<uint16_t(uint16_t lcid, uint16_t num_to_flush)> body{
      [](uint16_t /* lcid */, uint16_t /* num_to_flush */) { return 0; }};
  uint16_t operator()(uint16_t lcid, uint16_t num_to_flush) {
    return body(lcid, num_to_flush);
  };
};
extern struct L2CA_FlushChannel L2CA_FlushChannel;
// Name: L2CA_IsLinkEstablished
// Params: const RawAddress& bd_addr, tBT_TRANSPORT transport
// Returns: bool
struct L2CA_IsLinkEstablished {
  std::function<bool(const RawAddress& bd_addr, tBT_TRANSPORT transport)> body{
      [](const RawAddress& /* bd_addr */, tBT_TRANSPORT /* transport */) {
        return false;
      }};
  bool operator()(const RawAddress& bd_addr, tBT_TRANSPORT transport) {
    return body(bd_addr, transport);
  };
};
extern struct L2CA_IsLinkEstablished L2CA_IsLinkEstablished;
// Name: L2CA_SetMediaStreamChannel
// Params: uint16_t handle, uint16_t channel_id, bool is_local_cid
// Returns: void
struct L2CA_SetMediaStreamChannel {
  std::function<void(uint16_t local_media_cid, bool status)> body{
      [](uint16_t /* local_media_cid */, bool /* status */) {}};
  void operator()(uint16_t local_media_cid, bool status) {
    body(local_media_cid, status);
  };
};
extern struct L2CA_SetMediaStreamChannel L2CA_SetMediaStreamChannel;
// Name: L2CA_isMediaChannel
// Params: uint16_t handle, uint16_t channel_id, bool is_local_cid
// Returns: bool
struct L2CA_isMediaChannel {
  std::function<bool(uint16_t handle, uint16_t channel_id, bool is_local_cid)>
      body{[](uint16_t /* handle */, uint16_t /* channel_id */,
              bool /* is_local_cid */) { return false; }};
  bool operator()(uint16_t handle, uint16_t channel_id, bool is_local_cid) {
    return body(handle, channel_id, is_local_cid);
  };
};
extern struct L2CA_isMediaChannel L2CA_isMediaChannel;
// Name: L2CA_LeCreditDefault
// Params:
// Returns: uint16_t
struct L2CA_LeCreditDefault {
  std::function<uint16_t()> body{[]() { return 0; }};
  uint16_t operator()() { return body(); };
};
extern struct L2CA_LeCreditDefault L2CA_LeCreditDefault;
// Name: L2CA_LeCreditThreshold
// Params:
// Returns: uint16_t
struct L2CA_LeCreditThreshold {
  std::function<uint16_t()> body{[]() { return 0; }};
  uint16_t operator()() { return body(); };
};
extern struct L2CA_LeCreditThreshold L2CA_LeCreditThreshold;

}  // namespace stack_l2cap_api
}  // namespace mock
}  // namespace test

// END mockcify generation<|MERGE_RESOLUTION|>--- conflicted
+++ resolved
@@ -25,11 +25,6 @@
 #include <vector>
 
 // Original included files, if any
-<<<<<<< HEAD
-
-#include <base/strings/stringprintf.h>
-=======
->>>>>>> 6cdb3953
 
 #include <cstdint>
 

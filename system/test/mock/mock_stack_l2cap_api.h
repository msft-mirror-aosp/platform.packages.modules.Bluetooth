--- conflicted
+++ resolved
@@ -25,11 +25,6 @@
 #include <vector>
 
 // Original included files, if any
-<<<<<<< HEAD
-
-#include <base/strings/stringprintf.h>
-=======
->>>>>>> e110efe6
 
 #include <cstdint>
 

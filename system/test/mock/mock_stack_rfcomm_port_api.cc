--- conflicted
+++ resolved
@@ -33,39 +33,6 @@
 }
 int PORT_CheckConnection(uint16_t /* handle */, RawAddress* /* bd_addr */,
                          uint16_t* /* p_lcid */) {
-<<<<<<< HEAD
-  inc_func_call_count(__func__);
-  return 0;
-}
-int PORT_ClearKeepHandleFlag(uint16_t /* port_handle */) {
-  inc_func_call_count(__func__);
-  return 0;
-}
-int PORT_FlowControl_MaxCredit(uint16_t /* handle */, bool /* enable */) {
-  inc_func_call_count(__func__);
-  return 0;
-}
-int PORT_GetState(uint16_t /* handle */, tPORT_STATE* /* p_settings */) {
-  inc_func_call_count(__func__);
-  return 0;
-}
-int PORT_ReadData(uint16_t /* handle */, char* /* p_data */,
-                  uint16_t /* max_len */, uint16_t* /* p_len */) {
-  inc_func_call_count(__func__);
-  return 0;
-}
-int PORT_SetDataCOCallback(uint16_t /* port_handle */,
-                           tPORT_DATA_CO_CALLBACK* /* p_port_cb */) {
-  inc_func_call_count(__func__);
-  return 0;
-}
-int PORT_SetEventCallback(uint16_t /* port_handle */,
-                          tPORT_CALLBACK* /* p_port_cb */) {
-  inc_func_call_count(__func__);
-  return 0;
-}
-int PORT_SetEventMask(uint16_t /* port_handle */, uint32_t /* mask */) {
-=======
   inc_func_call_count(__func__);
   return 0;
 }
@@ -94,7 +61,6 @@
 int PORT_SetEventMaskAndCallback(uint16_t /* port_handle */,
                                  uint32_t /* mask */,
                                  tPORT_CALLBACK* /* p_port_cb */) {
->>>>>>> e110efe6
   inc_func_call_count(__func__);
   return 0;
 }

--- conflicted
+++ resolved
@@ -321,12 +321,8 @@
  ******************************************************************************/
 static void srvc_eng_connect_cback(tGATT_IF /* gatt_if */,
                                    const RawAddress& bda, uint16_t conn_id,
-<<<<<<< HEAD
-                                   bool connected, tGATT_DISCONN_REASON reason,
-=======
                                    bool connected,
                                    tGATT_DISCONN_REASON /* reason */,
->>>>>>> e110efe6
                                    tBT_TRANSPORT /* transport */) {
   log::verbose("from {} connected:{} conn_id={}", bda, connected, conn_id);
 

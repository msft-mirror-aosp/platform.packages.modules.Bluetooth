--- conflicted
+++ resolved
@@ -374,27 +374,20 @@
  ******************************************************************************/
 tGATT_STATUS attp_send_msg_to_l2cap(tGATT_TCB& tcb, uint16_t lcid,
                                     BT_HDR* p_toL2CAP) {
-  uint16_t l2cap_ret;
+  tL2CAP_DW_RESULT l2cap_ret;
 
   if (lcid == L2CAP_ATT_CID) {
     log::debug("Sending ATT message on att fixed channel");
     l2cap_ret = L2CA_SendFixedChnlData(lcid, tcb.peer_bda, p_toL2CAP);
   } else {
     log::debug("Sending ATT message on lcid:{}", lcid);
-    l2cap_ret = (uint16_t)L2CA_DataWrite(lcid, p_toL2CAP);
-  }
-
-<<<<<<< HEAD
-  if (l2cap_ret == L2CAP_DW_FAILED) {
-    log::error("failed to write data to L2CAP");
-    return GATT_INTERNAL_ERROR;
-  } else if (l2cap_ret == L2CAP_DW_CONGESTED) {
-=======
+    l2cap_ret = L2CA_DataWrite(lcid, p_toL2CAP);
+  }
+
   if (l2cap_ret == tL2CAP_DW_RESULT::FAILED) {
     log::error("failed to write data to L2CAP");
     return GATT_INTERNAL_ERROR;
   } else if (l2cap_ret == tL2CAP_DW_RESULT::CONGESTED) {
->>>>>>> 661cafd0
     log::verbose("ATT congested, message accepted");
     return GATT_CONGESTED;
   }

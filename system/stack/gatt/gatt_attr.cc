/******************************************************************************
 *
 *  Copyright 2008-2012 Broadcom Corporation
 *
 *  Licensed under the Apache License, Version 2.0 (the "License");
 *  you may not use this file except in compliance with the License.
 *  You may obtain a copy of the License at:
 *
 *  http://www.apache.org/licenses/LICENSE-2.0
 *
 *  Unless required by applicable law or agreed to in writing, software
 *  distributed under the License is distributed on an "AS IS" BASIS,
 *  WITHOUT WARRANTIES OR CONDITIONS OF ANY KIND, either express or implied.
 *  See the License for the specific language governing permissions and
 *  limitations under the License.
 *
 ******************************************************************************/

/******************************************************************************
 *
 *  this file contains the main GATT server attributes access request
 *  handling functions.
 *
 ******************************************************************************/

#include <bluetooth/log.h>

#include <deque>
#include <map>

#include "base/functional/callback.h"
#include "btif/include/btif_storage.h"
#include "eatt/eatt.h"
#include "gatt_api.h"
#include "gatt_int.h"
#include "internal_include/bt_target.h"
<<<<<<< HEAD
#include "internal_include/bt_trace.h"
#include "os/log.h"
#include "os/logging/log_adapter.h"
=======
>>>>>>> e110efe6
#include "stack/include/bt_types.h"
#include "stack/include/bt_uuid16.h"
#include "stack/include/btm_sec_api.h"
#include "types/bluetooth/uuid.h"
#include "types/raw_address.h"

using base::StringPrintf;
using bluetooth::Uuid;
using namespace bluetooth;

#define BLE_GATT_SVR_SUP_FEAT_EATT_BITMASK 0x01

#define BLE_GATT_CL_SUP_FEAT_CACHING_BITMASK 0x01
#define BLE_GATT_CL_SUP_FEAT_EATT_BITMASK 0x02
#define BLE_GATT_CL_SUP_FEAT_MULTI_NOTIF_BITMASK 0x04

#define BLE_GATT_CL_ANDROID_SUP_FEAT \
  (BLE_GATT_CL_SUP_FEAT_EATT_BITMASK | BLE_GATT_CL_SUP_FEAT_MULTI_NOTIF_BITMASK)

using gatt_sr_supported_feat_cb =
    base::OnceCallback<void(const RawAddress&, uint8_t)>;
using gatt_sirk_cb = base::OnceCallback<void(
    tGATT_STATUS status, const RawAddress&, uint8_t sirk_type, Octet16& sirk)>;

typedef struct {
  uint16_t op_uuid;
  gatt_sr_supported_feat_cb cb;
  gatt_sirk_cb sirk_cb;
} gatt_op_cb_data;

static std::map<uint16_t, std::deque<gatt_op_cb_data>> OngoingOps;

static void gatt_request_cback(uint16_t conn_id, uint32_t trans_id,
                               uint8_t op_code, tGATTS_DATA* p_data);
static void gatt_connect_cback(tGATT_IF /* gatt_if */, const RawAddress& bda,
                               uint16_t conn_id, bool connected,
                               tGATT_DISCONN_REASON reason,
                               tBT_TRANSPORT transport);
static void gatt_disc_res_cback(uint16_t conn_id, tGATT_DISC_TYPE disc_type,
                                tGATT_DISC_RES* p_data);
static void gatt_disc_cmpl_cback(uint16_t conn_id, tGATT_DISC_TYPE disc_type,
                                 tGATT_STATUS status);
static void gatt_cl_op_cmpl_cback(uint16_t conn_id, tGATTC_OPTYPE op,
                                  tGATT_STATUS status,
                                  tGATT_CL_COMPLETE* p_data);

static void gatt_cl_start_config_ccc(tGATT_PROFILE_CLCB* p_clcb);

static bool gatt_sr_is_robust_caching_enabled();

static bool read_sr_supported_feat_req(
    uint16_t conn_id, base::OnceCallback<void(const RawAddress&, uint8_t)> cb);
static bool read_sr_sirk_req(
    uint16_t conn_id,
    base::OnceCallback<void(tGATT_STATUS status, const RawAddress&,
                            uint8_t sirk_type, Octet16& sirk)>
        cb);

static tGATT_STATUS gatt_sr_read_db_hash(uint16_t conn_id,
                                         tGATT_VALUE* p_value);
static tGATT_STATUS gatt_sr_read_cl_supp_feat(uint16_t conn_id,
                                              tGATT_VALUE* p_value);
static tGATT_STATUS gatt_sr_write_cl_supp_feat(uint16_t conn_id,
                                               tGATT_WRITE_REQ* p_data);

static tGATT_CBACK gatt_profile_cback = {
    .p_conn_cb = gatt_connect_cback,
    .p_cmpl_cb = gatt_cl_op_cmpl_cback,
    .p_disc_res_cb = gatt_disc_res_cback,
    .p_disc_cmpl_cb = gatt_disc_cmpl_cback,
    .p_req_cb = gatt_request_cback,
    .p_enc_cmpl_cb = nullptr,
    .p_congestion_cb = nullptr,
    .p_phy_update_cb = nullptr,
    .p_conn_update_cb = nullptr,
    .p_subrate_chg_cb = nullptr,
};

/*******************************************************************************
 *
 * Function         gatt_profile_find_conn_id_by_bd_addr
 *
 * Description      Find the connection ID by remote address
 *
 * Returns          Connection ID
 *
 ******************************************************************************/
uint16_t gatt_profile_find_conn_id_by_bd_addr(const RawAddress& remote_bda) {
  uint16_t conn_id = GATT_INVALID_CONN_ID;
  if (!GATT_GetConnIdIfConnected(gatt_cb.gatt_if, remote_bda, &conn_id,
                                 BT_TRANSPORT_LE)) {
    log::warn(
        "Unable to get GATT connection id if connected peer:{} gatt_if:{} "
        "transport:{}",
        remote_bda, gatt_cb.gatt_if, bt_transport_text(BT_TRANSPORT_LE));
  }
  if (conn_id == GATT_INVALID_CONN_ID) {
    if (!GATT_GetConnIdIfConnected(gatt_cb.gatt_if, remote_bda, &conn_id,
                                   BT_TRANSPORT_BR_EDR)) {
      log::warn(
          "Unable to get GATT connection id if connected peer:{} gatt_if:{} "
          "transport:{}",
          remote_bda, gatt_cb.gatt_if, bt_transport_text(BT_TRANSPORT_BR_EDR));
    }
  }
  return conn_id;
}

/*******************************************************************************
 *
 * Function         gatt_profile_find_clcb_by_conn_id
 *
 * Description      find clcb by Connection ID
 *
 * Returns          Pointer to the found link conenction control block.
 *
 ******************************************************************************/
static tGATT_PROFILE_CLCB* gatt_profile_find_clcb_by_conn_id(uint16_t conn_id) {
  uint8_t i_clcb;
  tGATT_PROFILE_CLCB* p_clcb = NULL;

  for (i_clcb = 0, p_clcb = gatt_cb.profile_clcb; i_clcb < GATT_MAX_APPS;
       i_clcb++, p_clcb++) {
    if (p_clcb->in_use && p_clcb->conn_id == conn_id) return p_clcb;
  }

  return NULL;
}

/*******************************************************************************
 *
 * Function         gatt_profile_find_clcb_by_bd_addr
 *
 * Description      The function searches all LCBs with macthing bd address.
 *
 * Returns          Pointer to the found link conenction control block.
 *
 ******************************************************************************/
static tGATT_PROFILE_CLCB* gatt_profile_find_clcb_by_bd_addr(
    const RawAddress& bda, tBT_TRANSPORT transport) {
  uint8_t i_clcb;
  tGATT_PROFILE_CLCB* p_clcb = NULL;

  for (i_clcb = 0, p_clcb = gatt_cb.profile_clcb; i_clcb < GATT_MAX_APPS;
       i_clcb++, p_clcb++) {
    if (p_clcb->in_use && p_clcb->transport == transport && p_clcb->connected &&
        p_clcb->bda == bda)
      return p_clcb;
  }

  return NULL;
}

/*******************************************************************************
 *
 * Function         gatt_profile_clcb_alloc
 *
 * Description      The function allocates a GATT profile connection link
 *                  control block
 *
 * Returns          NULL if not found. Otherwise pointer to the connection link
 *                  block.
 *
 ******************************************************************************/
tGATT_PROFILE_CLCB* gatt_profile_clcb_alloc(uint16_t conn_id,
                                            const RawAddress& bda,
                                            tBT_TRANSPORT tranport) {
  uint8_t i_clcb = 0;
  tGATT_PROFILE_CLCB* p_clcb = NULL;

  for (i_clcb = 0, p_clcb = gatt_cb.profile_clcb; i_clcb < GATT_MAX_APPS;
       i_clcb++, p_clcb++) {
    if (!p_clcb->in_use) {
      p_clcb->in_use = true;
      p_clcb->conn_id = conn_id;
      p_clcb->connected = true;
      p_clcb->transport = tranport;
      p_clcb->bda = bda;
      break;
    }
  }
  if (i_clcb < GATT_MAX_APPS) return p_clcb;

  return NULL;
}

/*******************************************************************************
 *
 * Function         gatt_profile_clcb_dealloc
 *
 * Description      The function deallocates a GATT profile connection link
 *                  control block
 *
 * Returns          void
 *
 ******************************************************************************/
void gatt_profile_clcb_dealloc(tGATT_PROFILE_CLCB* p_clcb) {
  memset(p_clcb, 0, sizeof(tGATT_PROFILE_CLCB));
}

/** GAP Attributes Database Request callback */
tGATT_STATUS read_attr_value(uint16_t conn_id, uint16_t handle,
                             tGATT_VALUE* p_value, bool is_long) {
  uint8_t* p = p_value->value;

  if (handle == gatt_cb.handle_sr_supported_feat) {
    /* GATT_UUID_SERVER_SUP_FEAT*/
    if (is_long) return GATT_NOT_LONG;

    UINT8_TO_STREAM(p, gatt_cb.gatt_svr_supported_feat_mask);
    p_value->len = sizeof(gatt_cb.gatt_svr_supported_feat_mask);
    return GATT_SUCCESS;
  }

  if (handle == gatt_cb.handle_cl_supported_feat) {
    /*GATT_UUID_CLIENT_SUP_FEAT */
    if (is_long) return GATT_NOT_LONG;

    return gatt_sr_read_cl_supp_feat(conn_id, p_value);
  }

  if (handle == gatt_cb.handle_of_database_hash) {
    /* GATT_UUID_DATABASE_HASH */
    if (is_long) return GATT_NOT_LONG;

    return gatt_sr_read_db_hash(conn_id, p_value);
  }

  if (handle == gatt_cb.handle_of_h_r) {
    /* GATT_UUID_GATT_SRV_CHGD */
    return GATT_READ_NOT_PERMIT;
  }

  return GATT_NOT_FOUND;
}

/** GAP Attributes Database Read/Read Blob Request process */
tGATT_STATUS proc_read_req(uint16_t conn_id, tGATTS_REQ_TYPE,
                           tGATT_READ_REQ* p_data, tGATTS_RSP* p_rsp) {
  if (p_data->is_long) p_rsp->attr_value.offset = p_data->offset;

  p_rsp->attr_value.handle = p_data->handle;

  return read_attr_value(conn_id, p_data->handle, &p_rsp->attr_value,
                         p_data->is_long);
}

/** GAP ATT server process a write request */
tGATT_STATUS proc_write_req(uint16_t conn_id, tGATTS_REQ_TYPE,
                            tGATT_WRITE_REQ* p_data) {
  uint16_t handle = p_data->handle;

  /* GATT_UUID_SERVER_SUP_FEAT*/
  if (handle == gatt_cb.handle_sr_supported_feat) return GATT_WRITE_NOT_PERMIT;

  /* GATT_UUID_CLIENT_SUP_FEAT*/
  if (handle == gatt_cb.handle_cl_supported_feat)
    return gatt_sr_write_cl_supp_feat(conn_id, p_data);

  /* GATT_UUID_DATABASE_HASH */
  if (handle == gatt_cb.handle_of_database_hash) return GATT_WRITE_NOT_PERMIT;

  /* GATT_UUID_GATT_SRV_CHGD */
  if (handle == gatt_cb.handle_of_h_r) return GATT_WRITE_NOT_PERMIT;

  return GATT_NOT_FOUND;
}

/*******************************************************************************
 *
 * Function         gatt_request_cback
 *
 * Description      GATT profile attribute access request callback.
 *
 * Returns          void.
 *
 ******************************************************************************/
static void gatt_request_cback(uint16_t conn_id, uint32_t trans_id,
                               tGATTS_REQ_TYPE type, tGATTS_DATA* p_data) {
  tGATT_STATUS status = GATT_INVALID_PDU;
  tGATTS_RSP rsp_msg;
  bool rsp_needed = true;

  memset(&rsp_msg, 0, sizeof(tGATTS_RSP));

  switch (type) {
    case GATTS_REQ_TYPE_READ_CHARACTERISTIC:
    case GATTS_REQ_TYPE_READ_DESCRIPTOR:
      status = proc_read_req(conn_id, type, &p_data->read_req, &rsp_msg);
      break;

    case GATTS_REQ_TYPE_WRITE_CHARACTERISTIC:
    case GATTS_REQ_TYPE_WRITE_DESCRIPTOR:
    case GATTS_REQ_TYPE_WRITE_EXEC:
    case GATT_CMD_WRITE:
      if (!p_data->write_req.need_rsp) rsp_needed = false;

      status = proc_write_req(conn_id, type, &p_data->write_req);
      break;

    case GATTS_REQ_TYPE_MTU:
      log::verbose("Get MTU exchange new mtu size: {}", p_data->mtu);
      rsp_needed = false;
      break;

    default:
      log::verbose("Unknown/unexpected LE GAP ATT request: 0x{:x}", type);
      break;
  }

  if (rsp_needed) {
    if (GATTS_SendRsp(conn_id, trans_id, status, &rsp_msg) != GATT_SUCCESS) {
      log::warn("Unable to send GATT server response conn_id:{}", conn_id);
    }
  }
}

/*******************************************************************************
 *
 * Function         gatt_connect_cback
 *
 * Description      Gatt profile connection callback.
 *
 * Returns          void
 *
 ******************************************************************************/
static void gatt_connect_cback(tGATT_IF /* gatt_if */, const RawAddress& bda,
                               uint16_t conn_id, bool connected,
<<<<<<< HEAD
                               tGATT_DISCONN_REASON reason,
=======
                               tGATT_DISCONN_REASON /* reason */,
>>>>>>> e110efe6
                               tBT_TRANSPORT transport) {
  log::verbose("from {} connected: {}, conn_id: 0x{:x}", bda, connected,
               conn_id);

  // if the device is not trusted, remove data when the link is disconnected
  if (!connected && !btm_sec_is_a_bonded_dev(bda)) {
    log::info("remove untrusted client status, bda={}", bda);
    btif_storage_remove_gatt_cl_supp_feat(bda);
    btif_storage_remove_gatt_cl_db_hash(bda);
  }

  tGATT_PROFILE_CLCB* p_clcb =
      gatt_profile_find_clcb_by_bd_addr(bda, transport);
  if (p_clcb == NULL) return;

  if (connected) {
    p_clcb->conn_id = conn_id;
    p_clcb->connected = true;

    if (p_clcb->ccc_stage == GATT_SVC_CHANGED_CONNECTING) {
      p_clcb->ccc_stage++;
      gatt_cl_start_config_ccc(p_clcb);
    }
  } else {
    gatt_profile_clcb_dealloc(p_clcb);
  }
}

/*******************************************************************************
 *
 * Function         gatt_profile_db_init
 *
 * Description      Initializa the GATT profile attribute database.
 *
 ******************************************************************************/
void gatt_profile_db_init(void) {
  /* Fill our internal UUID with a fixed pattern 0x81 */
  std::array<uint8_t, Uuid::kNumBytes128> tmp;
  tmp.fill(0x81);

  OngoingOps.clear();

  /* Create a GATT profile service */
  gatt_cb.gatt_if = GATT_Register(Uuid::From128BitBE(tmp), "GattProfileDb",
                                  &gatt_profile_cback, false);
  GATT_StartIf(gatt_cb.gatt_if);

  Uuid service_uuid = Uuid::From16Bit(UUID_SERVCLASS_GATT_SERVER);

  Uuid srv_changed_char_uuid = Uuid::From16Bit(GATT_UUID_GATT_SRV_CHGD);
  Uuid svr_sup_feat_uuid = Uuid::From16Bit(GATT_UUID_SERVER_SUP_FEAT);
  Uuid cl_sup_feat_uuid = Uuid::From16Bit(GATT_UUID_CLIENT_SUP_FEAT);
  Uuid database_hash_uuid = Uuid::From16Bit(GATT_UUID_DATABASE_HASH);

  btgatt_db_element_t service[] = {
      {
          .uuid = service_uuid,
          .type = BTGATT_DB_PRIMARY_SERVICE,
      },
      {
          .uuid = srv_changed_char_uuid,
          .type = BTGATT_DB_CHARACTERISTIC,
          .properties = GATT_CHAR_PROP_BIT_INDICATE,
          .permissions = 0,
      },
      {
          .uuid = svr_sup_feat_uuid,
          .type = BTGATT_DB_CHARACTERISTIC,
          .properties = GATT_CHAR_PROP_BIT_READ,
          .permissions = GATT_PERM_READ,
      },
      {
          .uuid = cl_sup_feat_uuid,
          .type = BTGATT_DB_CHARACTERISTIC,
          .properties = GATT_CHAR_PROP_BIT_READ | GATT_CHAR_PROP_BIT_WRITE,
          .permissions = GATT_PERM_READ | GATT_PERM_WRITE,
      },
      {
          .uuid = database_hash_uuid,
          .type = BTGATT_DB_CHARACTERISTIC,
          .properties = GATT_CHAR_PROP_BIT_READ,
          .permissions = GATT_PERM_READ,
      }};

  if (GATTS_AddService(gatt_cb.gatt_if, service,
                       sizeof(service) / sizeof(btgatt_db_element_t)) !=
      GATT_SERVICE_STARTED) {
    log::warn("Unable to add GATT server service gatt_if:{}", gatt_cb.gatt_if);
  }

  gatt_cb.handle_of_h_r = service[1].attribute_handle;
  gatt_cb.handle_sr_supported_feat = service[2].attribute_handle;
  gatt_cb.handle_cl_supported_feat = service[3].attribute_handle;
  gatt_cb.handle_of_database_hash = service[4].attribute_handle;

  gatt_cb.gatt_svr_supported_feat_mask |= BLE_GATT_SVR_SUP_FEAT_EATT_BITMASK;
  gatt_cb.gatt_cl_supported_feat_mask |= BLE_GATT_CL_ANDROID_SUP_FEAT;
  gatt_cb.gatt_cl_supported_feat_mask |= BLE_GATT_CL_SUP_FEAT_CACHING_BITMASK;

  log::verbose("gatt_if={} EATT supported", gatt_cb.gatt_if);
}

/*******************************************************************************
 *
 * Function         gatt_disc_res_cback
 *
 * Description      Gatt profile discovery result callback
 *
 * Returns          void
 *
 ******************************************************************************/
static void gatt_disc_res_cback(uint16_t conn_id, tGATT_DISC_TYPE disc_type,
                                tGATT_DISC_RES* p_data) {
  tGATT_PROFILE_CLCB* p_clcb = gatt_profile_find_clcb_by_conn_id(conn_id);

  if (p_clcb == NULL) return;

  switch (disc_type) {
    case GATT_DISC_SRVC_BY_UUID: /* stage 1 */
      p_clcb->e_handle = p_data->value.group_value.e_handle;
      p_clcb->ccc_result++;
      break;

    case GATT_DISC_CHAR: /* stage 2 */
      p_clcb->s_handle = p_data->value.dclr_value.val_handle;
      p_clcb->ccc_result++;
      break;

    case GATT_DISC_CHAR_DSCPT: /* stage 3 */
      if (p_data->type == Uuid::From16Bit(GATT_UUID_CHAR_CLIENT_CONFIG)) {
        p_clcb->s_handle = p_data->handle;
        p_clcb->ccc_result++;
      }
      break;

    case GATT_DISC_SRVC_ALL:
    case GATT_DISC_INC_SRVC:
    case GATT_DISC_MAX:
      log::error("Illegal discovery item handled");
      break;
  }
}

/*******************************************************************************
 *
 * Function         gatt_disc_cmpl_cback
 *
 * Description      Gatt profile discovery complete callback
 *
 * Returns          void
 *
 ******************************************************************************/
static void gatt_disc_cmpl_cback(uint16_t conn_id,
                                 tGATT_DISC_TYPE /* disc_type */,
                                 tGATT_STATUS status) {
  tGATT_PROFILE_CLCB* p_clcb = gatt_profile_find_clcb_by_conn_id(conn_id);
  if (p_clcb == NULL) {
    log::warn("Unable to find gatt profile after discovery complete");
    return;
  }

  if (status != GATT_SUCCESS) {
    log::warn("Gatt discovery completed with errors status:{}", status);
    return;
  }
  if (p_clcb->ccc_result == 0) {
    log::warn("Gatt discovery completed but connection was idle id:{}",
              conn_id);
    return;
  }

  p_clcb->ccc_result = 0;
  p_clcb->ccc_stage++;
  gatt_cl_start_config_ccc(p_clcb);
}

static bool gatt_svc_read_cl_supp_feat_req(uint16_t conn_id) {
  tGATT_READ_PARAM param;

  memset(&param, 0, sizeof(tGATT_READ_PARAM));

  param.service.s_handle = 1;
  param.service.e_handle = 0xFFFF;
  param.service.auth_req = 0;

  param.service.uuid = bluetooth::Uuid::From16Bit(GATT_UUID_CLIENT_SUP_FEAT);

  tGATT_STATUS status = GATTC_Read(conn_id, GATT_READ_BY_TYPE, &param);
  if (status != GATT_SUCCESS) {
    log::error("Read failed. Status: 0x{:x}", static_cast<uint8_t>(status));
    return false;
  }

  gatt_op_cb_data cb_data;

  cb_data.cb = base::BindOnce(
      [](const RawAddress& /* bdaddr */, uint8_t /* support */) { return; });
  cb_data.op_uuid = GATT_UUID_CLIENT_SUP_FEAT;
  OngoingOps[conn_id].emplace_back(std::move(cb_data));

  return true;
}

static bool gatt_att_write_cl_supp_feat(uint16_t conn_id, uint16_t handle) {
  tGATT_VALUE attr;

  memset(&attr, 0, sizeof(tGATT_VALUE));

  attr.conn_id = conn_id;
  attr.handle = handle;
  attr.len = 1;
  attr.value[0] = gatt_cb.gatt_cl_supported_feat_mask;

  tGATT_STATUS status = GATTC_Write(conn_id, GATT_WRITE, &attr);
  if (status != GATT_SUCCESS) {
    log::error("Write failed. Status: 0x{:x}", static_cast<uint8_t>(status));
    return false;
  }

  return true;
}

/*******************************************************************************
 *
 * Function         gatt_cl_op_cmpl_cback
 *
 * Description      Gatt profile client operation complete callback
 *
 * Returns          void
 *
 ******************************************************************************/
static void gatt_cl_op_cmpl_cback(uint16_t conn_id, tGATTC_OPTYPE op,
                                  tGATT_STATUS status,
                                  tGATT_CL_COMPLETE* p_data) {
  auto iter = OngoingOps.find(conn_id);

  log::verbose("opcode: 0x{:x} status: {} conn id: 0x{:x}",
               static_cast<uint8_t>(op), status, static_cast<uint8_t>(conn_id));

  if (op != GATTC_OPTYPE_READ && op != GATTC_OPTYPE_WRITE) {
    log::verbose("Not interested in opcode {}", op);
    return;
  }

  if (iter == OngoingOps.end() || (iter->second.size() == 0)) {
    /* If OngoingOps is empty it means we are not interested in the result here.
     */
    log::debug("Unexpected read complete");
    return;
  }

  uint16_t cl_op_uuid = iter->second.front().op_uuid;

  if (op == GATTC_OPTYPE_WRITE) {
    if (cl_op_uuid == GATT_UUID_GATT_SRV_CHGD) {
      log::debug("Write response from Service Changed CCC");
      iter->second.pop_front();
      /* Read server supported features here supported */
      read_sr_supported_feat_req(
          conn_id, base::BindOnce([](const RawAddress& /* bdaddr */,
                                     uint8_t /* support */) { return; }));
    } else {
      log::debug("Not interested in that write response");
    }
    return;
  }

  /* Handle Read operations */
  uint8_t* pp = p_data->att_value.value;

  log::verbose("cl_op_uuid 0x{:x}", cl_op_uuid);

  switch (cl_op_uuid) {
    case GATT_UUID_SERVER_SUP_FEAT: {
      uint8_t tcb_idx = GATT_GET_TCB_IDX(conn_id);
      tGATT_TCB& tcb = gatt_cb.tcb[tcb_idx];

      auto operation_callback_data = std::move(iter->second.front());
      iter->second.pop_front();

      /* Check if EATT is supported */
      if (status == GATT_SUCCESS) {
        STREAM_TO_UINT8(tcb.sr_supp_feat, pp);
        btif_storage_set_gatt_sr_supp_feat(tcb.peer_bda, tcb.sr_supp_feat);
      }

      /* Notify user about the supported features */
      std::move(operation_callback_data.cb).Run(tcb.peer_bda, tcb.sr_supp_feat);

      /* If server supports EATT lets try to find handle for the
       * client supported features characteristic, where we could write
       * our supported features as a client.
       */
      if (tcb.sr_supp_feat & BLE_GATT_SVR_SUP_FEAT_EATT_BITMASK) {
        gatt_svc_read_cl_supp_feat_req(conn_id);
      }

      break;
    }
    case GATT_UUID_CSIS_SIRK: {
      uint8_t tcb_idx = GATT_GET_TCB_IDX(conn_id);
      tGATT_TCB& tcb = gatt_cb.tcb[tcb_idx];

      auto operation_callback_data = std::move(iter->second.front());
      iter->second.pop_front();
      tcb.gatt_status = status;

      if (status == GATT_SUCCESS) {
        STREAM_TO_UINT8(tcb.sirk_type, pp);
        STREAM_TO_ARRAY(tcb.sirk.data(), pp, 16);
      }

      std::move(operation_callback_data.sirk_cb)
          .Run(tcb.gatt_status, tcb.peer_bda, tcb.sirk_type, tcb.sirk);

      break;
    }
    case GATT_UUID_CLIENT_SUP_FEAT:
      /*We don't need callback data anymore */
      iter->second.pop_front();

      if (status != GATT_SUCCESS) {
        log::info("Client supported features charcteristic not found");
        return;
      }

      /* Write our client supported features to the remote device */
      gatt_att_write_cl_supp_feat(conn_id, p_data->att_value.handle);
      break;
  }
}

/*******************************************************************************
 *
 * Function         gatt_cl_start_config_ccc
 *
 * Description      Gatt profile start configure service change CCC
 *
 * Returns          void
 *
 ******************************************************************************/
static void gatt_cl_start_config_ccc(tGATT_PROFILE_CLCB* p_clcb) {
  log::verbose("stage: {}", p_clcb->ccc_stage);

  switch (p_clcb->ccc_stage) {
    case GATT_SVC_CHANGED_SERVICE: /* discover GATT service */
      if (GATTC_Discover(p_clcb->conn_id, GATT_DISC_SRVC_BY_UUID, 0x0001,
                         0xffff, Uuid::From16Bit(UUID_SERVCLASS_GATT_SERVER)) !=
          GATT_SUCCESS) {
        log::warn("Unable to discovery GATT client conn_id:{}",
                  p_clcb->conn_id);
      }
      break;

    case GATT_SVC_CHANGED_CHARACTERISTIC: /* discover service change char */
      if (GATTC_Discover(
              p_clcb->conn_id, GATT_DISC_CHAR, 0x0001, p_clcb->e_handle,
              Uuid::From16Bit(GATT_UUID_GATT_SRV_CHGD)) != GATT_SUCCESS) {
        log::warn("Unable to discovery GATT client conn_id:{}",
                  p_clcb->conn_id);
      }
      break;

    case GATT_SVC_CHANGED_DESCRIPTOR: /* discover service change ccc */
      if (GATTC_Discover(p_clcb->conn_id, GATT_DISC_CHAR_DSCPT,
                         p_clcb->s_handle, p_clcb->e_handle) != GATT_SUCCESS) {
        log::warn("Unable to discovery GATT client conn_id:{}",
                  p_clcb->conn_id);
      }
      break;

    case GATT_SVC_CHANGED_CONFIGURE_CCCD: /* write ccc */
    {
      tGATT_VALUE ccc_value;
      memset(&ccc_value, 0, sizeof(tGATT_VALUE));
      ccc_value.handle = p_clcb->s_handle;
      ccc_value.len = 2;
      ccc_value.value[0] = GATT_CLT_CONFIG_INDICATION;
      if (GATTC_Write(p_clcb->conn_id, GATT_WRITE, &ccc_value) !=
          GATT_SUCCESS) {
        log::warn("Unable to write GATT client data conn_id:{}",
                  p_clcb->conn_id);
      }

      gatt_op_cb_data cb_data;
      cb_data.cb = base::BindOnce([](const RawAddress& /* bdaddr */,
                                     uint8_t /* support */) { return; });
      cb_data.op_uuid = GATT_UUID_GATT_SRV_CHGD;
      OngoingOps[p_clcb->conn_id].emplace_back(std::move(cb_data));

      break;
    }
  }
}

/*******************************************************************************
 *
 * Function         GATT_ConfigServiceChangeCCC
 *
 * Description      Configure service change indication on remote device
 *
 * Returns          none
 *
 ******************************************************************************/
void GATT_ConfigServiceChangeCCC(const RawAddress& remote_bda,
                                 bool /* enable */, tBT_TRANSPORT transport) {
  tGATT_PROFILE_CLCB* p_clcb =
      gatt_profile_find_clcb_by_bd_addr(remote_bda, transport);

  if (p_clcb == NULL)
    p_clcb = gatt_profile_clcb_alloc(0, remote_bda, transport);

  if (p_clcb == NULL) return;

  if (GATT_GetConnIdIfConnected(gatt_cb.gatt_if, remote_bda, &p_clcb->conn_id,
                                transport)) {
    p_clcb->connected = true;
  } else {
    log::warn(
        "Unable to get GATT connection id if connected peer:{} gatt_if:{} "
        "transport:{}",
        remote_bda, gatt_cb.gatt_if, bt_transport_text(BT_TRANSPORT_LE));
  }

  /* hold the link here */
  if (!GATT_Connect(gatt_cb.gatt_if, remote_bda, BTM_BLE_DIRECT_CONNECTION,
                    transport, true)) {
    log::warn(
        "Unable to connect GATT client gatt_if:{} peer:{} transport:{} "
        "connection_tyoe:{} opporunistic:{}",
        gatt_cb.gatt_if, remote_bda, bt_transport_text(transport),
        "BTM_BLE_DIRECT_CONNECTION", true);
  }
  p_clcb->ccc_stage = GATT_SVC_CHANGED_CONNECTING;

  if (!p_clcb->connected) {
    /* wait for connection */
    return;
  }

  p_clcb->ccc_stage++;
  gatt_cl_start_config_ccc(p_clcb);
}

/*******************************************************************************
 *
 * Function         gatt_cl_init_sr_status
 *
 * Description      Restore status for trusted GATT Server device
 *
 * Returns          none
 *
 ******************************************************************************/
void gatt_cl_init_sr_status(tGATT_TCB& tcb) {
  tcb.sr_supp_feat = btif_storage_get_sr_supp_feat(tcb.peer_bda);

  if (tcb.sr_supp_feat & BLE_GATT_SVR_SUP_FEAT_EATT_BITMASK)
    bluetooth::eatt::EattExtension::AddFromStorage(tcb.peer_bda);
}

static bool read_sr_supported_feat_req(
    uint16_t conn_id, base::OnceCallback<void(const RawAddress&, uint8_t)> cb) {
  tGATT_READ_PARAM param = {};

  param.service.s_handle = 1;
  param.service.e_handle = 0xFFFF;
  param.service.auth_req = 0;

  param.service.uuid = bluetooth::Uuid::From16Bit(GATT_UUID_SERVER_SUP_FEAT);

  if (GATTC_Read(conn_id, GATT_READ_BY_TYPE, &param) != GATT_SUCCESS) {
    log::error("Read GATT Support features GATT_Read Failed");
    return false;
  }

  gatt_op_cb_data cb_data;

  cb_data.cb = std::move(cb);
  cb_data.op_uuid = GATT_UUID_SERVER_SUP_FEAT;
  OngoingOps[conn_id].emplace_back(std::move(cb_data));

  return true;
}

static bool read_sr_sirk_req(
    uint16_t conn_id,
    base::OnceCallback<void(tGATT_STATUS status, const RawAddress&,
                            uint8_t sirk_type, Octet16& sirk)>
        cb) {
  tGATT_READ_PARAM param = {};

  param.service.s_handle = 1;
  param.service.e_handle = 0xFFFF;
  param.service.auth_req = 0;

  param.service.uuid = bluetooth::Uuid::From16Bit(GATT_UUID_CSIS_SIRK);

  if (GATTC_Read(conn_id, GATT_READ_BY_TYPE, &param) != GATT_SUCCESS) {
    log::error("Read GATT Support features GATT_Read Failed, conn_id: {}",
               static_cast<int>(conn_id));
    return false;
  }

  gatt_op_cb_data cb_data;

  cb_data.sirk_cb = std::move(cb);
  cb_data.op_uuid = GATT_UUID_CSIS_SIRK;
  OngoingOps[conn_id].emplace_back(std::move(cb_data));

  return true;
}

/*******************************************************************************
 *
 * Function         gatt_cl_read_sr_supp_feat_req
 *
 * Description      Read remote device supported GATT feature mask.
 *
 * Returns          bool
 *
 ******************************************************************************/
bool gatt_cl_read_sr_supp_feat_req(
    const RawAddress& peer_bda,
    base::OnceCallback<void(const RawAddress&, uint8_t)> cb) {
  tGATT_PROFILE_CLCB* p_clcb;
  uint16_t conn_id;

  if (!cb) return false;

  log::verbose("BDA: {} read gatt supported features", peer_bda);

  if (!GATT_GetConnIdIfConnected(gatt_cb.gatt_if, peer_bda, &conn_id,
                                 BT_TRANSPORT_LE)) {
    log::warn(
        "Unable to get GATT connection id if connected peer:{} gatt_if:{} "
        "transport:{}",
        peer_bda, gatt_cb.gatt_if, bt_transport_text(BT_TRANSPORT_LE));
  }

  if (conn_id == GATT_INVALID_CONN_ID) return false;

  p_clcb = gatt_profile_find_clcb_by_conn_id(conn_id);
  if (!p_clcb) {
    p_clcb = gatt_profile_clcb_alloc(conn_id, peer_bda, BT_TRANSPORT_LE);
  }

  if (!p_clcb) {
    log::verbose("p_clcb is NULL 0x{:x}", conn_id);
    return false;
  }

  auto it = OngoingOps.find(conn_id);
  if (it == OngoingOps.end()) {
    OngoingOps[conn_id] = std::deque<gatt_op_cb_data>();
  }

  return read_sr_supported_feat_req(conn_id, std::move(cb));
}

/*******************************************************************************
 *
 * Function         gatt_cl_read_sirk_req
 *
 * Description      Read remote SIRK if it's a set member device.
 *
 * Returns          bool
 *
 ******************************************************************************/
bool gatt_cl_read_sirk_req(
    const RawAddress& peer_bda,
    base::OnceCallback<void(tGATT_STATUS status, const RawAddress&,
                            uint8_t sirk_type, Octet16& sirk)>
        cb) {
  tGATT_PROFILE_CLCB* p_clcb;
  uint16_t conn_id;

  if (!cb) return false;

  log::debug("BDA: {}, read SIRK", peer_bda);

  if (!GATT_GetConnIdIfConnected(gatt_cb.gatt_if, peer_bda, &conn_id,
                                 BT_TRANSPORT_LE)) {
    log::warn(
        "Unable to get GATT connection id if connected peer:{} gatt_if:{} "
        "transport:{}",
        peer_bda, gatt_cb.gatt_if, bt_transport_text(BT_TRANSPORT_LE));
  }
  if (conn_id == GATT_INVALID_CONN_ID) return false;

  p_clcb = gatt_profile_find_clcb_by_conn_id(conn_id);
  if (!p_clcb) {
    p_clcb = gatt_profile_clcb_alloc(conn_id, peer_bda, BT_TRANSPORT_LE);
  }

  if (!p_clcb) {
    log::verbose("p_clcb is NULL, conn_id: {:04x}", conn_id);
    return false;
  }

  auto it = OngoingOps.find(conn_id);

  if (it == OngoingOps.end()) {
    OngoingOps[conn_id] = std::deque<gatt_op_cb_data>();
  }

  return read_sr_sirk_req(conn_id, std::move(cb));
}

/*******************************************************************************
 *
 * Function         gatt_profile_get_eatt_support
 *
 * Description      Check if EATT is supported with remote device.
 *
 * Returns          if EATT is supported.
 *
 ******************************************************************************/
bool gatt_profile_get_eatt_support(const RawAddress& remote_bda) {
  uint16_t conn_id;

  log::verbose("BDA: {} read GATT support", remote_bda);

  if (!GATT_GetConnIdIfConnected(gatt_cb.gatt_if, remote_bda, &conn_id,
                                 BT_TRANSPORT_LE)) {
    log::warn(
        "Unable to get GATT connection id if connected peer:{} gatt_if:{} "
        "transport:{}",
        remote_bda, gatt_cb.gatt_if, bt_transport_text(BT_TRANSPORT_LE));
  }

  /* This read is important only when connected */
  if (conn_id == GATT_INVALID_CONN_ID) return false;

  /* Get tcb info */
  uint8_t tcb_idx = GATT_GET_TCB_IDX(conn_id);
  tGATT_TCB& tcb = gatt_cb.tcb[tcb_idx];
  return tcb.sr_supp_feat & BLE_GATT_SVR_SUP_FEAT_EATT_BITMASK;
}

/*******************************************************************************
 *
 * Function         gatt_sr_is_robust_caching_enabled
 *
 * Description      Check if Robust Caching is enabled on server side.
 *
 * Returns          true if enabled in gd flag, otherwise false
 *
 ******************************************************************************/
static bool gatt_sr_is_robust_caching_enabled() {
  return bluetooth::common::init_flags::gatt_robust_caching_server_is_enabled();
}

/*******************************************************************************
 *
 * Function         gatt_sr_is_cl_robust_caching_supported
 *
 * Description      Check if Robust Caching is supported for the connection
 *
 * Returns          true if enabled by client side, otherwise false
 *
 ******************************************************************************/
static bool gatt_sr_is_cl_robust_caching_supported(tGATT_TCB& tcb) {
  // if robust caching is not enabled, should always return false
  if (!gatt_sr_is_robust_caching_enabled()) return false;
  return (tcb.cl_supp_feat & BLE_GATT_CL_SUP_FEAT_CACHING_BITMASK);
}

/*******************************************************************************
 *
 * Function         gatt_sr_is_cl_multi_variable_len_notif_supported
 *
 * Description      Check if Multiple Variable Length Notifications
 *                  supported for the connection
 *
 * Returns          true if enabled by client side, otherwise false
 *
 ******************************************************************************/
bool gatt_sr_is_cl_multi_variable_len_notif_supported(tGATT_TCB& tcb) {
  return (tcb.cl_supp_feat & BLE_GATT_CL_SUP_FEAT_MULTI_NOTIF_BITMASK);
}

/*******************************************************************************
 *
 * Function         gatt_sr_is_cl_change_aware
 *
 * Description      Check if the connection is change-aware
 *
 * Returns          true if change aware, otherwise false
 *
 ******************************************************************************/
bool gatt_sr_is_cl_change_aware(tGATT_TCB& tcb) {
  // if robust caching is not supported, should always return true by default
  if (!gatt_sr_is_cl_robust_caching_supported(tcb)) return true;
  return tcb.is_robust_cache_change_aware;
}

/*******************************************************************************
 *
 * Function         gatt_sr_init_cl_status
 *
 * Description      Restore status for trusted device
 *
 * Returns          none
 *
 ******************************************************************************/
void gatt_sr_init_cl_status(tGATT_TCB& tcb) {
  tcb.cl_supp_feat = btif_storage_get_gatt_cl_supp_feat(tcb.peer_bda);
  // This is used to reset bit when robust caching is disabled
  if (!gatt_sr_is_robust_caching_enabled()) {
    tcb.cl_supp_feat &= ~BLE_GATT_CL_SUP_FEAT_CACHING_BITMASK;
  }

  if (gatt_sr_is_cl_robust_caching_supported(tcb)) {
    Octet16 stored_hash = btif_storage_get_gatt_cl_db_hash(tcb.peer_bda);
    tcb.is_robust_cache_change_aware = (stored_hash == gatt_cb.database_hash);
  } else {
    // set default value for untrusted device
    tcb.is_robust_cache_change_aware = true;
  }

  log::info("bda={}, cl_supp_feat=0x{:x}, aware={}", tcb.peer_bda,
            tcb.cl_supp_feat, tcb.is_robust_cache_change_aware);
}

/*******************************************************************************
 *
 * Function         gatt_sr_update_cl_status
 *
 * Description      Update change-aware status for the remote device
 *
 * Returns          none
 *
 ******************************************************************************/
void gatt_sr_update_cl_status(tGATT_TCB& tcb, bool chg_aware) {
  // if robust caching is not supported, do nothing
  if (!gatt_sr_is_cl_robust_caching_supported(tcb)) return;

  // only when client status is changed from change-unaware to change-aware, we
  // can then store database hash into btif_storage
  if (!tcb.is_robust_cache_change_aware && chg_aware) {
    btif_storage_set_gatt_cl_db_hash(tcb.peer_bda, gatt_cb.database_hash);
  }

  // only when the status is changed, print the log
  if (tcb.is_robust_cache_change_aware != chg_aware) {
    log::info("bda={}, chg_aware={}", tcb.peer_bda, chg_aware);
  }

  tcb.is_robust_cache_change_aware = chg_aware;
}

/* handle request for reading database hash */
static tGATT_STATUS gatt_sr_read_db_hash(uint16_t conn_id,
                                         tGATT_VALUE* p_value) {
  log::info("conn_id=0x{:x}", conn_id);

  uint8_t* p = p_value->value;
  Octet16& db_hash = gatt_cb.database_hash;
  ARRAY_TO_STREAM(p, db_hash.data(), (uint16_t)db_hash.size());
  p_value->len = (uint16_t)db_hash.size();

  // Every time when database hash is requested, reset flag.
  uint8_t tcb_idx = GATT_GET_TCB_IDX(conn_id);
  gatt_sr_update_cl_status(gatt_cb.tcb[tcb_idx], /* chg_aware= */ true);
  return GATT_SUCCESS;
}

/* handle request for reading client supported features */
static tGATT_STATUS gatt_sr_read_cl_supp_feat(uint16_t conn_id,
                                              tGATT_VALUE* p_value) {
  // Get tcb info
  uint8_t tcb_idx = GATT_GET_TCB_IDX(conn_id);
  tGATT_TCB& tcb = gatt_cb.tcb[tcb_idx];

  uint8_t* p = p_value->value;
  UINT8_TO_STREAM(p, tcb.cl_supp_feat);
  p_value->len = 1;

  return GATT_SUCCESS;
}

/* handle request for writing client supported features */
static tGATT_STATUS gatt_sr_write_cl_supp_feat(uint16_t conn_id,
                                               tGATT_WRITE_REQ* p_data) {
  std::list<uint8_t> tmp;
  uint16_t len = p_data->len;
  uint8_t value, *p = p_data->value;
  // Read all octets into list
  while (len > 0) {
    STREAM_TO_UINT8(value, p);
    tmp.push_back(value);
    len--;
  }
  // Remove trailing zero octets
  while (!tmp.empty()) {
    if (tmp.back() != 0x00) break;
    tmp.pop_back();
  }

  // Get tcb info
  uint8_t tcb_idx = GATT_GET_TCB_IDX(conn_id);
  tGATT_TCB& tcb = gatt_cb.tcb[tcb_idx];

  std::list<uint8_t> feature_list;
  feature_list.push_back(tcb.cl_supp_feat);

  // If input length is zero, return value_not_allowed
  if (tmp.empty()) {
    log::info("zero length, conn_id=0x{:x}, bda={}", conn_id, tcb.peer_bda);
    return GATT_VALUE_NOT_ALLOWED;
  }
  // if original length is longer than new one, it must be the bit reset case.
  if (feature_list.size() > tmp.size()) {
    log::info("shorter length, conn_id=0x{:x}, bda={}", conn_id, tcb.peer_bda);
    return GATT_VALUE_NOT_ALLOWED;
  }
  // new length is longer or equals to the original, need to check bits
  // one by one. Here we use bit-wise operation.
  // 1. Use XOR to locate the change bit, val_xor is the change bit mask
  // 2. Use AND for val_xor and *it_new to get val_and
  // 3. If val_and != val_xor, it means the change is from 1 to 0
  auto it_old = feature_list.cbegin();
  auto it_new = tmp.cbegin();
  for (; it_old != feature_list.cend(); it_old++, it_new++) {
    uint8_t val_xor = *it_old ^ *it_new;
    uint8_t val_and = val_xor & *it_new;
    if (val_and != val_xor) {
      log::info("bit cannot be reset, conn_id=0x{:x}, bda={}", conn_id,
                tcb.peer_bda);
      return GATT_VALUE_NOT_ALLOWED;
    }
  }

  // get current robust caching status before setting new one
  bool curr_caching_state = gatt_sr_is_cl_robust_caching_supported(tcb);

  tcb.cl_supp_feat = tmp.front();
  if (!gatt_sr_is_robust_caching_enabled()) {
    // remove robust caching bit
    tcb.cl_supp_feat &= ~BLE_GATT_CL_SUP_FEAT_CACHING_BITMASK;
    log::info("reset robust caching bit, conn_id=0x{:x}, bda={}", conn_id,
              tcb.peer_bda);
  }
  // TODO(hylo): save data as byte array
  btif_storage_set_gatt_cl_supp_feat(tcb.peer_bda, tcb.cl_supp_feat);

  // get new robust caching status after setting new one
  bool new_caching_state = gatt_sr_is_cl_robust_caching_supported(tcb);
  // only when the first time robust caching request, print the log
  if (!curr_caching_state && new_caching_state) {
    log::info("robust caching enabled by client, conn_id=0x{:x}", conn_id);
  }

  return GATT_SUCCESS;
}<|MERGE_RESOLUTION|>--- conflicted
+++ resolved
@@ -34,12 +34,6 @@
 #include "gatt_api.h"
 #include "gatt_int.h"
 #include "internal_include/bt_target.h"
-<<<<<<< HEAD
-#include "internal_include/bt_trace.h"
-#include "os/log.h"
-#include "os/logging/log_adapter.h"
-=======
->>>>>>> e110efe6
 #include "stack/include/bt_types.h"
 #include "stack/include/bt_uuid16.h"
 #include "stack/include/btm_sec_api.h"
@@ -368,11 +362,7 @@
  ******************************************************************************/
 static void gatt_connect_cback(tGATT_IF /* gatt_if */, const RawAddress& bda,
                                uint16_t conn_id, bool connected,
-<<<<<<< HEAD
-                               tGATT_DISCONN_REASON reason,
-=======
                                tGATT_DISCONN_REASON /* reason */,
->>>>>>> e110efe6
                                tBT_TRANSPORT transport) {
   log::verbose("from {} connected: {}, conn_id: 0x{:x}", bda, connected,
                conn_id);

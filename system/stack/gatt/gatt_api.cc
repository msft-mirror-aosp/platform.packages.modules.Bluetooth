--- conflicted
+++ resolved
@@ -1382,15 +1382,7 @@
     }
   }
 
-<<<<<<< HEAD
-  if (bluetooth::common::init_flags::use_unified_connection_manager_is_enabled()) {
-    bluetooth::connection::GetConnectionManager().remove_client(gatt_if);
-  } else {
-    connection_manager::on_app_deregistered(gatt_if);
-  }
-=======
   connection_manager::on_app_deregistered(gatt_if);
->>>>>>> 5177f60d
 
   if (com::android::bluetooth::flags::gatt_client_dynamic_allocation()) {
     gatt_cb.cl_rcb_map.erase(gatt_if);
@@ -1473,6 +1465,11 @@
     return false;
   }
 
+  if (bd_addr == RawAddress::kEmpty) {
+    log::error("Unsupported empty address, gatt_if={}", gatt_if);
+    return false;
+  }
+
   if (opportunistic) {
     log::info("Registered for opportunistic connection gatt_if={}", gatt_if);
     return true;
@@ -1509,19 +1506,8 @@
       ret = false;
     } else {
       log::debug("Adding to background connect to device:{}", bd_addr);
-<<<<<<< HEAD
-      if (bluetooth::common::init_flags::use_unified_connection_manager_is_enabled()) {
-        if (connection_type == BTM_BLE_BKG_CONNECT_ALLOW_LIST) {
-          bluetooth::connection::GetConnectionManager().add_background_connection(
-                  gatt_if, bluetooth::connection::ResolveRawAddress(bd_addr));
-          ret = true;  // TODO(aryarahul): error handling
-        } else {
-          log::fatal("unimplemented, TODO(aryarahul)");
-        }
-=======
       if (connection_type == BTM_BLE_BKG_CONNECT_ALLOW_LIST) {
         ret = connection_manager::background_connect_add(gatt_if, bd_addr);
->>>>>>> 5177f60d
       } else {
         ret = connection_manager::background_connect_targeted_announcement_add(gatt_if, bd_addr);
       }
@@ -1606,20 +1592,9 @@
     }
   }
 
-<<<<<<< HEAD
-  if (bluetooth::common::init_flags::use_unified_connection_manager_is_enabled()) {
-    bluetooth::connection::GetConnectionManager().stop_all_connections_to_device(
-            bluetooth::connection::ResolveRawAddress(bd_addr));
-  } else {
-    if (!connection_manager::remove_unconditional(bd_addr)) {
-      log::error("no app associated with the bg device for unconditional removal");
-      return false;
-    }
-=======
   if (!connection_manager::remove_unconditional(bd_addr)) {
     log::error("no app associated with the bg device for unconditional removal");
     return false;
->>>>>>> 5177f60d
   }
 
   return true;

/******************************************************************************
 *
 *  Copyright 1999-2012 Broadcom Corporation
 *
 *  Licensed under the Apache License, Version 2.0 (the "License");
 *  you may not use this file except in compliance with the License.
 *  You may obtain a copy of the License at:
 *
 *  http://www.apache.org/licenses/LICENSE-2.0
 *
 *  Unless required by applicable law or agreed to in writing, software
 *  distributed under the License is distributed on an "AS IS" BASIS,
 *  WITHOUT WARRANTIES OR CONDITIONS OF ANY KIND, either express or implied.
 *  See the License for the specific language governing permissions and
 *  limitations under the License.
 *
 ******************************************************************************/

/******************************************************************************
 *
 *  this file contains GATT interface functions
 *
 ******************************************************************************/
#define LOG_TAG "gatt_api"

#include "stack/include/gatt_api.h"

#include <base/strings/string_number_conversions.h>
#include <bluetooth/log.h>
#include <com_android_bluetooth_flags.h>

#include <string>

#include "internal_include/bt_target.h"
#include "internal_include/stack_config.h"
#include "l2c_api.h"
#include "os/system_properties.h"
#include "osi/include/allocator.h"
#include "rust/src/connection/ffi/connection_shim.h"
#include "stack/arbiter/acl_arbiter.h"
#include "stack/btm/btm_dev.h"
#include "stack/gatt/connection_manager.h"
#include "stack/gatt/gatt_int.h"
#include "stack/include/bt_hdr.h"
#include "stack/include/bt_uuid16.h"
#include "stack/include/l2cap_acl_interface.h"
#include "stack/include/l2cdefs.h"
#include "stack/include/sdp_api.h"
#include "types/bluetooth/uuid.h"
#include "types/bt_transport.h"
#include "types/raw_address.h"

using namespace bluetooth::legacy::stack::sdp;
using namespace bluetooth;

using bluetooth::Uuid;

/**
 * Add a service handle range to the list in descending order of the start
 * handle. Return reference to the newly added element.
 **/
tGATT_HDL_LIST_ELEM& gatt_add_an_item_to_list(uint16_t s_handle) {
  auto lst_ptr = gatt_cb.hdl_list_info;
  auto it = lst_ptr->begin();
  for (; it != lst_ptr->end(); it++) {
    if (s_handle > it->asgn_range.s_handle) break;
  }

  auto rit = lst_ptr->emplace(it);
  return *rit;
}

/*****************************************************************************
 *
 *                  GATT SERVER API
 *
 *****************************************************************************/
/*******************************************************************************
 *
 * Function         GATTS_NVRegister
 *
 * Description      Application manager calls this function to register for
 *                  NV save callback function.  There can be one and only one
 *                  NV save callback function.
 *
 * Parameter        p_cb_info : callback information
 *
 * Returns          true if registered OK, else false
 *
 ******************************************************************************/
bool GATTS_NVRegister(tGATT_APPL_INFO* p_cb_info) {
  bool status = false;
  if (p_cb_info) {
    gatt_cb.cb_info = *p_cb_info;
    status = true;
    gatt_init_srv_chg();
  }

  return status;
}

static uint16_t compute_service_size(btgatt_db_element_t* service, int count) {
  int db_size = 0;
  btgatt_db_element_t* el = service;

  for (int i = 0; i < count; i++, el++)
    if (el->type == BTGATT_DB_PRIMARY_SERVICE ||
        el->type == BTGATT_DB_SECONDARY_SERVICE ||
        el->type == BTGATT_DB_DESCRIPTOR ||
        el->type == BTGATT_DB_INCLUDED_SERVICE) {
      db_size += 1;
    } else if (el->type == BTGATT_DB_CHARACTERISTIC) {
      db_size += 2;

      // if present, Characteristic Extended Properties takes one handle
      if (el->properties & GATT_CHAR_PROP_BIT_EXT_PROP) db_size++;
    } else {
      log::error("Unknown element type: {}", el->type);
    }

  return db_size;
}

static bool is_gatt_attr_type(const Uuid& uuid) {
  if (uuid == Uuid::From16Bit(GATT_UUID_PRI_SERVICE) ||
      uuid == Uuid::From16Bit(GATT_UUID_SEC_SERVICE) ||
      uuid == Uuid::From16Bit(GATT_UUID_INCLUDE_SERVICE) ||
      uuid == Uuid::From16Bit(GATT_UUID_CHAR_DECLARE)) {
    return true;
  }
  return false;
}

/** Update the the last service info for the service list info */
static void gatt_update_last_srv_info() {
  gatt_cb.last_service_handle = 0;

  for (tGATT_SRV_LIST_ELEM& el : *gatt_cb.srv_list_info) {
    gatt_cb.last_service_handle = el.s_hdl;
  }
}

/** Update database hash and client status */
static void gatt_update_for_database_change() {
  gatt_cb.database_hash = gatts_calculate_database_hash(gatt_cb.srv_list_info);

  uint8_t i = 0;
  for (i = 0; i < GATT_MAX_PHY_CHANNEL; i++) {
    tGATT_TCB& tcb = gatt_cb.tcb[i];
    if (tcb.in_use) gatt_sr_update_cl_status(tcb, /* chg_aware= */ false);
  }
}

/*******************************************************************************
 *
 * Function         GATTS_AddService
 *
 * Description      This function is called to add GATT service.
 *
 * Parameter        gatt_if : application if
 *                  service : pseudo-representation of service and it's content
 *                  count   : size of service
 *
 * Returns          on success GATT_SERVICE_STARTED is returned, and
 *                  attribute_handle field inside service elements are filled.
 *                  on error error status is returned.
 *
 ******************************************************************************/
tGATT_STATUS GATTS_AddService(tGATT_IF gatt_if, btgatt_db_element_t* service,
                              int count) {
  uint16_t s_hdl = 0;
  bool save_hdl = false;
  tGATT_REG* p_reg = gatt_get_regcb(gatt_if);

  bool is_pri = (service->type == BTGATT_DB_PRIMARY_SERVICE) ? true : false;
  Uuid svc_uuid = service->uuid;

  log::info("");

  if (!p_reg) {
<<<<<<< HEAD
    log::error("Inavlid gatt_if={}", gatt_if);
=======
    log::error("Invalid gatt_if={}", gatt_if);
>>>>>>> 67a65fc1
    return GATT_INTERNAL_ERROR;
  }

  uint16_t num_handles = compute_service_size(service, count);

  if (svc_uuid == Uuid::From16Bit(UUID_SERVCLASS_GATT_SERVER)) {
    s_hdl = gatt_cb.hdl_cfg.gatt_start_hdl;
  } else if (svc_uuid == Uuid::From16Bit(UUID_SERVCLASS_GAP_SERVER)) {
    s_hdl = gatt_cb.hdl_cfg.gap_start_hdl;
  } else if (svc_uuid == Uuid::From16Bit(UUID_SERVCLASS_GMCS_SERVER)) {
    s_hdl = gatt_cb.hdl_cfg.gmcs_start_hdl;
  } else if (svc_uuid == Uuid::From16Bit(UUID_SERVCLASS_GTBS_SERVER)) {
    s_hdl = gatt_cb.hdl_cfg.gtbs_start_hdl;
  } else if (svc_uuid == Uuid::From16Bit(UUID_SERVCLASS_TMAS_SERVER)) {
    s_hdl = gatt_cb.hdl_cfg.tmas_start_hdl;
  } else {
    if (!gatt_cb.hdl_list_info->empty()) {
      s_hdl = gatt_cb.hdl_list_info->front().asgn_range.e_handle + 1;
    }

    if (s_hdl < gatt_cb.hdl_cfg.app_start_hdl)
      s_hdl = gatt_cb.hdl_cfg.app_start_hdl;

    save_hdl = true;
  }

  /* check for space */
  if (num_handles > (0xFFFF - s_hdl + 1)) {
    log::error("no handles, s_hdl={} needed={}", s_hdl, num_handles);
    return GATT_INTERNAL_ERROR;
  }

  tGATT_HDL_LIST_ELEM& list = gatt_add_an_item_to_list(s_hdl);
  list.asgn_range.app_uuid128 = p_reg->app_uuid128;
  list.asgn_range.svc_uuid = svc_uuid;
  list.asgn_range.s_handle = s_hdl;
  list.asgn_range.e_handle = s_hdl + num_handles - 1;
  list.asgn_range.is_primary = is_pri;

  if (save_hdl) {
    if (gatt_cb.cb_info.p_nv_save_callback)
      (*gatt_cb.cb_info.p_nv_save_callback)(true, &list.asgn_range);
  }

  gatts_init_service_db(list.svc_db, svc_uuid, is_pri, s_hdl, num_handles);

  log::verbose(
      "handles needed={}, s_hdl=0x{:x}, e_hdl=0x{:x}, uuid={}, is_primary={}",
      num_handles, list.asgn_range.s_handle, list.asgn_range.e_handle,
      list.asgn_range.svc_uuid, list.asgn_range.is_primary);

  service->attribute_handle = s_hdl;

  btgatt_db_element_t* el = service + 1;
  for (int i = 0; i < count - 1; i++, el++) {
    const Uuid& uuid = el->uuid;

    if (el->type == BTGATT_DB_CHARACTERISTIC) {
      /* data validity checking */
      if (((el->properties & GATT_CHAR_PROP_BIT_AUTH) &&
           !(el->permissions & GATT_WRITE_SIGNED_PERM)) ||
          ((el->permissions & GATT_WRITE_SIGNED_PERM) &&
           !(el->properties & GATT_CHAR_PROP_BIT_AUTH))) {
        log::verbose("Invalid configuration property=0x{:x}, perm=0x{:x}",
                     el->properties, el->permissions);
        return GATT_INTERNAL_ERROR;
      }

      if (is_gatt_attr_type(uuid)) {
        log::error(
<<<<<<< HEAD
            "attept to add characteristic with UUID equal to GATT Attribute "
=======
            "attempt to add characteristic with UUID equal to GATT Attribute "
>>>>>>> 67a65fc1
            "Type {}",
            uuid);
        return GATT_INTERNAL_ERROR;
      }

      el->attribute_handle = gatts_add_characteristic(
          list.svc_db, el->permissions, el->properties, uuid);

      // add characteristic extended properties descriptor if needed
      if (el->properties & GATT_CHAR_PROP_BIT_EXT_PROP) {
        gatts_add_char_ext_prop_descr(list.svc_db, el->extended_properties);
      }

    } else if (el->type == BTGATT_DB_DESCRIPTOR) {
      if (is_gatt_attr_type(uuid)) {
        log::error(
<<<<<<< HEAD
            "attept to add descriptor with UUID equal to GATT Attribute Type "
=======
            "attempt to add descriptor with UUID equal to GATT Attribute Type "
>>>>>>> 67a65fc1
            "{}",
            uuid);
        return GATT_INTERNAL_ERROR;
      }

      el->attribute_handle =
          gatts_add_char_descr(list.svc_db, el->permissions, uuid);
    } else if (el->type == BTGATT_DB_INCLUDED_SERVICE) {
      tGATT_HDL_LIST_ELEM* p_incl_decl;
      p_incl_decl = gatt_find_hdl_buffer_by_handle(el->attribute_handle);
      if (p_incl_decl == nullptr) {
        log::verbose("Included Service not created");
        return GATT_INTERNAL_ERROR;
      }

      el->attribute_handle = gatts_add_included_service(
          list.svc_db, p_incl_decl->asgn_range.s_handle,
          p_incl_decl->asgn_range.e_handle, p_incl_decl->asgn_range.svc_uuid);
    }
  }

  log::info("service parsed correctly, now starting");

  /*this is a new application service start */

  // find a place for this service in the list
  auto lst_ptr = gatt_cb.srv_list_info;
  auto it = lst_ptr->begin();
  for (; it != lst_ptr->end(); it++) {
    if (list.asgn_range.s_handle < it->s_hdl) break;
  }
  auto rit = lst_ptr->emplace(it);

  tGATT_SRV_LIST_ELEM& elem = *rit;
  elem.gatt_if = gatt_if;
  elem.s_hdl = list.asgn_range.s_handle;
  elem.e_hdl = list.asgn_range.e_handle;
  elem.p_db = &list.svc_db;
  elem.is_primary = list.asgn_range.is_primary;

  elem.app_uuid = list.asgn_range.app_uuid128;
  elem.type = list.asgn_range.is_primary ? GATT_UUID_PRI_SERVICE
                                         : GATT_UUID_SEC_SERVICE;

  if (elem.type == GATT_UUID_PRI_SERVICE && gatt_cb.over_br_enabled) {
    Uuid* p_uuid = gatts_get_service_uuid(elem.p_db);
    if (*p_uuid != Uuid::From16Bit(UUID_SERVCLASS_GMCS_SERVER) &&
        *p_uuid != Uuid::From16Bit(UUID_SERVCLASS_GTBS_SERVER)) {
      elem.sdp_handle = gatt_add_sdp_record(*p_uuid, elem.s_hdl, elem.e_hdl);
    } else {
      elem.sdp_handle = 0;
    }
  } else {
    elem.sdp_handle = 0;
  }

  gatt_update_last_srv_info();

  log::verbose(
      "allocated el s_hdl=0x{:x}, e_hdl=0x{:x}, type=0x{:x}, sdp_hdl=0x{:x}",
      elem.s_hdl, elem.e_hdl, elem.type, elem.sdp_handle);

  gatt_update_for_database_change();
  gatt_proc_srv_chg();

  return GATT_SERVICE_STARTED;
}

bool is_active_service(const Uuid& app_uuid128, Uuid* p_svc_uuid,
                       uint16_t start_handle) {
  for (auto& info : *gatt_cb.srv_list_info) {
    Uuid* p_this_uuid = gatts_get_service_uuid(info.p_db);

    if (p_this_uuid && app_uuid128 == info.app_uuid &&
        *p_svc_uuid == *p_this_uuid && (start_handle == info.s_hdl)) {
      log::error("Active Service Found: {}", *p_svc_uuid);
      return true;
    }
  }
  return false;
}

/*******************************************************************************
 *
 * Function         GATTS_DeleteService
 *
 * Description      This function is called to delete a service.
 *
 * Parameter        gatt_if       : application interface
 *                  p_svc_uuid    : service UUID
 *                  start_handle  : start handle of the service
 *
 * Returns          true if the operation succeeded, false if the handle block
 *                  was not found.
 *
 ******************************************************************************/
bool GATTS_DeleteService(tGATT_IF gatt_if, Uuid* p_svc_uuid,
                         uint16_t svc_inst) {
  log::verbose("");

  tGATT_REG* p_reg = gatt_get_regcb(gatt_if);
  if (p_reg == NULL) {
<<<<<<< HEAD
    log::error("Applicaiton not foud");
=======
    log::error("Application not found");
>>>>>>> 67a65fc1
    return false;
  }

  auto it =
      gatt_find_hdl_buffer_by_app_id(p_reg->app_uuid128, p_svc_uuid, svc_inst);
  if (it == gatt_cb.hdl_list_info->end()) {
    log::error("No Service found");
    return false;
  }

  if (is_active_service(p_reg->app_uuid128, p_svc_uuid, svc_inst)) {
    GATTS_StopService(it->asgn_range.s_handle);
  }

  gatt_update_for_database_change();
  gatt_proc_srv_chg();

  log::verbose("released handles s_hdl=0x{:x}, e_hdl=0x{:x}",
               it->asgn_range.s_handle, it->asgn_range.e_handle);

  if ((it->asgn_range.s_handle >= gatt_cb.hdl_cfg.app_start_hdl) &&
      gatt_cb.cb_info.p_nv_save_callback)
    (*gatt_cb.cb_info.p_nv_save_callback)(false, &it->asgn_range);

  gatt_cb.hdl_list_info->erase(it);
  return true;
}

/*******************************************************************************
 *
 * Function         GATTS_StopService
 *
 * Description      This function is called to stop a service
 *
 * Parameter         service_handle : this is the start handle of a service
 *
 * Returns          None.
 *
 ******************************************************************************/
void GATTS_StopService(uint16_t service_handle) {
  log::info("service = 0x{:x}", service_handle);

  auto it = gatt_sr_find_i_rcb_by_handle(service_handle);
  if (it == gatt_cb.srv_list_info->end()) {
    log::error("service_handle=0x{:x} is not in use", service_handle);
    return;
  }

  if (it->sdp_handle) {
    if (!get_legacy_stack_sdp_api()->handle.SDP_DeleteRecord(it->sdp_handle)) {
      log::warn("Unable to delete record handle:{}", it->sdp_handle);
    }
  }

  gatt_cb.srv_list_info->erase(it);
  gatt_update_last_srv_info();
}
/*******************************************************************************
 *
 * Function         GATTs_HandleValueIndication
 *
 * Description      This function sends a handle value indication to a client.
 *
 * Parameter        conn_id: connection identifier.
 *                  attr_handle: Attribute handle of this handle value
 *                               indication.
 *                  val_len: Length of the indicated attribute value.
 *                  p_val: Pointer to the indicated attribute value data.
 *
 * Returns          GATT_SUCCESS if successfully sent or queued; otherwise error
 *                  code.
 *
 ******************************************************************************/
tGATT_STATUS GATTS_HandleValueIndication(uint16_t conn_id, uint16_t attr_handle,
                                         uint16_t val_len, uint8_t* p_val) {
  tGATT_IF gatt_if = GATT_GET_GATT_IF(conn_id);
  uint8_t tcb_idx = GATT_GET_TCB_IDX(conn_id);
  tGATT_REG* p_reg = gatt_get_regcb(gatt_if);
  tGATT_TCB* p_tcb = gatt_get_tcb_by_idx(tcb_idx);

  log::verbose("");
  if ((p_reg == NULL) || (p_tcb == NULL)) {
    log::error("Unknown  conn_id=0x{:x}", conn_id);
    return (tGATT_STATUS)GATT_INVALID_CONN_ID;
  }

  if (!GATT_HANDLE_IS_VALID(attr_handle)) return GATT_ILLEGAL_PARAMETER;

  tGATT_VALUE indication;
  indication.conn_id = conn_id;
  indication.handle = attr_handle;
  indication.len = val_len;
  memcpy(indication.value, p_val, val_len);
  indication.auth_req = GATT_AUTH_REQ_NONE;

  uint16_t* indicate_handle_p = NULL;
  uint16_t cid;

  if (!gatt_tcb_get_cid_available_for_indication(p_tcb, p_reg->eatt_support,
                                                 &indicate_handle_p, &cid)) {
    log::verbose("Add a pending indication");
    gatt_add_pending_ind(p_tcb, &indication);
    return GATT_SUCCESS;
  }

  tGATT_SR_MSG gatt_sr_msg;
  gatt_sr_msg.attr_value = indication;

  uint16_t payload_size = gatt_tcb_get_payload_size(*p_tcb, cid);
  BT_HDR* p_msg = attp_build_sr_msg(*p_tcb, GATT_HANDLE_VALUE_IND, &gatt_sr_msg,
                                    payload_size);
  if (!p_msg) return GATT_NO_RESOURCES;

  tGATT_STATUS cmd_status = attp_send_sr_msg(*p_tcb, cid, p_msg);
  if (cmd_status == GATT_SUCCESS || cmd_status == GATT_CONGESTED) {
    *indicate_handle_p = indication.handle;
    gatt_start_conf_timer(p_tcb, cid);
  }
  return cmd_status;
}

#if (GATT_UPPER_TESTER_MULT_VARIABLE_LENGTH_NOTIF == TRUE)
static tGATT_STATUS GATTS_HandleMultipleValueNotification(
    tGATT_TCB* p_tcb, std::vector<tGATT_VALUE> gatt_notif_vector) {
  log::info("");

  uint16_t cid = gatt_tcb_get_att_cid(*p_tcb, true /* eatt support */);
  uint16_t payload_size = gatt_tcb_get_payload_size(*p_tcb, cid);

  /* TODO Handle too big packet size here. Not needed now for testing. */
  /* Just build the message. */
  BT_HDR* p_buf =
      (BT_HDR*)osi_malloc(sizeof(BT_HDR) + payload_size + L2CAP_MIN_OFFSET);

  uint8_t* p = (uint8_t*)(p_buf + 1) + L2CAP_MIN_OFFSET;
  UINT8_TO_STREAM(p, GATT_HANDLE_MULTI_VALUE_NOTIF);
  p_buf->offset = L2CAP_MIN_OFFSET;
  p_buf->len = 1;
  for (auto notif : gatt_notif_vector) {
    log::info("Adding handle: 0x{:04x}, val len {}", notif.handle, notif.len);
    UINT16_TO_STREAM(p, notif.handle);
    p_buf->len += 2;
    UINT16_TO_STREAM(p, notif.len);
    p_buf->len += 2;
    ARRAY_TO_STREAM(p, notif.value, notif.len);
    p_buf->len += notif.len;
  }

  log::info("Total len: {}", p_buf->len);

  return attp_send_sr_msg(*p_tcb, cid, p_buf);
}
#endif
/*******************************************************************************
 *
 * Function         GATTS_HandleValueNotification
 *
 * Description      This function sends a handle value notification to a client.
 *
 * Parameter        conn_id: connection identifier.
 *                  attr_handle: Attribute handle of this handle value
 *                               indication.
 *                  val_len: Length of the indicated attribute value.
 *                  p_val: Pointer to the indicated attribute value data.
 *
 * Returns          GATT_SUCCESS if successfully sent; otherwise error code.
 *
 ******************************************************************************/
tGATT_STATUS GATTS_HandleValueNotification(uint16_t conn_id,
                                           uint16_t attr_handle,
                                           uint16_t val_len, uint8_t* p_val) {
  tGATT_VALUE notif;
  tGATT_IF gatt_if = GATT_GET_GATT_IF(conn_id);
  uint8_t tcb_idx = GATT_GET_TCB_IDX(conn_id);
  tGATT_REG* p_reg = gatt_get_regcb(gatt_if);
  tGATT_TCB* p_tcb = gatt_get_tcb_by_idx(tcb_idx);
#if (GATT_UPPER_TESTER_MULT_VARIABLE_LENGTH_NOTIF == TRUE)
  static uint8_t cached_tcb_idx = 0xFF;
  static std::vector<tGATT_VALUE> gatt_notif_vector(2);
  tGATT_VALUE* p_gatt_notif;
#endif

  log::verbose("");

  if ((p_reg == NULL) || (p_tcb == NULL)) {
    log::error("Unknown  conn_id: {}", conn_id);
    return (tGATT_STATUS)GATT_INVALID_CONN_ID;
  }

  if (!GATT_HANDLE_IS_VALID(attr_handle)) {
    return GATT_ILLEGAL_PARAMETER;
  }

#if (GATT_UPPER_TESTER_MULT_VARIABLE_LENGTH_NOTIF == TRUE)
  /* Upper tester for Multiple Value length notifications */
  if (stack_config_get_interface()->get_pts_force_eatt_for_notifications() &&
      gatt_sr_is_cl_multi_variable_len_notif_supported(*p_tcb)) {
    if (cached_tcb_idx == 0xFF) {
      log::info("Storing first notification");
      p_gatt_notif = &gatt_notif_vector[0];

      p_gatt_notif->handle = attr_handle;
      p_gatt_notif->len = val_len;
      std::copy(p_val, p_val + val_len, p_gatt_notif->value);

      notif.auth_req = GATT_AUTH_REQ_NONE;

      cached_tcb_idx = tcb_idx;
      return GATT_SUCCESS;
    }

    if (cached_tcb_idx == tcb_idx) {
      log::info("Storing second notification");
      cached_tcb_idx = 0xFF;
      p_gatt_notif = &gatt_notif_vector[1];

      p_gatt_notif->handle = attr_handle;
      p_gatt_notif->len = val_len;
      std::copy(p_val, p_val + val_len, p_gatt_notif->value);

      notif.auth_req = GATT_AUTH_REQ_NONE;

      return GATTS_HandleMultipleValueNotification(p_tcb, gatt_notif_vector);
    }

    log::error("PTS Mode: Invalid tcb_idx: {}, cached_tcb_idx: {}", tcb_idx,
               cached_tcb_idx);
  }
#endif

  memset(&notif, 0, sizeof(notif));
  notif.handle = attr_handle;
  notif.len = val_len;
  memcpy(notif.value, p_val, val_len);
  notif.auth_req = GATT_AUTH_REQ_NONE;

  tGATT_STATUS cmd_sent;
  tGATT_SR_MSG gatt_sr_msg;
  gatt_sr_msg.attr_value = notif;

  uint16_t cid = gatt_tcb_get_att_cid(*p_tcb, p_reg->eatt_support);
  uint16_t payload_size = gatt_tcb_get_payload_size(*p_tcb, cid);
  BT_HDR* p_buf = attp_build_sr_msg(*p_tcb, GATT_HANDLE_VALUE_NOTIF,
                                    &gatt_sr_msg, payload_size);

  if (p_buf != NULL) {
    cmd_sent = attp_send_sr_msg(*p_tcb, cid, p_buf);
  } else {
    cmd_sent = GATT_NO_RESOURCES;
  }
  return cmd_sent;
}

/*******************************************************************************
 *
 * Function         GATTS_SendRsp
 *
 * Description      This function sends the server response to client.
 *
 * Parameter        conn_id: connection identifier.
 *                  trans_id: transaction id
 *                  status: response status
 *                  p_msg: pointer to message parameters structure.
 *
 * Returns          GATT_SUCCESS if successfully sent; otherwise error code.
 *
 ******************************************************************************/
tGATT_STATUS GATTS_SendRsp(uint16_t conn_id, uint32_t trans_id,
                           tGATT_STATUS status, tGATTS_RSP* p_msg) {
  tGATT_IF gatt_if = GATT_GET_GATT_IF(conn_id);
  uint8_t tcb_idx = GATT_GET_TCB_IDX(conn_id);
  tGATT_REG* p_reg = gatt_get_regcb(gatt_if);
  tGATT_TCB* p_tcb = gatt_get_tcb_by_idx(tcb_idx);

  log::verbose("conn_id=0x{:x}, trans_id=0x{:x}, status=0x{:x}", conn_id,
               trans_id, static_cast<uint8_t>(status));

  if ((p_reg == NULL) || (p_tcb == NULL)) {
    log::error("Unknown  conn_id=0x{:x}", conn_id);
    return (tGATT_STATUS)GATT_INVALID_CONN_ID;
  }

  tGATT_SR_CMD* sr_res_p = gatt_sr_get_cmd_by_trans_id(p_tcb, trans_id);

  if (!sr_res_p) {
    log::error("conn_id=0x{:x} waiting for other op_code", conn_id);
    return (GATT_WRONG_STATE);
  }

  /* Process App response */
  return gatt_sr_process_app_rsp(*p_tcb, gatt_if, trans_id, sr_res_p->op_code,
                                 status, p_msg, sr_res_p);
}

/******************************************************************************/
/* GATT Profile Srvr Functions */
/******************************************************************************/

/******************************************************************************/
/*                                                                            */
/*                  GATT CLIENT APIs                                          */
/*                                                                            */
/******************************************************************************/

/*******************************************************************************
 *
 * Function         GATTC_ConfigureMTU
 *
 * Description      This function is called to configure the ATT MTU size.
 *
 * Parameters       conn_id: connection identifier.
 *                  mtu    - attribute MTU size..
 *
 * Returns          GATT_SUCCESS if command started successfully.
 *
 ******************************************************************************/
tGATT_STATUS GATTC_ConfigureMTU(uint16_t conn_id, uint16_t mtu) {
  tGATT_IF gatt_if = GATT_GET_GATT_IF(conn_id);
  uint8_t tcb_idx = GATT_GET_TCB_IDX(conn_id);
  tGATT_TCB* p_tcb = gatt_get_tcb_by_idx(tcb_idx);
  tGATT_REG* p_reg = gatt_get_regcb(gatt_if);

  if ((p_tcb == NULL) || (p_reg == NULL) || (mtu < GATT_DEF_BLE_MTU_SIZE) ||
      (mtu > GATT_MAX_MTU_SIZE)) {
    log::warn(
        "Unable to configure ATT mtu size illegal parameter conn_id:{} mtu:{} "
        "tcb:{} reg:{}",
        conn_id, mtu, (p_tcb == nullptr) ? "BAD" : "ok",
        (p_reg == nullptr) ? "BAD" : "ok");
    return GATT_ILLEGAL_PARAMETER;
  }

  /* Validate that the link is BLE, not BR/EDR */
  if (p_tcb->transport != BT_TRANSPORT_LE) {
    return GATT_REQ_NOT_SUPPORTED;
  }

  tGATT_CLCB* p_clcb = gatt_clcb_alloc(conn_id);
  if (!p_clcb) {
    log::warn("Unable to allocate connection link control block");
    return GATT_NO_RESOURCES;
  }

  /* For this request only ATT CID is valid */
  p_clcb->cid = L2CAP_ATT_CID;
  p_clcb->operation = GATTC_OPTYPE_CONFIG;
  tGATT_CL_MSG gatt_cl_msg;

  bluetooth::shim::arbiter::GetArbiter().OnOutgoingMtuReq(tcb_idx);

  /* Since GATT MTU Exchange can be done only once, and it is impossible to
   * predict what MTU will be requested by other applications, let's use
   * default MTU in the request. */
  gatt_cl_msg.mtu = gatt_get_local_mtu();

  log::info("Configuring ATT mtu size conn_id:{} mtu:{} user mtu {}", conn_id,
            gatt_cl_msg.mtu, mtu);

  auto result =
      attp_send_cl_msg(*p_clcb->p_tcb, p_clcb, GATT_REQ_MTU, &gatt_cl_msg);
  if (result == GATT_SUCCESS) {
    p_clcb->p_tcb->pending_user_mtu_exchange_value = mtu;
  }
  return result;
}

/******************************************************************************
 *
 * Function         GATTC_TryMtuRequest
 *
 * Description      This function shall be called before calling
 *                  GATTC_ConfigureMTU in order to check if operation is
 *                  available to do.
 *
 * Parameters        remote_bda : peer device address. (input)
 *                   transport  : physical transport of the GATT connection
 *                                 (BR/EDR or LE) (input)
 *                   conn_id    : connection id  (input)
 *                   current_mtu: current mtu on the link (output)
 *
 * Returns          tGATTC_TryMtuRequestResult:
 *                  - MTU_EXCHANGE_NOT_DONE_YET: There was no MTU Exchange
 *                      procedure on the link. User can call GATTC_ConfigureMTU
 *                      now.
 *                  - MTU_EXCHANGE_NOT_ALLOWED : Not allowed for BR/EDR or if
 *                      link does not exist
 *                  - MTU_EXCHANGE_ALREADY_DONE: MTU Exchange is done. MTU
 *                      should be taken from current_mtu
 *                  - MTU_EXCHANGE_IN_PROGRESS : Other use is doing MTU
 *                      Exchange. Conn_id is stored for result.
 *
 ******************************************************************************/
tGATTC_TryMtuRequestResult GATTC_TryMtuRequest(const RawAddress& remote_bda,
                                               tBT_TRANSPORT transport,
                                               uint16_t conn_id,
                                               uint16_t* current_mtu) {
  log::info("{} conn_id=0x{:04x}", remote_bda, conn_id);
  *current_mtu = GATT_DEF_BLE_MTU_SIZE;

  if (transport == BT_TRANSPORT_BR_EDR) {
    log::error("Device {} connected over BR/EDR", remote_bda);
    return MTU_EXCHANGE_NOT_ALLOWED;
  }

  tGATT_TCB* p_tcb = gatt_find_tcb_by_addr(remote_bda, transport);
  if (!p_tcb) {
    log::error("Device {} is not connected", remote_bda);
    return MTU_EXCHANGE_DEVICE_DISCONNECTED;
  }

  if (gatt_is_pending_mtu_exchange(p_tcb)) {
    log::debug("Continue MTU pending for other client.");
    /* MTU Exchange is in progress, started by other GATT Client.
     * Wait until it is completed.
     */
    gatt_set_conn_id_waiting_for_mtu_exchange(p_tcb, conn_id);
    return MTU_EXCHANGE_IN_PROGRESS;
  }

  uint16_t mtu = gatt_get_mtu(remote_bda, transport);
  if (mtu == GATT_DEF_BLE_MTU_SIZE || mtu == 0) {
    log::debug("MTU not yet updated for {}", remote_bda);
    return MTU_EXCHANGE_NOT_DONE_YET;
  }

  *current_mtu = mtu;
  return MTU_EXCHANGE_ALREADY_DONE;
}

/*******************************************************************************
 * Function         GATTC_UpdateUserAttMtuIfNeeded
 *
 * Description      This function to be called when user requested MTU after
 *                  MTU Exchange has been already done. This will update data
 *                  length in the controller.
 *
 * Parameters        remote_bda : peer device address. (input)
 *                   transport  : physical transport of the GATT connection
 *                                 (BR/EDR or LE) (input)
 *                   user_mtu: user request mtu
 *
 ******************************************************************************/
void GATTC_UpdateUserAttMtuIfNeeded(const RawAddress& remote_bda,
                                    tBT_TRANSPORT transport,
                                    uint16_t user_mtu) {
  log::info("{}, mtu={}", remote_bda, user_mtu);
  tGATT_TCB* p_tcb = gatt_find_tcb_by_addr(remote_bda, transport);
  if (!p_tcb) {
    log::warn("Transport control block not found");
    return;
  }

  log::info("{}, current mtu: {}, max_user_mtu:{}, user_mtu: {}", remote_bda,
            p_tcb->payload_size, p_tcb->max_user_mtu, user_mtu);

  if (p_tcb->payload_size < user_mtu) {
    log::info("User requested more than what GATT can handle. Trim it.");
    user_mtu = p_tcb->payload_size;
  }

  if (p_tcb->max_user_mtu >= user_mtu) {
    return;
  }

  p_tcb->max_user_mtu = user_mtu;
  BTM_SetBleDataLength(remote_bda, user_mtu);
}

std::list<uint16_t> GATTC_GetAndRemoveListOfConnIdsWaitingForMtuRequest(
    const RawAddress& remote_bda) {
  std::list result = std::list<uint16_t>();

  tGATT_TCB* p_tcb = gatt_find_tcb_by_addr(remote_bda, BT_TRANSPORT_LE);
  if (!p_tcb || p_tcb->conn_ids_waiting_for_mtu_exchange.empty()) {
    return result;
  }

  result.swap(p_tcb->conn_ids_waiting_for_mtu_exchange);
  return result;
}

/*******************************************************************************
 *
 * Function         GATTC_Discover
 *
 * Description      This function is called to do a discovery procedure on ATT
 *                  server.
 *
 * Parameters       conn_id: connection identifier.
 *                  disc_type:discovery type.
 *                  start_handle and end_handle: range of handles for discovery
 *                  uuid: uuid to discovery. set to Uuid::kEmpty for requests
 *                        that don't need it
 *
 * Returns          GATT_SUCCESS if command received/sent successfully.
 *
 ******************************************************************************/
tGATT_STATUS GATTC_Discover(uint16_t conn_id, tGATT_DISC_TYPE disc_type,
                            uint16_t start_handle, uint16_t end_handle,
                            const Uuid& uuid) {
  tGATT_IF gatt_if = GATT_GET_GATT_IF(conn_id);
  uint8_t tcb_idx = GATT_GET_TCB_IDX(conn_id);
  tGATT_TCB* p_tcb = gatt_get_tcb_by_idx(tcb_idx);
  tGATT_REG* p_reg = gatt_get_regcb(gatt_if);

  if ((p_tcb == NULL) || (p_reg == NULL) || (disc_type >= GATT_DISC_MAX)) {
    log::error("Illegal param: disc_type={} conn_id=0x{:x}", disc_type,
               conn_id);
    return GATT_ILLEGAL_PARAMETER;
  }

  if (!GATT_HANDLE_IS_VALID(start_handle) ||
      !GATT_HANDLE_IS_VALID(end_handle) ||
      /* search by type does not have a valid UUID param */
      (disc_type == GATT_DISC_SRVC_BY_UUID && uuid.IsEmpty())) {
    log::warn(
        "Illegal parameter conn_id=0x{:x}, disc_type={}, s_handle=0x{:x}, "
        "e_handle=0x{:x}",
        conn_id, disc_type, start_handle, end_handle);
    return GATT_ILLEGAL_PARAMETER;
  }

  tGATT_CLCB* p_clcb = gatt_clcb_alloc(conn_id);
  if (!p_clcb) {
    log::warn(
        "No resources conn_id=0x{:x}, disc_type={}, s_handle=0x{:x}, "
        "e_handle=0x{:x}",
        conn_id, disc_type, start_handle, end_handle);
    return GATT_NO_RESOURCES;
  }

  p_clcb->operation = GATTC_OPTYPE_DISCOVERY;
  p_clcb->op_subtype = disc_type;
  p_clcb->s_handle = start_handle;
  p_clcb->e_handle = end_handle;
  p_clcb->uuid = uuid;

  log::info("conn_id=0x{:x}, disc_type={}, s_handle=0x{:x}, e_handle=0x{:x}",
            conn_id, disc_type, start_handle, end_handle);

  gatt_act_discovery(p_clcb);
  return GATT_SUCCESS;
}

tGATT_STATUS GATTC_Discover(uint16_t conn_id, tGATT_DISC_TYPE disc_type,
                            uint16_t start_handle, uint16_t end_handle) {
  return GATTC_Discover(conn_id, disc_type, start_handle, end_handle,
                        Uuid::kEmpty);
}

/*******************************************************************************
 *
 * Function         GATTC_Read
 *
 * Description      This function is called to read the value of an attribute
 *                  from the server.
 *
 * Parameters       conn_id: connection identifier.
 *                  type    - attribute read type.
 *                  p_read  - read operation parameters.
 *
 * Returns          GATT_SUCCESS if command started successfully.
 *
 ******************************************************************************/
tGATT_STATUS GATTC_Read(uint16_t conn_id, tGATT_READ_TYPE type,
                        tGATT_READ_PARAM* p_read) {
  tGATT_IF gatt_if = GATT_GET_GATT_IF(conn_id);
  uint8_t tcb_idx = GATT_GET_TCB_IDX(conn_id);
  tGATT_TCB* p_tcb = gatt_get_tcb_by_idx(tcb_idx);
  tGATT_REG* p_reg = gatt_get_regcb(gatt_if);
#if (GATT_UPPER_TESTER_MULT_VARIABLE_LENGTH_READ == TRUE)
  static uint16_t cached_read_handle;
  static int cached_tcb_idx = -1;
#endif

  log::verbose("conn_id=0x{:x}, type=0x{:x}", conn_id, type);

  if ((p_tcb == NULL) || (p_reg == NULL) || (p_read == NULL) ||
      ((type >= GATT_READ_MAX) || (type == 0))) {
    log::error("illegal param: conn_id=0x{:x}, type=0x{:x}", conn_id, type);
    return GATT_ILLEGAL_PARAMETER;
  }

  tGATT_CLCB* p_clcb = gatt_clcb_alloc(conn_id);
  if (!p_clcb) return GATT_NO_RESOURCES;

  p_clcb->operation = GATTC_OPTYPE_READ;
  p_clcb->op_subtype = type;
  p_clcb->auth_req = p_read->by_handle.auth_req;
  p_clcb->counter = 0;
  p_clcb->read_req_current_mtu = gatt_tcb_get_payload_size(*p_tcb, p_clcb->cid);

  switch (type) {
    case GATT_READ_BY_TYPE:
    case GATT_READ_CHAR_VALUE:
      p_clcb->s_handle = p_read->service.s_handle;
      p_clcb->e_handle = p_read->service.e_handle;
      p_clcb->uuid = p_read->service.uuid;
      break;
    case GATT_READ_MULTIPLE:
    case GATT_READ_MULTIPLE_VAR_LEN: {
      p_clcb->s_handle = 0;
      /* copy multiple handles in CB */
      tGATT_READ_MULTI* p_read_multi =
          (tGATT_READ_MULTI*)osi_malloc(sizeof(tGATT_READ_MULTI));
      p_clcb->p_attr_buf = (uint8_t*)p_read_multi;
      memcpy(p_read_multi, &p_read->read_multiple, sizeof(tGATT_READ_MULTI));
      break;
    }
    case GATT_READ_BY_HANDLE:
#if (GATT_UPPER_TESTER_MULT_VARIABLE_LENGTH_READ == TRUE)
      log::info("Upper tester: Handle read 0x{:04x}", p_read->by_handle.handle);
      /* This is upper tester for the  Multi Read stuff as this is mandatory for
       * EATT, even Android is not making use of this operation :/ */
      if (cached_tcb_idx < 0) {
        cached_tcb_idx = tcb_idx;
        log::info("Upper tester: Read multiple  - first read");
        cached_read_handle = p_read->by_handle.handle;
      } else if (cached_tcb_idx == tcb_idx) {
        log::info("Upper tester: Read multiple  - second read");
        cached_tcb_idx = -1;
        tGATT_READ_MULTI* p_read_multi =
            (tGATT_READ_MULTI*)osi_malloc(sizeof(tGATT_READ_MULTI));
        p_read_multi->num_handles = 2;
        p_read_multi->handles[0] = cached_read_handle;
        p_read_multi->handles[1] = p_read->by_handle.handle;
        p_read_multi->variable_len = true;

        p_clcb->s_handle = 0;
        p_clcb->op_subtype = GATT_READ_MULTIPLE_VAR_LEN;
        p_clcb->p_attr_buf = (uint8_t*)p_read_multi;
        p_clcb->cid = gatt_tcb_get_att_cid(*p_tcb, true /* eatt support */);

        break;
      }

      FALLTHROUGH_INTENDED;
#endif
    case GATT_READ_PARTIAL:
      p_clcb->uuid = Uuid::kEmpty;
      p_clcb->s_handle = p_read->by_handle.handle;

      if (type == GATT_READ_PARTIAL) {
        p_clcb->counter = p_read->partial.offset;
      }

      break;
    default:
      break;
  }

  /* start security check */
  if (gatt_security_check_start(p_clcb))
    p_tcb->pending_enc_clcb.push_back(p_clcb);
  return GATT_SUCCESS;
}

/*******************************************************************************
 *
 * Function         GATTC_Write
 *
 * Description      This function is called to write the value of an attribute
 *                  to the server.
 *
 * Parameters       conn_id: connection identifier.
 *                  type    - attribute write type.
 *                  p_write  - write operation parameters.
 *
 * Returns          GATT_SUCCESS if command started successfully.
 *
 ******************************************************************************/
tGATT_STATUS GATTC_Write(uint16_t conn_id, tGATT_WRITE_TYPE type,
                         tGATT_VALUE* p_write) {
  tGATT_IF gatt_if = GATT_GET_GATT_IF(conn_id);
  uint8_t tcb_idx = GATT_GET_TCB_IDX(conn_id);
  tGATT_TCB* p_tcb = gatt_get_tcb_by_idx(tcb_idx);
  tGATT_REG* p_reg = gatt_get_regcb(gatt_if);

  if ((p_tcb == NULL) || (p_reg == NULL) || (p_write == NULL) ||
      ((type != GATT_WRITE) && (type != GATT_WRITE_PREPARE) &&
       (type != GATT_WRITE_NO_RSP))) {
    log::error("Illegal param: conn_id=0x{:x}, type=0x{:x}", conn_id, type);
    return GATT_ILLEGAL_PARAMETER;
  }

  tGATT_CLCB* p_clcb = gatt_clcb_alloc(conn_id);
  if (!p_clcb) return GATT_NO_RESOURCES;

  p_clcb->operation = GATTC_OPTYPE_WRITE;
  p_clcb->op_subtype = type;
  p_clcb->auth_req = p_write->auth_req;

  p_clcb->p_attr_buf = (uint8_t*)osi_malloc(sizeof(tGATT_VALUE));
  memcpy(p_clcb->p_attr_buf, (void*)p_write, sizeof(tGATT_VALUE));

  tGATT_VALUE* p = (tGATT_VALUE*)p_clcb->p_attr_buf;
  if (type == GATT_WRITE_PREPARE) {
    p_clcb->start_offset = p_write->offset;
    p->offset = 0;
  }

  if (gatt_security_check_start(p_clcb))
    p_tcb->pending_enc_clcb.push_back(p_clcb);
  return GATT_SUCCESS;
}

/*******************************************************************************
 *
 * Function         GATTC_ExecuteWrite
 *
 * Description      This function is called to send an Execute write request to
 *                  the server.
 *
 * Parameters       conn_id: connection identifier.
 *                  is_execute - to execute or cancel the prepared write
 *                               request(s)
 *
 * Returns          GATT_SUCCESS if command started successfully.
 *
 ******************************************************************************/
tGATT_STATUS GATTC_ExecuteWrite(uint16_t conn_id, bool is_execute) {
  tGATT_IF gatt_if = GATT_GET_GATT_IF(conn_id);
  uint8_t tcb_idx = GATT_GET_TCB_IDX(conn_id);
  tGATT_TCB* p_tcb = gatt_get_tcb_by_idx(tcb_idx);
  tGATT_REG* p_reg = gatt_get_regcb(gatt_if);

  log::verbose("conn_id=0x{:x}, is_execute={}", conn_id, is_execute);

  if ((p_tcb == NULL) || (p_reg == NULL)) {
    log::error("Illegal param: conn_id=0x{:x}", conn_id);
    return GATT_ILLEGAL_PARAMETER;
  }

  tGATT_CLCB* p_clcb = gatt_clcb_alloc(conn_id);
  if (!p_clcb) return GATT_NO_RESOURCES;

  p_clcb->operation = GATTC_OPTYPE_EXE_WRITE;
  tGATT_EXEC_FLAG flag =
      is_execute ? GATT_PREP_WRITE_EXEC : GATT_PREP_WRITE_CANCEL;
  gatt_send_queue_write_cancel(*p_clcb->p_tcb, p_clcb, flag);
  return GATT_SUCCESS;
}

/*******************************************************************************
 *
 * Function         GATTC_SendHandleValueConfirm
 *
 * Description      This function is called to send a handle value confirmation
 *                  as response to a handle value notification from server.
 *
 * Parameters       conn_id: connection identifier.
 *                  cid: channel id.
 *
 * Returns          GATT_SUCCESS if command started successfully.
 *
 ******************************************************************************/
tGATT_STATUS GATTC_SendHandleValueConfirm(uint16_t conn_id, uint16_t cid) {
  log::info("conn_id=0x{:04x} , cid=0x{:04x}", conn_id, cid);

  tGATT_TCB* p_tcb = gatt_get_tcb_by_idx(GATT_GET_TCB_IDX(conn_id));
  if (!p_tcb) {
    log::error("Unknown conn_id=0x{:x}", conn_id);
    return GATT_ILLEGAL_PARAMETER;
  }

  if (p_tcb->ind_count == 0) {
<<<<<<< HEAD
    log::info("conn_id: 0x{:04x} ignored not waiting for indicaiton ack",
=======
    log::info("conn_id: 0x{:04x} ignored not waiting for indication ack",
>>>>>>> 67a65fc1
              conn_id);
    return GATT_SUCCESS;
  }

  log::info("Received confirmation, ind_count= {}, sending confirmation",
            p_tcb->ind_count);

  /* Just wait for first confirmation.*/
  p_tcb->ind_count = 0;
  gatt_stop_ind_ack_timer(p_tcb, cid);

  /* send confirmation now */
  return attp_send_cl_confirmation_msg(*p_tcb, cid);
}

/******************************************************************************/
/*                                                                            */
/*                  GATT  APIs                                                */
/*                                                                            */
/******************************************************************************/
/*******************************************************************************
 *
 * Function         GATT_SetIdleTimeout
 *
 * Description      This function (common to both client and server) sets the
 *                  idle timeout for a transport connection
 *
 * Parameter        bd_addr:   target device bd address.
 *                  idle_tout: timeout value in seconds.
 *                  transport: transport option.
 *                  is_active: whether we should use this as a signal that an
 *                             active client now exists (which changes link
 *                             timeout logic, see
 *                             t_l2c_linkcb.with_active_local_clients for
 *                             details).
 *
 * Returns          void
 *
 ******************************************************************************/
void GATT_SetIdleTimeout(const RawAddress& bd_addr, uint16_t idle_tout,
                         tBT_TRANSPORT transport, bool is_active) {
  bool status = false;

  tGATT_TCB* p_tcb = gatt_find_tcb_by_addr(bd_addr, transport);
  if (p_tcb != nullptr) {
    status = L2CA_SetLeGattTimeout(bd_addr, idle_tout);

    if (is_active) {
      status &= L2CA_MarkLeLinkAsActive(bd_addr);
    }

    if (idle_tout == GATT_LINK_IDLE_TIMEOUT_WHEN_NO_APP) {
      if (!L2CA_SetIdleTimeoutByBdAddr(p_tcb->peer_bda,
                                       GATT_LINK_IDLE_TIMEOUT_WHEN_NO_APP,
                                       BT_TRANSPORT_LE)) {
        log::warn("Unable to set L2CAP link idle timeout peer:{} transport:{}",
                  p_tcb->peer_bda, bt_transport_text(transport));
      }
    }
  }

  log::info("idle_timeout={}, is_active={}, status={} (1-OK 0-not performed)",
            idle_tout, is_active, status);
}

/*******************************************************************************
 *
 * Function         GATT_Register
 *
 * Description      This function is called to register an  application
 *                  with GATT
 *
 * Parameter        p_app_uuid128: Application UUID
 *                  p_cb_info: callback functions.
 *                  eatt_support: indicate eatt support.
 *
 * Returns          0 for error, otherwise the index of the client registered
 *                  with GATT
 *
 ******************************************************************************/
tGATT_IF GATT_Register(const Uuid& app_uuid128, const std::string& name,
                       tGATT_CBACK* p_cb_info, bool eatt_support) {
  tGATT_REG* p_reg;
  uint8_t i_gatt_if = 0;
  tGATT_IF gatt_if = 0;

  for (i_gatt_if = 0, p_reg = gatt_cb.cl_rcb; i_gatt_if < GATT_MAX_APPS;
       i_gatt_if++, p_reg++) {
    if (p_reg->in_use && p_reg->app_uuid128 == app_uuid128) {
      log::error("Application already registered, uuid={}",
                 app_uuid128.ToString());
      return 0;
    }
  }

  if (stack_config_get_interface()->get_pts_use_eatt_for_all_services()) {
    log::info("PTS: Force to use EATT for servers");
    eatt_support = true;
  }

  for (i_gatt_if = 0, p_reg = gatt_cb.cl_rcb; i_gatt_if < GATT_MAX_APPS;
       i_gatt_if++, p_reg++) {
    if (!p_reg->in_use) {
      *p_reg = {};
      i_gatt_if++; /* one based number */
      p_reg->app_uuid128 = app_uuid128;
      gatt_if = p_reg->gatt_if = (tGATT_IF)i_gatt_if;
      p_reg->app_cb = *p_cb_info;
      p_reg->in_use = true;
      p_reg->eatt_support = eatt_support;
      p_reg->name = name;
      log::info("Allocated name:{} uuid:{} gatt_if:{} eatt_support:{}", name,
                app_uuid128.ToString(), gatt_if, eatt_support);
      return gatt_if;
    }
  }

  log::error("Unable to register GATT client, MAX client reached: {}",
             GATT_MAX_APPS);
  return 0;
}

/*******************************************************************************
 *
 * Function         GATT_Deregister
 *
 * Description      This function deregistered the application from GATT.
 *
 * Parameters       gatt_if: application interface.
 *
 * Returns          None.
 *
 ******************************************************************************/
void GATT_Deregister(tGATT_IF gatt_if) {
  log::info("gatt_if={}", gatt_if);

  tGATT_REG* p_reg = gatt_get_regcb(gatt_if);
  /* Index 0 is GAP and is never deregistered */
  if ((gatt_if == 0) || (p_reg == NULL)) {
    log::error("Unable to deregister client with invalid gatt_if={}", gatt_if);
    return;
  }

  /* stop all services  */
  /* todo an application can not be deregistered if its services is also used by
    other application
    deregistration need to be performed in an orderly fashion
    no check for now */
  for (auto it = gatt_cb.srv_list_info->begin();
       it != gatt_cb.srv_list_info->end();) {
    if (it->gatt_if == gatt_if) {
      GATTS_StopService(it++->s_hdl);
    } else {
      ++it;
    }
  }

  /* free all services db buffers if owned by this application */
  gatt_free_srvc_db_buffer_app_id(p_reg->app_uuid128);

  /* When an application deregisters, check remove the link associated with the
   * app */
  tGATT_TCB* p_tcb;
  int i;
  for (i = 0, p_tcb = gatt_cb.tcb; i < GATT_MAX_PHY_CHANNEL; i++, p_tcb++) {
    if (!p_tcb->in_use) continue;

    if (gatt_get_ch_state(p_tcb) != GATT_CH_CLOSE) {
      gatt_update_app_use_link_flag(gatt_if, p_tcb, false, true);
    }

    for (auto clcb_it = gatt_cb.clcb_queue.begin();
         clcb_it != gatt_cb.clcb_queue.end();) {
      if ((clcb_it->p_reg->gatt_if == gatt_if) &&
          (clcb_it->p_tcb->tcb_idx == p_tcb->tcb_idx)) {
        alarm_cancel(clcb_it->gatt_rsp_timer_ent);
        gatt_clcb_invalidate(p_tcb, &(*clcb_it));
        clcb_it = gatt_cb.clcb_queue.erase(clcb_it);
      } else {
        clcb_it++;
      }
    }
  }

  if (bluetooth::common::init_flags::
          use_unified_connection_manager_is_enabled()) {
    bluetooth::connection::GetConnectionManager().remove_client(gatt_if);
  } else {
    connection_manager::on_app_deregistered(gatt_if);
  }

  *p_reg = {};
}

/*******************************************************************************
 *
 * Function         GATT_StartIf
 *
 * Description      This function is called after registration to start
 *                  receiving callbacks for registered interface.  Function may
 *                  call back with connection status and queued notifications
 *
 * Parameter        gatt_if: application interface.
 *
 * Returns          None.
 *
 ******************************************************************************/
void GATT_StartIf(tGATT_IF gatt_if) {
  tGATT_REG* p_reg;
  tGATT_TCB* p_tcb;
  RawAddress bda = {};
  uint8_t start_idx, found_idx;
  uint16_t conn_id;
  tBT_TRANSPORT transport;

  log::debug("Starting GATT interface gatt_if_:{}", gatt_if);

  p_reg = gatt_get_regcb(gatt_if);
  if (p_reg != NULL) {
    start_idx = 0;
    while (
        gatt_find_the_connected_bda(start_idx, bda, &found_idx, &transport)) {
      p_tcb = gatt_find_tcb_by_addr(bda, transport);
      log::info("GATT interface {} already has connected device {}", gatt_if,
                bda);
      if (p_reg->app_cb.p_conn_cb && p_tcb) {
        conn_id = GATT_CREATE_CONN_ID(p_tcb->tcb_idx, gatt_if);
        log::info("Invoking callback with connection id {}", conn_id);
        (*p_reg->app_cb.p_conn_cb)(gatt_if, bda, conn_id, true, GATT_CONN_OK,
                                   transport);
      } else {
        log::info("Skipping callback as none is registered");
      }
      start_idx = ++found_idx;
    }
  }
}

/*******************************************************************************
 *
 * Function         GATT_Connect
 *
 * Description      This function initiate a connection to a remote device on
 *                  GATT channel.
 *
 * Parameters       gatt_if: application interface
 *                  bd_addr: peer device address.
 *                  connection_type: is a direct connection or a background
 *                  auto connection or targeted announcements
 *
 * Returns          true if connection started; false if connection start
 *                  failure.
 *
 ******************************************************************************/
bool GATT_Connect(tGATT_IF gatt_if, const RawAddress& bd_addr,
                  tBTM_BLE_CONN_TYPE connection_type, tBT_TRANSPORT transport,
                  bool opportunistic) {
  constexpr uint8_t kPhyLe1M = 0x01;  // From the old controller shim.
  uint8_t phy = kPhyLe1M;
  return GATT_Connect(gatt_if, bd_addr, connection_type, transport,
                      opportunistic, phy);
}

bool GATT_Connect(tGATT_IF gatt_if, const RawAddress& bd_addr,
                  tBLE_ADDR_TYPE addr_type, tBTM_BLE_CONN_TYPE connection_type,
                  tBT_TRANSPORT transport, bool opportunistic,
                  uint8_t initiating_phys) {
  /* Make sure app is registered */
  tGATT_REG* p_reg = gatt_get_regcb(gatt_if);
  if (!p_reg) {
    log::error("Unable to find registered app gatt_if={}", gatt_if);
    return false;
  }

  bool is_direct = (connection_type == BTM_BLE_DIRECT_CONNECTION);

  if (!is_direct && transport != BT_TRANSPORT_LE) {
    log::warn("Unsupported transport for background connection gatt_if={}",
              gatt_if);
    return false;
  }

  if (opportunistic) {
    log::info("Registered for opportunistic connection gatt_if={}", gatt_if);
    return true;
  }

  bool ret = false;
  if (is_direct) {
    log::debug("Starting direct connect gatt_if={} address={}", gatt_if,
               bd_addr);
    bool tcb_exist = !!gatt_find_tcb_by_addr(bd_addr, transport);

    if (!com::android::bluetooth::flags::gatt_reconnect_on_bt_on_fix() ||
        tcb_exist) {
      /* Consider to remove gatt_act_connect at all */
      ret = gatt_act_connect(p_reg, bd_addr, addr_type, transport,
                             initiating_phys);
    } else {
      log::verbose("Connecting without tcb address: {}", bd_addr);

      if (p_reg->direct_connect_request.count(bd_addr) == 0) {
        p_reg->direct_connect_request.insert(bd_addr);
      } else {
        log::warn("{} already added to gatt_if {} direct conn list", bd_addr,
                  gatt_if);
      }

      ret = acl_create_le_connection_with_id(gatt_if, bd_addr, addr_type);
    }

  } else {
    log::debug("Starting background connect gatt_if={} address={}", gatt_if,
               bd_addr);
    if (!BTM_Sec_AddressKnown(bd_addr)) {
      //  RPA can rotate, causing address to "expire" in the background
      //  connection list. RPA is allowed for direct connect, as such request
      //  times out after 30 seconds
      log::warn("Unable to add RPA {} to background connection gatt_if={}",
                bd_addr, gatt_if);
      ret = false;
    } else {
      log::debug("Adding to background connect to device:{}", bd_addr);
      if (bluetooth::common::init_flags::
              use_unified_connection_manager_is_enabled()) {
        if (connection_type == BTM_BLE_BKG_CONNECT_ALLOW_LIST) {
          bluetooth::connection::GetConnectionManager()
              .add_background_connection(
                  gatt_if, bluetooth::connection::ResolveRawAddress(bd_addr));
          ret = true;  // TODO(aryarahul): error handling
        } else {
          log::fatal("unimplemented, TODO(aryarahul)");
        }
      } else {
        if (connection_type == BTM_BLE_BKG_CONNECT_ALLOW_LIST) {
          ret = connection_manager::background_connect_add(gatt_if, bd_addr);
        } else {
          ret =
              connection_manager::background_connect_targeted_announcement_add(
                  gatt_if, bd_addr);
        }
      }
    }
  }

  tGATT_TCB* p_tcb = gatt_find_tcb_by_addr(bd_addr, transport);
  // background connections don't necessarily create tcb
  if (p_tcb && ret) {
    gatt_update_app_use_link_flag(p_reg->gatt_if, p_tcb, true, !is_direct);
  } else {
    if (p_tcb == nullptr) {
      log::debug("p_tcb is null");
    }
    if (!ret) {
      log::debug("Previous step returned false");
    }
  }

  return ret;
}

bool GATT_Connect(tGATT_IF gatt_if, const RawAddress& bd_addr,
                  tBLE_ADDR_TYPE addr_type, tBTM_BLE_CONN_TYPE connection_type,
                  tBT_TRANSPORT transport, bool opportunistic) {
  constexpr uint8_t kPhyLe1M = 0x01;  // From the old controller shim.
  uint8_t phy = kPhyLe1M;
  return GATT_Connect(gatt_if, bd_addr, addr_type, connection_type, transport,
                      opportunistic, phy);
}

bool GATT_Connect(tGATT_IF gatt_if, const RawAddress& bd_addr,
                  tBTM_BLE_CONN_TYPE connection_type, tBT_TRANSPORT transport,
                  bool opportunistic, uint8_t initiating_phys) {
  return GATT_Connect(gatt_if, bd_addr, BLE_ADDR_PUBLIC, connection_type,
                      transport, opportunistic, initiating_phys);
}

/*******************************************************************************
 *
 * Function         GATT_CancelConnect
 *
 * Description      This function terminates the connection initiation to a
 *                  remote device on GATT channel.
 *
 * Parameters       gatt_if: client interface. If 0 used as unconditionally
 *                           disconnect, typically used for direct connection
 *                           cancellation.
 *                  bd_addr: peer device address.
 *
 * Returns          true if the connection started; false otherwise.
 *
 ******************************************************************************/
bool GATT_CancelConnect(tGATT_IF gatt_if, const RawAddress& bd_addr,
                        bool is_direct) {
  log::info("gatt_if:{}, address: {}, direct:{}", gatt_if, bd_addr, is_direct);

  tGATT_REG* p_reg;
  if (gatt_if) {
    p_reg = gatt_get_regcb(gatt_if);
    if (!p_reg) {
      log::error("gatt_if={} is not registered", gatt_if);
      return false;
    }

    if (is_direct) {
      return gatt_cancel_open(gatt_if, bd_addr);
    } else {
      return gatt_auto_connect_dev_remove(p_reg->gatt_if, bd_addr);
    }
  }

  log::verbose("unconditional");

  /* only LE connection can be cancelled */
  tGATT_TCB* p_tcb = gatt_find_tcb_by_addr(bd_addr, BT_TRANSPORT_LE);
  if (p_tcb && !p_tcb->app_hold_link.empty()) {
    for (auto it = p_tcb->app_hold_link.begin();
         it != p_tcb->app_hold_link.end();) {
      auto next = std::next(it);
      // gatt_cancel_open modifies the app_hold_link.
      gatt_cancel_open(*it, bd_addr);

      it = next;
    }
  }

  if (bluetooth::common::init_flags::
          use_unified_connection_manager_is_enabled()) {
    bluetooth::connection::GetConnectionManager()
        .stop_all_connections_to_device(
            bluetooth::connection::ResolveRawAddress(bd_addr));
  } else {
    if (!connection_manager::remove_unconditional(bd_addr)) {
      log::error(
          "no app associated with the bg device for unconditional removal");
      return false;
    }
  }

  return true;
}

/*******************************************************************************
 *
 * Function         GATT_Disconnect
 *
 * Description      This function disconnects the GATT channel for this
 *                  registered application.
 *
 * Parameters       conn_id: connection identifier.
 *
 * Returns          GATT_SUCCESS if disconnected.
 *
 ******************************************************************************/
tGATT_STATUS GATT_Disconnect(uint16_t conn_id) {
  log::info("conn_id={}", conn_id);

  uint8_t tcb_idx = GATT_GET_TCB_IDX(conn_id);
  tGATT_TCB* p_tcb = gatt_get_tcb_by_idx(tcb_idx);
  if (!p_tcb) {
    log::warn("Cannot find TCB for connection {}", conn_id);
    return GATT_ILLEGAL_PARAMETER;
  }

  tGATT_IF gatt_if = GATT_GET_GATT_IF(conn_id);
  gatt_update_app_use_link_flag(gatt_if, p_tcb, false, true);
  return GATT_SUCCESS;
}

/*******************************************************************************
 *
 * Function         GATT_GetConnectionInfor
 *
 * Description      This function uses conn_id to find its associated BD address
 *                  and application interface
 *
 * Parameters        conn_id: connection id  (input)
 *                   p_gatt_if: application interface (output)
 *                   bd_addr: peer device address. (output)
 *
 * Returns          true the logical link information is found for conn_id
 *
 ******************************************************************************/
bool GATT_GetConnectionInfor(uint16_t conn_id, tGATT_IF* p_gatt_if,
                             RawAddress& bd_addr, tBT_TRANSPORT* p_transport) {
  tGATT_IF gatt_if = GATT_GET_GATT_IF(conn_id);
  tGATT_REG* p_reg = gatt_get_regcb(gatt_if);
  uint8_t tcb_idx = GATT_GET_TCB_IDX(conn_id);
  tGATT_TCB* p_tcb = gatt_get_tcb_by_idx(tcb_idx);

  log::verbose("conn_id=0x{:x}", conn_id);

  if (!p_tcb || !p_reg) return false;

  bd_addr = p_tcb->peer_bda;
  *p_gatt_if = gatt_if;
  *p_transport = p_tcb->transport;
  return true;
}

/*******************************************************************************
 *
 * Function         GATT_GetConnIdIfConnected
 *
 * Description      This function finds the conn_id if the logical link for BD
 *                  address and application interface is connected
 *
 * Parameters        gatt_if: application interface (input)
 *                   bd_addr: peer device address. (input)
 *                   p_conn_id: connection id  (output)
 *                   transport: transport option
 *
 * Returns          true the logical link is connected
 *
 ******************************************************************************/
bool GATT_GetConnIdIfConnected(tGATT_IF gatt_if, const RawAddress& bd_addr,
                               uint16_t* p_conn_id, tBT_TRANSPORT transport) {
  tGATT_REG* p_reg = gatt_get_regcb(gatt_if);
  tGATT_TCB* p_tcb = gatt_find_tcb_by_addr(bd_addr, transport);
  bool status = false;

  if (p_reg && p_tcb && (gatt_get_ch_state(p_tcb) == GATT_CH_OPEN)) {
    *p_conn_id = GATT_CREATE_CONN_ID(p_tcb->tcb_idx, gatt_if);
    status = true;
  }

  log::debug("status={}", status);
  return status;
}

static void gatt_bonded_check_add_address(const RawAddress& bda) {
  if (!gatt_is_bda_in_the_srv_chg_clt_list(bda)) {
    gatt_add_a_bonded_dev_for_srv_chg(bda);
  }
}

std::optional<bool> OVERRIDE_GATT_LOAD_BONDED = std::nullopt;

static bool gatt_load_bonded_is_enabled() {
  static const bool sGATT_LOAD_BONDED = bluetooth::os::GetSystemPropertyBool(
      "bluetooth.gatt.load_bonded.enabled", false);
  if (OVERRIDE_GATT_LOAD_BONDED.has_value()) {
    return OVERRIDE_GATT_LOAD_BONDED.value();
  }
  return sGATT_LOAD_BONDED;
}

/* Initialize GATTS list of bonded device service change updates.
 *
 * Addresses for bonded devices (public for BR/EDR or pseudo for BLE) are added
 * to GATTS service change control list so that updates are sent to bonded
 * devices on next connect after any handles for GATTS services change due to
 * services added/removed.
 */
void gatt_load_bonded(void) {
  const bool load_bonded = gatt_load_bonded_is_enabled();
  log::info("load bonded: {}", load_bonded ? "True" : "False");
  if (!load_bonded) {
    return;
  }
  for (tBTM_SEC_DEV_REC* p_dev_rec : btm_get_sec_dev_rec()) {
    if (p_dev_rec->sec_rec.is_link_key_known()) {
      log::verbose("Add bonded BR/EDR transport {}", p_dev_rec->bd_addr);
      gatt_bonded_check_add_address(p_dev_rec->bd_addr);
    }
    if (p_dev_rec->sec_rec.is_le_link_key_known()) {
      log::verbose("Add bonded BLE {}", p_dev_rec->ble.pseudo_addr);
      gatt_bonded_check_add_address(p_dev_rec->ble.pseudo_addr);
    }
  }
}<|MERGE_RESOLUTION|>--- conflicted
+++ resolved
@@ -178,11 +178,7 @@
   log::info("");
 
   if (!p_reg) {
-<<<<<<< HEAD
-    log::error("Inavlid gatt_if={}", gatt_if);
-=======
     log::error("Invalid gatt_if={}", gatt_if);
->>>>>>> 67a65fc1
     return GATT_INTERNAL_ERROR;
   }
 
@@ -253,11 +249,7 @@
 
       if (is_gatt_attr_type(uuid)) {
         log::error(
-<<<<<<< HEAD
-            "attept to add characteristic with UUID equal to GATT Attribute "
-=======
             "attempt to add characteristic with UUID equal to GATT Attribute "
->>>>>>> 67a65fc1
             "Type {}",
             uuid);
         return GATT_INTERNAL_ERROR;
@@ -274,11 +266,7 @@
     } else if (el->type == BTGATT_DB_DESCRIPTOR) {
       if (is_gatt_attr_type(uuid)) {
         log::error(
-<<<<<<< HEAD
-            "attept to add descriptor with UUID equal to GATT Attribute Type "
-=======
             "attempt to add descriptor with UUID equal to GATT Attribute Type "
->>>>>>> 67a65fc1
             "{}",
             uuid);
         return GATT_INTERNAL_ERROR;
@@ -381,11 +369,7 @@
 
   tGATT_REG* p_reg = gatt_get_regcb(gatt_if);
   if (p_reg == NULL) {
-<<<<<<< HEAD
-    log::error("Applicaiton not foud");
-=======
     log::error("Application not found");
->>>>>>> 67a65fc1
     return false;
   }
 
@@ -1152,11 +1136,7 @@
   }
 
   if (p_tcb->ind_count == 0) {
-<<<<<<< HEAD
-    log::info("conn_id: 0x{:04x} ignored not waiting for indicaiton ack",
-=======
     log::info("conn_id: 0x{:04x} ignored not waiting for indication ack",
->>>>>>> 67a65fc1
               conn_id);
     return GATT_SUCCESS;
   }

--- conflicted
+++ resolved
@@ -291,14 +291,9 @@
  *                                 specified in the mask occurs.
  *
  ******************************************************************************/
-<<<<<<< HEAD
-[[nodiscard]] int PORT_SetEventCallback(uint16_t port_handle,
-                                        tPORT_CALLBACK* p_port_cb);
-=======
 [[nodiscard]] int PORT_SetEventMaskAndCallback(uint16_t port_handle,
                                                uint32_t mask,
                                                tPORT_CALLBACK* p_port_cb);
->>>>>>> e110efe6
 
 /*******************************************************************************
  *
@@ -311,24 +306,6 @@
  *
  ******************************************************************************/
 [[nodiscard]] int PORT_ClearKeepHandleFlag(uint16_t port_handle);
-<<<<<<< HEAD
-
-[[nodiscard]] int PORT_SetDataCOCallback(uint16_t port_handle,
-                                         tPORT_DATA_CO_CALLBACK* p_port_cb);
-/*******************************************************************************
- *
- * Function         PORT_SetEventMask
- *
- * Description      This function is called to close the specified connection.
- *
- * Parameters:      handle - Handle of the port returned in the Open
- *                  mask   - specifies events to be enabled.  A value
- *                           of zero disables all events.
- *
- ******************************************************************************/
-[[nodiscard]] int PORT_SetEventMask(uint16_t port_handle, uint32_t mask);
-=======
->>>>>>> e110efe6
 
 [[nodiscard]] int PORT_SetDataCOCallback(uint16_t port_handle,
                                          tPORT_DATA_CO_CALLBACK* p_port_cb);

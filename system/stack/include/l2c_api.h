/******************************************************************************
 *
 *  Copyright 1999-2012 Broadcom Corporation
 *
 *  Licensed under the Apache License, Version 2.0 (the "License");
 *  you may not use this file except in compliance with the License.
 *  You may obtain a copy of the License at:
 *
 *  http://www.apache.org/licenses/LICENSE-2.0
 *
 *  Unless required by applicable law or agreed to in writing, software
 *  distributed under the License is distributed on an "AS IS" BASIS,
 *  WITHOUT WARRANTIES OR CONDITIONS OF ANY KIND, either express or implied.
 *  See the License for the specific language governing permissions and
 *  limitations under the License.
 *
 ******************************************************************************/

/******************************************************************************
 *
 *  this file contains the L2CAP API definitions
 *
 ******************************************************************************/
#ifndef L2C_API_H
#define L2C_API_H

#include <bluetooth/log.h>
#include <stdbool.h>

#include <cstdint>
#include <vector>

#include "hcidefs.h"
#include "stack/include/bt_hdr.h"
#include "types/bt_transport.h"
#include "types/hci_role.h"
#include "types/raw_address.h"

/*****************************************************************************
 *  Constants
 ****************************************************************************/

/* Define the minimum offset that L2CAP needs in a buffer. This is made up of
 * HCI type(1), len(2), handle(2), L2CAP len(2) and CID(2) => 9
 */
#define L2CAP_MIN_OFFSET 13 /* plus control(2), SDU length(2) */

#define L2CAP_LCC_SDU_LENGTH 2
#define L2CAP_LCC_OFFSET \
  (L2CAP_MIN_OFFSET + L2CAP_LCC_SDU_LENGTH) /* plus SDU length(2) */

#define L2CAP_FCS_LENGTH 2

/* result code for L2CA_DataWrite() */
<<<<<<< HEAD
typedef enum : uint8_t {
  L2CAP_DW_FAILED = 0,
  L2CAP_DW_SUCCESS = 1,
  L2CAP_DW_CONGESTED = 2,
} tL2CAP_DW_RESULT;
=======
enum class tL2CAP_DW_RESULT : uint8_t {
  FAILED = 0,
  SUCCESS = 1,
  CONGESTED = 2,
};
>>>>>>> 661cafd0

/* Values for priority parameter to L2CA_SetAclPriority */
typedef enum : uint8_t {
  L2CAP_PRIORITY_NORMAL = 0,
  L2CAP_PRIORITY_HIGH = 1,
} tL2CAP_PRIORITY;

/* Values for priority parameter to L2CA_SetAclLatency */
typedef enum : uint8_t {
  L2CAP_LATENCY_NORMAL = 0,
  L2CAP_LATENCY_LOW = 1,
} tL2CAP_LATENCY;

/* Values for priority parameter to L2CA_SetTxPriority */
#define L2CAP_CHNL_PRIORITY_HIGH 0
#define L2CAP_CHNL_PRIORITY_LOW 2

typedef uint8_t tL2CAP_CHNL_PRIORITY;

/* Values for Tx/Rx data rate parameter to L2CA_SetChnlDataRate */
#define L2CAP_CHNL_DATA_RATE_LOW 1

typedef uint8_t tL2CAP_CHNL_DATA_RATE;

/* Data Packet Flags  (bits 2-15 are reserved) */
/* layer specific 14-15 bits are used for FCR SAR */
#define L2CAP_FLUSHABLE_MASK 0x0003
#define L2CAP_FLUSHABLE_CH_BASED 0x0000
#define L2CAP_FLUSHABLE_PKT 0x0001
#define L2CAP_NON_FLUSHABLE_PKT 0x0002

/* L2CA_FlushChannel num_to_flush definitions */
#define L2CAP_FLUSH_CHANS_ALL 0xffff
#define L2CAP_FLUSH_CHANS_GET 0x0000

/* Values for 'allowed_modes' field passed in structure tL2CAP_ERTM_INFO
 */
#define L2CAP_FCR_CHAN_OPT_BASIC (1 << L2CAP_FCR_BASIC_MODE)
#define L2CAP_FCR_CHAN_OPT_ERTM (1 << L2CAP_FCR_ERTM_MODE)

#define L2CAP_FCR_CHAN_OPT_ALL_MASK \
  (L2CAP_FCR_CHAN_OPT_BASIC | L2CAP_FCR_CHAN_OPT_ERTM)

/* Validity check for PSM.  PSM values must be odd.  Also, all PSM values must
 * be assigned such that the least significant bit of the most sigificant
 * octet equals zero.
 */
#define L2C_INVALID_PSM(psm) (((psm)&0x0101) != 0x0001)
#define L2C_IS_VALID_PSM(psm) (((psm)&0x0101) == 0x0001)
#define L2C_IS_VALID_LE_PSM(psm) (((psm) > 0x0000) && ((psm) < 0x0100))

#define L2CAP_NO_IDLE_TIMEOUT 0xFFFF

/*****************************************************************************
 *  Type Definitions
 ****************************************************************************/

typedef struct {
#define L2CAP_FCR_BASIC_MODE 0x00
#define L2CAP_FCR_ERTM_MODE 0x03
#define L2CAP_FCR_LE_COC_MODE 0x05

  uint8_t mode;

  uint8_t tx_win_sz;
  uint8_t max_transmit;
  uint16_t rtrans_tout;
  uint16_t mon_tout;
  uint16_t mps;
} tL2CAP_FCR_OPTS;

/* default options for ERTM mode */
constexpr tL2CAP_FCR_OPTS kDefaultErtmOptions = {
    L2CAP_FCR_ERTM_MODE,
    10,    /* Tx window size */
    20,    /* Maximum transmissions before disconnecting */
    2000,  /* Retransmission timeout (2 secs) */
    12000, /* Monitor timeout (12 secs) */
    1010   /* MPS segment size */
};

typedef struct {
  uint8_t qos_flags;          /* TBD */
  uint8_t service_type;       /* see below */
  uint32_t token_rate;        /* bytes/second */
  uint32_t token_bucket_size; /* bytes */
  uint32_t peak_bandwidth;    /* bytes/second */
  uint32_t latency;           /* microseconds */
  uint32_t delay_variation;   /* microseconds */
} FLOW_SPEC;

/* Values for service_type */
#define SVC_TYPE_BEST_EFFORT 1
#define SVC_TYPE_GUARANTEED 2

/* Define a structure to hold the configuration parameters. Since the
 * parameters are optional, for each parameter there is a boolean to
 * use to signify its presence or absence.
 */
typedef struct {
  uint16_t result; /* Only used in confirm messages */
  bool mtu_present;
  uint16_t mtu;
  bool qos_present;
  FLOW_SPEC qos;
  bool flush_to_present;
  uint16_t flush_to;
  bool fcr_present;
  tL2CAP_FCR_OPTS fcr;
  bool fcs_present; /* Optionally bypasses FCS checks */
  uint8_t fcs;      /* '0' if desire is to bypass FCS, otherwise '1' */
  bool ext_flow_spec_present;
  tHCI_EXT_FLOW_SPEC ext_flow_spec;
  uint16_t flags; /* bit 0: 0-no continuation, 1-continuation */
} tL2CAP_CFG_INFO;

/* LE credit based L2CAP connection parameters */
constexpr uint16_t L2CAP_LE_MIN_MTU = 23;  // Minimum SDU size
constexpr uint16_t L2CAP_LE_MIN_MPS = 23;
constexpr uint16_t L2CAP_LE_MAX_MPS = 65533;
constexpr uint16_t L2CAP_LE_CREDIT_MAX = 65535;

// This is initial amout of credits we send, and amount to which we increase
// credits once they fall below threshold
uint16_t L2CA_LeCreditDefault();

// If credit count on remote fall below this value, we send back credits to
// reach default value.
uint16_t L2CA_LeCreditThreshold();

// Max number of CIDs in the L2CAP CREDIT BASED CONNECTION REQUEST
constexpr uint16_t L2CAP_CREDIT_BASED_MAX_CIDS = 5;

/* Define a structure to hold the configuration parameter for LE L2CAP
 * connection oriented channels.
 */
struct tL2CAP_LE_CFG_INFO {
  uint16_t result; /* Only used in confirm messages */
  uint16_t mtu = 100;
  uint16_t mps = 100;
  uint16_t credits = L2CA_LeCreditDefault();
  uint8_t number_of_channels = L2CAP_CREDIT_BASED_MAX_CIDS;
};

/*********************************
 *  Callback Functions Prototypes
 *********************************/

/* Connection indication callback prototype. Parameters are
 *              BD Address of remote
 *              Local CID assigned to the connection
 *              PSM that the remote wants to connect to
 *              Identifier that the remote sent
 */
typedef void(tL2CA_CONNECT_IND_CB)(const RawAddress&, uint16_t, uint16_t,
                                   uint8_t);

/* Connection confirmation callback prototype. Parameters are
 *              Local CID
 *              Result - 0 = connected
 *              If there is an error, tL2CA_ERROR_CB is invoked
 */
typedef void(tL2CA_CONNECT_CFM_CB)(uint16_t, uint16_t);

/* Configuration indication callback prototype. Parameters are
 *              Local CID assigned to the connection
 *              Pointer to configuration info
 */
typedef void(tL2CA_CONFIG_IND_CB)(uint16_t, tL2CAP_CFG_INFO*);

constexpr uint16_t L2CAP_INITIATOR_LOCAL = 1;
constexpr uint16_t L2CAP_INITIATOR_REMOTE = 0;
/* Configuration confirm callback prototype. Parameters are
 *              Local CID assigned to the connection
 *              Initiator (1 for local, 0 for remote)
 *              Initial config from remote
 * If there is an error, tL2CA_ERROR_CB is invoked
 */
typedef void(tL2CA_CONFIG_CFM_CB)(uint16_t, uint16_t, tL2CAP_CFG_INFO*);

/* Disconnect indication callback prototype. Parameters are
 *              Local CID
 *              Boolean whether upper layer should ack this
 */
typedef void(tL2CA_DISCONNECT_IND_CB)(uint16_t, bool);

/* Disconnect confirm callback prototype. Parameters are
 *              Local CID
 *              Result
 */
typedef void(tL2CA_DISCONNECT_CFM_CB)(uint16_t, uint16_t);

/* Disconnect confirm callback prototype. Parameters are
 *              Local CID
 *              Result
 */
typedef void(tL2CA_DATA_IND_CB)(uint16_t, BT_HDR*);

/* Congestion status callback protype. This callback is optional. If
 * an application tries to send data when the transmit queue is full,
 * the data will anyways be dropped. The parameter is:
 *              Local CID
 *              true if congested, false if uncongested
 */
typedef void(tL2CA_CONGESTION_STATUS_CB)(uint16_t, bool);

/* Transmit complete callback protype. This callback is optional. If
 * set, L2CAP will call it when packets are sent or flushed. If the
 * count is 0xFFFF, it means all packets are sent for that CID (eRTM
 * mode only). The parameters are:
 *              Local CID
 *              Number of SDUs sent or dropped
 */
typedef void(tL2CA_TX_COMPLETE_CB)(uint16_t, uint16_t);

/*
 * Notify the user when the remote send error result on ConnectRsp or ConfigRsp
 * The parameters are:
 *              Local CID
 *              Error type (L2CAP_CONN_OTHER_ERROR for ConnectRsp,
 *                          L2CAP_CFG_FAILED_NO_REASON for ConfigRsp)
 */
typedef void(tL2CA_ERROR_CB)(uint16_t, uint16_t);

/* Create credit based connection request callback prototype. Parameters are
 *              BD Address of remote
 *              Vector of allocated local cids to accept
 *              PSM
 *              Peer MTU
 *              Identifier that the remote sent
 */
typedef void(tL2CA_CREDIT_BASED_CONNECT_IND_CB)(const RawAddress& bdaddr,
                                                std::vector<uint16_t>& lcids,
                                                uint16_t psm, uint16_t peer_mtu,
                                                uint8_t identifier);

/* Collision Indication callback prototype. Used to notify upper layer that
 * remote devices sent Credit Based Connection Request but it was rejected due
 * to ongoing local request. Upper layer might want to sent another request when
 * local request is completed. Parameters are:
 *              BD Address of remote
 */
typedef void(tL2CA_CREDIT_BASED_COLLISION_IND_CB)(const RawAddress& bdaddr);

/* Credit based connection confirmation callback prototype. Parameters are
 *              BD Address of remote
 *              Connected Local CIDs
 *              Peer MTU
 *              Result - 0 = connected, non-zero means CID is not connected
 */
typedef void(tL2CA_CREDIT_BASED_CONNECT_CFM_CB)(const RawAddress& bdaddr,
                                                uint16_t lcid,
                                                uint16_t peer_mtu,
                                                uint16_t result);

/* Credit based reconfiguration confirm callback prototype. Parameters are
 *              BD Address of remote
 *              Local CID assigned to the connection
 *              Flag indicating if this is local or peer configuration
 *              Pointer to configuration info
 */
typedef void(tL2CA_CREDIT_BASED_RECONFIG_COMPLETED_CB)(
    const RawAddress& bdaddr, uint16_t lcid, bool is_local_cfg,
    tL2CAP_LE_CFG_INFO* p_cfg);

/* Define the structure that applications use to register with
 * L2CAP. This structure includes callback functions. All functions
 * MUST be provided, with the exception of the "connect pending"
 * callback and "congestion status" callback.
 */
typedef struct {
  tL2CA_CONNECT_IND_CB* pL2CA_ConnectInd_Cb;
  tL2CA_CONNECT_CFM_CB* pL2CA_ConnectCfm_Cb;
  tL2CA_CONFIG_IND_CB* pL2CA_ConfigInd_Cb;
  tL2CA_CONFIG_CFM_CB* pL2CA_ConfigCfm_Cb;
  tL2CA_DISCONNECT_IND_CB* pL2CA_DisconnectInd_Cb;
  tL2CA_DISCONNECT_CFM_CB* pL2CA_DisconnectCfm_Cb;
  tL2CA_DATA_IND_CB* pL2CA_DataInd_Cb;
  tL2CA_CONGESTION_STATUS_CB* pL2CA_CongestionStatus_Cb;
  tL2CA_TX_COMPLETE_CB* pL2CA_TxComplete_Cb;
  tL2CA_ERROR_CB* pL2CA_Error_Cb;
  tL2CA_CREDIT_BASED_CONNECT_IND_CB* pL2CA_CreditBasedConnectInd_Cb;
  tL2CA_CREDIT_BASED_CONNECT_CFM_CB* pL2CA_CreditBasedConnectCfm_Cb;
  tL2CA_CREDIT_BASED_RECONFIG_COMPLETED_CB*
      pL2CA_CreditBasedReconfigCompleted_Cb;
  tL2CA_CREDIT_BASED_COLLISION_IND_CB* pL2CA_CreditBasedCollisionInd_Cb;
} tL2CAP_APPL_INFO;

/* Define the structure that applications use to create or accept
 * connections with enhanced retransmission mode.
 */
typedef struct {
  uint8_t preferred_mode;
} tL2CAP_ERTM_INFO;

/**
 * Stack management declarations
 */
void l2c_init();
void l2c_free();

/*****************************************************************************
 *  External Function Declarations
 ****************************************************************************/

// Also does security for you
[[nodiscard]] uint16_t L2CA_RegisterWithSecurity(
    uint16_t psm, const tL2CAP_APPL_INFO& p_cb_info, bool enable_snoop,
    tL2CAP_ERTM_INFO* p_ertm_info, uint16_t my_mtu,
    uint16_t required_remote_mtu, uint16_t sec_level);

/*******************************************************************************
 *
 * Function         L2CA_Register
 *
 * Description      Other layers call this function to register for L2CAP
 *                  services.
 *
 * Returns          PSM to use or zero if error. Typically, the PSM returned
 *                  is the same as was passed in, but for an outgoing-only
 *                  connection to a dynamic PSM, a "virtual" PSM is returned
 *                  and should be used in the calls to L2CA_ConnectReq() and
 *                  BTM_SetSecurityLevel().
 *
 ******************************************************************************/
[[nodiscard]] uint16_t L2CA_Register(
    uint16_t psm, const tL2CAP_APPL_INFO& p_cb_info, bool enable_snoop,
    tL2CAP_ERTM_INFO* p_ertm_info, uint16_t my_mtu,
    uint16_t required_remote_mtu, uint16_t sec_level);

/*******************************************************************************
 *
 * Function         L2CA_Deregister
 *
 * Description      Other layers call this function to deregister for L2CAP
 *                  services.
 *
 * Returns          void
 *
 ******************************************************************************/
void L2CA_Deregister(uint16_t psm);

/*******************************************************************************
 *
 * Function         L2CA_AllocateLePSM
 *
 * Description      Other layers call this function to find an unused LE PSM for
 *                  L2CAP services.
 *
 * Returns          LE_PSM to use if success. Otherwise returns 0.
 *
 ******************************************************************************/
[[nodiscard]] uint16_t L2CA_AllocateLePSM(void);

/*******************************************************************************
 *
 * Function         L2CA_FreeLePSM
 *
 * Description      Free an assigned LE PSM.
 *
 * Returns          void
 *
 ******************************************************************************/
void L2CA_FreeLePSM(uint16_t psm);

[[nodiscard]] uint16_t L2CA_ConnectReqWithSecurity(uint16_t psm,
                                                   const RawAddress& p_bd_addr,
                                                   uint16_t sec_level);
/*******************************************************************************
 *
 * Function         L2CA_ConnectReq
 *
 * Description      Higher layers call this function to create an L2CAP
 *                  connection.
 *                  Note that the connection is not established at this time,
 *                  but connection establishment gets started. The callback
 *                  will be invoked when connection establishes or fails.
 *
 * Returns          the CID of the connection, or 0 if it failed to start
 *
 ******************************************************************************/
[[nodiscard]] uint16_t L2CA_ConnectReq(uint16_t psm,
                                       const RawAddress& p_bd_addr);

/*******************************************************************************
 *
 * Function         L2CA_RegisterLECoc
 *
 * Description      Other layers call this function to register for L2CAP
 *                  Connection Oriented Channel.
 *
 * Returns          PSM to use or zero if error. Typically, the PSM returned
 *                  is the same as was passed in, but for an outgoing-only
 *                  connection to a dynamic PSM, a "virtual" PSM is returned
 *                  and should be used in the calls to L2CA_ConnectLECocReq()
 *                  and BTM_SetSecurityLevel().
 *
 ******************************************************************************/
[[nodiscard]] uint16_t L2CA_RegisterLECoc(uint16_t psm,
                                          const tL2CAP_APPL_INFO& p_cb_info,
                                          uint16_t sec_level,
                                          tL2CAP_LE_CFG_INFO cfg);

/*******************************************************************************
 *
 * Function         L2CA_DeregisterLECoc
 *
 * Description      Other layers call this function to deregister for L2CAP
 *                  Connection Oriented Channel.
 *
 * Returns          void
 *
 ******************************************************************************/
void L2CA_DeregisterLECoc(uint16_t psm);

/*******************************************************************************
 *
 * Function         L2CA_ConnectLECocReq
 *
 * Description      Higher layers call this function to create an L2CAP LE COC.
 *                  Note that the connection is not established at this time,
 *                  but connection establishment gets started. The callback
 *                  will be invoked when connection establishes or fails.
 *
 * Returns          the CID of the connection, or 0 if it failed to start
 *
 ******************************************************************************/
[[nodiscard]] uint16_t L2CA_ConnectLECocReq(uint16_t psm,
                                            const RawAddress& p_bd_addr,
                                            tL2CAP_LE_CFG_INFO* p_cfg,
                                            uint16_t sec_level);

/*******************************************************************************
 *
 *  Function         L2CA_GetPeerLECocConfig
 *
 *  Description      Get peers configuration for LE Connection Oriented Channel.
 *
 *  Return value:    true if peer is connected
 *
 ******************************************************************************/
[[nodiscard]] bool L2CA_GetPeerLECocConfig(uint16_t lcid,
                                           tL2CAP_LE_CFG_INFO* peer_cfg);

/*******************************************************************************
 *
 *  Function         L2CA_GetPeerLECocCredit
 *
 *  Description      Get peers current credit for LE Connection Oriented
 *                   Channel.
 *
 *  Return value:    Number of the peer current credit
 *
 ******************************************************************************/
[[nodiscard]] uint16_t L2CA_GetPeerLECocCredit(const RawAddress& bd_addr,
                                               uint16_t lcid);

/*******************************************************************************
 *
 *  Function         L2CA_ReconfigCreditBasedConnsReq
 *
 *  Description      Start reconfigure procedure on Connection Oriented Channel.
 *
 *  Return value:    true if peer is connected
 *
 ******************************************************************************/

[[nodiscard]] bool L2CA_ReconfigCreditBasedConnsReq(
    const RawAddress& bd_addr, std::vector<uint16_t>& lcids,
    tL2CAP_LE_CFG_INFO* p_cfg);

/*******************************************************************************
 *
 *  Function         L2CA_ConnectCreditBasedReq
 *
 *  Description      With this function L2CAP will initiate setup of up to 5 credit
 *                   based connections for given psm using provided configuration.
 *                   L2CAP will notify user on the connection result, by calling
 *                   pL2CA_CreditBasedConnectCfm_Cb for each cid with a result.
 *
 *  Return value: vector of allocated local cids for the connection
 *
 ******************************************************************************/

[[nodiscard]] std::vector<uint16_t> L2CA_ConnectCreditBasedReq(
    uint16_t psm, const RawAddress& p_bd_addr, tL2CAP_LE_CFG_INFO* p_cfg);

/*******************************************************************************
 *
 *  Function         L2CA_ConnectCreditBasedRsp
 *
 *  Description      Response for the pL2CA_CreditBasedConnectInd_Cb which is the
 *                   indication for peer requesting credit based connection.
 *
 *  Return value: true if peer is connected
 *
 ******************************************************************************/

[[nodiscard]] bool L2CA_ConnectCreditBasedRsp(
    const RawAddress& p_bd_addr, uint8_t id,
    std::vector<uint16_t>& accepted_lcids, uint16_t result,
    tL2CAP_LE_CFG_INFO* p_cfg);
/*******************************************************************************
 *
 * Function         L2CA_DisconnectReq
 *
 * Description      Higher layers call this function to disconnect a channel.
 *
 * Returns          true if disconnect sent, else false
 *
 ******************************************************************************/
[[nodiscard]] bool L2CA_DisconnectReq(uint16_t cid);

[[nodiscard]] bool L2CA_DisconnectLECocReq(uint16_t cid);

/*******************************************************************************
 *
 * Function         L2CA_DataWrite
 *
 * Description      Higher layers call this function to write data.
 *
 * Returns          L2CAP_DW_SUCCESS, if data accepted, else false
 *                  L2CAP_DW_CONGESTED, if data accepted and the channel is
 *                                      congested
 *                  L2CAP_DW_FAILED, if error
 *
 ******************************************************************************/
[[nodiscard]] uint8_t L2CA_DataWrite(uint16_t cid, BT_HDR* p_data);

[[nodiscard]] uint8_t L2CA_LECocDataWrite(uint16_t cid, BT_HDR* p_data);

/*******************************************************************************
 *
 *  Function        L2CA_GetRemoteChannelId
 *
 *  Description     Given a local channel identifier, |lcid|, this function
 *                  returns the bound remote channel identifier, |rcid|. If
 *                  |lcid| is not known or is invalid, this function returns
 *                  false and does not modify the value pointed at by |rcid|.
 *
 *  Parameters:     lcid: Local CID
 *                  rcid: Pointer to remote CID must NOT be nullptr
 *
 *  Return value:   true if rcid lookup was successful
 *
 ******************************************************************************/
[[nodiscard]] bool L2CA_GetRemoteChannelId(uint16_t lcid, uint16_t* rcid);

/*******************************************************************************
 *
 * Function         L2CA_SetIdleTimeoutByBdAddr
 *
 * Description      Higher layers call this function to set the idle timeout for
 *                  a connection. The "idle timeout" is the amount of time that
 *                  a connection can remain up with no L2CAP channels on it.
 *                  A timeout of zero means that the connection will be torn
 *                  down immediately when the last channel is removed.
 *                  A timeout of 0xFFFF means no timeout. Values are in seconds.
 *                  A bd_addr is the remote BD address. If bd_addr =
 *                  RawAddress::kAny, then the idle timeouts for all active
 *                  l2cap links will be changed.
 *
 * Returns          true if command succeeded, false if failed
 *
 * NOTE             This timeout applies to all logical channels active on the
 *                  ACL link.
 ******************************************************************************/
[[nodiscard]] bool L2CA_SetIdleTimeoutByBdAddr(const RawAddress& bd_addr,
                                               uint16_t timeout,
                                               tBT_TRANSPORT transport);

/*******************************************************************************
 *
 * Function     L2CA_FlushChannel
 *
 * Description  This function flushes none, some or all buffers queued up
 *              for xmission for a particular CID. If called with
 *              L2CAP_FLUSH_CHANS_GET (0), it simply returns the number
 *              of buffers queued for that CID L2CAP_FLUSH_CHANS_ALL (0xffff)
 *              flushes all buffers.  All other values specifies the maximum
 *              buffers to flush.
 *
 * Returns      Number of buffers left queued for that CID
 *
 ******************************************************************************/
[[nodiscard]] uint16_t L2CA_FlushChannel(uint16_t lcid, uint16_t num_to_flush);

/*******************************************************************************
 *
 * Function         L2CA_UseLatencyMode
 *
 * Description      Sets use latency mode for an ACL channel.
 *
 * Returns          true if a valid channel, else false
 *
 ******************************************************************************/
[[nodiscard]] bool L2CA_UseLatencyMode(const RawAddress& bd_addr,
                                       bool use_latency_mode);

/*******************************************************************************
 *
 * Function         L2CA_SetAclPriority
 *
 * Description      Sets the transmission priority for an ACL channel.
 *                  (For initial implementation only two values are valid.
 *                  L2CAP_PRIORITY_NORMAL and L2CAP_PRIORITY_HIGH).
 *
 * Returns          true if a valid channel, else false
 *
 ******************************************************************************/
[[nodiscard]] bool L2CA_SetAclPriority(const RawAddress& bd_addr,
                                       tL2CAP_PRIORITY priority);

/*******************************************************************************
 *
 * Function         L2CA_SetAclLatency
 *
 * Description      Sets the transmission latency for a channel.
 *
 * Returns          true if a valid channel, else false
 *
 ******************************************************************************/
[[nodiscard]] bool L2CA_SetAclLatency(const RawAddress& bd_addr,
                                      tL2CAP_LATENCY latency);

/*******************************************************************************
 *
 * Function         L2CA_SetTxPriority
 *
 * Description      Sets the transmission priority for a channel. (FCR Mode)
 *
 * Returns          true if a valid channel, else false
 *
 ******************************************************************************/
[[nodiscard]] bool L2CA_SetTxPriority(uint16_t cid,
                                      tL2CAP_CHNL_PRIORITY priority);

/*******************************************************************************
 *
 * Function         L2CA_SetChnlFlushability
 *
 * Description      Higher layers call this function to set a channels
 *                  flushability flags
 *
 * Returns          true if CID found, else false
 *
 ******************************************************************************/
[[nodiscard]] bool L2CA_SetChnlFlushability(uint16_t cid, bool is_flushable);

/*******************************************************************************
 *
 *  Function         L2CA_GetPeerFeatures
 *
 *  Description      Get a peers features and fixed channel map
 *
 *  Parameters:      BD address of the peer
 *                   Pointers to features and channel mask storage area
 *
 *  Return value:    true if peer is connected
 *
 ******************************************************************************/
[[nodiscard]] bool L2CA_GetPeerFeatures(const RawAddress& bd_addr,
                                        uint32_t* p_ext_feat,
                                        uint8_t* p_chnl_mask);

/*******************************************************************************
 *
 *                      Fixed Channel callback prototypes
 *
 ******************************************************************************/

/* Fixed channel connected and disconnected. Parameters are
 *      channel
 *      BD Address of remote
 *      true if channel is connected, false if disconnected
 *      Reason for connection failure
 *      transport : physical transport, BR/EDR or LE
 */
typedef void(tL2CA_FIXED_CHNL_CB)(uint16_t, const RawAddress&, bool, uint16_t,
                                  tBT_TRANSPORT);

/* Signalling data received. Parameters are
 *      channel
 *      BD Address of remote
 *      Pointer to buffer with data
 */
typedef void(tL2CA_FIXED_DATA_CB)(uint16_t, const RawAddress&, BT_HDR*);

/* Congestion status callback protype. This callback is optional. If
 * an application tries to send data when the transmit queue is full,
 * the data will anyways be dropped. The parameter is:
 *      remote BD_ADDR
 *      true if congested, false if uncongested
 */
typedef void(tL2CA_FIXED_CONGESTION_STATUS_CB)(const RawAddress&, bool);

/* Fixed channel registration info (the callback addresses and channel config)
 */
typedef struct {
  tL2CA_FIXED_CHNL_CB* pL2CA_FixedConn_Cb;
  tL2CA_FIXED_DATA_CB* pL2CA_FixedData_Cb;
  tL2CA_FIXED_CONGESTION_STATUS_CB* pL2CA_FixedCong_Cb;

  uint16_t default_idle_tout;
  tL2CA_TX_COMPLETE_CB*
      pL2CA_FixedTxComplete_Cb; /* fixed channel tx complete callback */
} tL2CAP_FIXED_CHNL_REG;

/*******************************************************************************
 *
 *  Function        L2CA_RegisterFixedChannel
 *
 *  Description     Register a fixed channel.
 *
 *  Parameters:     Fixed Channel #
 *                  Channel Callbacks and config
 *
 *  Return value:   true if registered OK
 *
 ******************************************************************************/
[[nodiscard]] bool L2CA_RegisterFixedChannel(uint16_t fixed_cid,
                                             tL2CAP_FIXED_CHNL_REG* p_freg);

/*******************************************************************************
 *
 *  Function        L2CA_ConnectFixedChnl
 *
 *  Description     Connect an fixed signalling channel to a remote device.
 *
 *  Parameters:     Fixed CID
 *                  BD Address of remote
 *
 *  Return value:   true if connection started
 *
 ******************************************************************************/
[[nodiscard]] bool L2CA_ConnectFixedChnl(uint16_t fixed_cid,
                                         const RawAddress& bd_addr);

/*******************************************************************************
 *
 *  Function        L2CA_SendFixedChnlData
 *
 *  Description     Write data on a fixed signalling channel.
 *
 *  Parameters:     Fixed CID
 *                  BD Address of remote
 *                  Pointer to buffer of type BT_HDR
 *
 * Return value     L2CAP_DW_SUCCESS, if data accepted
 *                  L2CAP_DW_FAILED,  if error
 *
 ******************************************************************************/
[[nodiscard]] uint16_t L2CA_SendFixedChnlData(uint16_t fixed_cid,
                                              const RawAddress& rem_bda,
                                              BT_HDR* p_buf);

/*******************************************************************************
 *
 *  Function        L2CA_RemoveFixedChnl
 *
 *  Description     Remove a fixed channel to a remote device.
 *
 *  Parameters:     Fixed CID
 *                  BD Address of remote
 *                  Idle timeout to use (or 0xFFFF if don't care)
 *
 *  Return value:   true if channel removed
 *
 ******************************************************************************/
[[nodiscard]] bool L2CA_RemoveFixedChnl(uint16_t fixed_cid,
                                        const RawAddress& rem_bda);

/*******************************************************************************
 *
 * Function         L2CA_SetLeGattTimeout
 *
 * Description      Higher layers call this function to set the idle timeout for
 *                  a fixed channel. The "idle timeout" is the amount of time
 *                  that a connection can remain up with no L2CAP channels on
 *                  it. A timeout of zero means that the connection will be torn
 *                  down immediately when the last channel is removed.
 *                  A timeout of 0xFFFF means no timeout. Values are in seconds.
 *                  A bd_addr is the remote BD address. If bd_addr =
 *                  RawAddress::kAny, then the idle timeouts for all active
 *                  l2cap links will be changed.
 *
 * Returns          true if command succeeded, false if failed
 *
 ******************************************************************************/
[[nodiscard]] bool L2CA_SetLeGattTimeout(const RawAddress& rem_bda,
                                         uint16_t idle_tout);

[[nodiscard]] bool L2CA_MarkLeLinkAsActive(const RawAddress& rem_bda);

[[nodiscard]] bool L2CA_UpdateBleConnParams(const RawAddress& rem_bda,
                                            uint16_t min_int, uint16_t max_int,
                                            uint16_t latency, uint16_t timeout,
                                            uint16_t min_ce_len,
                                            uint16_t max_ce_len);

/* When called with lock=true, LE connection parameters will be locked on
 * fastest value, and we won't accept request to change it from remote. When
 * called with lock=false, parameters are relaxed.
 */
void L2CA_LockBleConnParamsForServiceDiscovery(const RawAddress& rem_bda,
                                               bool lock);

/* When called with lock=true, LE connection parameters will be locked on
 * fastest value, and we won't accept request to change it from remote. When
 * called with lock=false, parameters are relaxed.
 */
void L2CA_LockBleConnParamsForProfileConnection(const RawAddress& rem_bda,
                                                bool lock);

/*******************************************************************************
 *
 * Function         L2CA_GetBleConnRole
 *
 * Description      This function returns the connection role.
 *
 * Returns          link role.
 *
 ******************************************************************************/
void L2CA_Consolidate(const RawAddress& identity_addr, const RawAddress& rpa);
[[nodiscard]] tHCI_ROLE L2CA_GetBleConnRole(const RawAddress& bd_addr);

void L2CA_AdjustConnectionIntervals(uint16_t* min_interval,
                                    uint16_t* max_interval,
                                    uint16_t floor_interval);

void L2CA_SetEcosystemBaseInterval(uint32_t base_interval);

/**
 * Check whether an ACL or LE link to the remote device is established
 */
[[nodiscard]] bool L2CA_IsLinkEstablished(const RawAddress& bd_addr,
                                          tBT_TRANSPORT transport);

/*******************************************************************************
 *
 *  Function        L2CA_SetDefaultSubrate
 *
 *  Description     BLE Set Default Subrate.
 *
 *  Parameters:     Subrate parameters
 *
 *  Return value:   void
 *
 ******************************************************************************/
void L2CA_SetDefaultSubrate(uint16_t subrate_min, uint16_t subrate_max,
                            uint16_t max_latency, uint16_t cont_num,
                            uint16_t timeout);

/*******************************************************************************
 *
 *  Function        L2CA_SubrateRequest
 *
 *  Description     BLE Subrate request.
 *
 *  Parameters:     Subrate parameters
 *
 *  Return value:   true if update started
 *
 ******************************************************************************/
[[nodiscard]] bool L2CA_SubrateRequest(const RawAddress& rem_bda,
                                       uint16_t subrate_min,
                                       uint16_t subrate_max,
                                       uint16_t max_latency, uint16_t cont_num,
                                       uint16_t timeout);

/*******************************************************************************
**
** Function         L2CA_SetMediaStreamChannel
**
** Description      This function is called to set/reset the ccb of active media
**                      streaming channel
**
**  Parameters:     local_media_cid: The local cid provided to A2DP to be used
**                      for streaming
**                  status: The status of media streaming on this channel
**
** Returns          void
**
*******************************************************************************/
void L2CA_SetMediaStreamChannel(uint16_t local_media_cid, bool status);

/*******************************************************************************
**
** Function         L2CA_isMediaChannel
**
** Description      This function returns if the channel id passed as parameter
**                      is an A2DP streaming channel
**
**  Parameters:     handle: Connection handle with the remote device
**                  channel_id: Channel ID
**                  is_local_cid: Signifies if the channel id passed is local
**                      cid or remote cid (true if local, remote otherwise)
**
** Returns          bool
**
*******************************************************************************/
[[nodiscard]] bool L2CA_isMediaChannel(uint16_t handle, uint16_t channel_id,
                                       bool is_local_cid);

namespace fmt {
template <>
struct formatter<tL2CAP_LATENCY> : enum_formatter<tL2CAP_LATENCY> {};
template <>
struct formatter<tL2CAP_PRIORITY> : enum_formatter<tL2CAP_PRIORITY> {};
}  // namespace fmt

/*******************************************************************************
**
** Function         L2CA_Dumpsys
**
** Description      This function provides dumpsys data during the dumpsys
**                  procedure.
**
** Parameters:      fd: Descriptor used to write the L2CAP internals
**
** Returns          void
**
*******************************************************************************/
void L2CA_Dumpsys(int fd);

#endif /* L2C_API_H */<|MERGE_RESOLUTION|>--- conflicted
+++ resolved
@@ -52,19 +52,11 @@
 #define L2CAP_FCS_LENGTH 2
 
 /* result code for L2CA_DataWrite() */
-<<<<<<< HEAD
-typedef enum : uint8_t {
-  L2CAP_DW_FAILED = 0,
-  L2CAP_DW_SUCCESS = 1,
-  L2CAP_DW_CONGESTED = 2,
-} tL2CAP_DW_RESULT;
-=======
 enum class tL2CAP_DW_RESULT : uint8_t {
   FAILED = 0,
   SUCCESS = 1,
   CONGESTED = 2,
 };
->>>>>>> 661cafd0
 
 /* Values for priority parameter to L2CA_SetAclPriority */
 typedef enum : uint8_t {
@@ -586,15 +578,17 @@
  *
  * Description      Higher layers call this function to write data.
  *
- * Returns          L2CAP_DW_SUCCESS, if data accepted, else false
- *                  L2CAP_DW_CONGESTED, if data accepted and the channel is
- *                                      congested
- *                  L2CAP_DW_FAILED, if error
- *
- ******************************************************************************/
-[[nodiscard]] uint8_t L2CA_DataWrite(uint16_t cid, BT_HDR* p_data);
-
-[[nodiscard]] uint8_t L2CA_LECocDataWrite(uint16_t cid, BT_HDR* p_data);
+ * Returns          tL2CAP_DW_RESULT::L2CAP_DW_SUCCESS, if data accepted, else
+ *                  false
+ *                  tL2CAP_DW_RESULT::L2CAP_DW_CONGESTED, if data accepted and
+ *                  the channel is congested
+ *                  tL2CAP_DW_RESULT::L2CAP_DW_FAILED, if error
+ *
+ ******************************************************************************/
+[[nodiscard]] tL2CAP_DW_RESULT L2CA_DataWrite(uint16_t cid, BT_HDR* p_data);
+
+[[nodiscard]] tL2CAP_DW_RESULT L2CA_LECocDataWrite(uint16_t cid,
+                                                   BT_HDR* p_data);
 
 /*******************************************************************************
  *
@@ -813,13 +807,13 @@
  *                  BD Address of remote
  *                  Pointer to buffer of type BT_HDR
  *
- * Return value     L2CAP_DW_SUCCESS, if data accepted
- *                  L2CAP_DW_FAILED,  if error
- *
- ******************************************************************************/
-[[nodiscard]] uint16_t L2CA_SendFixedChnlData(uint16_t fixed_cid,
-                                              const RawAddress& rem_bda,
-                                              BT_HDR* p_buf);
+ * Return value     tL2CAP_DW_RESULT::L2CAP_DW_SUCCESS, if data accepted
+ *                  tL2CAP_DW_RESULT::L2CAP_DW_FAILED,  if error
+ *
+ ******************************************************************************/
+[[nodiscard]] tL2CAP_DW_RESULT L2CA_SendFixedChnlData(uint16_t fixed_cid,
+                                                      const RawAddress& rem_bda,
+                                                      BT_HDR* p_buf);
 
 /*******************************************************************************
  *

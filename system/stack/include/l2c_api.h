/******************************************************************************
 *
 *  Copyright 1999-2012 Broadcom Corporation
 *
 *  Licensed under the Apache License, Version 2.0 (the "License");
 *  you may not use this file except in compliance with the License.
 *  You may obtain a copy of the License at:
 *
 *  http://www.apache.org/licenses/LICENSE-2.0
 *
 *  Unless required by applicable law or agreed to in writing, software
 *  distributed under the License is distributed on an "AS IS" BASIS,
 *  WITHOUT WARRANTIES OR CONDITIONS OF ANY KIND, either express or implied.
 *  See the License for the specific language governing permissions and
 *  limitations under the License.
 *
 ******************************************************************************/

/******************************************************************************
 *
 *  this file contains the L2CAP API definitions
 *
 ******************************************************************************/
#ifndef L2C_API_H
#define L2C_API_H

#include <bluetooth/log.h>
#include <stdbool.h>

#include <cstdint>
#include <vector>

#include "hcidefs.h"
#include "stack/include/bt_hdr.h"
#include "types/bt_transport.h"
#include "types/hci_role.h"
#include "types/raw_address.h"

/*****************************************************************************
 *  Constants
 ****************************************************************************/

/* Define the minimum offset that L2CAP needs in a buffer. This is made up of
 * HCI type(1), len(2), handle(2), L2CAP len(2) and CID(2) => 9
 */
#define L2CAP_MIN_OFFSET 13 /* plus control(2), SDU length(2) */

#define L2CAP_LCC_SDU_LENGTH 2
#define L2CAP_LCC_OFFSET \
  (L2CAP_MIN_OFFSET + L2CAP_LCC_SDU_LENGTH) /* plus SDU length(2) */

#define L2CAP_FCS_LENGTH 2

/* result code for L2CA_DataWrite() */
#define L2CAP_DW_FAILED false
#define L2CAP_DW_SUCCESS true
#define L2CAP_DW_CONGESTED 2

/* Values for priority parameter to L2CA_SetAclPriority */
typedef enum : uint8_t {
  L2CAP_PRIORITY_NORMAL = 0,
  L2CAP_PRIORITY_HIGH = 1,
} tL2CAP_PRIORITY;

/* Values for priority parameter to L2CA_SetAclLatency */
typedef enum : uint8_t {
  L2CAP_LATENCY_NORMAL = 0,
  L2CAP_LATENCY_LOW = 1,
} tL2CAP_LATENCY;

/* Values for priority parameter to L2CA_SetTxPriority */
#define L2CAP_CHNL_PRIORITY_HIGH 0
#define L2CAP_CHNL_PRIORITY_LOW 2

typedef uint8_t tL2CAP_CHNL_PRIORITY;

/* Values for Tx/Rx data rate parameter to L2CA_SetChnlDataRate */
#define L2CAP_CHNL_DATA_RATE_LOW 1

typedef uint8_t tL2CAP_CHNL_DATA_RATE;

/* Data Packet Flags  (bits 2-15 are reserved) */
/* layer specific 14-15 bits are used for FCR SAR */
#define L2CAP_FLUSHABLE_MASK 0x0003
#define L2CAP_FLUSHABLE_CH_BASED 0x0000
#define L2CAP_FLUSHABLE_PKT 0x0001
#define L2CAP_NON_FLUSHABLE_PKT 0x0002

/* L2CA_FlushChannel num_to_flush definitions */
#define L2CAP_FLUSH_CHANS_ALL 0xffff
#define L2CAP_FLUSH_CHANS_GET 0x0000

/* Values for 'allowed_modes' field passed in structure tL2CAP_ERTM_INFO
 */
#define L2CAP_FCR_CHAN_OPT_BASIC (1 << L2CAP_FCR_BASIC_MODE)
#define L2CAP_FCR_CHAN_OPT_ERTM (1 << L2CAP_FCR_ERTM_MODE)

#define L2CAP_FCR_CHAN_OPT_ALL_MASK \
  (L2CAP_FCR_CHAN_OPT_BASIC | L2CAP_FCR_CHAN_OPT_ERTM)

/* Validity check for PSM.  PSM values must be odd.  Also, all PSM values must
 * be assigned such that the least significant bit of the most sigificant
 * octet equals zero.
 */
#define L2C_INVALID_PSM(psm) (((psm)&0x0101) != 0x0001)
#define L2C_IS_VALID_PSM(psm) (((psm)&0x0101) == 0x0001)
#define L2C_IS_VALID_LE_PSM(psm) (((psm) > 0x0000) && ((psm) < 0x0100))

#define L2CAP_NO_IDLE_TIMEOUT 0xFFFF

/*****************************************************************************
 *  Type Definitions
 ****************************************************************************/

typedef struct {
#define L2CAP_FCR_BASIC_MODE 0x00
#define L2CAP_FCR_ERTM_MODE 0x03
#define L2CAP_FCR_LE_COC_MODE 0x05

  uint8_t mode;

  uint8_t tx_win_sz;
  uint8_t max_transmit;
  uint16_t rtrans_tout;
  uint16_t mon_tout;
  uint16_t mps;
} tL2CAP_FCR_OPTS;

/* default options for ERTM mode */
constexpr tL2CAP_FCR_OPTS kDefaultErtmOptions = {
    L2CAP_FCR_ERTM_MODE,
    10,    /* Tx window size */
    20,    /* Maximum transmissions before disconnecting */
    2000,  /* Retransmission timeout (2 secs) */
    12000, /* Monitor timeout (12 secs) */
    1010   /* MPS segment size */
};

typedef struct {
  uint8_t qos_flags;          /* TBD */
  uint8_t service_type;       /* see below */
  uint32_t token_rate;        /* bytes/second */
  uint32_t token_bucket_size; /* bytes */
  uint32_t peak_bandwidth;    /* bytes/second */
  uint32_t latency;           /* microseconds */
  uint32_t delay_variation;   /* microseconds */
} FLOW_SPEC;

/* Values for service_type */
#define SVC_TYPE_BEST_EFFORT 1
#define SVC_TYPE_GUARANTEED 2

/* Define a structure to hold the configuration parameters. Since the
 * parameters are optional, for each parameter there is a boolean to
 * use to signify its presence or absence.
 */
typedef struct {
  uint16_t result; /* Only used in confirm messages */
  bool mtu_present;
  uint16_t mtu;
  bool qos_present;
  FLOW_SPEC qos;
  bool flush_to_present;
  uint16_t flush_to;
  bool fcr_present;
  tL2CAP_FCR_OPTS fcr;
  bool fcs_present; /* Optionally bypasses FCS checks */
  uint8_t fcs;      /* '0' if desire is to bypass FCS, otherwise '1' */
  bool ext_flow_spec_present;
  tHCI_EXT_FLOW_SPEC ext_flow_spec;
  uint16_t flags; /* bit 0: 0-no continuation, 1-continuation */
} tL2CAP_CFG_INFO;

/* LE credit based L2CAP connection parameters */
constexpr uint16_t L2CAP_LE_MIN_MTU = 23;  // Minimum SDU size
constexpr uint16_t L2CAP_LE_MIN_MPS = 23;
constexpr uint16_t L2CAP_LE_MAX_MPS = 65533;
constexpr uint16_t L2CAP_LE_CREDIT_MAX = 65535;

// This is initial amout of credits we send, and amount to which we increase
// credits once they fall below threshold
uint16_t L2CA_LeCreditDefault();

// If credit count on remote fall below this value, we send back credits to
// reach default value.
uint16_t L2CA_LeCreditThreshold();

// Max number of CIDs in the L2CAP CREDIT BASED CONNECTION REQUEST
constexpr uint16_t L2CAP_CREDIT_BASED_MAX_CIDS = 5;

/* Define a structure to hold the configuration parameter for LE L2CAP
 * connection oriented channels.
 */
struct tL2CAP_LE_CFG_INFO {
  uint16_t result; /* Only used in confirm messages */
  uint16_t mtu = 100;
  uint16_t mps = 100;
  uint16_t credits = L2CA_LeCreditDefault();
  uint8_t number_of_channels = L2CAP_CREDIT_BASED_MAX_CIDS;
};

/*********************************
 *  Callback Functions Prototypes
 *********************************/

/* Connection indication callback prototype. Parameters are
 *              BD Address of remote
 *              Local CID assigned to the connection
 *              PSM that the remote wants to connect to
 *              Identifier that the remote sent
 */
typedef void(tL2CA_CONNECT_IND_CB)(const RawAddress&, uint16_t, uint16_t,
                                   uint8_t);

/* Connection confirmation callback prototype. Parameters are
 *              Local CID
 *              Result - 0 = connected
 *              If there is an error, tL2CA_ERROR_CB is invoked
 */
typedef void(tL2CA_CONNECT_CFM_CB)(uint16_t, uint16_t);

/* Configuration indication callback prototype. Parameters are
 *              Local CID assigned to the connection
 *              Pointer to configuration info
 */
typedef void(tL2CA_CONFIG_IND_CB)(uint16_t, tL2CAP_CFG_INFO*);

constexpr uint16_t L2CAP_INITIATOR_LOCAL = 1;
constexpr uint16_t L2CAP_INITIATOR_REMOTE = 0;
/* Configuration confirm callback prototype. Parameters are
 *              Local CID assigned to the connection
 *              Initiator (1 for local, 0 for remote)
 *              Initial config from remote
 * If there is an error, tL2CA_ERROR_CB is invoked
 */
typedef void(tL2CA_CONFIG_CFM_CB)(uint16_t, uint16_t, tL2CAP_CFG_INFO*);

/* Disconnect indication callback prototype. Parameters are
 *              Local CID
 *              Boolean whether upper layer should ack this
 */
typedef void(tL2CA_DISCONNECT_IND_CB)(uint16_t, bool);

/* Disconnect confirm callback prototype. Parameters are
 *              Local CID
 *              Result
 */
typedef void(tL2CA_DISCONNECT_CFM_CB)(uint16_t, uint16_t);

/* Disconnect confirm callback prototype. Parameters are
 *              Local CID
 *              Result
 */
typedef void(tL2CA_DATA_IND_CB)(uint16_t, BT_HDR*);

/* Congestion status callback protype. This callback is optional. If
 * an application tries to send data when the transmit queue is full,
 * the data will anyways be dropped. The parameter is:
 *              Local CID
 *              true if congested, false if uncongested
 */
typedef void(tL2CA_CONGESTION_STATUS_CB)(uint16_t, bool);

/* Transmit complete callback protype. This callback is optional. If
 * set, L2CAP will call it when packets are sent or flushed. If the
 * count is 0xFFFF, it means all packets are sent for that CID (eRTM
 * mode only). The parameters are:
 *              Local CID
 *              Number of SDUs sent or dropped
 */
typedef void(tL2CA_TX_COMPLETE_CB)(uint16_t, uint16_t);

/*
 * Notify the user when the remote send error result on ConnectRsp or ConfigRsp
 * The parameters are:
 *              Local CID
 *              Error type (L2CAP_CONN_OTHER_ERROR for ConnectRsp,
 *                          L2CAP_CFG_FAILED_NO_REASON for ConfigRsp)
 */
typedef void(tL2CA_ERROR_CB)(uint16_t, uint16_t);

/* Create credit based connection request callback prototype. Parameters are
 *              BD Address of remote
 *              Vector of allocated local cids to accept
 *              PSM
 *              Peer MTU
 *              Identifier that the remote sent
 */
typedef void(tL2CA_CREDIT_BASED_CONNECT_IND_CB)(const RawAddress& bdaddr,
                                                std::vector<uint16_t>& lcids,
                                                uint16_t psm, uint16_t peer_mtu,
                                                uint8_t identifier);

/* Collision Indication callback prototype. Used to notify upper layer that
 * remote devices sent Credit Based Connection Request but it was rejected due
 * to ongoing local request. Upper layer might want to sent another request when
 * local request is completed. Parameters are:
 *              BD Address of remote
 */
typedef void(tL2CA_CREDIT_BASED_COLLISION_IND_CB)(const RawAddress& bdaddr);

/* Credit based connection confirmation callback prototype. Parameters are
 *              BD Address of remote
 *              Connected Local CIDs
 *              Peer MTU
 *              Result - 0 = connected, non-zero means CID is not connected
 */
typedef void(tL2CA_CREDIT_BASED_CONNECT_CFM_CB)(const RawAddress& bdaddr,
                                                uint16_t lcid,
                                                uint16_t peer_mtu,
                                                uint16_t result);

/* Credit based reconfiguration confirm callback prototype. Parameters are
 *              BD Address of remote
 *              Local CID assigned to the connection
 *              Flag indicating if this is local or peer configuration
 *              Pointer to configuration info
 */
typedef void(tL2CA_CREDIT_BASED_RECONFIG_COMPLETED_CB)(
    const RawAddress& bdaddr, uint16_t lcid, bool is_local_cfg,
    tL2CAP_LE_CFG_INFO* p_cfg);

/* Define the structure that applications use to register with
 * L2CAP. This structure includes callback functions. All functions
 * MUST be provided, with the exception of the "connect pending"
 * callback and "congestion status" callback.
 */
typedef struct {
  tL2CA_CONNECT_IND_CB* pL2CA_ConnectInd_Cb;
  tL2CA_CONNECT_CFM_CB* pL2CA_ConnectCfm_Cb;
  tL2CA_CONFIG_IND_CB* pL2CA_ConfigInd_Cb;
  tL2CA_CONFIG_CFM_CB* pL2CA_ConfigCfm_Cb;
  tL2CA_DISCONNECT_IND_CB* pL2CA_DisconnectInd_Cb;
  tL2CA_DISCONNECT_CFM_CB* pL2CA_DisconnectCfm_Cb;
  tL2CA_DATA_IND_CB* pL2CA_DataInd_Cb;
  tL2CA_CONGESTION_STATUS_CB* pL2CA_CongestionStatus_Cb;
  tL2CA_TX_COMPLETE_CB* pL2CA_TxComplete_Cb;
  tL2CA_ERROR_CB* pL2CA_Error_Cb;
  tL2CA_CREDIT_BASED_CONNECT_IND_CB* pL2CA_CreditBasedConnectInd_Cb;
  tL2CA_CREDIT_BASED_CONNECT_CFM_CB* pL2CA_CreditBasedConnectCfm_Cb;
  tL2CA_CREDIT_BASED_RECONFIG_COMPLETED_CB*
      pL2CA_CreditBasedReconfigCompleted_Cb;
  tL2CA_CREDIT_BASED_COLLISION_IND_CB* pL2CA_CreditBasedCollisionInd_Cb;
} tL2CAP_APPL_INFO;

/* Define the structure that applications use to create or accept
 * connections with enhanced retransmission mode.
 */
typedef struct {
  uint8_t preferred_mode;
} tL2CAP_ERTM_INFO;

/**
 * Stack management declarations
 */
void l2c_init();
void l2c_free();

/*****************************************************************************
 *  External Function Declarations
 ****************************************************************************/

// Also does security for you
<<<<<<< HEAD
[[nodiscard]] uint16_t L2CA_Register2(
=======
[[nodiscard]] uint16_t L2CA_RegisterWithSecurity(
>>>>>>> e110efe6
    uint16_t psm, const tL2CAP_APPL_INFO& p_cb_info, bool enable_snoop,
    tL2CAP_ERTM_INFO* p_ertm_info, uint16_t my_mtu,
    uint16_t required_remote_mtu, uint16_t sec_level);

/*******************************************************************************
 *
 * Function         L2CA_Register
 *
 * Description      Other layers call this function to register for L2CAP
 *                  services.
 *
 * Returns          PSM to use or zero if error. Typically, the PSM returned
 *                  is the same as was passed in, but for an outgoing-only
 *                  connection to a dynamic PSM, a "virtual" PSM is returned
 *                  and should be used in the calls to L2CA_ConnectReq() and
 *                  BTM_SetSecurityLevel().
 *
 ******************************************************************************/
[[nodiscard]] uint16_t L2CA_Register(
    uint16_t psm, const tL2CAP_APPL_INFO& p_cb_info, bool enable_snoop,
    tL2CAP_ERTM_INFO* p_ertm_info, uint16_t my_mtu,
    uint16_t required_remote_mtu, uint16_t sec_level);

/*******************************************************************************
 *
 * Function         L2CA_Deregister
 *
 * Description      Other layers call this function to deregister for L2CAP
 *                  services.
 *
 * Returns          void
 *
 ******************************************************************************/
void L2CA_Deregister(uint16_t psm);

/*******************************************************************************
 *
 * Function         L2CA_AllocateLePSM
 *
 * Description      Other layers call this function to find an unused LE PSM for
 *                  L2CAP services.
 *
 * Returns          LE_PSM to use if success. Otherwise returns 0.
 *
 ******************************************************************************/
[[nodiscard]] uint16_t L2CA_AllocateLePSM(void);

/*******************************************************************************
 *
 * Function         L2CA_FreeLePSM
 *
 * Description      Free an assigned LE PSM.
 *
 * Returns          void
 *
 ******************************************************************************/
void L2CA_FreeLePSM(uint16_t psm);

<<<<<<< HEAD
[[nodiscard]] uint16_t L2CA_ConnectReq2(uint16_t psm,
                                        const RawAddress& p_bd_addr,
                                        uint16_t sec_level);
=======
[[nodiscard]] uint16_t L2CA_ConnectReqWithSecurity(uint16_t psm,
                                                   const RawAddress& p_bd_addr,
                                                   uint16_t sec_level);
>>>>>>> e110efe6
/*******************************************************************************
 *
 * Function         L2CA_ConnectReq
 *
 * Description      Higher layers call this function to create an L2CAP
 *                  connection.
 *                  Note that the connection is not established at this time,
 *                  but connection establishment gets started. The callback
 *                  will be invoked when connection establishes or fails.
 *
 * Returns          the CID of the connection, or 0 if it failed to start
 *
 ******************************************************************************/
[[nodiscard]] uint16_t L2CA_ConnectReq(uint16_t psm,
                                       const RawAddress& p_bd_addr);

/*******************************************************************************
 *
 * Function         L2CA_RegisterLECoc
 *
 * Description      Other layers call this function to register for L2CAP
 *                  Connection Oriented Channel.
 *
 * Returns          PSM to use or zero if error. Typically, the PSM returned
 *                  is the same as was passed in, but for an outgoing-only
 *                  connection to a dynamic PSM, a "virtual" PSM is returned
 *                  and should be used in the calls to L2CA_ConnectLECocReq()
 *                  and BTM_SetSecurityLevel().
 *
 ******************************************************************************/
[[nodiscard]] uint16_t L2CA_RegisterLECoc(uint16_t psm,
                                          const tL2CAP_APPL_INFO& p_cb_info,
                                          uint16_t sec_level,
                                          tL2CAP_LE_CFG_INFO cfg);

/*******************************************************************************
 *
 * Function         L2CA_DeregisterLECoc
 *
 * Description      Other layers call this function to deregister for L2CAP
 *                  Connection Oriented Channel.
 *
 * Returns          void
 *
 ******************************************************************************/
void L2CA_DeregisterLECoc(uint16_t psm);

/*******************************************************************************
 *
 * Function         L2CA_ConnectLECocReq
 *
 * Description      Higher layers call this function to create an L2CAP LE COC.
 *                  Note that the connection is not established at this time,
 *                  but connection establishment gets started. The callback
 *                  will be invoked when connection establishes or fails.
 *
 * Returns          the CID of the connection, or 0 if it failed to start
 *
 ******************************************************************************/
[[nodiscard]] uint16_t L2CA_ConnectLECocReq(uint16_t psm,
                                            const RawAddress& p_bd_addr,
                                            tL2CAP_LE_CFG_INFO* p_cfg,
                                            uint16_t sec_level);

/*******************************************************************************
 *
 *  Function         L2CA_GetPeerLECocConfig
 *
 *  Description      Get peers configuration for LE Connection Oriented Channel.
 *
 *  Return value:    true if peer is connected
 *
 ******************************************************************************/
[[nodiscard]] bool L2CA_GetPeerLECocConfig(uint16_t lcid,
                                           tL2CAP_LE_CFG_INFO* peer_cfg);

/*******************************************************************************
 *
 *  Function         L2CA_GetPeerLECocCredit
 *
 *  Description      Get peers current credit for LE Connection Oriented
 *                   Channel.
 *
 *  Return value:    Number of the peer current credit
 *
 ******************************************************************************/
[[nodiscard]] uint16_t L2CA_GetPeerLECocCredit(const RawAddress& bd_addr,
                                               uint16_t lcid);

/*******************************************************************************
 *
 *  Function         L2CA_ReconfigCreditBasedConnsReq
 *
 *  Description      Start reconfigure procedure on Connection Oriented Channel.
 *
 *  Return value:    true if peer is connected
 *
 ******************************************************************************/

[[nodiscard]] bool L2CA_ReconfigCreditBasedConnsReq(
    const RawAddress& bd_addr, std::vector<uint16_t>& lcids,
    tL2CAP_LE_CFG_INFO* p_cfg);

/*******************************************************************************
 *
 *  Function         L2CA_ConnectCreditBasedReq
 *
 *  Description      With this function L2CAP will initiate setup of up to 5 credit
 *                   based connections for given psm using provided configuration.
 *                   L2CAP will notify user on the connection result, by calling
 *                   pL2CA_CreditBasedConnectCfm_Cb for each cid with a result.
 *
 *  Return value: vector of allocated local cids for the connection
 *
 ******************************************************************************/

[[nodiscard]] std::vector<uint16_t> L2CA_ConnectCreditBasedReq(
    uint16_t psm, const RawAddress& p_bd_addr, tL2CAP_LE_CFG_INFO* p_cfg);

/*******************************************************************************
 *
 *  Function         L2CA_ConnectCreditBasedRsp
 *
 *  Description      Response for the pL2CA_CreditBasedConnectInd_Cb which is the
 *                   indication for peer requesting credit based connection.
 *
 *  Return value: true if peer is connected
 *
 ******************************************************************************/

[[nodiscard]] bool L2CA_ConnectCreditBasedRsp(
    const RawAddress& p_bd_addr, uint8_t id,
    std::vector<uint16_t>& accepted_lcids, uint16_t result,
    tL2CAP_LE_CFG_INFO* p_cfg);
/*******************************************************************************
 *
 * Function         L2CA_DisconnectReq
 *
 * Description      Higher layers call this function to disconnect a channel.
 *
 * Returns          true if disconnect sent, else false
 *
 ******************************************************************************/
[[nodiscard]] bool L2CA_DisconnectReq(uint16_t cid);

[[nodiscard]] bool L2CA_DisconnectLECocReq(uint16_t cid);

/*******************************************************************************
 *
 * Function         L2CA_DataWrite
 *
 * Description      Higher layers call this function to write data.
 *
 * Returns          L2CAP_DW_SUCCESS, if data accepted, else false
 *                  L2CAP_DW_CONGESTED, if data accepted and the channel is
 *                                      congested
 *                  L2CAP_DW_FAILED, if error
 *
 ******************************************************************************/
[[nodiscard]] uint8_t L2CA_DataWrite(uint16_t cid, BT_HDR* p_data);

[[nodiscard]] uint8_t L2CA_LECocDataWrite(uint16_t cid, BT_HDR* p_data);

// Given a local channel identifier, |lcid|, this function returns the bound
// remote channel identifier, |rcid|. If
// |lcid| is not known or is invalid, this function returns false and does not
// modify the value pointed at by |rcid|. |rcid| may be NULL.
[[nodiscard]] bool L2CA_GetRemoteCid(uint16_t lcid, uint16_t* rcid);

/*******************************************************************************
 *
 * Function         L2CA_SetIdleTimeoutByBdAddr
 *
 * Description      Higher layers call this function to set the idle timeout for
 *                  a connection. The "idle timeout" is the amount of time that
 *                  a connection can remain up with no L2CAP channels on it.
 *                  A timeout of zero means that the connection will be torn
 *                  down immediately when the last channel is removed.
 *                  A timeout of 0xFFFF means no timeout. Values are in seconds.
 *                  A bd_addr is the remote BD address. If bd_addr =
 *                  RawAddress::kAny, then the idle timeouts for all active
 *                  l2cap links will be changed.
 *
 * Returns          true if command succeeded, false if failed
 *
 * NOTE             This timeout applies to all logical channels active on the
 *                  ACL link.
 ******************************************************************************/
[[nodiscard]] bool L2CA_SetIdleTimeoutByBdAddr(const RawAddress& bd_addr,
                                               uint16_t timeout,
                                               tBT_TRANSPORT transport);

/*******************************************************************************
 *
 * Function     L2CA_FlushChannel
 *
 * Description  This function flushes none, some or all buffers queued up
 *              for xmission for a particular CID. If called with
 *              L2CAP_FLUSH_CHANS_GET (0), it simply returns the number
 *              of buffers queued for that CID L2CAP_FLUSH_CHANS_ALL (0xffff)
 *              flushes all buffers.  All other values specifies the maximum
 *              buffers to flush.
 *
 * Returns      Number of buffers left queued for that CID
 *
 ******************************************************************************/
[[nodiscard]] uint16_t L2CA_FlushChannel(uint16_t lcid, uint16_t num_to_flush);

/*******************************************************************************
 *
 * Function         L2CA_UseLatencyMode
 *
 * Description      Sets use latency mode for an ACL channel.
 *
 * Returns          true if a valid channel, else false
 *
 ******************************************************************************/
[[nodiscard]] bool L2CA_UseLatencyMode(const RawAddress& bd_addr,
                                       bool use_latency_mode);

/*******************************************************************************
 *
 * Function         L2CA_SetAclPriority
 *
 * Description      Sets the transmission priority for an ACL channel.
 *                  (For initial implementation only two values are valid.
 *                  L2CAP_PRIORITY_NORMAL and L2CAP_PRIORITY_HIGH).
 *
 * Returns          true if a valid channel, else false
 *
 ******************************************************************************/
[[nodiscard]] bool L2CA_SetAclPriority(const RawAddress& bd_addr,
                                       tL2CAP_PRIORITY priority);

/*******************************************************************************
 *
 * Function         L2CA_SetAclLatency
 *
 * Description      Sets the transmission latency for a channel.
 *
 * Returns          true if a valid channel, else false
 *
 ******************************************************************************/
[[nodiscard]] bool L2CA_SetAclLatency(const RawAddress& bd_addr,
                                      tL2CAP_LATENCY latency);

/*******************************************************************************
 *
 * Function         L2CA_SetTxPriority
 *
 * Description      Sets the transmission priority for a channel. (FCR Mode)
 *
 * Returns          true if a valid channel, else false
 *
 ******************************************************************************/
[[nodiscard]] bool L2CA_SetTxPriority(uint16_t cid,
                                      tL2CAP_CHNL_PRIORITY priority);

/*******************************************************************************
 *
 * Function         L2CA_SetChnlFlushability
 *
 * Description      Higher layers call this function to set a channels
 *                  flushability flags
 *
 * Returns          true if CID found, else false
 *
 ******************************************************************************/
[[nodiscard]] bool L2CA_SetChnlFlushability(uint16_t cid, bool is_flushable);

/*******************************************************************************
 *
 *  Function         L2CA_GetPeerFeatures
 *
 *  Description      Get a peers features and fixed channel map
 *
 *  Parameters:      BD address of the peer
 *                   Pointers to features and channel mask storage area
 *
 *  Return value:    true if peer is connected
 *
 ******************************************************************************/
[[nodiscard]] bool L2CA_GetPeerFeatures(const RawAddress& bd_addr,
                                        uint32_t* p_ext_feat,
                                        uint8_t* p_chnl_mask);

/*******************************************************************************
 *
 *                      Fixed Channel callback prototypes
 *
 ******************************************************************************/

/* Fixed channel connected and disconnected. Parameters are
 *      channel
 *      BD Address of remote
 *      true if channel is connected, false if disconnected
 *      Reason for connection failure
 *      transport : physical transport, BR/EDR or LE
 */
typedef void(tL2CA_FIXED_CHNL_CB)(uint16_t, const RawAddress&, bool, uint16_t,
                                  tBT_TRANSPORT);

/* Signalling data received. Parameters are
 *      channel
 *      BD Address of remote
 *      Pointer to buffer with data
 */
typedef void(tL2CA_FIXED_DATA_CB)(uint16_t, const RawAddress&, BT_HDR*);

/* Congestion status callback protype. This callback is optional. If
 * an application tries to send data when the transmit queue is full,
 * the data will anyways be dropped. The parameter is:
 *      remote BD_ADDR
 *      true if congested, false if uncongested
 */
typedef void(tL2CA_FIXED_CONGESTION_STATUS_CB)(const RawAddress&, bool);

/* Fixed channel registration info (the callback addresses and channel config)
 */
typedef struct {
  tL2CA_FIXED_CHNL_CB* pL2CA_FixedConn_Cb;
  tL2CA_FIXED_DATA_CB* pL2CA_FixedData_Cb;
  tL2CA_FIXED_CONGESTION_STATUS_CB* pL2CA_FixedCong_Cb;

  uint16_t default_idle_tout;
  tL2CA_TX_COMPLETE_CB*
      pL2CA_FixedTxComplete_Cb; /* fixed channel tx complete callback */
} tL2CAP_FIXED_CHNL_REG;

/*******************************************************************************
 *
 *  Function        L2CA_RegisterFixedChannel
 *
 *  Description     Register a fixed channel.
 *
 *  Parameters:     Fixed Channel #
 *                  Channel Callbacks and config
 *
 *  Return value:   true if registered OK
 *
 ******************************************************************************/
[[nodiscard]] bool L2CA_RegisterFixedChannel(uint16_t fixed_cid,
                                             tL2CAP_FIXED_CHNL_REG* p_freg);

/*******************************************************************************
 *
 *  Function        L2CA_ConnectFixedChnl
 *
 *  Description     Connect an fixed signalling channel to a remote device.
 *
 *  Parameters:     Fixed CID
 *                  BD Address of remote
 *
 *  Return value:   true if connection started
 *
 ******************************************************************************/
[[nodiscard]] bool L2CA_ConnectFixedChnl(uint16_t fixed_cid,
                                         const RawAddress& bd_addr);

/*******************************************************************************
 *
 *  Function        L2CA_SendFixedChnlData
 *
 *  Description     Write data on a fixed signalling channel.
 *
 *  Parameters:     Fixed CID
 *                  BD Address of remote
 *                  Pointer to buffer of type BT_HDR
 *
 * Return value     L2CAP_DW_SUCCESS, if data accepted
 *                  L2CAP_DW_FAILED,  if error
 *
 ******************************************************************************/
[[nodiscard]] uint16_t L2CA_SendFixedChnlData(uint16_t fixed_cid,
                                              const RawAddress& rem_bda,
                                              BT_HDR* p_buf);

/*******************************************************************************
 *
 *  Function        L2CA_RemoveFixedChnl
 *
 *  Description     Remove a fixed channel to a remote device.
 *
 *  Parameters:     Fixed CID
 *                  BD Address of remote
 *                  Idle timeout to use (or 0xFFFF if don't care)
 *
 *  Return value:   true if channel removed
 *
 ******************************************************************************/
[[nodiscard]] bool L2CA_RemoveFixedChnl(uint16_t fixed_cid,
                                        const RawAddress& rem_bda);

/*******************************************************************************
 *
 * Function         L2CA_SetLeGattTimeout
 *
 * Description      Higher layers call this function to set the idle timeout for
 *                  a fixed channel. The "idle timeout" is the amount of time
 *                  that a connection can remain up with no L2CAP channels on
 *                  it. A timeout of zero means that the connection will be torn
 *                  down immediately when the last channel is removed.
 *                  A timeout of 0xFFFF means no timeout. Values are in seconds.
 *                  A bd_addr is the remote BD address. If bd_addr =
 *                  RawAddress::kAny, then the idle timeouts for all active
 *                  l2cap links will be changed.
 *
 * Returns          true if command succeeded, false if failed
 *
 ******************************************************************************/
[[nodiscard]] bool L2CA_SetLeGattTimeout(const RawAddress& rem_bda,
                                         uint16_t idle_tout);

[[nodiscard]] bool L2CA_MarkLeLinkAsActive(const RawAddress& rem_bda);

[[nodiscard]] bool L2CA_UpdateBleConnParams(const RawAddress& rem_bda,
                                            uint16_t min_int, uint16_t max_int,
                                            uint16_t latency, uint16_t timeout,
                                            uint16_t min_ce_len,
                                            uint16_t max_ce_len);

/* When called with lock=true, LE connection parameters will be locked on
 * fastest value, and we won't accept request to change it from remote. When
 * called with lock=false, parameters are relaxed.
 */
void L2CA_LockBleConnParamsForServiceDiscovery(const RawAddress& rem_bda,
                                               bool lock);

/* When called with lock=true, LE connection parameters will be locked on
 * fastest value, and we won't accept request to change it from remote. When
 * called with lock=false, parameters are relaxed.
 */
void L2CA_LockBleConnParamsForProfileConnection(const RawAddress& rem_bda,
                                                bool lock);

/*******************************************************************************
 *
 * Function         L2CA_GetBleConnRole
 *
 * Description      This function returns the connection role.
 *
 * Returns          link role.
 *
 ******************************************************************************/
void L2CA_Consolidate(const RawAddress& identity_addr, const RawAddress& rpa);
[[nodiscard]] tHCI_ROLE L2CA_GetBleConnRole(const RawAddress& bd_addr);

void L2CA_AdjustConnectionIntervals(uint16_t* min_interval,
                                    uint16_t* max_interval,
                                    uint16_t floor_interval);

/**
 * Check whether an ACL or LE link to the remote device is established
 */
[[nodiscard]] bool L2CA_IsLinkEstablished(const RawAddress& bd_addr,
                                          tBT_TRANSPORT transport);

/*******************************************************************************
 *
 *  Function        L2CA_SetDefaultSubrate
 *
 *  Description     BLE Set Default Subrate.
 *
 *  Parameters:     Subrate parameters
 *
 *  Return value:   void
 *
 ******************************************************************************/
void L2CA_SetDefaultSubrate(uint16_t subrate_min, uint16_t subrate_max,
                            uint16_t max_latency, uint16_t cont_num,
                            uint16_t timeout);

/*******************************************************************************
 *
 *  Function        L2CA_SubrateRequest
 *
 *  Description     BLE Subrate request.
 *
 *  Parameters:     Subrate parameters
 *
 *  Return value:   true if update started
 *
 ******************************************************************************/
[[nodiscard]] bool L2CA_SubrateRequest(const RawAddress& rem_bda,
                                       uint16_t subrate_min,
                                       uint16_t subrate_max,
                                       uint16_t max_latency, uint16_t cont_num,
                                       uint16_t timeout);

/*******************************************************************************
**
** Function         L2CA_SetMediaStreamChannel
**
** Description      This function is called to set/reset the ccb of active media
**                      streaming channel
**
**  Parameters:     local_media_cid: The local cid provided to A2DP to be used
**                      for streaming
**                  status: The status of media streaming on this channel
**
** Returns          void
**
*******************************************************************************/
void L2CA_SetMediaStreamChannel(uint16_t local_media_cid, bool status);

/*******************************************************************************
**
** Function         L2CA_isMediaChannel
**
** Description      This function returns if the channel id passed as parameter
**                      is an A2DP streaming channel
**
**  Parameters:     handle: Connection handle with the remote device
**                  channel_id: Channel ID
**                  is_local_cid: Signifies if the channel id passed is local
**                      cid or remote cid (true if local, remote otherwise)
**
** Returns          bool
**
*******************************************************************************/
[[nodiscard]] bool L2CA_isMediaChannel(uint16_t handle, uint16_t channel_id,
                                       bool is_local_cid);

/*******************************************************************************
 *
 *  Function        L2CA_GetPeerChannelId
 *
 *  Description     Get remote channel ID for Connection Oriented Channel.
 *
 *  Parameters:     lcid: Local CID
 *                  rcid: Pointer to remote CID
 *
 *  Return value:   true if peer is connected
 *
 ******************************************************************************/
[[nodiscard]] bool L2CA_GetPeerChannelId(uint16_t lcid, uint16_t* rcid);

namespace fmt {
template <>
struct formatter<tL2CAP_LATENCY> : enum_formatter<tL2CAP_LATENCY> {};
template <>
struct formatter<tL2CAP_PRIORITY> : enum_formatter<tL2CAP_PRIORITY> {};
}  // namespace fmt

/*******************************************************************************
**
** Function         L2CA_Dumpsys
**
** Description      This function provides dumpsys data during the dumpsys
**                  procedure.
**
** Parameters:      fd: Descriptor used to write the L2CAP internals
**
** Returns          void
**
*******************************************************************************/
void L2CA_Dumpsys(int fd);

#endif /* L2C_API_H */<|MERGE_RESOLUTION|>--- conflicted
+++ resolved
@@ -361,11 +361,7 @@
  ****************************************************************************/
 
 // Also does security for you
-<<<<<<< HEAD
-[[nodiscard]] uint16_t L2CA_Register2(
-=======
 [[nodiscard]] uint16_t L2CA_RegisterWithSecurity(
->>>>>>> e110efe6
     uint16_t psm, const tL2CAP_APPL_INFO& p_cb_info, bool enable_snoop,
     tL2CAP_ERTM_INFO* p_ertm_info, uint16_t my_mtu,
     uint16_t required_remote_mtu, uint16_t sec_level);
@@ -424,15 +420,9 @@
  ******************************************************************************/
 void L2CA_FreeLePSM(uint16_t psm);
 
-<<<<<<< HEAD
-[[nodiscard]] uint16_t L2CA_ConnectReq2(uint16_t psm,
-                                        const RawAddress& p_bd_addr,
-                                        uint16_t sec_level);
-=======
 [[nodiscard]] uint16_t L2CA_ConnectReqWithSecurity(uint16_t psm,
                                                    const RawAddress& p_bd_addr,
                                                    uint16_t sec_level);
->>>>>>> e110efe6
 /*******************************************************************************
  *
  * Function         L2CA_ConnectReq

--- conflicted
+++ resolved
@@ -426,11 +426,7 @@
   while (!p_mcb->l2cap_congested) {
     BT_HDR* p = (BT_HDR*)fixed_queue_try_dequeue(p_mcb->cmd_q);
     if (p == NULL) break;
-<<<<<<< HEAD
-    if (L2CA_DataWrite(p_mcb->lcid, p) != L2CAP_DW_SUCCESS) {
-=======
     if (L2CA_DataWrite(p_mcb->lcid, p) != tL2CAP_DW_RESULT::SUCCESS) {
->>>>>>> 661cafd0
       log::warn("Unable to write L2CAP data peer:{} cid:{} len:{}",
                 p_mcb->bd_addr, p_mcb->lcid, p->len);
     }

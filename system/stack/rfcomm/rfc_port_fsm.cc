--- conflicted
+++ resolved
@@ -24,6 +24,7 @@
  ******************************************************************************/
 
 #include <base/logging.h>
+#include <bluetooth/log.h>
 
 #include <cstdint>
 #include <cstring>
@@ -41,6 +42,8 @@
 #include "stack/l2cap/l2c_int.h"
 #include "stack/rfcomm/port_int.h"
 #include "stack/rfcomm/rfc_int.h"
+
+using namespace bluetooth;
 
 static const std::set<uint16_t> uuid_logging_acceptlist = {
     UUID_SERVCLASS_HEADSET_AUDIO_GATEWAY,
@@ -81,11 +84,6 @@
  ******************************************************************************/
 void rfc_port_sm_execute(tPORT* p_port, tRFC_PORT_EVENT event, void* p_data) {
   CHECK(p_port != nullptr) << __func__ << ": NULL port event " << event;
-<<<<<<< HEAD
-  LOG_INFO("bd_addr:%s, port:%u, state:%u, event:%d",
-           ADDRESS_TO_LOGGABLE_CSTR(p_port->bd_addr), p_port->handle,
-           p_port->rfc.state, event);
-=======
 
   // logs for state RFC_STATE_OPENED handled in rfc_port_sm_opened()
   if (p_port->rfc.state != RFC_STATE_OPENED) {
@@ -93,7 +91,6 @@
               ADDRESS_TO_LOGGABLE_CSTR(p_port->bd_addr), p_port->handle,
               p_port->rfc.state, event);
   }
->>>>>>> 55df697a
   switch (p_port->rfc.state) {
     case RFC_STATE_CLOSED:
       rfc_port_sm_state_closed(p_port, event, p_data);
@@ -168,7 +165,7 @@
       return;
 
     case RFC_PORT_EVENT_DM:
-      LOG_WARN("%s, RFC_EVENT_DM, index=%d", __func__, p_port->handle);
+      log::warn("RFC_EVENT_DM, index={}", p_port->handle);
       rfc_port_closed(p_port);
       return;
 
@@ -183,14 +180,14 @@
 
     case RFC_PORT_EVENT_TIMEOUT:
       PORT_TimeOutCloseMux(p_port->rfc.p_mcb);
-      LOG_ERROR("Port error state %d event %d", p_port->rfc.state, event);
+      log::error("Port error state {} event {}", p_port->rfc.state, event);
       return;
     default:
-      LOG_ERROR("Received unexpected event:%hu in state:%hhu", event,
-                p_port->rfc.state);
-  }
-
-  LOG_WARN("Port state closed Event ignored %d", event);
+      log::error("Received unexpected event:{} in state:{}", event,
+                 p_port->rfc.state);
+  }
+
+  log::warn("Port state closed Event ignored {}", event);
   return;
 }
 
@@ -209,7 +206,7 @@
   switch (event) {
     case RFC_PORT_EVENT_OPEN:
     case RFC_PORT_EVENT_ESTABLISH_RSP:
-      LOG_ERROR("Port error state %d event %d", p_port->rfc.state, event);
+      log::error("Port error state {} event {}", p_port->rfc.state, event);
       return;
 
     case RFC_PORT_EVENT_CLOSE:
@@ -220,7 +217,7 @@
       return;
 
     case RFC_PORT_EVENT_CLEAR:
-      LOG_WARN("%s, RFC_PORT_EVENT_CLEAR, index=%d", __func__, p_port->handle);
+      log::warn("RFC_PORT_EVENT_CLEAR, index={}", p_port->handle);
       rfc_port_closed(p_port);
       return;
 
@@ -261,7 +258,7 @@
       return;
 
     case RFC_PORT_EVENT_DM:
-      LOG_WARN("%s, RFC_EVENT_DM, index=%d", __func__, p_port->handle);
+      log::warn("RFC_EVENT_DM, index={}", p_port->handle);
       p_port->rfc.p_mcb->is_disc_initiator = true;
       PORT_DlcEstablishCnf(p_port->rfc.p_mcb, p_port->dlci,
                            p_port->rfc.p_mcb->peer_l2cap_mtu, RFCOMM_ERROR);
@@ -269,7 +266,7 @@
       return;
 
     case RFC_PORT_EVENT_DISC:
-      LOG_WARN("%s, RFC_EVENT_DISC, index=%d", __func__, p_port->handle);
+      log::warn("RFC_EVENT_DISC, index={}", p_port->handle);
       rfc_send_ua(p_port->rfc.p_mcb, p_port->dlci);
       PORT_DlcEstablishCnf(p_port->rfc.p_mcb, p_port->dlci,
                            p_port->rfc.p_mcb->peer_l2cap_mtu, RFCOMM_ERROR);
@@ -291,10 +288,10 @@
                            p_port->rfc.p_mcb->peer_l2cap_mtu, RFCOMM_ERROR);
       return;
     default:
-      LOG_ERROR("Received unexpected event:%hu in state:%hhu", event,
-                p_port->rfc.state);
-  }
-  LOG_WARN("Port state sabme_wait_ua Event ignored %d", event);
+      log::error("Received unexpected event:{} in state:{}", event,
+                 p_port->rfc.state);
+  }
+  log::warn("Port state sabme_wait_ua Event ignored {}", event);
 }
 
 /*******************************************************************************
@@ -329,17 +326,17 @@
 
     case RFC_PORT_EVENT_OPEN:
     case RFC_PORT_EVENT_CLOSE:
-      LOG_ERROR("Port error state %d event %d", p_port->rfc.state, event);
+      log::error("Port error state {} event {}", p_port->rfc.state, event);
       return;
 
     case RFC_PORT_EVENT_CLEAR:
-      LOG_WARN("%s, RFC_PORT_EVENT_CLEAR, index=%d", __func__, p_port->handle);
+      log::warn("RFC_PORT_EVENT_CLEAR, index={}", p_port->handle);
       btm_sec_abort_access_req(p_port->rfc.p_mcb->bd_addr);
       rfc_port_closed(p_port);
       return;
 
     case RFC_PORT_EVENT_DATA:
-      LOG_ERROR("Port error state Term Wait Sec event Data");
+      log::error("Port error state Term Wait Sec event Data");
       osi_free(p_data);
       return;
 
@@ -393,10 +390,10 @@
       }
       return;
     default:
-      LOG_ERROR("Received unexpected event:%hu in state:%hhu", event,
-                p_port->rfc.state);
-  }
-  LOG_WARN("Port state term_wait_sec_check Event ignored %d", event);
+      log::error("Received unexpected event:{} in state:{}", event,
+                 p_port->rfc.state);
+  }
+  log::warn("Port state term_wait_sec_check Event ignored {}", event);
 }
 
 /*******************************************************************************
@@ -415,8 +412,8 @@
   switch (event) {
     case RFC_PORT_EVENT_SEC_COMPLETE:
       if (*((uint8_t*)p_data) != BTM_SUCCESS) {
-        LOG_ERROR("%s, RFC_PORT_EVENT_SEC_COMPLETE, index=%d, result=%d",
-                  __func__, p_port->handle, *((uint8_t*)p_data));
+        log::error("RFC_PORT_EVENT_SEC_COMPLETE, index={}, result={}",
+                   p_port->handle, *((uint8_t*)p_data));
         p_port->rfc.p_mcb->is_disc_initiator = true;
         PORT_DlcEstablishCnf(p_port->rfc.p_mcb, p_port->dlci, 0,
                              RFCOMM_SECURITY_ERR);
@@ -430,17 +427,17 @@
 
     case RFC_PORT_EVENT_OPEN:
     case RFC_PORT_EVENT_SABME: /* Peer should not use the same dlci */
-      LOG_ERROR("Port error state %d event %d", p_port->rfc.state, event);
+      log::error("Port error state {} event {}", p_port->rfc.state, event);
       return;
 
     case RFC_PORT_EVENT_CLOSE:
-      LOG_WARN("%s, RFC_PORT_EVENT_CLOSE, index=%d", __func__, p_port->handle);
+      log::warn("RFC_PORT_EVENT_CLOSE, index={}", p_port->handle);
       btm_sec_abort_access_req(p_port->rfc.p_mcb->bd_addr);
       rfc_port_closed(p_port);
       return;
 
     case RFC_PORT_EVENT_DATA:
-      LOG_ERROR("Port error state Orig Wait Sec event Data");
+      log::error("Port error state Orig Wait Sec event Data");
       osi_free(p_data);
       return;
 
@@ -448,10 +445,10 @@
       osi_free(p_data);
       return;
     default:
-      LOG_ERROR("Received unexpected event:%hu in state:%hhu", event,
-                p_port->rfc.state);
-  }
-  LOG_WARN("Port state orig_wait_sec_check Event ignored %d", event);
+      log::error("Received unexpected event:{} in state:{}", event,
+                 p_port->rfc.state);
+  }
+  log::warn("Port state orig_wait_sec_check Event ignored {}", event);
 }
 
 /*******************************************************************************
@@ -467,13 +464,9 @@
 void rfc_port_sm_opened(tPORT* p_port, tRFC_PORT_EVENT event, void* p_data) {
   switch (event) {
     case RFC_PORT_EVENT_OPEN:
-<<<<<<< HEAD
-      LOG_ERROR("Port error state %d event %d", p_port->rfc.state, event);
-=======
       log::error("Port error, bd_addr={}, state={}, event={}",
                  ADDRESS_TO_LOGGABLE_CSTR(p_port->bd_addr), p_port->rfc.state,
                  event);
->>>>>>> 55df697a
       return;
 
     case RFC_PORT_EVENT_CLOSE:
@@ -486,12 +479,8 @@
       return;
 
     case RFC_PORT_EVENT_CLEAR:
-<<<<<<< HEAD
-      LOG_WARN("%s, RFC_PORT_EVENT_CLEAR, index=%d", __func__, p_port->handle);
-=======
       log::warn("RFC_PORT_EVENT_CLEAR, bd_addr={}, index={}",
                 ADDRESS_TO_LOGGABLE_CSTR(p_port->bd_addr), p_port->handle);
->>>>>>> 55df697a
       rfc_port_closed(p_port);
       return;
 
@@ -529,12 +518,8 @@
       return;
 
     case RFC_PORT_EVENT_DM:
-<<<<<<< HEAD
-      LOG_WARN("%s, RFC_EVENT_DM, index=%d", __func__, p_port->handle);
-=======
       log::info("RFC_EVENT_DM, bd_addr={}, index={}",
                 ADDRESS_TO_LOGGABLE_CSTR(p_port->bd_addr), p_port->handle);
->>>>>>> 55df697a
       PORT_DlcReleaseInd(p_port->rfc.p_mcb, p_port->dlci);
       rfc_port_closed(p_port);
       return;
@@ -547,7 +532,7 @@
       rfc_send_ua(p_port->rfc.p_mcb, p_port->dlci);
       if (!fixed_queue_is_empty(p_port->rx.queue)) {
         /* give a chance to upper stack to close port properly */
-        LOG_VERBOSE("port queue is not empty");
+        log::verbose("port queue is not empty");
         rfc_port_timer_start(p_port, RFC_DISC_TIMEOUT);
       } else
         PORT_DlcReleaseInd(p_port->rfc.p_mcb, p_port->dlci);
@@ -561,13 +546,6 @@
 
     case RFC_PORT_EVENT_TIMEOUT:
       PORT_TimeOutCloseMux(p_port->rfc.p_mcb);
-<<<<<<< HEAD
-      LOG_ERROR("Port error state %d event %d", p_port->rfc.state, event);
-      return;
-    default:
-      LOG_ERROR("Received unexpected event:%hu in state:%hhu", event,
-                p_port->rfc.state);
-=======
       log::error("Port error, bd_addr={}, state={}, event={}",
                  ADDRESS_TO_LOGGABLE_CSTR(p_port->bd_addr), p_port->rfc.state,
                  event);
@@ -575,9 +553,8 @@
     default:
       log::error("Received unexpected event {}, bd_addr={}, state={}", event,
                  ADDRESS_TO_LOGGABLE_CSTR(p_port->bd_addr), p_port->rfc.state);
->>>>>>> 55df697a
-  }
-  LOG_WARN("Port state opened Event ignored %d", event);
+  }
+  log::warn("Port state opened Event ignored {}", event);
 }
 
 /*******************************************************************************
@@ -595,11 +572,11 @@
   switch (event) {
     case RFC_PORT_EVENT_OPEN:
     case RFC_PORT_EVENT_ESTABLISH_RSP:
-      LOG_ERROR("Port error state %d event %d", p_port->rfc.state, event);
+      log::error("Port error state {} event {}", p_port->rfc.state, event);
       return;
 
     case RFC_PORT_EVENT_CLEAR:
-      LOG_WARN("%s, RFC_PORT_EVENT_CLEAR, index=%d", __func__, p_port->handle);
+      log::warn("RFC_PORT_EVENT_CLEAR, index={}", p_port->handle);
       rfc_port_closed(p_port);
       return;
 
@@ -612,8 +589,8 @@
       FALLTHROUGH_INTENDED; /* FALLTHROUGH */
 
     case RFC_PORT_EVENT_DM:
-      LOG_WARN("%s, RFC_EVENT_DM|RFC_EVENT_UA[%d], index=%d", __func__, event,
-               p_port->handle);
+      log::warn("RFC_EVENT_DM|RFC_EVENT_UA[{}], index={}", event,
+                p_port->handle);
       rfc_port_closed(p_port);
       return;
 
@@ -631,15 +608,15 @@
       return;
 
     case RFC_PORT_EVENT_TIMEOUT:
-      LOG_ERROR("%s, RFC_EVENT_TIMEOUT, index=%d", __func__, p_port->handle);
+      log::error("RFC_EVENT_TIMEOUT, index={}", p_port->handle);
       rfc_port_closed(p_port);
       return;
     default:
-      LOG_ERROR("Received unexpected event:%hu in state:%hhu", event,
-                p_port->rfc.state);
-  }
-
-  LOG_WARN("Port state disc_wait_ua Event ignored %d", event);
+      log::error("Received unexpected event:{} in state:{}", event,
+                 p_port->rfc.state);
+  }
+
+  log::warn("Port state disc_wait_ua Event ignored {}", event);
 }
 
 /*******************************************************************************
@@ -662,9 +639,9 @@
  *
  ******************************************************************************/
 void rfc_process_pn(tRFC_MCB* p_mcb, bool is_command, MX_FRAME* p_frame) {
-  LOG_VERBOSE("%s: is_initiator=%d, is_cmd=%d, state=%d, bd_addr=%s", __func__,
-              p_mcb->is_initiator, is_command, p_mcb->state,
-              ADDRESS_TO_LOGGABLE_CSTR(p_mcb->bd_addr));
+  log::verbose("is_initiator={}, is_cmd={}, state={}, bd_addr={}",
+               p_mcb->is_initiator, is_command, p_mcb->state,
+               ADDRESS_TO_LOGGABLE_CSTR(p_mcb->bd_addr));
   uint8_t dlci = p_frame->dlci;
 
   if (is_command) {
@@ -673,9 +650,8 @@
       PORT_ParNegInd(p_mcb, dlci, p_frame->u.pn.mtu, p_frame->u.pn.conv_layer,
                      p_frame->u.pn.k);
     } else {
-      LOG(WARNING) << __func__
-                   << ": MX PN while disconnecting, bd_addr=" << p_mcb->bd_addr
-                   << ", p_mcb=" << p_mcb;
+      log::warn("MX PN while disconnecting, bd_addr={}, p_mcb={}",
+                ADDRESS_TO_LOGGABLE_STR(p_mcb->bd_addr), fmt::ptr(p_mcb));
       rfc_send_dm(p_mcb, dlci, false);
     }
 
@@ -684,9 +660,8 @@
   /* If we are not awaiting response just ignore it */
   tPORT* p_port = port_find_mcb_dlci_port(p_mcb, dlci);
   if ((p_port == nullptr) || !(p_port->rfc.expected_rsp & RFC_RSP_PN)) {
-    LOG(WARNING) << ": Ignore unwanted response, p_mcb=" << p_mcb
-                 << ", bd_addr=" << p_mcb->bd_addr
-                 << ", dlci=" << std::to_string(dlci);
+    log::warn(": Ignore unwanted response, p_mcb={}, bd_addr={}, dlci={}",
+              fmt::ptr(p_mcb), ADDRESS_TO_LOGGABLE_STR(p_mcb->bd_addr), dlci);
     return;
   }
 
@@ -744,8 +719,7 @@
   p_port = port_find_mcb_dlci_port(p_mcb, p_frame->dlci);
   if ((p_port == nullptr) ||
       !(p_port->rfc.expected_rsp & (RFC_RSP_RPN | RFC_RSP_RPN_REPLY))) {
-    LOG(WARNING) << __func__ << ": ignore DLC parameter negotiation as we are"
-                 << " not waiting for any";
+    log::warn("ignore DLC parameter negotiation as we are not waiting for any");
     return;
   }
 

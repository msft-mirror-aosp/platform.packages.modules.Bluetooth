--- conflicted
+++ resolved
@@ -303,17 +303,9 @@
 int RFCOMM_RemoveConnection(uint16_t handle) {
   log::verbose("RFCOMM_RemoveConnection() handle:{}", handle);
 
-<<<<<<< HEAD
-  log::verbose("RFCOMM_RemoveConnection() handle:{}", handle);
-
-  /* Check if handle is valid to avoid crashing */
-  if ((handle == 0) || (handle > MAX_RFC_PORTS)) {
-    log::error("RFCOMM_RemoveConnection() BAD handle:{}", handle);
-=======
-  tPORT* p_port = get_port_from_handle(handle);
-  if (p_port == nullptr) {
-    log::error("Unable to get RFCOMM port control block bad handle:{}", handle);
->>>>>>> e110efe6
+  tPORT* p_port = get_port_from_handle(handle);
+  if (p_port == nullptr) {
+    log::error("Unable to get RFCOMM port control block bad handle:{}", handle);
     return (PORT_BAD_HANDLE);
   }
 
@@ -347,15 +339,9 @@
  *
  ******************************************************************************/
 int RFCOMM_RemoveServer(uint16_t handle) {
-<<<<<<< HEAD
-  /* Check if handle is valid to avoid crashing */
-  if ((handle == 0) || (handle > MAX_RFC_PORTS)) {
-    log::error("bad handle {}", handle);
-=======
-  tPORT* p_port = get_port_from_handle(handle);
-  if (p_port == nullptr) {
-    log::error("Unable to get RFCOMM port control block bad handle:{}", handle);
->>>>>>> e110efe6
+  tPORT* p_port = get_port_from_handle(handle);
+  if (p_port == nullptr) {
+    log::error("Unable to get RFCOMM port control block bad handle:{}", handle);
     return (PORT_BAD_HANDLE);
   }
 
@@ -398,12 +384,7 @@
     return (PORT_NOT_OPENED);
   }
 
-<<<<<<< HEAD
-  log::verbose("PORT_SetEventCallback() handle:{}", port_handle);
-
-=======
   p_port->ev_mask = mask;
->>>>>>> e110efe6
   p_port->p_callback = p_port_cb;
 
   return (PORT_SUCCESS);
@@ -442,16 +423,8 @@
  *
  *
  ******************************************************************************/
-<<<<<<< HEAD
-int PORT_SetDataCOCallback(uint16_t port_handle,
-                           tPORT_DATA_CO_CALLBACK* p_port_cb) {
-  tPORT* p_port;
-
-  log::verbose("PORT_SetDataCOCallback() handle:{} cb 0x{}", port_handle,
-=======
 int PORT_SetDataCOCallback(uint16_t handle, tPORT_DATA_CO_CALLBACK* p_port_cb) {
   log::verbose("PORT_SetDataCOCallback() handle:{} cb 0x{}", handle,
->>>>>>> e110efe6
                fmt::ptr(p_port_cb));
 
   tPORT* p_port = get_port_from_handle(handle);
@@ -470,40 +443,6 @@
 
 /*******************************************************************************
  *
-<<<<<<< HEAD
- * Function         PORT_SetEventMask
- *
- * Description      This function is called to close the specified connection.
- *
- * Parameters:      handle     - Handle returned in the RFCOMM_CreateConnection
- *                  mask   - Bitmask of the events the host is interested in
- *
- ******************************************************************************/
-int PORT_SetEventMask(uint16_t port_handle, uint32_t mask) {
-  tPORT* p_port;
-
-  log::verbose("PORT_SetEventMask() handle:{} mask:0x{:x}", port_handle, mask);
-
-  /* Check if handle is valid to avoid crashing */
-  if ((port_handle == 0) || (port_handle > MAX_RFC_PORTS)) {
-    return (PORT_BAD_HANDLE);
-  }
-
-  p_port = &rfc_cb.port.port[port_handle - 1];
-
-  if (!p_port->in_use || (p_port->state == PORT_CONNECTION_STATE_CLOSED)) {
-    return (PORT_NOT_OPENED);
-  }
-
-  p_port->ev_mask = mask;
-
-  return (PORT_SUCCESS);
-}
-
-/*******************************************************************************
- *
-=======
->>>>>>> e110efe6
  * Function         PORT_CheckConnection
  *
  * Description      This function returns PORT_SUCCESS if connection referenced
@@ -521,10 +460,6 @@
     log::error("Unable to get RFCOMM port control block bad handle:{}", handle);
     return (PORT_BAD_HANDLE);
   }
-<<<<<<< HEAD
-  tPORT* p_port = &rfc_cb.port.port[handle - 1];
-=======
->>>>>>> e110efe6
   log::verbose(
       "handle={}, in_use={}, port_state={}, p_mcb={}, peer_ready={}, "
       "rfc_state={}",
@@ -615,15 +550,9 @@
   uint8_t baud_rate;
 
   log::verbose("PORT_SetState() handle:{}", handle);
-<<<<<<< HEAD
-
-  /* Check if handle is valid to avoid crashing */
-  if ((handle == 0) || (handle > MAX_RFC_PORTS)) {
-=======
-  tPORT* p_port = get_port_from_handle(handle);
-  if (p_port == nullptr) {
-    log::error("Unable to get RFCOMM port control block bad handle:{}", handle);
->>>>>>> e110efe6
+  tPORT* p_port = get_port_from_handle(handle);
+  if (p_port == nullptr) {
+    log::error("Unable to get RFCOMM port control block bad handle:{}", handle);
     return (PORT_BAD_HANDLE);
   }
 
@@ -663,16 +592,9 @@
 int PORT_GetState(uint16_t handle, tPORT_STATE* p_settings) {
   log::verbose("PORT_GetState() handle:{}", handle);
 
-<<<<<<< HEAD
-  log::verbose("PORT_GetState() handle:{}", handle);
-
-  /* Check if handle is valid to avoid crashing */
-  if ((handle == 0) || (handle > MAX_RFC_PORTS)) {
-=======
-  tPORT* p_port = get_port_from_handle(handle);
-  if (p_port == nullptr) {
-    log::error("Unable to get RFCOMM port control block bad handle:{}", handle);
->>>>>>> e110efe6
+  tPORT* p_port = get_port_from_handle(handle);
+  if (p_port == nullptr) {
+    log::error("Unable to get RFCOMM port control block bad handle:{}", handle);
     return (PORT_BAD_HANDLE);
   }
 

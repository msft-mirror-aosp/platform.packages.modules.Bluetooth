/******************************************************************************
 *
 *  Copyright 1999-2012 Broadcom Corporation
 *
 *  Licensed under the Apache License, Version 2.0 (the "License");
 *  you may not use this file except in compliance with the License.
 *  You may obtain a copy of the License at:
 *
 *  http://www.apache.org/licenses/LICENSE-2.0
 *
 *  Unless required by applicable law or agreed to in writing, software
 *  distributed under the License is distributed on an "AS IS" BASIS,
 *  WITHOUT WARRANTIES OR CONDITIONS OF ANY KIND, either express or implied.
 *  See the License for the specific language governing permissions and
 *  limitations under the License.
 *
 ******************************************************************************/

/******************************************************************************
 *
 *  This file contains functions to send TS 07.10 frames
 *
 ******************************************************************************/

#define LOG_TAG "rfcomm"

#include <bluetooth/log.h>

#include <cstdint>

#include "internal_include/bt_target.h"
#include "os/logging/log_adapter.h"
#include "osi/include/allocator.h"
#include "stack/include/bt_hdr.h"
#include "stack/include/l2c_api.h"
#include "stack/include/rfcdefs.h"
#include "stack/rfcomm/port_int.h"
#include "stack/rfcomm/rfc_int.h"

using namespace bluetooth;

/*******************************************************************************
 *
 * Function         rfc_send_sabme
 *
 * Description      This function sends SABME frame.
 *
 ******************************************************************************/
void rfc_send_sabme(tRFC_MCB* p_mcb, uint8_t dlci) {
  uint8_t* p_data;
  uint8_t cr = RFCOMM_CR(p_mcb->is_initiator, true);
  BT_HDR* p_buf = (BT_HDR*)osi_malloc(RFCOMM_CMD_BUF_SIZE);

  p_buf->offset = L2CAP_MIN_OFFSET;
  p_data = (uint8_t*)(p_buf + 1) + L2CAP_MIN_OFFSET;

  /* SABME frame, command, PF = 1, dlci */
  *p_data++ = RFCOMM_EA | cr | (dlci << RFCOMM_SHIFT_DLCI);
  *p_data++ = RFCOMM_SABME | RFCOMM_PF;
  *p_data++ = RFCOMM_EA | 0;

  *p_data =
      RFCOMM_SABME_FCS((uint8_t*)(p_buf + 1) + L2CAP_MIN_OFFSET, cr, dlci);

  p_buf->len = 4;

  rfc_check_send_cmd(p_mcb, p_buf);
}

/*******************************************************************************
 *
 * Function         rfc_send_ua
 *
 * Description      This function sends UA frame.
 *
 ******************************************************************************/
void rfc_send_ua(tRFC_MCB* p_mcb, uint8_t dlci) {
  uint8_t* p_data;
  uint8_t cr = RFCOMM_CR(p_mcb->is_initiator, false);
  BT_HDR* p_buf = (BT_HDR*)osi_malloc(RFCOMM_CMD_BUF_SIZE);

  p_buf->offset = L2CAP_MIN_OFFSET;
  p_data = (uint8_t*)(p_buf + 1) + L2CAP_MIN_OFFSET;

  /* ua frame, response, PF = 1, dlci */
  *p_data++ = RFCOMM_EA | cr | (dlci << RFCOMM_SHIFT_DLCI);
  *p_data++ = RFCOMM_UA | RFCOMM_PF;
  *p_data++ = RFCOMM_EA | 0;

  *p_data = RFCOMM_UA_FCS((uint8_t*)(p_buf + 1) + L2CAP_MIN_OFFSET, cr, dlci);

  p_buf->len = 4;

  rfc_check_send_cmd(p_mcb, p_buf);
}

/*******************************************************************************
 *
 * Function         rfc_send_dm
 *
 * Description      This function sends DM frame.
 *
 ******************************************************************************/
void rfc_send_dm(tRFC_MCB* p_mcb, uint8_t dlci, bool pf) {
  uint8_t* p_data;
  uint8_t cr = RFCOMM_CR(p_mcb->is_initiator, false);
  BT_HDR* p_buf = (BT_HDR*)osi_malloc(RFCOMM_CMD_BUF_SIZE);

  p_buf->offset = L2CAP_MIN_OFFSET;
  p_data = (uint8_t*)(p_buf + 1) + L2CAP_MIN_OFFSET;

  /* DM frame, response, PF = 1, dlci */
  *p_data++ = RFCOMM_EA | cr | (dlci << RFCOMM_SHIFT_DLCI);
  *p_data++ = RFCOMM_DM | ((pf) ? RFCOMM_PF : 0);
  *p_data++ = RFCOMM_EA | 0;

  *p_data = RFCOMM_DM_FCS((uint8_t*)(p_buf + 1) + L2CAP_MIN_OFFSET, cr, dlci);

  p_buf->len = 4;

  rfc_check_send_cmd(p_mcb, p_buf);
}

/*******************************************************************************
 *
 * Function         rfc_send_disc
 *
 * Description      This function sends DISC frame.
 *
 ******************************************************************************/
void rfc_send_disc(tRFC_MCB* p_mcb, uint8_t dlci) {
  uint8_t* p_data;
  uint8_t cr = RFCOMM_CR(p_mcb->is_initiator, true);
  BT_HDR* p_buf = (BT_HDR*)osi_malloc(RFCOMM_CMD_BUF_SIZE);

  p_buf->offset = L2CAP_MIN_OFFSET;
  p_data = (uint8_t*)(p_buf + 1) + L2CAP_MIN_OFFSET;

  /* DISC frame, command, PF = 1, dlci */
  *p_data++ = RFCOMM_EA | cr | (dlci << RFCOMM_SHIFT_DLCI);
  *p_data++ = RFCOMM_DISC | RFCOMM_PF;
  *p_data++ = RFCOMM_EA | 0;

  *p_data = RFCOMM_DISC_FCS((uint8_t*)(p_buf + 1) + L2CAP_MIN_OFFSET, cr, dlci);

  p_buf->len = 4;

  rfc_check_send_cmd(p_mcb, p_buf);
}

/*******************************************************************************
 *
 * Function         rfc_send_buf_uih
 *
 * Description      This function sends UIH frame.
 *
 ******************************************************************************/
void rfc_send_buf_uih(tRFC_MCB* p_mcb, uint8_t dlci, BT_HDR* p_buf) {
  uint8_t* p_data;
  uint8_t cr = RFCOMM_CR(p_mcb->is_initiator, true);
  uint8_t credits;

  p_buf->offset -= RFCOMM_CTRL_FRAME_LEN;
  if (p_buf->len > 127) {
    p_buf->offset--;
  }

  if (dlci) {
    credits = (uint8_t)p_buf->layer_specific;
  } else {
    credits = 0;
  }

  if (credits) {
    p_buf->offset--;
  }

  p_data = (uint8_t*)(p_buf + 1) + p_buf->offset;

  /* UIH frame, command, PF = 0, dlci */
  *p_data++ = RFCOMM_EA | cr | (dlci << RFCOMM_SHIFT_DLCI);
  *p_data++ = RFCOMM_UIH | ((credits) ? RFCOMM_PF : 0);
  if (p_buf->len <= 127) {
    *p_data++ = RFCOMM_EA | (p_buf->len << 1);
    p_buf->len += 3;
  } else {
    *p_data++ = (p_buf->len & 0x7f) << 1;
    *p_data++ = p_buf->len >> RFCOMM_SHIFT_LENGTH2;
    p_buf->len += 4;
  }

  if (credits) {
    *p_data++ = credits;
    p_buf->len++;
  }

  p_data = (uint8_t*)(p_buf + 1) + p_buf->offset + p_buf->len++;

  *p_data = RFCOMM_UIH_FCS((uint8_t*)(p_buf + 1) + p_buf->offset, dlci);

  if (dlci == RFCOMM_MX_DLCI) {
    rfc_check_send_cmd(p_mcb, p_buf);
  } else {
<<<<<<< HEAD
    if (L2CA_DataWrite(p_mcb->lcid, p_buf) != L2CAP_DW_SUCCESS) {
=======
    if (L2CA_DataWrite(p_mcb->lcid, p_buf) != tL2CAP_DW_RESULT::SUCCESS) {
>>>>>>> 661cafd0
      log::warn("Unable to write L2CAP data peer:{} cid:{} len:{}",
                p_mcb->bd_addr, p_mcb->lcid, p_buf->len);
    }
  }
}

/*******************************************************************************
 *
 * Function         rfc_send_pn
 *
 * Description      This function sends DLC Parameters Negotiation Frame.
 *
 ******************************************************************************/
void rfc_send_pn(tRFC_MCB* p_mcb, uint8_t dlci, bool is_command, uint16_t mtu,
                 uint8_t cl, uint8_t k) {
  uint8_t* p_data;
  BT_HDR* p_buf = (BT_HDR*)osi_malloc(RFCOMM_CMD_BUF_SIZE);

  p_buf->offset = L2CAP_MIN_OFFSET + RFCOMM_CTRL_FRAME_LEN;
  p_data = (uint8_t*)(p_buf + 1) + p_buf->offset;

  *p_data++ = RFCOMM_EA | RFCOMM_I_CR(is_command) | RFCOMM_MX_PN;
  *p_data++ = RFCOMM_EA | (RFCOMM_MX_PN_LEN << 1);

  *p_data++ = dlci;
  *p_data++ = RFCOMM_PN_FRAM_TYPE_UIH | cl;

  /* It appeared that we need to reply with the same priority bits as we
  *received.
  ** We will use the fact that we reply in the same context so rx_frame can
  *still be used.
  */
  if (is_command) {
    *p_data++ = RFCOMM_PN_PRIORITY_0;
  } else {
    *p_data++ = rfc_cb.rfc.rx_frame.u.pn.priority;
  }
  *p_data++ = RFCOMM_T1_DSEC;
  *p_data++ = mtu & 0xFF;
  *p_data++ = mtu >> 8;
  *p_data++ = RFCOMM_N2;
  *p_data = k;

  /* Total length is sizeof PN data + mx header 2 */
  p_buf->len = RFCOMM_MX_PN_LEN + 2;

  rfc_send_buf_uih(p_mcb, RFCOMM_MX_DLCI, p_buf);
}

/*******************************************************************************
 *
 * Function         rfc_send_fcon
 *
 * Description      This function sends Flow Control On Command.
 *
 ******************************************************************************/
void rfc_send_fcon(tRFC_MCB* p_mcb, bool is_command) {
  uint8_t* p_data;
  BT_HDR* p_buf = (BT_HDR*)osi_malloc(RFCOMM_CMD_BUF_SIZE);

  p_buf->offset = L2CAP_MIN_OFFSET + RFCOMM_CTRL_FRAME_LEN;
  p_data = (uint8_t*)(p_buf + 1) + p_buf->offset;

  *p_data++ = RFCOMM_EA | RFCOMM_I_CR(is_command) | RFCOMM_MX_FCON;
  *p_data++ = RFCOMM_EA | (RFCOMM_MX_FCON_LEN << 1);

  /* Total length is sizeof FCON data + mx header 2 */
  p_buf->len = RFCOMM_MX_FCON_LEN + 2;

  rfc_send_buf_uih(p_mcb, RFCOMM_MX_DLCI, p_buf);
}

/*******************************************************************************
 *
 * Function         rfc_send_fcoff
 *
 * Description      This function sends Flow Control Off Command.
 *
 ******************************************************************************/
void rfc_send_fcoff(tRFC_MCB* p_mcb, bool is_command) {
  uint8_t* p_data;
  BT_HDR* p_buf = (BT_HDR*)osi_malloc(RFCOMM_CMD_BUF_SIZE);

  p_buf->offset = L2CAP_MIN_OFFSET + RFCOMM_CTRL_FRAME_LEN;
  p_data = (uint8_t*)(p_buf + 1) + p_buf->offset;

  *p_data++ = RFCOMM_EA | RFCOMM_I_CR(is_command) | RFCOMM_MX_FCOFF;
  *p_data++ = RFCOMM_EA | (RFCOMM_MX_FCOFF_LEN << 1);

  /* Total length is sizeof FCOFF data + mx header 2 */
  p_buf->len = RFCOMM_MX_FCOFF_LEN + 2;

  rfc_send_buf_uih(p_mcb, RFCOMM_MX_DLCI, p_buf);
}

/*******************************************************************************
 *
 * Function         rfc_send_msc
 *
 * Description      This function sends Modem Status Command Frame.
 *
 ******************************************************************************/
void rfc_send_msc(tRFC_MCB* p_mcb, uint8_t dlci, bool is_command,
                  tPORT_CTRL* p_pars) {
  uint8_t* p_data;
  uint8_t signals;
  uint8_t break_duration;
  uint8_t len;
  BT_HDR* p_buf = (BT_HDR*)osi_malloc(RFCOMM_CMD_BUF_SIZE);

  signals = p_pars->modem_signal;
  break_duration = p_pars->break_signal;

  p_buf->offset = L2CAP_MIN_OFFSET + RFCOMM_CTRL_FRAME_LEN;
  p_data = (uint8_t*)(p_buf + 1) + p_buf->offset;

  if (break_duration)
    len = RFCOMM_MX_MSC_LEN_WITH_BREAK;
  else
    len = RFCOMM_MX_MSC_LEN_NO_BREAK;

  *p_data++ = RFCOMM_EA | RFCOMM_I_CR(is_command) | RFCOMM_MX_MSC;
  *p_data++ = RFCOMM_EA | (len << 1);

  *p_data++ = RFCOMM_EA | RFCOMM_CR_MASK | (dlci << RFCOMM_SHIFT_DLCI);
  *p_data++ = RFCOMM_EA | ((p_pars->fc) ? RFCOMM_MSC_FC : 0) |
              ((signals & MODEM_SIGNAL_DTRDSR) ? RFCOMM_MSC_RTC : 0) |
              ((signals & MODEM_SIGNAL_RTSCTS) ? RFCOMM_MSC_RTR : 0) |
              ((signals & MODEM_SIGNAL_RI) ? RFCOMM_MSC_IC : 0) |
              ((signals & MODEM_SIGNAL_DCD) ? RFCOMM_MSC_DV : 0);

  if (break_duration) {
    *p_data++ = RFCOMM_EA | RFCOMM_MSC_BREAK_PRESENT_MASK |
                (break_duration << RFCOMM_MSC_SHIFT_BREAK);
  }

  /* Total length is sizeof MSC data + mx header 2 */
  p_buf->len = len + 2;

  rfc_send_buf_uih(p_mcb, RFCOMM_MX_DLCI, p_buf);
}

/*******************************************************************************
 *
 * Function         rfc_send_rls
 *
 * Description      This function sends Remote Line Status Command Frame.
 *
 ******************************************************************************/
void rfc_send_rls(tRFC_MCB* p_mcb, uint8_t dlci, bool is_command,
                  uint8_t status) {
  uint8_t* p_data;
  BT_HDR* p_buf = (BT_HDR*)osi_malloc(RFCOMM_CMD_BUF_SIZE);

  p_buf->offset = L2CAP_MIN_OFFSET + RFCOMM_CTRL_FRAME_LEN;
  p_data = (uint8_t*)(p_buf + 1) + p_buf->offset;

  *p_data++ = RFCOMM_EA | RFCOMM_I_CR(is_command) | RFCOMM_MX_RLS;
  *p_data++ = RFCOMM_EA | (RFCOMM_MX_RLS_LEN << 1);

  *p_data++ = RFCOMM_EA | RFCOMM_CR_MASK | (dlci << RFCOMM_SHIFT_DLCI);
  *p_data++ = RFCOMM_RLS_ERROR | status;

  /* Total length is sizeof RLS data + mx header 2 */
  p_buf->len = RFCOMM_MX_RLS_LEN + 2;

  rfc_send_buf_uih(p_mcb, RFCOMM_MX_DLCI, p_buf);
}

/*******************************************************************************
 *
 * Function         rfc_send_nsc
 *
 * Description      This function sends Non Supported Command Response.
 *
 ******************************************************************************/
void rfc_send_nsc(tRFC_MCB* p_mcb) {
  uint8_t* p_data;
  BT_HDR* p_buf = (BT_HDR*)osi_malloc(RFCOMM_CMD_BUF_SIZE);

  p_buf->offset = L2CAP_MIN_OFFSET + RFCOMM_CTRL_FRAME_LEN;
  p_data = (uint8_t*)(p_buf + 1) + p_buf->offset;

  *p_data++ = RFCOMM_EA | RFCOMM_I_CR(false) | RFCOMM_MX_NSC;
  *p_data++ = RFCOMM_EA | (RFCOMM_MX_NSC_LEN << 1);

  *p_data++ = rfc_cb.rfc.rx_frame.ea |
              (rfc_cb.rfc.rx_frame.cr << RFCOMM_SHIFT_CR) |
              rfc_cb.rfc.rx_frame.type;

  /* Total length is sizeof NSC data + mx header 2 */
  p_buf->len = RFCOMM_MX_NSC_LEN + 2;

  rfc_send_buf_uih(p_mcb, RFCOMM_MX_DLCI, p_buf);
}

/*******************************************************************************
 *
 * Function         rfc_send_rpn
 *
 * Description      This function sends Remote Port Negotiation Command
 *
 ******************************************************************************/
void rfc_send_rpn(tRFC_MCB* p_mcb, uint8_t dlci, bool is_command,
                  tPORT_STATE* p_pars, uint16_t mask) {
  uint8_t* p_data;
  BT_HDR* p_buf = (BT_HDR*)osi_malloc(RFCOMM_CMD_BUF_SIZE);

  p_buf->offset = L2CAP_MIN_OFFSET + RFCOMM_CTRL_FRAME_LEN;
  p_data = (uint8_t*)(p_buf + 1) + p_buf->offset;

  *p_data++ = RFCOMM_EA | RFCOMM_I_CR(is_command) | RFCOMM_MX_RPN;

  if (!p_pars) {
    *p_data++ = RFCOMM_EA | (RFCOMM_MX_RPN_REQ_LEN << 1);

    *p_data++ = RFCOMM_EA | RFCOMM_CR_MASK | (dlci << RFCOMM_SHIFT_DLCI);

    p_buf->len = RFCOMM_MX_RPN_REQ_LEN + 2;
  } else {
    *p_data++ = RFCOMM_EA | (RFCOMM_MX_RPN_LEN << 1);

    *p_data++ = RFCOMM_EA | RFCOMM_CR_MASK | (dlci << RFCOMM_SHIFT_DLCI);
    *p_data++ = p_pars->baud_rate;
    *p_data++ = (p_pars->byte_size << RFCOMM_RPN_BITS_SHIFT) |
                (p_pars->stop_bits << RFCOMM_RPN_STOP_BITS_SHIFT) |
                (p_pars->parity << RFCOMM_RPN_PARITY_SHIFT) |
                (p_pars->parity_type << RFCOMM_RPN_PARITY_TYPE_SHIFT);
    *p_data++ = p_pars->fc_type;
    *p_data++ = p_pars->xon_char;
    *p_data++ = p_pars->xoff_char;
    *p_data++ = (mask & 0xFF);
    *p_data++ = (mask >> 8);

    /* Total length is sizeof RPN data + mx header 2 */
    p_buf->len = RFCOMM_MX_RPN_LEN + 2;
  }

  rfc_send_buf_uih(p_mcb, RFCOMM_MX_DLCI, p_buf);
}

/*******************************************************************************
 *
 * Function         rfc_send_test
 *
 * Description      This function sends Test frame.
 *
 ******************************************************************************/
void rfc_send_test(tRFC_MCB* p_mcb, bool is_command, BT_HDR* p_buf) {
  /* Shift buffer to give space for header */
  if (p_buf->offset < (L2CAP_MIN_OFFSET + RFCOMM_MIN_OFFSET + 2)) {
    uint8_t* p_src = (uint8_t*)(p_buf + 1) + p_buf->offset + p_buf->len - 1;
    BT_HDR* p_new_buf =
        (BT_HDR*)osi_malloc(p_buf->len + (L2CAP_MIN_OFFSET + RFCOMM_MIN_OFFSET +
                                          2 + sizeof(BT_HDR) + 1));

    p_new_buf->offset = L2CAP_MIN_OFFSET + RFCOMM_MIN_OFFSET + 2;
    p_new_buf->len = p_buf->len;

    uint8_t* p_dest =
        (uint8_t*)(p_new_buf + 1) + p_new_buf->offset + p_new_buf->len - 1;

    for (uint16_t xx = 0; xx < p_buf->len; xx++) *p_dest-- = *p_src--;

    osi_free(p_buf);
    p_buf = p_new_buf;
  }

  /* Adjust offset by number of bytes we are going to fill */
  p_buf->offset -= 2;
  uint8_t* p_data = (uint8_t*)(p_buf + 1) + p_buf->offset;

  *p_data++ = RFCOMM_EA | RFCOMM_I_CR(is_command) | RFCOMM_MX_TEST;
  *p_data++ = RFCOMM_EA | (p_buf->len << 1);

  p_buf->len += 2;

  rfc_send_buf_uih(p_mcb, RFCOMM_MX_DLCI, p_buf);
}

/*******************************************************************************
 *
 * Function         rfc_send_credit
 *
 * Description      This function sends a flow control credit in UIH frame.
 *
 ******************************************************************************/
void rfc_send_credit(tRFC_MCB* p_mcb, uint8_t dlci, uint8_t credit) {
  uint8_t* p_data;
  uint8_t cr = RFCOMM_CR(p_mcb->is_initiator, true);
  BT_HDR* p_buf = (BT_HDR*)osi_malloc(RFCOMM_CMD_BUF_SIZE);

  p_buf->offset = L2CAP_MIN_OFFSET;
  p_data = (uint8_t*)(p_buf + 1) + p_buf->offset;

  *p_data++ = RFCOMM_EA | cr | (dlci << RFCOMM_SHIFT_DLCI);
  *p_data++ = RFCOMM_UIH | RFCOMM_PF;
  *p_data++ = RFCOMM_EA | 0;
  *p_data++ = credit;
  *p_data = RFCOMM_UIH_FCS((uint8_t*)(p_buf + 1) + p_buf->offset, dlci);

  p_buf->len = 5;

  rfc_check_send_cmd(p_mcb, p_buf);
}

/*******************************************************************************
 *
 * Function         rfc_parse_data
 *
 * Description      This function processes data packet received from L2CAP
 *
 ******************************************************************************/
tRFC_EVENT rfc_parse_data(tRFC_MCB* p_mcb, MX_FRAME* p_frame, BT_HDR* p_buf) {
  uint8_t ead, eal, fcs;
  uint8_t* p_data = (uint8_t*)(p_buf + 1) + p_buf->offset;
  uint8_t* p_start = p_data;
  uint16_t len;

  if (p_buf->len < RFCOMM_CTRL_FRAME_LEN) {
    log::error("Bad Length1: {}", p_buf->len);
    return (RFC_EVENT_BAD_FRAME);
  }

  RFCOMM_PARSE_CTRL_FIELD(ead, p_frame->cr, p_frame->dlci, p_data);
  if (!ead) {
    log::error("Bad Address(EA must be 1)");
    return (RFC_EVENT_BAD_FRAME);
  }
  RFCOMM_PARSE_TYPE_FIELD(p_frame->type, p_frame->pf, p_data);

  eal = *(p_data)&RFCOMM_EA;
  len = *(p_data)++ >> RFCOMM_SHIFT_LENGTH1;
  if (eal == 0 && p_buf->len > RFCOMM_CTRL_FRAME_LEN) {
    len += (*(p_data)++ << RFCOMM_SHIFT_LENGTH2);
  } else if (eal == 0) {
    log::error("Bad Length when EAL = 0: {}", p_buf->len);
    return RFC_EVENT_BAD_FRAME;
  }

  if (p_buf->len < (3 + !ead + !eal + 1)) {
    log::error("Bad Length: {}", p_buf->len);
    return RFC_EVENT_BAD_FRAME;
  }
  p_buf->len -= (3 + !ead + !eal + 1); /* Additional 1 for FCS */
  p_buf->offset += (3 + !ead + !eal);

  /* handle credit if credit based flow control */
  if ((p_mcb->flow == PORT_FC_CREDIT) && (p_frame->type == RFCOMM_UIH) &&
      (p_frame->dlci != RFCOMM_MX_DLCI) && (p_frame->pf == 1)) {
    if (p_buf->len < sizeof(uint8_t)) {
      log::error("Bad Length in flow control: {}", p_buf->len);
      return RFC_EVENT_BAD_FRAME;
    }
    p_frame->credit = *p_data++;
    p_buf->len--;
    p_buf->offset++;
  } else {
    p_frame->credit = 0;
  }

  if (p_buf->len != len) {
    log::error("Bad Length2 {} {}", p_buf->len, len);
    return (RFC_EVENT_BAD_FRAME);
  }

  fcs = *(p_data + len);

  /* All control frames that we are sending are sent with P=1, expect */
  /* reply with F=1 */
  /* According to TS 07.10 spec ivalid frames are discarded without */
  /* notification to the sender */
  switch (p_frame->type) {
    case RFCOMM_SABME:
      if (RFCOMM_FRAME_IS_RSP(p_mcb->is_initiator, p_frame->cr) ||
          !p_frame->pf || len || !RFCOMM_VALID_DLCI(p_frame->dlci) ||
          !rfc_check_fcs(RFCOMM_CTRL_FRAME_LEN, p_start, fcs)) {
        log::error("Bad SABME");
        return (RFC_EVENT_BAD_FRAME);
      } else
        return (RFC_EVENT_SABME);

    case RFCOMM_UA:
      if (RFCOMM_FRAME_IS_CMD(p_mcb->is_initiator, p_frame->cr) ||
          !p_frame->pf || len || !RFCOMM_VALID_DLCI(p_frame->dlci) ||
          !rfc_check_fcs(RFCOMM_CTRL_FRAME_LEN, p_start, fcs)) {
        log::error("Bad UA");
        return (RFC_EVENT_BAD_FRAME);
      } else
        return (RFC_EVENT_UA);

    case RFCOMM_DM:
      if (RFCOMM_FRAME_IS_CMD(p_mcb->is_initiator, p_frame->cr) || len ||
          !RFCOMM_VALID_DLCI(p_frame->dlci) ||
          !rfc_check_fcs(RFCOMM_CTRL_FRAME_LEN, p_start, fcs)) {
        log::error("Bad DM");
        return (RFC_EVENT_BAD_FRAME);
      } else
        return (RFC_EVENT_DM);

    case RFCOMM_DISC:
      if (RFCOMM_FRAME_IS_RSP(p_mcb->is_initiator, p_frame->cr) ||
          !p_frame->pf || len || !RFCOMM_VALID_DLCI(p_frame->dlci) ||
          !rfc_check_fcs(RFCOMM_CTRL_FRAME_LEN, p_start, fcs)) {
        log::error("Bad DISC");
        return (RFC_EVENT_BAD_FRAME);
      } else
        return (RFC_EVENT_DISC);

    case RFCOMM_UIH:
      if (!RFCOMM_VALID_DLCI(p_frame->dlci)) {
        log::error("Bad UIH - invalid DLCI");
        return (RFC_EVENT_BAD_FRAME);
      } else if (!rfc_check_fcs(2, p_start, fcs)) {
        log::error("Bad UIH - FCS");
        return (RFC_EVENT_BAD_FRAME);
      } else if (RFCOMM_FRAME_IS_RSP(p_mcb->is_initiator, p_frame->cr)) {
        /* we assume that this is ok to allow bad implementations to work */
        log::error("Bad UIH - response");
        return (RFC_EVENT_UIH);
      } else {
        return (RFC_EVENT_UIH);
      }
  }

  return (RFC_EVENT_BAD_FRAME);
}

/*******************************************************************************
 *
 * Function         rfc_process_mx_message
 *
 * Description      This function processes UIH frames received on the
 *                  multiplexer control channel.
 *
 ******************************************************************************/
void rfc_process_mx_message(tRFC_MCB* p_mcb, BT_HDR* p_buf) {
  uint8_t* p_data = (uint8_t*)(p_buf + 1) + p_buf->offset;
  MX_FRAME* p_rx_frame = &rfc_cb.rfc.rx_frame;
  uint16_t length = p_buf->len;
  uint8_t ea, cr, mx_len;

  if (length < 2) {
    log::error("Illegal MX Frame len when reading EA, C/R. len:{} < 2", length);
    osi_free(p_buf);
    return;
  }
  p_rx_frame->ea = *p_data & RFCOMM_EA;
  p_rx_frame->cr = (*p_data & RFCOMM_CR_MASK) >> RFCOMM_SHIFT_CR;
  p_rx_frame->type = *p_data++ & ~(RFCOMM_CR_MASK | RFCOMM_EA_MASK);

  if (!p_rx_frame->ea || !length) {
    log::error("Invalid MX frame ea={}, len={}, bd_addr={}", p_rx_frame->ea,
               length, p_mcb->bd_addr);
    osi_free(p_buf);
    return;
  }

  length--;

  bool is_command = p_rx_frame->cr;

  ea = *p_data & RFCOMM_EA;

  mx_len = *p_data++ >> RFCOMM_SHIFT_LENGTH1;
  length--;

  if (!ea) {
    if (length < 1) {
      log::error("Illegal MX Frame when EA = 0. len:{} < 1", length);
      osi_free(p_buf);
      return;
    }
    mx_len += *p_data++ << RFCOMM_SHIFT_LENGTH2;
    length--;
  }

  if (mx_len != length) {
    log::error("Bad MX frame, p_mcb={}, bd_addr={}", fmt::ptr(p_mcb),
               p_mcb->bd_addr);
    osi_free(p_buf);
    return;
  }

  log::verbose("type=0x{:02x}, bd_addr={}", p_rx_frame->type, p_mcb->bd_addr);
  switch (p_rx_frame->type) {
    case RFCOMM_MX_PN:
      if (length != RFCOMM_MX_PN_LEN) {
        log::error("Invalid PN length, p_mcb={}, bd_addr={}", fmt::ptr(p_mcb),
                   p_mcb->bd_addr);
        break;
      }

      p_rx_frame->dlci = *p_data++ & RFCOMM_PN_DLCI_MASK;
      p_rx_frame->u.pn.frame_type = *p_data & RFCOMM_PN_FRAME_TYPE_MASK;
      p_rx_frame->u.pn.conv_layer = *p_data++ & RFCOMM_PN_CONV_LAYER_MASK;
      p_rx_frame->u.pn.priority = *p_data++ & RFCOMM_PN_PRIORITY_MASK;
      p_rx_frame->u.pn.t1 = *p_data++;
      p_rx_frame->u.pn.mtu = *p_data + (*(p_data + 1) << 8);
      p_data += 2;
      p_rx_frame->u.pn.n2 = *p_data++;
      p_rx_frame->u.pn.k = *p_data++ & RFCOMM_PN_K_MASK;

      if (!p_rx_frame->dlci || !RFCOMM_VALID_DLCI(p_rx_frame->dlci) ||
          (p_rx_frame->u.pn.mtu < RFCOMM_MIN_MTU) ||
          (p_rx_frame->u.pn.mtu > RFCOMM_MAX_MTU)) {
        log::error("Bad PN frame, p_mcb={}, bd_addr={}", fmt::ptr(p_mcb),
                   p_mcb->bd_addr);
        break;
      }

      osi_free(p_buf);

      rfc_process_pn(p_mcb, is_command, p_rx_frame);
      return;

    case RFCOMM_MX_TEST:
      if (!length) break;

      p_rx_frame->u.test.p_data = p_data;
      p_rx_frame->u.test.data_len = length;

      p_buf->offset += 2;
      p_buf->len -= 2;

      if (is_command)
        rfc_send_test(p_mcb, false, p_buf);
      else
        rfc_process_test_rsp(p_mcb, p_buf);
      return;

    case RFCOMM_MX_FCON:
      if (length != RFCOMM_MX_FCON_LEN) break;

      osi_free(p_buf);

      rfc_process_fcon(p_mcb, is_command);
      return;

    case RFCOMM_MX_FCOFF:
      if (length != RFCOMM_MX_FCOFF_LEN) break;

      osi_free(p_buf);

      rfc_process_fcoff(p_mcb, is_command);
      return;

    case RFCOMM_MX_MSC:
      if (length != RFCOMM_MX_MSC_LEN_WITH_BREAK &&
          length != RFCOMM_MX_MSC_LEN_NO_BREAK) {
        log::error("Illegal MX MSC Frame len:{}", length);
        osi_free(p_buf);
        return;
      }
      ea = *p_data & RFCOMM_EA;
      cr = (*p_data & RFCOMM_CR_MASK) >> RFCOMM_SHIFT_CR;
      p_rx_frame->dlci = *p_data++ >> RFCOMM_SHIFT_DLCI;

      if (!ea || !cr || !p_rx_frame->dlci ||
          !RFCOMM_VALID_DLCI(p_rx_frame->dlci)) {
        log::error("Bad MSC frame");
        break;
      }

      p_rx_frame->u.msc.signals = *p_data++;

      if (mx_len == RFCOMM_MX_MSC_LEN_WITH_BREAK) {
        p_rx_frame->u.msc.break_present =
            *p_data & RFCOMM_MSC_BREAK_PRESENT_MASK;
        p_rx_frame->u.msc.break_duration =
            (*p_data & RFCOMM_MSC_BREAK_MASK) >> RFCOMM_MSC_SHIFT_BREAK;
      } else {
        p_rx_frame->u.msc.break_present = false;
        p_rx_frame->u.msc.break_duration = 0;
      }
      osi_free(p_buf);

      rfc_process_msc(p_mcb, is_command, p_rx_frame);
      return;

    case RFCOMM_MX_NSC:
      if ((length != RFCOMM_MX_NSC_LEN) || !is_command) break;

      p_rx_frame->u.nsc.ea = *p_data & RFCOMM_EA;
      p_rx_frame->u.nsc.cr = (*p_data & RFCOMM_CR_MASK) >> RFCOMM_SHIFT_CR;
      p_rx_frame->u.nsc.type = *p_data++ >> RFCOMM_SHIFT_DLCI;

      osi_free(p_buf);

      rfc_process_nsc(p_mcb, p_rx_frame);
      return;

    case RFCOMM_MX_RPN:
      if ((length != RFCOMM_MX_RPN_REQ_LEN) && (length != RFCOMM_MX_RPN_LEN))
        break;

      ea = *p_data & RFCOMM_EA;
      cr = (*p_data & RFCOMM_CR_MASK) >> RFCOMM_SHIFT_CR;
      p_rx_frame->dlci = *p_data++ >> RFCOMM_SHIFT_DLCI;

      if (!ea || !cr || !p_rx_frame->dlci ||
          !RFCOMM_VALID_DLCI(p_rx_frame->dlci)) {
        log::error("Bad RPN frame");
        break;
      }

      p_rx_frame->u.rpn.is_request = (length == RFCOMM_MX_RPN_REQ_LEN);

      if (!p_rx_frame->u.rpn.is_request) {
        p_rx_frame->u.rpn.baud_rate = *p_data++;
        p_rx_frame->u.rpn.byte_size =
            (*p_data >> RFCOMM_RPN_BITS_SHIFT) & RFCOMM_RPN_BITS_MASK;
        p_rx_frame->u.rpn.stop_bits =
            (*p_data >> RFCOMM_RPN_STOP_BITS_SHIFT) & RFCOMM_RPN_STOP_BITS_MASK;
        p_rx_frame->u.rpn.parity =
            (*p_data >> RFCOMM_RPN_PARITY_SHIFT) & RFCOMM_RPN_PARITY_MASK;
        p_rx_frame->u.rpn.parity_type =
            (*p_data++ >> RFCOMM_RPN_PARITY_TYPE_SHIFT) &
            RFCOMM_RPN_PARITY_TYPE_MASK;

        p_rx_frame->u.rpn.fc_type = *p_data++ & RFCOMM_FC_MASK;
        p_rx_frame->u.rpn.xon_char = *p_data++;
        p_rx_frame->u.rpn.xoff_char = *p_data++;
        p_rx_frame->u.rpn.param_mask =
            (*p_data + (*(p_data + 1) << 8)) & RFCOMM_RPN_PM_MASK;
      }
      osi_free(p_buf);

      rfc_process_rpn(p_mcb, is_command, p_rx_frame->u.rpn.is_request,
                      p_rx_frame);
      return;

    case RFCOMM_MX_RLS:
      if (length != RFCOMM_MX_RLS_LEN) break;

      ea = *p_data & RFCOMM_EA;
      cr = (*p_data & RFCOMM_CR_MASK) >> RFCOMM_SHIFT_CR;

      p_rx_frame->dlci = *p_data++ >> RFCOMM_SHIFT_DLCI;
      p_rx_frame->u.rls.line_status = (*p_data & ~0x01);

      if (!ea || !cr || !p_rx_frame->dlci ||
          !RFCOMM_VALID_DLCI(p_rx_frame->dlci)) {
        log::error("Bad RPN frame");
        break;
      }

      osi_free(p_buf);

      rfc_process_rls(p_mcb, is_command, p_rx_frame);
      return;
  }

  osi_free(p_buf);

  if (is_command) rfc_send_nsc(p_mcb);
}<|MERGE_RESOLUTION|>--- conflicted
+++ resolved
@@ -201,11 +201,7 @@
   if (dlci == RFCOMM_MX_DLCI) {
     rfc_check_send_cmd(p_mcb, p_buf);
   } else {
-<<<<<<< HEAD
-    if (L2CA_DataWrite(p_mcb->lcid, p_buf) != L2CAP_DW_SUCCESS) {
-=======
     if (L2CA_DataWrite(p_mcb->lcid, p_buf) != tL2CAP_DW_RESULT::SUCCESS) {
->>>>>>> 661cafd0
       log::warn("Unable to write L2CAP data peer:{} cid:{} len:{}",
                 p_mcb->bd_addr, p_mcb->lcid, p_buf->len);
     }

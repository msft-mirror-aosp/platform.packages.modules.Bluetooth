--- conflicted
+++ resolved
@@ -117,11 +117,7 @@
     p_buf->offset = L2CAP_MIN_OFFSET;
     p_buf->len = buffer.size();
     if (L2CA_SendFixedChnlData(L2CAP_ATT_CID, p_tcb->peer_bda, p_buf) !=
-<<<<<<< HEAD
-        L2CAP_DW_SUCCESS) {
-=======
         tL2CAP_DW_RESULT::SUCCESS) {
->>>>>>> 661cafd0
       log::warn("Unable to send L2CAP data peer:{} fixed_cid:{} len:{}",
                 p_tcb->peer_bda, L2CAP_ATT_CID, p_buf->len);
     }

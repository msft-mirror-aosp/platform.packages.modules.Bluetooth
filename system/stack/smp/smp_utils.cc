/******************************************************************************
 *
 *  Copyright 1999-2012 Broadcom Corporation
 *
 *  Licensed under the Apache License, Version 2.0 (the "License");
 *  you may not use this file except in compliance with the License.
 *  You may obtain a copy of the License at:
 *
 *  http://www.apache.org/licenses/LICENSE-2.0
 *
 *  Unless required by applicable law or agreed to in writing, software
 *  distributed under the License is distributed on an "AS IS" BASIS,
 *  WITHOUT WARRANTIES OR CONDITIONS OF ANY KIND, either express or implied.
 *  See the License for the specific language governing permissions and
 *  limitations under the License.
 *
 *****************************************************************************/

/******************************************************************************
 *
 *  This file contains functions for the SMP L2CAP utility functions
 *
 ******************************************************************************/
#define LOG_TAG "smp"

#include <bluetooth/log.h>
#include <com_android_bluetooth_flags.h>

#include <cstdint>
#include <cstring>

#include "crypto_toolbox/crypto_toolbox.h"
#include "hci/controller_interface.h"
#include "internal_include/bt_target.h"
#include "internal_include/stack_config.h"
#include "main/shim/entry.h"
#include "main/shim/helpers.h"
#include "osi/include/allocator.h"
#include "p_256_ecc_pp.h"
#include "smp_int.h"
#include "stack/btm/btm_ble_sec.h"
#include "stack/btm/btm_dev.h"
#include "stack/include/acl_api.h"
#include "stack/include/bt_hdr.h"
#include "stack/include/bt_octets.h"
#include "stack/include/bt_types.h"
#include "stack/include/btm_ble_api.h"
#include "stack/include/btm_ble_sec_api.h"
#include "stack/include/btm_log_history.h"
#include "stack/include/l2c_api.h"
#include "stack/include/l2cdefs.h"
#include "stack/include/smp_status.h"
#include "stack/include/stack_metrics_logging.h"
#include "types/raw_address.h"

#define SMP_PAIRING_REQ_SIZE 7
#define SMP_CONFIRM_CMD_SIZE (OCTET16_LEN + 1)
#define SMP_RAND_CMD_SIZE (OCTET16_LEN + 1)
#define SMP_INIT_CMD_SIZE (OCTET16_LEN + 1)
#define SMP_ENC_INFO_SIZE (OCTET16_LEN + 1)
#define SMP_CENTRAL_ID_SIZE (BT_OCTET8_LEN + 2 + 1)
#define SMP_ID_INFO_SIZE (OCTET16_LEN + 1)
#define SMP_ID_ADDR_SIZE (BD_ADDR_LEN + 1 + 1)
#define SMP_SIGN_INFO_SIZE (OCTET16_LEN + 1)
#define SMP_PAIR_FAIL_SIZE 2
#define SMP_SECURITY_REQUEST_SIZE 2
#define SMP_PAIR_PUBL_KEY_SIZE (1 /* opcode */ + (2 * BT_OCTET32_LEN))
#define SMP_PAIR_COMMITM_SIZE (1 /* opcode */ + OCTET16_LEN /*Commitment*/)
#define SMP_PAIR_DHKEY_CHECK_SIZE \
  (1 /* opcode */ + OCTET16_LEN /*DHKey \
                                                                   Check*/)
#define SMP_PAIR_KEYPR_NOTIF_SIZE (1 /* opcode */ + 1 /*Notif Type*/)

using namespace bluetooth;

namespace {
constexpr char kBtmLogTag[] = "SMP";
}

/* SMP command sizes per spec */
static const uint8_t smp_cmd_size_per_spec[] = {
    0,
    SMP_PAIRING_REQ_SIZE,      /* 0x01: pairing request */
    SMP_PAIRING_REQ_SIZE,      /* 0x02: pairing response */
    SMP_CONFIRM_CMD_SIZE,      /* 0x03: pairing confirm */
    SMP_RAND_CMD_SIZE,         /* 0x04: pairing random */
    SMP_PAIR_FAIL_SIZE,        /* 0x05: pairing failed */
    SMP_ENC_INFO_SIZE,         /* 0x06: encryption information */
    SMP_CENTRAL_ID_SIZE,       /* 0x07: central identification */
    SMP_ID_INFO_SIZE,          /* 0x08: identity information */
    SMP_ID_ADDR_SIZE,          /* 0x09: identity address information */
    SMP_SIGN_INFO_SIZE,        /* 0x0A: signing information */
    SMP_SECURITY_REQUEST_SIZE, /* 0x0B: security request */
    SMP_PAIR_PUBL_KEY_SIZE,    /* 0x0C: pairing public key */
    SMP_PAIR_DHKEY_CHECK_SIZE, /* 0x0D: pairing dhkey check */
    SMP_PAIR_KEYPR_NOTIF_SIZE, /* 0x0E: pairing keypress notification */
    SMP_PAIR_COMMITM_SIZE      /* 0x0F: pairing commitment */
};

static bool smp_parameter_unconditionally_valid(tSMP_CB* p_cb);
static bool smp_parameter_unconditionally_invalid(tSMP_CB* p_cb);

/* type for SMP command length validation functions */
typedef bool (*tSMP_CMD_LEN_VALID)(tSMP_CB* p_cb);

static bool smp_command_has_valid_fixed_length(tSMP_CB* p_cb);

static const tSMP_CMD_LEN_VALID smp_cmd_len_is_valid[] = {
    smp_parameter_unconditionally_invalid,
    smp_command_has_valid_fixed_length, /* 0x01: pairing request */
    smp_command_has_valid_fixed_length, /* 0x02: pairing response */
    smp_command_has_valid_fixed_length, /* 0x03: pairing confirm */
    smp_command_has_valid_fixed_length, /* 0x04: pairing random */
    smp_command_has_valid_fixed_length, /* 0x05: pairing failed */
    smp_command_has_valid_fixed_length, /* 0x06: encryption information */
    smp_command_has_valid_fixed_length, /* 0x07: central identification */
    smp_command_has_valid_fixed_length, /* 0x08: identity information */
    smp_command_has_valid_fixed_length, /* 0x09: identity address information */
    smp_command_has_valid_fixed_length, /* 0x0A: signing information */
    smp_command_has_valid_fixed_length, /* 0x0B: security request */
    smp_command_has_valid_fixed_length, /* 0x0C: pairing public key */
    smp_command_has_valid_fixed_length, /* 0x0D: pairing dhkey check */
    smp_command_has_valid_fixed_length, /* 0x0E: pairing keypress notification*/
    smp_command_has_valid_fixed_length  /* 0x0F: pairing commitment */
};

/* type for SMP command parameter ranges validation functions */
typedef bool (*tSMP_CMD_PARAM_RANGES_VALID)(tSMP_CB* p_cb);

static bool smp_pairing_request_response_parameters_are_valid(tSMP_CB* p_cb);
static bool smp_pairing_keypress_notification_is_valid(tSMP_CB* p_cb);

static const tSMP_CMD_PARAM_RANGES_VALID smp_cmd_param_ranges_are_valid[] = {
    smp_parameter_unconditionally_invalid,
    smp_pairing_request_response_parameters_are_valid, /* 0x01: pairing
                                                          request */
    smp_pairing_request_response_parameters_are_valid, /* 0x02: pairing
                                                          response */
    smp_parameter_unconditionally_valid, /* 0x03: pairing confirm */
    smp_parameter_unconditionally_valid, /* 0x04: pairing random */
    smp_parameter_unconditionally_valid, /* 0x05: pairing failed */
    smp_parameter_unconditionally_valid, /* 0x06: encryption information */
    smp_parameter_unconditionally_valid, /* 0x07: central identification */
    smp_parameter_unconditionally_valid, /* 0x08: identity information */
    smp_parameter_unconditionally_valid, /* 0x09: identity address
                                            information */
    smp_parameter_unconditionally_valid, /* 0x0A: signing information */
    smp_parameter_unconditionally_valid, /* 0x0B: security request */
    smp_parameter_unconditionally_valid, /* 0x0C: pairing public key */
    smp_parameter_unconditionally_valid, /* 0x0D: pairing dhkey check */
    smp_pairing_keypress_notification_is_valid, /* 0x0E: pairing keypress
                                                   notification */
    smp_parameter_unconditionally_valid         /* 0x0F: pairing commitment */
};

/* type for action functions */
typedef BT_HDR* (*tSMP_CMD_ACT)(uint8_t cmd_code, tSMP_CB* p_cb);

static BT_HDR* smp_build_pairing_cmd(uint8_t cmd_code, tSMP_CB* p_cb);
static BT_HDR* smp_build_confirm_cmd(uint8_t cmd_code, tSMP_CB* p_cb);
static BT_HDR* smp_build_rand_cmd(uint8_t cmd_code, tSMP_CB* p_cb);
static BT_HDR* smp_build_pairing_fail(uint8_t cmd_code, tSMP_CB* p_cb);
static BT_HDR* smp_build_identity_info_cmd(uint8_t cmd_code, tSMP_CB* p_cb);
static BT_HDR* smp_build_encrypt_info_cmd(uint8_t cmd_code, tSMP_CB* p_cb);
static BT_HDR* smp_build_security_request(uint8_t cmd_code, tSMP_CB* p_cb);
static BT_HDR* smp_build_signing_info_cmd(uint8_t cmd_code, tSMP_CB* p_cb);
static BT_HDR* smp_build_central_id_cmd(uint8_t cmd_code, tSMP_CB* p_cb);
static BT_HDR* smp_build_id_addr_cmd(uint8_t cmd_code, tSMP_CB* p_cb);
static BT_HDR* smp_build_pair_public_key_cmd(uint8_t cmd_code, tSMP_CB* p_cb);
static BT_HDR* smp_build_pairing_commitment_cmd(uint8_t cmd_code,
                                                tSMP_CB* p_cb);
static BT_HDR* smp_build_pair_dhkey_check_cmd(uint8_t cmd_code, tSMP_CB* p_cb);
static BT_HDR* smp_build_pairing_keypress_notification_cmd(uint8_t cmd_code,
                                                           tSMP_CB* p_cb);

static const tSMP_CMD_ACT smp_cmd_build_act[] = {
    NULL,
    smp_build_pairing_cmd,          /* 0x01: pairing request */
    smp_build_pairing_cmd,          /* 0x02: pairing response */
    smp_build_confirm_cmd,          /* 0x03: pairing confirm */
    smp_build_rand_cmd,             /* 0x04: pairing random */
    smp_build_pairing_fail,         /* 0x05: pairing failure */
    smp_build_encrypt_info_cmd,     /* 0x06: encryption information */
    smp_build_central_id_cmd,       /* 0x07: central identification */
    smp_build_identity_info_cmd,    /* 0x08: identity information */
    smp_build_id_addr_cmd,          /* 0x09: identity address information */
    smp_build_signing_info_cmd,     /* 0x0A: signing information */
    smp_build_security_request,     /* 0x0B: security request */
    smp_build_pair_public_key_cmd,  /* 0x0C: pairing public key */
    smp_build_pair_dhkey_check_cmd, /* 0x0D: pairing DHKey check */
    smp_build_pairing_keypress_notification_cmd, /* 0x0E: pairing keypress
                                                    notification */
    smp_build_pairing_commitment_cmd             /* 0x0F: pairing commitment */
};

static const tSMP_ASSO_MODEL
    smp_association_table[2][SMP_IO_CAP_MAX][SMP_IO_CAP_MAX] = {
        /* display only */ /* Display Yes/No */ /* keyboard only */
        /* No Input/Output */                   /* keyboard display */

        /* initiator */
        /* model = tbl[peer_io_caps][loc_io_caps] */
        /* Display Only */
        {{SMP_MODEL_ENCRYPTION_ONLY, SMP_MODEL_ENCRYPTION_ONLY,
          SMP_MODEL_PASSKEY, SMP_MODEL_ENCRYPTION_ONLY, SMP_MODEL_PASSKEY},

         /* Display Yes/No */
         {SMP_MODEL_ENCRYPTION_ONLY, SMP_MODEL_ENCRYPTION_ONLY,
          SMP_MODEL_PASSKEY, SMP_MODEL_ENCRYPTION_ONLY, SMP_MODEL_PASSKEY},

         /* Keyboard only */
         {SMP_MODEL_KEY_NOTIF, SMP_MODEL_KEY_NOTIF, SMP_MODEL_PASSKEY,
          SMP_MODEL_ENCRYPTION_ONLY, SMP_MODEL_KEY_NOTIF},

         /* No Input No Output */
         {SMP_MODEL_ENCRYPTION_ONLY, SMP_MODEL_ENCRYPTION_ONLY,
          SMP_MODEL_ENCRYPTION_ONLY, SMP_MODEL_ENCRYPTION_ONLY,
          SMP_MODEL_ENCRYPTION_ONLY},

         /* keyboard display */
         {SMP_MODEL_KEY_NOTIF, SMP_MODEL_KEY_NOTIF, SMP_MODEL_PASSKEY,
          SMP_MODEL_ENCRYPTION_ONLY, SMP_MODEL_KEY_NOTIF}},

        /* responder */
        /* model = tbl[loc_io_caps][peer_io_caps] */
        /* Display Only */
        {{SMP_MODEL_ENCRYPTION_ONLY, SMP_MODEL_ENCRYPTION_ONLY,
          SMP_MODEL_KEY_NOTIF, SMP_MODEL_ENCRYPTION_ONLY, SMP_MODEL_KEY_NOTIF},

         /* Display Yes/No */
         {SMP_MODEL_ENCRYPTION_ONLY, SMP_MODEL_ENCRYPTION_ONLY,
          SMP_MODEL_KEY_NOTIF, SMP_MODEL_ENCRYPTION_ONLY, SMP_MODEL_KEY_NOTIF},

         /* keyboard only */
         {SMP_MODEL_PASSKEY, SMP_MODEL_PASSKEY, SMP_MODEL_PASSKEY,
          SMP_MODEL_ENCRYPTION_ONLY, SMP_MODEL_PASSKEY},

         /* No Input No Output */
         {SMP_MODEL_ENCRYPTION_ONLY, SMP_MODEL_ENCRYPTION_ONLY,
          SMP_MODEL_ENCRYPTION_ONLY, SMP_MODEL_ENCRYPTION_ONLY,
          SMP_MODEL_ENCRYPTION_ONLY},

         /* keyboard display */
         {SMP_MODEL_PASSKEY, SMP_MODEL_PASSKEY, SMP_MODEL_KEY_NOTIF,
          SMP_MODEL_ENCRYPTION_ONLY, SMP_MODEL_PASSKEY}}};

static const tSMP_ASSO_MODEL
    smp_association_table_sc[2][SMP_IO_CAP_MAX][SMP_IO_CAP_MAX] = {
        /* display only */ /* Display Yes/No */ /* keyboard only */
        /* No InputOutput */                    /* keyboard display */

        /* initiator */
        /* model = tbl[peer_io_caps][loc_io_caps] */

        /* Display Only */
        {{SMP_MODEL_SEC_CONN_JUSTWORKS, SMP_MODEL_SEC_CONN_JUSTWORKS,
          SMP_MODEL_SEC_CONN_PASSKEY_ENT, SMP_MODEL_SEC_CONN_JUSTWORKS,
          SMP_MODEL_SEC_CONN_PASSKEY_ENT},

         /* Display Yes/No */
         {SMP_MODEL_SEC_CONN_JUSTWORKS, SMP_MODEL_SEC_CONN_NUM_COMP,
          SMP_MODEL_SEC_CONN_PASSKEY_ENT, SMP_MODEL_SEC_CONN_JUSTWORKS,
          SMP_MODEL_SEC_CONN_NUM_COMP},

         /* keyboard only */
         {SMP_MODEL_SEC_CONN_PASSKEY_DISP, SMP_MODEL_SEC_CONN_PASSKEY_DISP,
          SMP_MODEL_SEC_CONN_PASSKEY_ENT, SMP_MODEL_SEC_CONN_JUSTWORKS,
          SMP_MODEL_SEC_CONN_PASSKEY_DISP},

         /* No Input No Output */
         {SMP_MODEL_SEC_CONN_JUSTWORKS, SMP_MODEL_SEC_CONN_JUSTWORKS,
          SMP_MODEL_SEC_CONN_JUSTWORKS, SMP_MODEL_SEC_CONN_JUSTWORKS,
          SMP_MODEL_SEC_CONN_JUSTWORKS},

         /* keyboard display */
         {SMP_MODEL_SEC_CONN_PASSKEY_DISP, SMP_MODEL_SEC_CONN_NUM_COMP,
          SMP_MODEL_SEC_CONN_PASSKEY_ENT, SMP_MODEL_SEC_CONN_JUSTWORKS,
          SMP_MODEL_SEC_CONN_NUM_COMP}},

        /* responder */
        /* model = tbl[loc_io_caps][peer_io_caps] */

        /* Display Only */
        {{SMP_MODEL_SEC_CONN_JUSTWORKS, SMP_MODEL_SEC_CONN_JUSTWORKS,
          SMP_MODEL_SEC_CONN_PASSKEY_DISP, SMP_MODEL_SEC_CONN_JUSTWORKS,
          SMP_MODEL_SEC_CONN_PASSKEY_DISP},

         /* Display Yes/No */
         {SMP_MODEL_SEC_CONN_JUSTWORKS, SMP_MODEL_SEC_CONN_NUM_COMP,
          SMP_MODEL_SEC_CONN_PASSKEY_DISP, SMP_MODEL_SEC_CONN_JUSTWORKS,
          SMP_MODEL_SEC_CONN_NUM_COMP},

         /* keyboard only */
         {SMP_MODEL_SEC_CONN_PASSKEY_ENT, SMP_MODEL_SEC_CONN_PASSKEY_ENT,
          SMP_MODEL_SEC_CONN_PASSKEY_ENT, SMP_MODEL_SEC_CONN_JUSTWORKS,
          SMP_MODEL_SEC_CONN_PASSKEY_ENT},

         /* No Input No Output */
         {SMP_MODEL_SEC_CONN_JUSTWORKS, SMP_MODEL_SEC_CONN_JUSTWORKS,
          SMP_MODEL_SEC_CONN_JUSTWORKS, SMP_MODEL_SEC_CONN_JUSTWORKS,
          SMP_MODEL_SEC_CONN_JUSTWORKS},

         /* keyboard display */
         {SMP_MODEL_SEC_CONN_PASSKEY_ENT, SMP_MODEL_SEC_CONN_NUM_COMP,
          SMP_MODEL_SEC_CONN_PASSKEY_DISP, SMP_MODEL_SEC_CONN_JUSTWORKS,
          SMP_MODEL_SEC_CONN_NUM_COMP}}};

static tSMP_ASSO_MODEL smp_select_legacy_association_model(tSMP_CB* p_cb);
static tSMP_ASSO_MODEL smp_select_association_model_secure_connections(
    tSMP_CB* p_cb);

/**
 * Log metrics data for SMP command
 *
 * @param bd_addr current pairing address
 * @param is_outgoing whether this command is outgoing
 * @param p_buf buffer to the beginning of SMP command
 * @param buf_len length available to read for p_buf
 */
void smp_log_metrics(const RawAddress& bd_addr, bool is_outgoing,
                     const uint8_t* p_buf, size_t buf_len, bool is_over_br) {
  if (buf_len < 1) {
    log::warn("buffer is too small");
    return;
  }
  uint8_t raw_cmd;
  STREAM_TO_UINT8(raw_cmd, p_buf);
  buf_len--;
  uint8_t failure_reason = 0;
  if (raw_cmd == SMP_OPCODE_PAIRING_FAILED && buf_len >= 1) {
    STREAM_TO_UINT8(failure_reason, p_buf);
  }
  if (smp_cb.is_pair_cancel) {
    failure_reason = SMP_USER_CANCELLED; // Tracking pairing cancellations
  }
  uint16_t metric_cmd =
      is_over_br ? SMP_METRIC_COMMAND_BR_FLAG : SMP_METRIC_COMMAND_LE_FLAG;
  metric_cmd |= static_cast<uint16_t>(raw_cmd);
  android::bluetooth::DirectionEnum direction =
      is_outgoing ? android::bluetooth::DirectionEnum::DIRECTION_OUTGOING
                  : android::bluetooth::DirectionEnum::DIRECTION_INCOMING;
  log_smp_pairing_event(bd_addr, metric_cmd, direction,
                        static_cast<uint16_t>(failure_reason));
}

/*******************************************************************************
 *
 * Function         smp_send_msg_to_L2CAP
 *
 * Description      Send message to L2CAP.
 *
 ******************************************************************************/
bool smp_send_msg_to_L2CAP(const RawAddress& rem_bda, BT_HDR* p_toL2CAP) {
  uint16_t l2cap_ret;
  uint16_t fixed_cid = L2CAP_SMP_CID;

  if (smp_cb.smp_over_br) {
    fixed_cid = L2CAP_SMP_BR_CID;
  }

  log::verbose("rem_bda:{}, over_bredr:{}", rem_bda, smp_cb.smp_over_br);

  smp_log_metrics(rem_bda, true /* outgoing */,
                  p_toL2CAP->data + p_toL2CAP->offset, p_toL2CAP->len,
                  smp_cb.smp_over_br /* is_over_br */);

  if (com::android::bluetooth::flags::l2cap_tx_complete_cb_info()) {
    /* Unacked needs to be incremented before calling SendFixedChnlData */
    smp_cb.total_tx_unacked++;
    l2cap_ret = L2CA_SendFixedChnlData(fixed_cid, rem_bda, p_toL2CAP);
<<<<<<< HEAD
    if (l2cap_ret == L2CAP_DW_FAILED) {
=======
    if (l2cap_ret == tL2CAP_DW_RESULT::FAILED) {
>>>>>>> 661cafd0
      smp_cb.total_tx_unacked--;
      log::error("SMP failed to pass msg to L2CAP");
      return false;
    }
    log::verbose("l2cap_tx_complete_cb_info is enabled");
    return true;
  }

  l2cap_ret = L2CA_SendFixedChnlData(fixed_cid, rem_bda, p_toL2CAP);
<<<<<<< HEAD
  if (l2cap_ret == L2CAP_DW_FAILED) {
=======
  if (l2cap_ret == tL2CAP_DW_RESULT::FAILED) {
>>>>>>> 661cafd0
    log::error("SMP failed to pass msg to L2CAP");
    return false;
  } else {
    tSMP_CB* p_cb = &smp_cb;

    log::verbose("l2cap_tx_complete_cb_info is disabled");
    if (p_cb->wait_for_authorization_complete) {
      tSMP_INT_DATA smp_int_data;
      smp_int_data.status = SMP_SUCCESS;
      if (fixed_cid == L2CAP_SMP_CID) {
        smp_sm_event(p_cb, SMP_AUTH_CMPL_EVT, &smp_int_data);
      } else {
        smp_br_state_machine_event(p_cb, SMP_BR_AUTH_CMPL_EVT, &smp_int_data);
      }
    }
    return true;
  }
}

/*******************************************************************************
 *
 * Function         smp_send_cmd
 *
 * Description      send a SMP command on L2CAP channel.
 *
 ******************************************************************************/
bool smp_send_cmd(uint8_t cmd_code, tSMP_CB* p_cb) {
  BT_HDR* p_buf;
  bool sent = false;

  log::debug("Sending SMP command:{}[0x{:x}] pairing_bda={}",
             smp_opcode_text(static_cast<tSMP_OPCODE>(cmd_code)), cmd_code,
             p_cb->pairing_bda);

  if (cmd_code <= (SMP_OPCODE_MAX + 1 /* for SMP_OPCODE_PAIR_COMMITM */) &&
      smp_cmd_build_act[cmd_code] != NULL) {
    p_buf = (*smp_cmd_build_act[cmd_code])(cmd_code, p_cb);

    if (p_buf != NULL && smp_send_msg_to_L2CAP(p_cb->pairing_bda, p_buf)) {
      sent = true;
      alarm_set_on_mloop(p_cb->smp_rsp_timer_ent, SMP_WAIT_FOR_RSP_TIMEOUT_MS,
                         smp_rsp_timeout, NULL);
    }
  }

  if (!sent) {
    tSMP_INT_DATA smp_int_data;
    smp_int_data.status = SMP_PAIR_INTERNAL_ERR;
    if (p_cb->smp_over_br) {
      smp_br_state_machine_event(p_cb, SMP_BR_AUTH_CMPL_EVT, &smp_int_data);
    } else {
      smp_sm_event(p_cb, SMP_AUTH_CMPL_EVT, &smp_int_data);
    }
  }
  return sent;
}

/*******************************************************************************
 *
 * Function         smp_rsp_timeout
 *
 * Description      Called when SMP wait for SMP command response timer expires
 *
 * Returns          void
 *
 ******************************************************************************/
void smp_rsp_timeout(void* /* data */) {
  tSMP_CB* p_cb = &smp_cb;

  log::verbose("state:{} br_state:{}", p_cb->state, p_cb->br_state);

  tSMP_INT_DATA smp_int_data;
  smp_int_data.status = SMP_RSP_TIMEOUT;
  if (p_cb->smp_over_br) {
    smp_br_state_machine_event(p_cb, SMP_BR_AUTH_CMPL_EVT, &smp_int_data);
  } else {
    smp_sm_event(p_cb, SMP_AUTH_CMPL_EVT, &smp_int_data);
  }
}

/*******************************************************************************
 *
 * Function         smp_delayed_auth_complete_timeout
 *
 * Description      Called when no pairing failed command received within
 *                  timeout period.
 *
 * Returns          void
 *
 ******************************************************************************/
void smp_delayed_auth_complete_timeout(void* /* data */) {
  /*
   * Waited for potential pair failure. Send SMP_AUTH_CMPL_EVT if
   * the state is still in bond pending.
   */
  if (smp_get_state() == SMP_STATE_BOND_PENDING) {
    log::verbose("sending delayed auth complete.");
    tSMP_INT_DATA smp_int_data;
    smp_int_data.status = SMP_SUCCESS;
    smp_sm_event(&smp_cb, SMP_AUTH_CMPL_EVT, &smp_int_data);
  }
}

/*******************************************************************************
 *
 * Function         smp_build_pairing_req_cmd
 *
 * Description      Build pairing request command.
 *
 ******************************************************************************/
BT_HDR* smp_build_pairing_cmd(uint8_t cmd_code, tSMP_CB* p_cb) {
  uint8_t* p;
  BT_HDR* p_buf = (BT_HDR*)osi_malloc(sizeof(BT_HDR) + SMP_PAIRING_REQ_SIZE +
                                      L2CAP_MIN_OFFSET);

  log::verbose("building cmd:{}",
               smp_opcode_text(static_cast<tSMP_OPCODE>(cmd_code)));

  p = (uint8_t*)(p_buf + 1) + L2CAP_MIN_OFFSET;
  UINT8_TO_STREAM(p, cmd_code);
  UINT8_TO_STREAM(p, p_cb->local_io_capability);
  UINT8_TO_STREAM(p, p_cb->loc_oob_flag);
  UINT8_TO_STREAM(p, p_cb->loc_auth_req);
  UINT8_TO_STREAM(p, p_cb->loc_enc_size);
  UINT8_TO_STREAM(p, p_cb->local_i_key);
  UINT8_TO_STREAM(p, p_cb->local_r_key);

  p_buf->offset = L2CAP_MIN_OFFSET;
  /* 1B ERR_RSP op code + 1B cmd_op_code + 2B handle + 1B status */
  p_buf->len = SMP_PAIRING_REQ_SIZE;

  return p_buf;
}

/*******************************************************************************
 *
 * Function         smp_build_confirm_cmd
 *
 * Description      Build confirm request command.
 *
 ******************************************************************************/
static BT_HDR* smp_build_confirm_cmd(uint8_t /* cmd_code */, tSMP_CB* p_cb) {
  uint8_t* p;
  BT_HDR* p_buf = (BT_HDR*)osi_malloc(sizeof(BT_HDR) + SMP_CONFIRM_CMD_SIZE +
                                      L2CAP_MIN_OFFSET);

  log::verbose("addr:{}", p_cb->pairing_bda);

  p = (uint8_t*)(p_buf + 1) + L2CAP_MIN_OFFSET;

  UINT8_TO_STREAM(p, SMP_OPCODE_CONFIRM);
  ARRAY_TO_STREAM(p, p_cb->confirm, OCTET16_LEN);

  p_buf->offset = L2CAP_MIN_OFFSET;
  p_buf->len = SMP_CONFIRM_CMD_SIZE;

  return p_buf;
}

/*******************************************************************************
 *
 * Function         smp_build_rand_cmd
 *
 * Description      Build Random command.
 *
 ******************************************************************************/
static BT_HDR* smp_build_rand_cmd(uint8_t /* cmd_code */, tSMP_CB* p_cb) {
  uint8_t* p;
  BT_HDR* p_buf = (BT_HDR*)osi_malloc(sizeof(BT_HDR) + SMP_RAND_CMD_SIZE +
                                      L2CAP_MIN_OFFSET);

  log::verbose("addr:{}", p_cb->pairing_bda);

  p = (uint8_t*)(p_buf + 1) + L2CAP_MIN_OFFSET;
  UINT8_TO_STREAM(p, SMP_OPCODE_RAND);
  ARRAY_TO_STREAM(p, p_cb->rand, OCTET16_LEN);

  p_buf->offset = L2CAP_MIN_OFFSET;
  p_buf->len = SMP_RAND_CMD_SIZE;

  return p_buf;
}

/*******************************************************************************
 *
 * Function         smp_build_encrypt_info_cmd
 *
 * Description      Build security information command.
 *
 ******************************************************************************/
static BT_HDR* smp_build_encrypt_info_cmd(uint8_t /* cmd_code */,
                                          tSMP_CB* p_cb) {
  uint8_t* p;
  BT_HDR* p_buf = (BT_HDR*)osi_malloc(sizeof(BT_HDR) + SMP_ENC_INFO_SIZE +
                                      L2CAP_MIN_OFFSET);

  log::verbose("addr:{}", p_cb->pairing_bda);

  p = (uint8_t*)(p_buf + 1) + L2CAP_MIN_OFFSET;
  UINT8_TO_STREAM(p, SMP_OPCODE_ENCRYPT_INFO);
  ARRAY_TO_STREAM(p, p_cb->ltk, OCTET16_LEN);

  p_buf->offset = L2CAP_MIN_OFFSET;
  p_buf->len = SMP_ENC_INFO_SIZE;

  return p_buf;
}

/*******************************************************************************
 *
 * Function         smp_build_central_id_cmd
 *
 * Description      Build security information command.
 *
 ******************************************************************************/
static BT_HDR* smp_build_central_id_cmd(uint8_t /* cmd_code */, tSMP_CB* p_cb) {
  uint8_t* p;
  BT_HDR* p_buf = (BT_HDR*)osi_malloc(sizeof(BT_HDR) + SMP_CENTRAL_ID_SIZE +
                                      L2CAP_MIN_OFFSET);

  log::verbose("addr:{}", p_cb->pairing_bda);

  p = (uint8_t*)(p_buf + 1) + L2CAP_MIN_OFFSET;
  UINT8_TO_STREAM(p, SMP_OPCODE_CENTRAL_ID);
  UINT16_TO_STREAM(p, p_cb->ediv);
  ARRAY_TO_STREAM(p, p_cb->enc_rand, BT_OCTET8_LEN);

  p_buf->offset = L2CAP_MIN_OFFSET;
  p_buf->len = SMP_CENTRAL_ID_SIZE;

  return p_buf;
}

/*******************************************************************************
 *
 * Function         smp_build_identity_info_cmd
 *
 * Description      Build identity information command.
 *
 ******************************************************************************/
static BT_HDR* smp_build_identity_info_cmd(uint8_t /* cmd_code */,
                                           tSMP_CB* p_cb) {
  uint8_t* p;
  BT_HDR* p_buf =
      (BT_HDR*)osi_malloc(sizeof(BT_HDR) + SMP_ID_INFO_SIZE + L2CAP_MIN_OFFSET);

  log::verbose("addr:{}", p_cb->pairing_bda);

  p = (uint8_t*)(p_buf + 1) + L2CAP_MIN_OFFSET;

  const Octet16& irk = BTM_GetDeviceIDRoot();

  UINT8_TO_STREAM(p, SMP_OPCODE_IDENTITY_INFO);
  ARRAY_TO_STREAM(p, irk.data(), OCTET16_LEN);

  p_buf->offset = L2CAP_MIN_OFFSET;
  p_buf->len = SMP_ID_INFO_SIZE;

  return p_buf;
}

/*******************************************************************************
 *
 * Function         smp_build_id_addr_cmd
 *
 * Description      Build identity address information command.
 *
 ******************************************************************************/
static BT_HDR* smp_build_id_addr_cmd(uint8_t /* cmd_code */, tSMP_CB* p_cb) {
  uint8_t* p;
  BT_HDR* p_buf =
      (BT_HDR*)osi_malloc(sizeof(BT_HDR) + SMP_ID_ADDR_SIZE + L2CAP_MIN_OFFSET);

  log::verbose("addr:{}", p_cb->pairing_bda);

  p = (uint8_t*)(p_buf + 1) + L2CAP_MIN_OFFSET;
  UINT8_TO_STREAM(p, SMP_OPCODE_ID_ADDR);
  UINT8_TO_STREAM(p, 0);
  BDADDR_TO_STREAM(p, bluetooth::ToRawAddress(
                          bluetooth::shim::GetController()->GetMacAddress()));

  p_buf->offset = L2CAP_MIN_OFFSET;
  p_buf->len = SMP_ID_ADDR_SIZE;

  return p_buf;
}

/*******************************************************************************
 *
 * Function         smp_build_signing_info_cmd
 *
 * Description      Build signing information command.
 *
 ******************************************************************************/
static BT_HDR* smp_build_signing_info_cmd(uint8_t /* cmd_code */,
                                          tSMP_CB* p_cb) {
  uint8_t* p;
  BT_HDR* p_buf = (BT_HDR*)osi_malloc(sizeof(BT_HDR) + SMP_SIGN_INFO_SIZE +
                                      L2CAP_MIN_OFFSET);

  log::verbose("addr:{}", p_cb->pairing_bda);

  p = (uint8_t*)(p_buf + 1) + L2CAP_MIN_OFFSET;
  UINT8_TO_STREAM(p, SMP_OPCODE_SIGN_INFO);
  ARRAY_TO_STREAM(p, p_cb->csrk, OCTET16_LEN);

  p_buf->offset = L2CAP_MIN_OFFSET;
  p_buf->len = SMP_SIGN_INFO_SIZE;

  return p_buf;
}

/*******************************************************************************
 *
 * Function         smp_build_pairing_fail
 *
 * Description      Build Pairing Fail command.
 *
 ******************************************************************************/
static BT_HDR* smp_build_pairing_fail(uint8_t /* cmd_code */, tSMP_CB* p_cb) {
  uint8_t* p;
  BT_HDR* p_buf = (BT_HDR*)osi_malloc(sizeof(BT_HDR) + SMP_PAIR_FAIL_SIZE +
                                      L2CAP_MIN_OFFSET);

  log::verbose("addr:{}", p_cb->pairing_bda);

  p = (uint8_t*)(p_buf + 1) + L2CAP_MIN_OFFSET;
  UINT8_TO_STREAM(p, SMP_OPCODE_PAIRING_FAILED);
  UINT8_TO_STREAM(p, p_cb->failure);

  p_buf->offset = L2CAP_MIN_OFFSET;
  p_buf->len = SMP_PAIR_FAIL_SIZE;

  return p_buf;
}

/*******************************************************************************
 *
 * Function         smp_build_security_request
 *
 * Description      Build security request command.
 *
 ******************************************************************************/
static BT_HDR* smp_build_security_request(uint8_t /* cmd_code */,
                                          tSMP_CB* p_cb) {
  uint8_t* p;
  BT_HDR* p_buf = (BT_HDR*)osi_malloc(sizeof(BT_HDR) + 2 + L2CAP_MIN_OFFSET);

  log::verbose("addr:{}", p_cb->pairing_bda);

  p = (uint8_t*)(p_buf + 1) + L2CAP_MIN_OFFSET;
  UINT8_TO_STREAM(p, SMP_OPCODE_SEC_REQ);
  UINT8_TO_STREAM(p, p_cb->loc_auth_req);

  p_buf->offset = L2CAP_MIN_OFFSET;
  p_buf->len = SMP_SECURITY_REQUEST_SIZE;

  log::verbose("opcode={} auth_req=0x{:x}", SMP_OPCODE_SEC_REQ,
               p_cb->loc_auth_req);

  return p_buf;
}

/*******************************************************************************
 *
 * Function         smp_build_pair_public_key_cmd
 *
 * Description      Build pairing public key command.
 *
 ******************************************************************************/
static BT_HDR* smp_build_pair_public_key_cmd(uint8_t /* cmd_code */,
                                             tSMP_CB* p_cb) {
  uint8_t* p;
  uint8_t publ_key[2 * BT_OCTET32_LEN];
  uint8_t* p_publ_key = publ_key;
  BT_HDR* p_buf = (BT_HDR*)osi_malloc(sizeof(BT_HDR) + SMP_PAIR_PUBL_KEY_SIZE +
                                      L2CAP_MIN_OFFSET);

  log::verbose("addr:{}", p_cb->pairing_bda);

  memcpy(p_publ_key, p_cb->loc_publ_key.x, BT_OCTET32_LEN);
  memcpy(p_publ_key + BT_OCTET32_LEN, p_cb->loc_publ_key.y, BT_OCTET32_LEN);

  p = (uint8_t*)(p_buf + 1) + L2CAP_MIN_OFFSET;
  UINT8_TO_STREAM(p, SMP_OPCODE_PAIR_PUBLIC_KEY);
  ARRAY_TO_STREAM(p, p_publ_key, 2 * BT_OCTET32_LEN);

  p_buf->offset = L2CAP_MIN_OFFSET;
  p_buf->len = SMP_PAIR_PUBL_KEY_SIZE;

  return p_buf;
}

/*******************************************************************************
 *
 * Function         smp_build_pairing_commitment_cmd
 *
 * Description      Build pairing commitment command.
 *
 ******************************************************************************/
static BT_HDR* smp_build_pairing_commitment_cmd(uint8_t /* cmd_code */,
                                                tSMP_CB* p_cb) {
  uint8_t* p;
  BT_HDR* p_buf = (BT_HDR*)osi_malloc(sizeof(BT_HDR) + SMP_PAIR_COMMITM_SIZE +
                                      L2CAP_MIN_OFFSET);

  log::verbose("addr:{}", p_cb->pairing_bda);

  p = (uint8_t*)(p_buf + 1) + L2CAP_MIN_OFFSET;
  UINT8_TO_STREAM(p, SMP_OPCODE_CONFIRM);
  ARRAY_TO_STREAM(p, p_cb->commitment, OCTET16_LEN);

  p_buf->offset = L2CAP_MIN_OFFSET;
  p_buf->len = SMP_PAIR_COMMITM_SIZE;

  return p_buf;
}

/*******************************************************************************
 *
 * Function         smp_build_pair_dhkey_check_cmd
 *
 * Description      Build pairing DHKey check command.
 *
 ******************************************************************************/
static BT_HDR* smp_build_pair_dhkey_check_cmd(uint8_t /* cmd_code */,
                                              tSMP_CB* p_cb) {
  uint8_t* p;
  BT_HDR* p_buf = (BT_HDR*)osi_malloc(
      sizeof(BT_HDR) + SMP_PAIR_DHKEY_CHECK_SIZE + L2CAP_MIN_OFFSET);

  log::verbose("addr:{}", p_cb->pairing_bda);

  p = (uint8_t*)(p_buf + 1) + L2CAP_MIN_OFFSET;
  UINT8_TO_STREAM(p, SMP_OPCODE_PAIR_DHKEY_CHECK);
  ARRAY_TO_STREAM(p, p_cb->dhkey_check, OCTET16_LEN);

  p_buf->offset = L2CAP_MIN_OFFSET;
  p_buf->len = SMP_PAIR_DHKEY_CHECK_SIZE;

  return p_buf;
}

/*******************************************************************************
 *
 * Function         smp_build_pairing_keypress_notification_cmd
 *
 * Description      Build keypress notification command.
 *
 ******************************************************************************/
static BT_HDR* smp_build_pairing_keypress_notification_cmd(
    uint8_t /* cmd_code */, tSMP_CB* p_cb) {
  uint8_t* p;
  BT_HDR* p_buf = (BT_HDR*)osi_malloc(
      sizeof(BT_HDR) + SMP_PAIR_KEYPR_NOTIF_SIZE + L2CAP_MIN_OFFSET);

  log::verbose("addr:{}", p_cb->pairing_bda);

  p = (uint8_t*)(p_buf + 1) + L2CAP_MIN_OFFSET;
  UINT8_TO_STREAM(p, SMP_OPCODE_PAIR_KEYPR_NOTIF);
  UINT8_TO_STREAM(p, p_cb->local_keypress_notification);

  p_buf->offset = L2CAP_MIN_OFFSET;
  p_buf->len = SMP_PAIR_KEYPR_NOTIF_SIZE;

  return p_buf;
}

/** This function is called to convert a 6 to 16 digits numeric character string
 * into SMP TK. */
void smp_convert_string_to_tk(Octet16* tk, uint32_t passkey) {
  uint8_t* p = tk->data();
  tSMP_KEY key;
  log::verbose("smp_convert_string_to_tk");
  UINT32_TO_STREAM(p, passkey);

  key.key_type = SMP_KEY_TYPE_TK;
  key.p_data = tk->data();

  tSMP_INT_DATA smp_int_data;
  smp_int_data.key = key;
  smp_sm_event(&smp_cb, SMP_KEY_READY_EVT, &smp_int_data);
}

/** This function is called to mask off the encryption key based on the maximum
 * encryption key size. */
void smp_mask_enc_key(uint8_t loc_enc_size, Octet16* p_data) {
  log::verbose("smp_mask_enc_key");
  if (loc_enc_size < OCTET16_LEN) {
    for (; loc_enc_size < OCTET16_LEN; loc_enc_size++)
      (*p_data)[loc_enc_size] = 0;
  }
  return;
}

/** utility function to do an biteise exclusive-OR of two bit strings of the
 * length of OCTET16_LEN. Result is stored in first argument.
 */
void smp_xor_128(Octet16* a, const Octet16& b) {
  log::assert_that(a != nullptr, "assert failed: a != nullptr");
  uint8_t i, *aa = a->data();
  const uint8_t* bb = b.data();

  for (i = 0; i < OCTET16_LEN; i++) {
    aa[i] = aa[i] ^ bb[i];
  }
}

void tSMP_CB::init(uint8_t security_mode) {
  *this = {};

  init_security_mode = security_mode;
  smp_cb.smp_rsp_timer_ent = alarm_new("smp.smp_rsp_timer_ent");
  smp_cb.delayed_auth_timer_ent = alarm_new("smp.delayed_auth_timer_ent");

  log::verbose("init_security_mode:{}", init_security_mode);

  smp_l2cap_if_init();
  /* initialization of P-256 parameters */
  p_256_init_curve();

  /* Initialize failure case for certification */
  smp_cb.cert_failure = static_cast<tSMP_STATUS>(
      stack_config_get_interface()->get_pts_smp_failure_case());
  if (smp_cb.cert_failure)
    log::error("PTS FAILURE MODE IN EFFECT (CASE {})", smp_cb.cert_failure);
}

/*******************************************************************************
 *
 * Function         reset
 *
 * Description      reset SMP control block
 *
 * Returns          void
 *
 ******************************************************************************/
void tSMP_CB::reset() {
  tSMP_CALLBACK* p_callback = this->p_callback;
  uint8_t init_security_mode = this->init_security_mode;
  alarm_t* smp_rsp_timer_ent = this->smp_rsp_timer_ent;
  alarm_t* delayed_auth_timer_ent = this->delayed_auth_timer_ent;

  log::verbose("resetting SMP_CB");

  alarm_cancel(this->smp_rsp_timer_ent);
  alarm_cancel(this->delayed_auth_timer_ent);

  *this = {};
  this->init_security_mode = init_security_mode;

  this->p_callback = p_callback;
  this->init_security_mode = init_security_mode;
  this->smp_rsp_timer_ent = smp_rsp_timer_ent;
  this->delayed_auth_timer_ent = delayed_auth_timer_ent;
}

/*******************************************************************************
 *
 * Function         smp_remove_fixed_channel
 *
 * Description      This function is called to remove the fixed channel
 *
 * Returns          void
 *
 ******************************************************************************/
void smp_remove_fixed_channel(tSMP_CB* p_cb) {
  log::verbose("addr:{}", p_cb->pairing_bda);

  if (p_cb->smp_over_br) {
    if (!L2CA_RemoveFixedChnl(L2CAP_SMP_BR_CID, p_cb->pairing_bda)) {
      log::error("Unable to remove L2CAP fixed channel peer:{} cid:{}",
                 p_cb->pairing_bda, L2CAP_SMP_BR_CID);
    }
  } else {
    if (!L2CA_RemoveFixedChnl(L2CAP_SMP_CID, p_cb->pairing_bda)) {
      log::error("Unable to remove L2CAP fixed channel peer:{} cid:{}",
                 p_cb->pairing_bda, L2CAP_SMP_CID);
    }
  }
}

/*******************************************************************************
 *
 * Function         smp_reset_control_value
 *
 * Description      This function is called to reset the control block value
 *                  when the pairing procedure finished.
 *
 *
 * Returns          void
 *
 ******************************************************************************/
void smp_reset_control_value(tSMP_CB* p_cb) {
  log::verbose("reset smp_cb");

  alarm_cancel(p_cb->smp_rsp_timer_ent);
  p_cb->flags = 0;
  /* set the link idle timer to drop the link when pairing is done
     usually service discovery will follow authentication complete, to avoid
     racing condition for a link down/up, set link idle timer to be
     SMP_LINK_TOUT_MIN to guarantee SMP key exchange */
  if (!L2CA_SetIdleTimeoutByBdAddr(p_cb->pairing_bda, SMP_LINK_TOUT_MIN,
                                   BT_TRANSPORT_LE)) {
    log::warn(
        "Unable to set L2CAP idle timeout peer:{} transport:{} timeout:{}",
        p_cb->pairing_bda, BT_TRANSPORT_LE, SMP_LINK_TOUT_MIN);
  }

  /* We can tell L2CAP to remove the fixed channel (if it has one) */
  smp_remove_fixed_channel(p_cb);
  p_cb->reset();
}

/*******************************************************************************
 *
 * Function         smp_proc_pairing_cmpl
 *
 * Description      This function is called to process pairing complete
 *
 *
 * Returns          void
 *
 ******************************************************************************/
void smp_proc_pairing_cmpl(tSMP_CB* p_cb) {
  tSMP_CALLBACK* p_callback = p_cb->p_callback;
  const RawAddress pairing_bda = p_cb->pairing_bda;

  const tSMP_EVT_DATA evt_data = {
      .cmplt =
          {
              .reason = p_cb->status,
              .sec_level = (p_cb->status == SMP_SUCCESS) ? p_cb->sec_level
                                                         : SMP_SEC_NONE,
              .is_pair_cancel = p_cb->is_pair_cancel,
              .smp_over_br = p_cb->smp_over_br,
          },
  };

  if (p_cb->status == SMP_SUCCESS) {
    log::debug(
        "Pairing process has completed successfully remote:{} "
        "sec_level:0x{:0x}",
        p_cb->pairing_bda, evt_data.cmplt.sec_level);
    BTM_LogHistory(kBtmLogTag, pairing_bda, "Pairing success");
  } else {
    log::warn(
        "Pairing process has failed to remote:{} smp_reason:{} "
        "sec_level:0x{:0x}",
        p_cb->pairing_bda, smp_status_text(evt_data.cmplt.reason),
        evt_data.cmplt.sec_level);
    BTM_LogHistory(
        kBtmLogTag, pairing_bda, "Pairing failed",
        base::StringPrintf("reason:%s",
                           smp_status_text(evt_data.cmplt.reason).c_str()));
  }

  // Log pairing complete event
  {
    auto direction =
        p_cb->flags & SMP_PAIR_FLAGS_WE_STARTED_DD
            ? android::bluetooth::DirectionEnum::DIRECTION_OUTGOING
            : android::bluetooth::DirectionEnum::DIRECTION_INCOMING;
    uint16_t metric_cmd = p_cb->smp_over_br
                              ? SMP_METRIC_COMMAND_BR_PAIRING_CMPL
                              : SMP_METRIC_COMMAND_LE_PAIRING_CMPL;
    uint16_t metric_status = p_cb->status;
    if (metric_status > SMP_MAX_FAIL_RSN_PER_SPEC) {
      metric_status |= SMP_METRIC_STATUS_INTERNAL_FLAG;
    }
    log_smp_pairing_event(p_cb->pairing_bda, metric_cmd, direction,
                          metric_status);
  }

  if (p_cb->status == SMP_SUCCESS && p_cb->smp_over_br) {
    btm_dev_consolidate_existing_connections(pairing_bda);
  }

  smp_reset_control_value(p_cb);

  if (p_callback) (*p_callback)(SMP_COMPLT_EVT, pairing_bda, &evt_data);
}

/*******************************************************************************
 *
 * Function         smp_command_has_invalid_length
 *
 * Description      Checks if the received SMP command has invalid length
 *                  It returns true if the command has invalid length.
 *
 * Returns          true if the command has invalid length, false otherwise.
 *
 ******************************************************************************/
bool smp_command_has_invalid_length(tSMP_CB* p_cb) {
  uint8_t cmd_code = p_cb->rcvd_cmd_code;

  if ((cmd_code > (SMP_OPCODE_MAX + 1 /* for SMP_OPCODE_PAIR_COMMITM */)) ||
      (cmd_code < SMP_OPCODE_MIN)) {
    log::warn("Received command with RESERVED code 0x{:02x}", cmd_code);
    return true;
  }

  if (!smp_command_has_valid_fixed_length(p_cb)) {
    return true;
  }

  return false;
}

/*******************************************************************************
 *
 * Function         smp_command_has_invalid_parameters
 *
 * Description      Checks if the received SMP command has invalid parameters
 *                  i.e. if the command length is valid and the command
 *                  parameters are inside specified range.
 *                  It returns true if the command has invalid parameters.
 *
 * Returns          true if the command has invalid parameters, false otherwise.
 *
 ******************************************************************************/
bool smp_command_has_invalid_parameters(tSMP_CB* p_cb) {
  uint8_t cmd_code = p_cb->rcvd_cmd_code;

  if ((cmd_code > (SMP_OPCODE_MAX + 1 /* for SMP_OPCODE_PAIR_COMMITM */)) ||
      (cmd_code < SMP_OPCODE_MIN)) {
    log::warn("Received command with RESERVED code 0x{:02x}", cmd_code);
    return true;
  }

  if (!(*smp_cmd_len_is_valid[cmd_code])(p_cb)) {
    log::warn("Command length not valid for cmd_code 0x{:02x}", cmd_code);
    return true;
  }

  if (!(*smp_cmd_param_ranges_are_valid[cmd_code])(p_cb)) {
    log::warn("Parameter ranges not valid code 0x{:02x}", cmd_code);
    return true;
  }

  return false;
}

/*******************************************************************************
 *
 * Function         smp_command_has_valid_fixed_length
 *
 * Description      Checks if the received command size is equal to the size
 *                  according to specs.
 *
 * Returns          true if the command size is as expected, false otherwise.
 *
 * Note             The command is expected to have fixed length.
 ******************************************************************************/
bool smp_command_has_valid_fixed_length(tSMP_CB* p_cb) {
  uint8_t cmd_code = p_cb->rcvd_cmd_code;

  log::verbose("cmd code 0x{:02x}", cmd_code);

  if (p_cb->rcvd_cmd_len != smp_cmd_size_per_spec[cmd_code]) {
    log::warn(
        "Rcvd from the peer cmd 0x{:02x} with invalid length 0x{:02x} (per "
        "spec the length is 0x{:02x}).",
        cmd_code, p_cb->rcvd_cmd_len, smp_cmd_size_per_spec[cmd_code]);
    return false;
  }

  return true;
}

/*******************************************************************************
 *
 * Function         smp_pairing_request_response_parameters_are_valid
 *
 * Description      Validates parameter ranges in the received SMP command
 *                  pairing request or pairing response.
 *                  The parameters to validate:
 *                  IO capability,
 *                  OOB data flag,
 *                  Bonding_flags in AuthReq
 *                  Maximum encryption key size.
 *                  Returns false if at least one of these parameters is out of
 *                  range.
 *
 ******************************************************************************/
bool smp_pairing_request_response_parameters_are_valid(tSMP_CB* p_cb) {
  uint8_t io_caps = p_cb->peer_io_caps;
  uint8_t oob_flag = p_cb->peer_oob_flag;
  uint8_t bond_flag =
      p_cb->peer_auth_req & 0x03;  // 0x03 is gen bond with appropriate mask
  uint8_t enc_size = p_cb->peer_enc_size;

  log::verbose("cmd code 0x{:02x}", p_cb->rcvd_cmd_code);

  if (io_caps >= BTM_IO_CAP_MAX) {
    log::warn(
        "Rcvd from the peer cmd 0x{:02x} with IO Capability value (0x{:02x}) "
        "out of range).",
        p_cb->rcvd_cmd_code, io_caps);
    return false;
  }

  if (!((oob_flag == SMP_OOB_NONE) || (oob_flag == SMP_OOB_PRESENT))) {
    log::warn(
        "Rcvd from the peer cmd 0x{:02x} with OOB data flag value (0x{:02x}) "
        "out of range).",
        p_cb->rcvd_cmd_code, oob_flag);
    return false;
  }

  if (!((bond_flag == SMP_AUTH_NO_BOND) || (bond_flag == SMP_AUTH_BOND))) {
    log::warn(
        "Rcvd from the peer cmd 0x{:02x} with Bonding_Flags value (0x{:02x}) "
        "out of range).",
        p_cb->rcvd_cmd_code, bond_flag);
    return false;
  }

  if ((enc_size < SMP_ENCR_KEY_SIZE_MIN) ||
      (enc_size > SMP_ENCR_KEY_SIZE_MAX)) {
    log::warn(
        "Rcvd from the peer cmd 0x{:02x} with Maximum Encryption Key value "
        "(0x{:02x}) out of range).",
        p_cb->rcvd_cmd_code, enc_size);
    return false;
  }

  return true;
}

/*******************************************************************************
 *
 * Function         smp_pairing_keypress_notification_is_valid
 *
 * Description      Validates Notification Type parameter range in the received
 *                  SMP command pairing keypress notification.
 *                  Returns false if this parameter is out of range.
 *
 ******************************************************************************/
bool smp_pairing_keypress_notification_is_valid(tSMP_CB* p_cb) {
  tSMP_SC_KEY_TYPE keypress_notification = p_cb->peer_keypress_notification;

  log::verbose("cmd code 0x{:02x}", p_cb->rcvd_cmd_code);

  if (keypress_notification >= SMP_SC_KEY_OUT_OF_RANGE) {
    log::warn(
        "Rcvd from the peer cmd 0x{:02x} with Pairing Keypress Notification "
        "value (0x{:02x}) out of range).",
        p_cb->rcvd_cmd_code, keypress_notification);
    return false;
  }

  return true;
}

/*******************************************************************************
 *
 * Function         smp_parameter_unconditionally_valid
 *
 * Description      Always returns true.
 *
 ******************************************************************************/
bool smp_parameter_unconditionally_valid(tSMP_CB* /* p_cb */) { return true; }

/*******************************************************************************
 *
 * Function         smp_parameter_unconditionally_invalid
 *
 * Description      Always returns false.
 *
 ******************************************************************************/
bool smp_parameter_unconditionally_invalid(tSMP_CB* /* p_cb */) {
  return false;
}

/*******************************************************************************
 *
 * Function         smp_reject_unexpected_pairing_command
 *
 * Description      send pairing failure to an unexpected pairing command during
 *                  an active pairing process.
 *
 * Returns          void
 *
 ******************************************************************************/
void smp_reject_unexpected_pairing_command(const RawAddress& bd_addr) {
  uint8_t* p;
  BT_HDR* p_buf = (BT_HDR*)osi_malloc(sizeof(BT_HDR) + SMP_PAIR_FAIL_SIZE +
                                      L2CAP_MIN_OFFSET);

  log::verbose("bd_addr:{}", bd_addr);

  p = (uint8_t*)(p_buf + 1) + L2CAP_MIN_OFFSET;
  UINT8_TO_STREAM(p, SMP_OPCODE_PAIRING_FAILED);
  UINT8_TO_STREAM(p, SMP_PAIR_NOT_SUPPORT);

  p_buf->offset = L2CAP_MIN_OFFSET;
  p_buf->len = SMP_PAIR_FAIL_SIZE;

  smp_send_msg_to_L2CAP(bd_addr, p_buf);
}

/*******************************************************************************
 * Function         smp_select_association_model
 *
 * Description      This function selects association model to use for STK
 *                  generation. Selection is based on both sides' io capability,
 *                  oob data flag and authentication request.
 *
 * Note             If Secure Connections Only mode is required locally then we
 *                  come to this point only if both sides support Secure
 *                  Connections mode, i.e.
 *                  if p_cb->sc_only_mode_locally_required = true
 *                  then we come to this point only if
 *                      (p_cb->peer_auth_req & SMP_SC_SUPPORT_BIT) ==
 *                      (p_cb->loc_auth_req & SMP_SC_SUPPORT_BIT) ==
 *                      SMP_SC_SUPPORT_BIT
 *
 ******************************************************************************/
tSMP_ASSO_MODEL smp_select_association_model(tSMP_CB* p_cb) {
  tSMP_ASSO_MODEL model = SMP_MODEL_OUT_OF_RANGE;
  p_cb->sc_mode_required_by_peer = false;

  log::verbose("p_cb->peer_io_caps = {} p_cb->local_io_capability = {}",
               p_cb->peer_io_caps, p_cb->local_io_capability);
  log::verbose("p_cb->peer_oob_flag = {} p_cb->loc_oob_flag = {}",
               p_cb->peer_oob_flag, p_cb->loc_oob_flag);
  log::verbose("p_cb->peer_auth_req = 0x{:02x} p_cb->loc_auth_req = 0x{:02x}",
               p_cb->peer_auth_req, p_cb->loc_auth_req);
  log::verbose("p_cb->sc_only_mode_locally_required = {}",
               p_cb->sc_only_mode_locally_required);

  if ((p_cb->peer_auth_req & SMP_SC_SUPPORT_BIT) &&
      (p_cb->loc_auth_req & SMP_SC_SUPPORT_BIT)) {
    p_cb->sc_mode_required_by_peer = true;
  }

  if ((p_cb->peer_auth_req & SMP_H7_SUPPORT_BIT) &&
      (p_cb->loc_auth_req & SMP_H7_SUPPORT_BIT)) {
    p_cb->key_derivation_h7_used = TRUE;
  }

  log::verbose("use_sc_process = {}, h7 use = {}",
               p_cb->sc_mode_required_by_peer, p_cb->key_derivation_h7_used);

  if (p_cb->sc_mode_required_by_peer) {
    model = smp_select_association_model_secure_connections(p_cb);
  } else {
    model = smp_select_legacy_association_model(p_cb);
  }
  return model;
}

/*******************************************************************************
 * Function         smp_select_legacy_association_model
 *
 * Description      This function is called to select association mode if at
 *                  least one side doesn't support secure connections.
 *
 ******************************************************************************/
tSMP_ASSO_MODEL smp_select_legacy_association_model(tSMP_CB* p_cb) {
  tSMP_ASSO_MODEL model = SMP_MODEL_OUT_OF_RANGE;

  log::verbose("addr:{}", p_cb->pairing_bda);
  /* if OOB data is present on both devices, then use OOB association model */
  if (p_cb->peer_oob_flag == SMP_OOB_PRESENT &&
      p_cb->loc_oob_flag == SMP_OOB_PRESENT)
    return SMP_MODEL_OOB;

  /* else if neither device requires MITM, then use Just Works association model
   */
  if (SMP_NO_MITM_REQUIRED(p_cb->peer_auth_req) &&
      SMP_NO_MITM_REQUIRED(p_cb->loc_auth_req))
    return SMP_MODEL_ENCRYPTION_ONLY;

  /* otherwise use IO capability to select association model */
  if (p_cb->peer_io_caps < SMP_IO_CAP_MAX &&
      p_cb->local_io_capability < SMP_IO_CAP_MAX) {
    if (p_cb->role == HCI_ROLE_CENTRAL) {
      model = smp_association_table[p_cb->role][p_cb->peer_io_caps]
                                   [p_cb->local_io_capability];
    } else {
      model = smp_association_table[p_cb->role][p_cb->local_io_capability]
                                   [p_cb->peer_io_caps];
    }
  }

  return model;
}

/*******************************************************************************
 * Function         smp_select_association_model_secure_connections
 *
 * Description      This function is called to select association mode if both
 *                  sides support secure connections.
 *
 ******************************************************************************/
tSMP_ASSO_MODEL smp_select_association_model_secure_connections(tSMP_CB* p_cb) {
  tSMP_ASSO_MODEL model = SMP_MODEL_OUT_OF_RANGE;

  log::verbose("addr:{}", p_cb->pairing_bda);
  /* if OOB data is present on at least one device, then use OOB association
   * model */
  if (p_cb->peer_oob_flag == SMP_OOB_PRESENT ||
      p_cb->loc_oob_flag == SMP_OOB_PRESENT)
    return SMP_MODEL_SEC_CONN_OOB;

  /* else if neither device requires MITM, then use Just Works association model
   */
  if (SMP_NO_MITM_REQUIRED(p_cb->peer_auth_req) &&
      SMP_NO_MITM_REQUIRED(p_cb->loc_auth_req))
    return SMP_MODEL_SEC_CONN_JUSTWORKS;

  /* otherwise use IO capability to select association model */
  if (p_cb->peer_io_caps < SMP_IO_CAP_MAX &&
      p_cb->local_io_capability < SMP_IO_CAP_MAX) {
    if (p_cb->role == HCI_ROLE_CENTRAL) {
      model = smp_association_table_sc[p_cb->role][p_cb->peer_io_caps]
                                      [p_cb->local_io_capability];
    } else {
      model = smp_association_table_sc[p_cb->role][p_cb->local_io_capability]
                                      [p_cb->peer_io_caps];
    }
  }

  return model;
}

/*******************************************************************************
 * Function         smp_calculate_random_input
 *
 * Description      This function returns random input value to be used in
 *                  commitment calculation for SC passkey entry association mode
 *                  (if bit["round"] in "random" array == 1 then returns 0x81
 *                   else returns 0x80).
 *
 * Returns          ri value
 *
 ******************************************************************************/
uint8_t smp_calculate_random_input(uint8_t* random, uint8_t round) {
  uint8_t i = round / 8;
  uint8_t j = round % 8;
  uint8_t ri;

  ri = ((random[i] >> j) & 1) | 0x80;
  log::verbose("random:0x{:02x}, round:{}, i:{}, j:{}, ri:0x{:02x}", random[i],
               round, i, j, ri);
  return ri;
}

/*******************************************************************************
 * Function         smp_collect_local_io_capabilities
 *
 * Description      This function puts into IOcap array local device
 *                  IOCapability, OOB data, AuthReq.
 *
 * Returns          void
 *
 ******************************************************************************/
void smp_collect_local_io_capabilities(uint8_t* iocap, tSMP_CB* p_cb) {
  log::verbose("addr:{}", p_cb->pairing_bda);

  iocap[0] = p_cb->local_io_capability;
  iocap[1] = p_cb->loc_oob_flag;
  iocap[2] = p_cb->loc_auth_req;
}

/*******************************************************************************
 * Function         smp_collect_peer_io_capabilities
 *
 * Description      This function puts into IOcap array peer device
 *                  IOCapability, OOB data, AuthReq.
 *
 * Returns          void
 *
 ******************************************************************************/
void smp_collect_peer_io_capabilities(uint8_t* iocap, tSMP_CB* p_cb) {
  log::verbose("addr:{}", p_cb->pairing_bda);

  iocap[0] = p_cb->peer_io_caps;
  iocap[1] = p_cb->peer_oob_flag;
  iocap[2] = p_cb->peer_auth_req;
}

/*******************************************************************************
 * Function         smp_collect_local_ble_address
 *
 * Description      Put the the local device LE address into the le_addr array:
 *                  le_addr[0-5] = local BD ADDR,
 *                  le_addr[6] = local le address type (PUBLIC/RANDOM).
 *
 * Returns          void
 *
 ******************************************************************************/
void smp_collect_local_ble_address(uint8_t* le_addr, tSMP_CB* p_cb) {
  tBLE_ADDR_TYPE addr_type = BLE_ADDR_PUBLIC;
  RawAddress bda;
  uint8_t* p = le_addr;

  log::verbose("addr:{}", p_cb->pairing_bda);

  BTM_ReadConnectionAddr(p_cb->pairing_bda, bda, &addr_type, true);
  BDADDR_TO_STREAM(p, bda);
  UINT8_TO_STREAM(p, addr_type);
}

/*******************************************************************************
 * Function         smp_collect_peer_ble_address
 *
 * Description      Put the peer device LE addr into the le_addr array:
 *                  le_addr[0-5] = peer BD ADDR,
 *                  le_addr[6] = peer le address type (PUBLIC/RANDOM).
 *
 * Returns          void
 *
 ******************************************************************************/
void smp_collect_peer_ble_address(uint8_t* le_addr, tSMP_CB* p_cb) {
  tBLE_ADDR_TYPE addr_type = BLE_ADDR_PUBLIC;
  RawAddress bda;
  uint8_t* p = le_addr;

  log::verbose("addr:{}", p_cb->pairing_bda);

  if (!BTM_ReadRemoteConnectionAddr(p_cb->pairing_bda, bda, &addr_type, true)) {
    log::error("can not collect peer le addr information for unknown device");
    return;
  }

  BDADDR_TO_STREAM(p, bda);
  UINT8_TO_STREAM(p, addr_type);
}

/*******************************************************************************
 * Function         smp_check_commitment
 *
 * Description      This function compares peer commitment values:
 *                  - expected (i.e. calculated locally),
 *                  - received from the peer.
 *
 * Returns          true  if the values are the same
 *                  false otherwise
 *
 ******************************************************************************/
bool smp_check_commitment(tSMP_CB* p_cb) {
  log::verbose("addr:{}", p_cb->pairing_bda);

  Octet16 expected = smp_calculate_peer_commitment(p_cb);
  print128(expected, "calculated peer commitment");
  print128(p_cb->remote_commitment, "received peer commitment");

  if (memcmp(p_cb->remote_commitment.data(), expected.data(), OCTET16_LEN)) {
    log::warn("Commitment check fails");
    return false;
  }

  return true;
}

/*******************************************************************************
 *
 * Function         smp_save_secure_connections_long_term_key
 *
 * Description      The function saves SC LTK as BLE key for future use as local
 *                  and/or peer key.
 *
 * Returns          void
 *
 ******************************************************************************/
void smp_save_secure_connections_long_term_key(tSMP_CB* p_cb) {
  log::verbose("Save LTK as local and peer key");
  tBTM_LE_KEY_VALUE lle_key = {
      .lenc_key =
          {
              .ltk = p_cb->ltk,
              .div = 0,
              .key_size = p_cb->loc_enc_size,
              .sec_level = p_cb->sec_level,
          },
  };
  btm_sec_save_le_key(p_cb->pairing_bda, BTM_LE_KEY_LENC, &lle_key, true);

  tBTM_LE_KEY_VALUE ple_key = {
      .penc_key =
          {
              .ltk = p_cb->ltk,
              .ediv = 0,
              .sec_level = p_cb->sec_level,
              .key_size = p_cb->loc_enc_size,
          },
  };
  memset(ple_key.penc_key.rand, 0, BT_OCTET8_LEN);
  btm_sec_save_le_key(p_cb->pairing_bda, BTM_LE_KEY_PENC, &ple_key, true);
}

/** The function calculates MacKey and LTK and saves them in CB. To calculate
 * MacKey and LTK it calls smp_calc_f5(...). MacKey is used in dhkey
 * calculation, LTK is used to encrypt the link. */
void smp_calculate_f5_mackey_and_long_term_key(tSMP_CB* p_cb) {
  uint8_t a[7];
  uint8_t b[7];
  Octet16 na;
  Octet16 nb;

  log::verbose("addr:{}", p_cb->pairing_bda);

  if (p_cb->role == HCI_ROLE_CENTRAL) {
    smp_collect_local_ble_address(a, p_cb);
    smp_collect_peer_ble_address(b, p_cb);
    na = p_cb->rand;
    nb = p_cb->rrand;
  } else {
    smp_collect_local_ble_address(b, p_cb);
    smp_collect_peer_ble_address(a, p_cb);
    na = p_cb->rrand;
    nb = p_cb->rand;
  }

  crypto_toolbox::f5(p_cb->dhkey, na, nb, a, b, &p_cb->mac_key, &p_cb->ltk);
}

/*******************************************************************************
 *
 * Function         smp_request_oob_data
 *
 * Description      Requests application to provide OOB data.
 *
 * Returns          true - OOB data has to be provided by application
 *                  false - otherwise (unexpected)
 *
 ******************************************************************************/
bool smp_request_oob_data(tSMP_CB* p_cb) {
  tSMP_OOB_DATA_TYPE req_oob_type = SMP_OOB_INVALID_TYPE;

  log::verbose("addr:{}", p_cb->pairing_bda);

  if (p_cb->peer_oob_flag == SMP_OOB_PRESENT &&
      p_cb->loc_oob_flag == SMP_OOB_PRESENT) {
    /* both local and peer rcvd data OOB */
    req_oob_type = SMP_OOB_BOTH;
  } else if (p_cb->peer_oob_flag == SMP_OOB_PRESENT) {
    /* peer rcvd OOB local data, local didn't receive OOB peer data */
    req_oob_type = SMP_OOB_LOCAL;
  } else if (p_cb->loc_oob_flag == SMP_OOB_PRESENT) {
    req_oob_type = SMP_OOB_PEER;
  }

  log::verbose("req_oob_type={}", req_oob_type);

  if (req_oob_type == SMP_OOB_INVALID_TYPE) return false;

  p_cb->req_oob_type = req_oob_type;
  p_cb->cb_evt = SMP_SC_OOB_REQ_EVT;
  tSMP_INT_DATA smp_int_data;
  smp_int_data.req_oob_type = req_oob_type;
  smp_sm_event(p_cb, SMP_TK_REQ_EVT, &smp_int_data);

  return true;
}

void print128(const Octet16& x, const char* key_name) {
  uint8_t* p = (uint8_t*)x.data();

  log::info("{}(MSB~LSB):", key_name);
  for (int i = 0; i < 4; i++) {
    log::info("{:02x}:{:02x}:{:02x}:{:02x}", p[OCTET16_LEN - i * 4 - 1],
              p[OCTET16_LEN - i * 4 - 2], p[OCTET16_LEN - i * 4 - 3],
              p[OCTET16_LEN - i * 4 - 4]);
  }
}<|MERGE_RESOLUTION|>--- conflicted
+++ resolved
@@ -351,7 +351,7 @@
  *
  ******************************************************************************/
 bool smp_send_msg_to_L2CAP(const RawAddress& rem_bda, BT_HDR* p_toL2CAP) {
-  uint16_t l2cap_ret;
+  tL2CAP_DW_RESULT l2cap_ret;
   uint16_t fixed_cid = L2CAP_SMP_CID;
 
   if (smp_cb.smp_over_br) {
@@ -368,11 +368,7 @@
     /* Unacked needs to be incremented before calling SendFixedChnlData */
     smp_cb.total_tx_unacked++;
     l2cap_ret = L2CA_SendFixedChnlData(fixed_cid, rem_bda, p_toL2CAP);
-<<<<<<< HEAD
-    if (l2cap_ret == L2CAP_DW_FAILED) {
-=======
     if (l2cap_ret == tL2CAP_DW_RESULT::FAILED) {
->>>>>>> 661cafd0
       smp_cb.total_tx_unacked--;
       log::error("SMP failed to pass msg to L2CAP");
       return false;
@@ -382,11 +378,7 @@
   }
 
   l2cap_ret = L2CA_SendFixedChnlData(fixed_cid, rem_bda, p_toL2CAP);
-<<<<<<< HEAD
-  if (l2cap_ret == L2CAP_DW_FAILED) {
-=======
   if (l2cap_ret == tL2CAP_DW_RESULT::FAILED) {
->>>>>>> 661cafd0
     log::error("SMP failed to pass msg to L2CAP");
     return false;
   } else {

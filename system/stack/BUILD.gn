--- conflicted
+++ resolved
@@ -217,10 +217,7 @@
   ]
 
   deps = [
-<<<<<<< HEAD
-=======
     "//bt/sysprop:libcom.android.sysprop.bluetooth",
->>>>>>> e110efe6
     "//bt/system/gd/crypto_toolbox:crypto_toolbox",
     ":nonstandard_codecs",
     "//bt/system:libbt-platform-protos-lite",

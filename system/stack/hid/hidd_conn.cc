--- conflicted
+++ resolved
@@ -582,15 +582,9 @@
   hd_cb.l2cap_intr_cfg.mtu_present = TRUE;
   hd_cb.l2cap_intr_cfg.mtu = HID_DEV_MTU_SIZE;
 
-<<<<<<< HEAD
-  if (!L2CA_Register2(HID_PSM_CONTROL, dev_reg_info, false /* enable_snoop */,
-                      nullptr, HID_DEV_MTU_SIZE, 0,
-                      BTA_SEC_AUTHENTICATE | BTA_SEC_ENCRYPT)) {
-=======
   if (!L2CA_RegisterWithSecurity(
           HID_PSM_CONTROL, dev_reg_info, false /* enable_snoop */, nullptr,
           HID_DEV_MTU_SIZE, 0, BTA_SEC_AUTHENTICATE | BTA_SEC_ENCRYPT)) {
->>>>>>> 6cdb3953
     log::error("HID Control (device) registration failed");
     log_counter_metrics(android::bluetooth::CodePathCounterKeyEnum::
                             HIDD_ERR_L2CAP_FAILED_CONTROL,
@@ -665,15 +659,9 @@
   p_dev->conn.conn_flags = HID_CONN_FLAGS_IS_ORIG;
 
   /* Check if L2CAP started the connection process */
-<<<<<<< HEAD
-  if ((p_dev->conn.ctrl_cid =
-           L2CA_ConnectReq2(HID_PSM_CONTROL, p_dev->addr,
-                            BTA_SEC_AUTHENTICATE | BTA_SEC_ENCRYPT)) == 0) {
-=======
   if ((p_dev->conn.ctrl_cid = L2CA_ConnectReqWithSecurity(
            HID_PSM_CONTROL, p_dev->addr,
            BTA_SEC_AUTHENTICATE | BTA_SEC_ENCRYPT)) == 0) {
->>>>>>> 6cdb3953
     log::warn("could not start L2CAP connection");
     hd_cb.callback(hd_cb.device.addr, HID_DHOST_EVT_CLOSE, HID_ERR_L2CAP_FAILED,
                    NULL);

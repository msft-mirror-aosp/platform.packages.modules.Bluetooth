--- conflicted
+++ resolved
@@ -155,15 +155,10 @@
   if (p_nvi->dscp_info.dl_len != 0)
     p_nvi->dscp_info.dsc_list = (uint8_t*)&p_repdesc->attr_value;
 
-<<<<<<< HEAD
   if (((p_attr = get_legacy_stack_sdp_api()->record.SDP_FindAttributeInRec(
             p_rec, ATTR_ID_HID_VIRTUAL_CABLE)) != NULL) &&
-=======
-  if (((p_attr = SDP_FindAttributeInRec(p_rec, ATTR_ID_HID_VIRTUAL_CABLE)) !=
-       NULL) &&
       SDP_DISC_ATTR_TYPE(p_attr->attr_len_type) == BOOLEAN_DESC_TYPE &&
       SDP_DISC_ATTR_LEN(p_attr->attr_len_type) >= 1 &&
->>>>>>> fe19886e
       (p_attr->attr_value.v.u8)) {
     attr_mask |= HID_VIRTUAL_CABLE;
   }
@@ -184,41 +179,26 @@
     attr_mask |= HID_NORMALLY_CONNECTABLE;
   }
 
-<<<<<<< HEAD
   if (((p_attr = get_legacy_stack_sdp_api()->record.SDP_FindAttributeInRec(
             p_rec, ATTR_ID_HID_SDP_DISABLE)) != NULL) &&
-=======
-  if (((p_attr = SDP_FindAttributeInRec(p_rec, ATTR_ID_HID_SDP_DISABLE)) !=
-       NULL) &&
       SDP_DISC_ATTR_TYPE(p_attr->attr_len_type) == BOOLEAN_DESC_TYPE &&
       SDP_DISC_ATTR_LEN(p_attr->attr_len_type) >= 1 &&
->>>>>>> fe19886e
       (p_attr->attr_value.v.u8)) {
     attr_mask |= HID_SDP_DISABLE;
   }
 
-<<<<<<< HEAD
   if (((p_attr = get_legacy_stack_sdp_api()->record.SDP_FindAttributeInRec(
             p_rec, ATTR_ID_HID_BATTERY_POWER)) != NULL) &&
-=======
-  if (((p_attr = SDP_FindAttributeInRec(p_rec, ATTR_ID_HID_BATTERY_POWER)) !=
-       NULL) &&
       SDP_DISC_ATTR_TYPE(p_attr->attr_len_type) == BOOLEAN_DESC_TYPE &&
       SDP_DISC_ATTR_LEN(p_attr->attr_len_type) >= 1 &&
->>>>>>> fe19886e
       (p_attr->attr_value.v.u8)) {
     attr_mask |= HID_BATTERY_POWER;
   }
 
-<<<<<<< HEAD
   if (((p_attr = get_legacy_stack_sdp_api()->record.SDP_FindAttributeInRec(
             p_rec, ATTR_ID_HID_REMOTE_WAKE)) != NULL) &&
-=======
-  if (((p_attr = SDP_FindAttributeInRec(p_rec, ATTR_ID_HID_REMOTE_WAKE)) !=
-       NULL) &&
       SDP_DISC_ATTR_TYPE(p_attr->attr_len_type) == BOOLEAN_DESC_TYPE &&
       SDP_DISC_ATTR_LEN(p_attr->attr_len_type) >= 1 &&
->>>>>>> fe19886e
       (p_attr->attr_value.v.u8)) {
     attr_mask |= HID_REMOTE_WAKE;
   }
@@ -230,90 +210,55 @@
   hidh_get_str_attr(p_rec, ATTR_ID_PROVIDER_NAME, HID_MAX_PROV_NAME_LEN,
                     p_nvi->prov_name);
 
-<<<<<<< HEAD
-  if (((p_attr = get_legacy_stack_sdp_api()->record.SDP_FindAttributeInRec(
-            p_rec, ATTR_ID_HID_DEVICE_RELNUM)) != NULL)) {
-    p_nvi->rel_num = p_attr->attr_value.v.u16;
-  }
-
-  if (((p_attr = get_legacy_stack_sdp_api()->record.SDP_FindAttributeInRec(
-            p_rec, ATTR_ID_HID_COUNTRY_CODE)) != NULL)) {
-    p_nvi->ctry_code = p_attr->attr_value.v.u8;
-  }
-
-  if (((p_attr = get_legacy_stack_sdp_api()->record.SDP_FindAttributeInRec(
-            p_rec, ATTR_ID_HID_DEVICE_SUBCLASS)) != NULL)) {
-    p_nvi->sub_class = p_attr->attr_value.v.u8;
-  }
-
-  if (((p_attr = get_legacy_stack_sdp_api()->record.SDP_FindAttributeInRec(
-            p_rec, ATTR_ID_HID_PARSER_VERSION)) != NULL)) {
-    p_nvi->hpars_ver = p_attr->attr_value.v.u16;
-  }
-
-  if (((p_attr = get_legacy_stack_sdp_api()->record.SDP_FindAttributeInRec(
-            p_rec, ATTR_ID_HID_LINK_SUPERVISION_TO)) != NULL)) {
-=======
-  if (((p_attr = SDP_FindAttributeInRec(p_rec, ATTR_ID_HID_DEVICE_RELNUM)) !=
-       NULL) &&
+  if (((p_attr = get_legacy_stack_sdp_api()->record.SDP_FindAttributeInRec(
+            p_rec, ATTR_ID_HID_DEVICE_RELNUM)) != NULL) &&
       SDP_DISC_ATTR_TYPE(p_attr->attr_len_type) == UINT_DESC_TYPE &&
       SDP_DISC_ATTR_LEN(p_attr->attr_len_type) >= 2) {
     p_nvi->rel_num = p_attr->attr_value.v.u16;
   }
 
-  if (((p_attr = SDP_FindAttributeInRec(p_rec, ATTR_ID_HID_COUNTRY_CODE)) !=
-       NULL) &&
+  if (((p_attr = get_legacy_stack_sdp_api()->record.SDP_FindAttributeInRec(
+            p_rec, ATTR_ID_HID_COUNTRY_CODE)) != NULL) &&
       SDP_DISC_ATTR_TYPE(p_attr->attr_len_type) == UINT_DESC_TYPE &&
       SDP_DISC_ATTR_LEN(p_attr->attr_len_type) >= 1) {
     p_nvi->ctry_code = p_attr->attr_value.v.u8;
   }
 
-  if (((p_attr = SDP_FindAttributeInRec(p_rec, ATTR_ID_HID_DEVICE_SUBCLASS)) !=
-       NULL) &&
+  if (((p_attr = get_legacy_stack_sdp_api()->record.SDP_FindAttributeInRec(
+            p_rec, ATTR_ID_HID_DEVICE_SUBCLASS)) != NULL) &&
       SDP_DISC_ATTR_TYPE(p_attr->attr_len_type) == UINT_DESC_TYPE &&
       SDP_DISC_ATTR_LEN(p_attr->attr_len_type) >= 1) {
     p_nvi->sub_class = p_attr->attr_value.v.u8;
   }
 
-  if (((p_attr = SDP_FindAttributeInRec(p_rec, ATTR_ID_HID_PARSER_VERSION)) !=
-       NULL) &&
+  if (((p_attr = get_legacy_stack_sdp_api()->record.SDP_FindAttributeInRec(
+            p_rec, ATTR_ID_HID_PARSER_VERSION)) != NULL) &&
       SDP_DISC_ATTR_TYPE(p_attr->attr_len_type) == UINT_DESC_TYPE &&
       SDP_DISC_ATTR_LEN(p_attr->attr_len_type) >= 2) {
     p_nvi->hpars_ver = p_attr->attr_value.v.u16;
   }
 
-  if (((p_attr = SDP_FindAttributeInRec(
+  if (((p_attr = get_legacy_stack_sdp_api()->record.SDP_FindAttributeInRec(
             p_rec, ATTR_ID_HID_LINK_SUPERVISION_TO)) != NULL) &&
       SDP_DISC_ATTR_TYPE(p_attr->attr_len_type) == UINT_DESC_TYPE &&
       SDP_DISC_ATTR_LEN(p_attr->attr_len_type) >= 2) {
->>>>>>> fe19886e
     attr_mask |= HID_SUP_TOUT_AVLBL;
     p_nvi->sup_timeout = p_attr->attr_value.v.u16;
   }
 
-<<<<<<< HEAD
-  if (((p_attr = get_legacy_stack_sdp_api()->record.SDP_FindAttributeInRec(
-            p_rec, ATTR_ID_HID_SSR_HOST_MAX_LAT)) != NULL)) {
-=======
-  if (((p_attr = SDP_FindAttributeInRec(p_rec, ATTR_ID_HID_SSR_HOST_MAX_LAT)) !=
-       NULL) &&
+  if (((p_attr = get_legacy_stack_sdp_api()->record.SDP_FindAttributeInRec(
+            p_rec, ATTR_ID_HID_SSR_HOST_MAX_LAT)) != NULL) &&
       SDP_DISC_ATTR_TYPE(p_attr->attr_len_type) == UINT_DESC_TYPE &&
       SDP_DISC_ATTR_LEN(p_attr->attr_len_type) >= 2) {
->>>>>>> fe19886e
     attr_mask |= HID_SSR_MAX_LATENCY;
     p_nvi->ssr_max_latency = p_attr->attr_value.v.u16;
   } else
     p_nvi->ssr_max_latency = HID_SSR_PARAM_INVALID;
 
-<<<<<<< HEAD
-  if (((p_attr = get_legacy_stack_sdp_api()->record.SDP_FindAttributeInRec(
-            p_rec, ATTR_ID_HID_SSR_HOST_MIN_TOUT)) != NULL)) {
-=======
-  if (((p_attr = SDP_FindAttributeInRec(
+  if (((p_attr = get_legacy_stack_sdp_api()->record.SDP_FindAttributeInRec(
             p_rec, ATTR_ID_HID_SSR_HOST_MIN_TOUT)) != NULL) &&
       SDP_DISC_ATTR_TYPE(p_attr->attr_len_type) == UINT_DESC_TYPE &&
       SDP_DISC_ATTR_LEN(p_attr->attr_len_type) >= 2) {
->>>>>>> fe19886e
     attr_mask |= HID_SSR_MIN_TOUT;
     p_nvi->ssr_min_tout = p_attr->attr_value.v.u16;
   } else

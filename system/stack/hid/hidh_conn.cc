--- conflicted
+++ resolved
@@ -848,11 +848,7 @@
 
     /* Send the buffer through L2CAP */
     if ((p_hcon->conn_flags & HID_CONN_FLAGS_CONGESTED) ||
-<<<<<<< HEAD
-        (!L2CA_DataWrite(cid, p_buf))) {
-=======
         (L2CA_DataWrite(cid, p_buf) == tL2CAP_DW_RESULT::FAILED)) {
->>>>>>> 661cafd0
       log_counter_metrics(android::bluetooth::CodePathCounterKeyEnum::
                               HIDH_ERR_CONGESTED_AT_SEND_DATA,
                           1);

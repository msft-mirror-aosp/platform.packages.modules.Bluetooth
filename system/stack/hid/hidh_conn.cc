--- conflicted
+++ resolved
@@ -106,15 +106,9 @@
   hh_cb.l2cap_cfg.mtu = HID_HOST_MTU;
 
   /* Now, register with L2CAP */
-<<<<<<< HEAD
-  if (!L2CA_Register2(HID_PSM_CONTROL, hst_reg_info, false /* enable_snoop */,
-                      nullptr, HID_HOST_MTU, 0,
-                      BTA_SEC_AUTHENTICATE | BTA_SEC_ENCRYPT)) {
-=======
   if (!L2CA_RegisterWithSecurity(
           HID_PSM_CONTROL, hst_reg_info, false /* enable_snoop */, nullptr,
           HID_HOST_MTU, 0, BTA_SEC_AUTHENTICATE | BTA_SEC_ENCRYPT)) {
->>>>>>> 6cdb3953
     log::error("HID-Host Control Registration failed");
     log_counter_metrics(android::bluetooth::CodePathCounterKeyEnum::
                             HIDH_ERR_L2CAP_FAILED_AT_REGISTER_CONTROL,

--- conflicted
+++ resolved
@@ -660,11 +660,7 @@
     tGAP_CB_DATA cb_data;
     uint16_t l2cap_remote_cid;
     if (com::android::bluetooth::flags::bt_socket_api_l2cap_cid() &&
-<<<<<<< HEAD
-        L2CA_GetPeerChannelId(p_ccb->connection_id, &l2cap_remote_cid)) {
-=======
         L2CA_GetRemoteChannelId(p_ccb->connection_id, &l2cap_remote_cid)) {
->>>>>>> 6cdb3953
       cb_data.l2cap_cids.local_cid = p_ccb->connection_id;
       cb_data.l2cap_cids.remote_cid = l2cap_remote_cid;
       cb_data_ptr = &cb_data;

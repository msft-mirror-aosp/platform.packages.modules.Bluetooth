/******************************************************************************
 *
 *  Copyright 2009-2013 Broadcom Corporation
 *
 *  Licensed under the Apache License, Version 2.0 (the "License");
 *  you may not use this file except in compliance with the License.
 *  You may obtain a copy of the License at:
 *
 *  http://www.apache.org/licenses/LICENSE-2.0
 *
 *  Unless required by applicable law or agreed to in writing, software
 *  distributed under the License is distributed on an "AS IS" BASIS,
 *  WITHOUT WARRANTIES OR CONDITIONS OF ANY KIND, either express or implied.
 *  See the License for the specific language governing permissions and
 *  limitations under the License.
 *
 ******************************************************************************/

#include <bluetooth/log.h>
#include <com_android_bluetooth_flags.h>
#include <string.h>

#include "gap_api.h"
#include "hci/controller_interface.h"
#include "internal_include/bt_target.h"
#include "l2c_api.h"
#include "l2cdefs.h"
#include "main/shim/entry.h"
#include "osi/include/allocator.h"
#include "osi/include/fixed_queue.h"
#include "osi/include/mutex.h"
#include "stack/btm/btm_sec.h"
#include "stack/include/bt_hdr.h"
#include "types/raw_address.h"

using namespace bluetooth;

/* Define the GAP Connection Control Block */
typedef struct {
#define GAP_CCB_STATE_IDLE 0
#define GAP_CCB_STATE_LISTENING 1
#define GAP_CCB_STATE_CONN_SETUP 2
#define GAP_CCB_STATE_CFG_SETUP 3
#define GAP_CCB_STATE_CONNECTED 5
  uint8_t con_state;

#define GAP_CCB_FLAGS_IS_ORIG 0x01
#define GAP_CCB_FLAGS_HIS_CFG_DONE 0x02
#define GAP_CCB_FLAGS_MY_CFG_DONE 0x04
#define GAP_CCB_FLAGS_SEC_DONE 0x08
#define GAP_CCB_FLAGS_CONN_DONE 0x0E
  uint8_t con_flags;

  uint8_t service_id;     /* Used by BTM */
  uint16_t gap_handle;    /* GAP handle */
  uint16_t connection_id; /* L2CAP CID */
  bool rem_addr_specified;
  uint8_t chan_mode_mask; /* Supported channel modes (FCR) */
  RawAddress rem_dev_address;
  uint16_t psm;
  uint16_t rem_mtu_size;

  bool is_congested;
  fixed_queue_t* tx_queue; /* Queue of buffers waiting to be sent */
  fixed_queue_t* rx_queue; /* Queue of buffers waiting to be read */

  uint32_t rx_queue_size; /* Total data count in rx_queue */

  tGAP_CONN_CALLBACK* p_callback; /* Users callback function */

  tL2CAP_CFG_INFO cfg;              /* Configuration */
  tL2CAP_ERTM_INFO ertm_info;       /* Pools and modes for ertm */
  tBT_TRANSPORT transport;          /* Transport channel BR/EDR or BLE */
  tL2CAP_LE_CFG_INFO local_coc_cfg; /* local configuration for LE Coc */
  tL2CAP_LE_CFG_INFO peer_coc_cfg;  /* local configuration for LE Coc */
} tGAP_CCB;

typedef struct {
  tL2CAP_APPL_INFO reg_info; /* L2CAP Registration info */
  tGAP_CCB ccb_pool[GAP_MAX_CONNECTIONS];
} tGAP_CONN;

namespace {
tGAP_CONN conn;
}  // namespace

/******************************************************************************/
/*            L O C A L    F U N C T I O N     P R O T O T Y P E S            */
/******************************************************************************/
static void gap_connect_ind(const RawAddress& bd_addr, uint16_t l2cap_cid,
                            uint16_t psm, uint8_t l2cap_id);
static void gap_connect_cfm(uint16_t l2cap_cid, uint16_t result);
static void gap_config_ind(uint16_t l2cap_cid, tL2CAP_CFG_INFO* p_cfg);
static void gap_config_cfm(uint16_t l2cap_cid, uint16_t result,
                           tL2CAP_CFG_INFO* p_cfg);
static void gap_disconnect_ind(uint16_t l2cap_cid, bool ack_needed);
static void gap_data_ind(uint16_t l2cap_cid, BT_HDR* p_msg);
static void gap_congestion_ind(uint16_t lcid, bool is_congested);
static void gap_tx_complete_ind(uint16_t l2cap_cid, uint16_t sdu_sent);
static void gap_on_l2cap_error(uint16_t l2cap_cid, uint16_t result);
static tGAP_CCB* gap_find_ccb_by_cid(uint16_t cid);
static tGAP_CCB* gap_find_ccb_by_handle(uint16_t handle);
static tGAP_CCB* gap_allocate_ccb(void);
static void gap_release_ccb(tGAP_CCB* p_ccb);
static void gap_checks_con_flags(tGAP_CCB* p_ccb);

bool BTM_UseLeLink(const RawAddress& bd_addr);

/*******************************************************************************
 *
 * Function         gap_conn_init
 *
 * Description      This function is called to initialize GAP connection
 *                  management
 *
 * Returns          void
 *
 ******************************************************************************/
void gap_conn_init(void) {
  memset(&conn, 0, sizeof(tGAP_CONN));
  conn.reg_info.pL2CA_ConnectInd_Cb = gap_connect_ind;
  conn.reg_info.pL2CA_ConnectCfm_Cb = gap_connect_cfm;
  conn.reg_info.pL2CA_ConfigInd_Cb = gap_config_ind;
  conn.reg_info.pL2CA_ConfigCfm_Cb = gap_config_cfm;
  conn.reg_info.pL2CA_DisconnectInd_Cb = gap_disconnect_ind;
  conn.reg_info.pL2CA_DataInd_Cb = gap_data_ind;
  conn.reg_info.pL2CA_CongestionStatus_Cb = gap_congestion_ind;
  conn.reg_info.pL2CA_TxComplete_Cb = gap_tx_complete_ind;
  conn.reg_info.pL2CA_Error_Cb = gap_on_l2cap_error;
}

/*******************************************************************************
 *
 * Function         GAP_ConnOpen
 *
 * Description      This function is called to open an L2CAP connection.
 *
 * Parameters:      is_server   - If true, the connection is not created
 *                                but put into a "listen" mode waiting for
 *                                the remote side to connect.
 *
 *                  service_id  - Unique service ID from
 *                                BTM_SEC_SERVICE_FIRST_EMPTY (6)
 *                                to BTM_SEC_MAX_SERVICE_RECORDS (32)
 *
 *                  p_rem_bda   - Pointer to remote BD Address.
 *                                If a server, and we don't care about the
 *                                remote BD Address, then NULL should be passed.
 *
 *                  psm         - the PSM used for the connection
 *                  le_mps      - Maximum PDU Size for LE CoC
 *
 *                  p_config    - Optional pointer to configuration structure.
 *                                If NULL, the default GAP configuration will
 *                                be used.
 *
 *                  security    - security flags
 *                  chan_mode_mask - (GAP_FCR_CHAN_OPT_BASIC,
 *                                    GAP_FCR_CHAN_OPT_ERTM,
 *                                    GAP_FCR_CHAN_OPT_STREAM)
 *
 *                  p_cb        - Pointer to callback function for events.
 *
 * Returns          handle of the connection if successful, else
 *                            GAP_INVALID_HANDLE
 *
 ******************************************************************************/
uint16_t GAP_ConnOpen(const char* /* p_serv_name */, uint8_t service_id,
                      bool is_server, const RawAddress* p_rem_bda, uint16_t psm,
                      uint16_t le_mps, tL2CAP_CFG_INFO* p_cfg,
                      tL2CAP_ERTM_INFO* ertm_info, uint16_t security,
                      tGAP_CONN_CALLBACK* p_cb, tBT_TRANSPORT transport) {
  tGAP_CCB* p_ccb;
  uint16_t cid;

  /* Allocate a new CCB. Return if none available. */
  p_ccb = gap_allocate_ccb();
  if (p_ccb == NULL) return (GAP_INVALID_HANDLE);

  /* update the transport */
  p_ccb->transport = transport;

  /* The service_id must be set before calling gap_release_ccb(). */
  p_ccb->service_id = service_id;

  /* If caller specified a BD address, save it */
  if (p_rem_bda) {
    /* the bd addr is not RawAddress::kAny, then a bd address was specified */
    if (*p_rem_bda != RawAddress::kAny) p_ccb->rem_addr_specified = true;

    p_ccb->rem_dev_address = *p_rem_bda;
  } else if (!is_server) {
    /* remore addr is not specified and is not a server -> bad */
    gap_release_ccb(p_ccb);
    return (GAP_INVALID_HANDLE);
  }

  /* A client MUST have specified a bd addr to connect with */
  if (!p_ccb->rem_addr_specified && !is_server) {
    gap_release_ccb(p_ccb);
    log::error(
        "GAP ERROR: Client must specify a remote BD ADDR to connect to!");
    return (GAP_INVALID_HANDLE);
  }

  /* Check if configuration was specified */
  if (p_cfg) p_ccb->cfg = *p_cfg;

  /* Configure L2CAP COC, if transport is LE */
  if (transport == BT_TRANSPORT_LE) {
    p_ccb->local_coc_cfg.credits = L2CA_LeCreditDefault();
    p_ccb->local_coc_cfg.mtu = p_cfg->mtu;

    uint16_t max_mps = bluetooth::shim::GetController()
                           ->GetLeBufferSize()
                           .le_data_packet_length_;
    if (le_mps > max_mps) {
      log::info("Limiting MPS to one buffer size - {}", max_mps);
      le_mps = max_mps;
    }
    p_ccb->local_coc_cfg.mps = le_mps;
  }

  p_ccb->p_callback = p_cb;

  /* If originator, use a dynamic PSM */
  if (!is_server)
    conn.reg_info.pL2CA_ConnectInd_Cb = NULL;
  else
    conn.reg_info.pL2CA_ConnectInd_Cb = gap_connect_ind;

  /* Fill in eL2CAP parameter data */
  if (p_ccb->cfg.fcr_present) {
    if (ertm_info == NULL) {
      p_ccb->ertm_info.preferred_mode = p_ccb->cfg.fcr.mode;
    } else {
      p_ccb->ertm_info = *ertm_info;
    }
  }

  /* Register the PSM with L2CAP */
  if (transport == BT_TRANSPORT_BR_EDR) {
    p_ccb->psm = L2CA_RegisterWithSecurity(
        psm, conn.reg_info, false /* enable_snoop */, &p_ccb->ertm_info,
        L2CAP_SDU_LENGTH_MAX, 0, security);
    if (p_ccb->psm == 0) {
      log::error("Failure registering PSM 0x{:04x}", psm);
      gap_release_ccb(p_ccb);
      return (GAP_INVALID_HANDLE);
    }
  }

  if (transport == BT_TRANSPORT_LE) {
    p_ccb->psm =
        L2CA_RegisterLECoc(psm, conn.reg_info, security, p_ccb->local_coc_cfg);
    if (p_ccb->psm == 0) {
      log::error("Failure registering PSM 0x{:04x}", psm);
      gap_release_ccb(p_ccb);
      return (GAP_INVALID_HANDLE);
    }
  }

  if (is_server) {
    p_ccb->con_flags |=
        GAP_CCB_FLAGS_SEC_DONE; /* assume btm/l2cap would handle it */
    p_ccb->con_state = GAP_CCB_STATE_LISTENING;
    return (p_ccb->gap_handle);
  } else {
    /* We are the originator of this connection */
    p_ccb->con_flags = GAP_CCB_FLAGS_IS_ORIG;

    /* Transition to the next appropriate state, waiting for connection confirm.
     */
    p_ccb->con_state = GAP_CCB_STATE_CONN_SETUP;

    /* mark security done flag, when security is not required */
    if ((security & (BTM_SEC_OUT_AUTHENTICATE | BTM_SEC_OUT_ENCRYPT)) == 0)
      p_ccb->con_flags |= GAP_CCB_FLAGS_SEC_DONE;

    /* Check if L2CAP started the connection process */
    if (p_rem_bda && (transport == BT_TRANSPORT_BR_EDR)) {
      cid = L2CA_ConnectReqWithSecurity(p_ccb->psm, *p_rem_bda, security);
      if (cid != 0) {
        p_ccb->connection_id = cid;
        return (p_ccb->gap_handle);
      }
    }

    if (p_rem_bda && (transport == BT_TRANSPORT_LE)) {
      cid = L2CA_ConnectLECocReq(p_ccb->psm, *p_rem_bda, &p_ccb->local_coc_cfg,
                                 security);
      if (cid != 0) {
        p_ccb->connection_id = cid;
        return (p_ccb->gap_handle);
      }
    }

    gap_release_ccb(p_ccb);
    return (GAP_INVALID_HANDLE);
  }
}

/*******************************************************************************
 *
 * Function         GAP_ConnClose
 *
 * Description      This function is called to close a connection.
 *
 * Parameters:      handle - Handle of the connection returned by GAP_ConnOpen
 *
 * Returns          BT_PASS             - closed OK
 *                  GAP_ERR_BAD_HANDLE  - invalid handle
 *
 ******************************************************************************/
uint16_t GAP_ConnClose(uint16_t gap_handle) {
  tGAP_CCB* p_ccb = gap_find_ccb_by_handle(gap_handle);

  if (p_ccb) {
    /* Check if we have a connection ID */
    if (p_ccb->con_state != GAP_CCB_STATE_LISTENING) {
      if (p_ccb->transport == BT_TRANSPORT_LE) {
        if (!L2CA_DisconnectLECocReq(p_ccb->connection_id)) {
          log::warn("Unable to request L2CAP disconnect le_coc peer:{} cid:{}",
                    p_ccb->rem_dev_address, p_ccb->connection_id);
        }
      } else {
        if (!L2CA_DisconnectReq(p_ccb->connection_id)) {
          log::warn("Unable to request L2CAP disconnect le_coc peer:{} cid:{}",
                    p_ccb->rem_dev_address, p_ccb->connection_id);
        }
      }
    }

    gap_release_ccb(p_ccb);

    return (BT_PASS);
  }

  return (GAP_ERR_BAD_HANDLE);
}

/*******************************************************************************
 *
 * Function         GAP_ConnReadData
 *
 * Description      Normally not GKI aware application will call this function
 *                  after receiving GAP_EVT_RXDATA event.
 *
 * Parameters:      handle      - Handle of the connection returned in the Open
 *                  p_data      - Data area
 *                  max_len     - Byte count requested
 *                  p_len       - Byte count received
 *
 * Returns          BT_PASS             - data read
 *                  GAP_ERR_BAD_HANDLE  - invalid handle
 *                  GAP_NO_DATA_AVAIL   - no data available
 *
 ******************************************************************************/
uint16_t GAP_ConnReadData(uint16_t gap_handle, uint8_t* p_data,
                          uint16_t max_len, uint16_t* p_len) {
  tGAP_CCB* p_ccb = gap_find_ccb_by_handle(gap_handle);
  uint16_t copy_len;

  if (!p_ccb) return (GAP_ERR_BAD_HANDLE);

  *p_len = 0;

  if (fixed_queue_is_empty(p_ccb->rx_queue)) return (GAP_NO_DATA_AVAIL);

  mutex_global_lock();

  while (max_len) {
    BT_HDR* p_buf =
        static_cast<BT_HDR*>(fixed_queue_try_peek_first(p_ccb->rx_queue));
    if (p_buf == NULL) break;

    copy_len = (p_buf->len > max_len) ? max_len : p_buf->len;
    max_len -= copy_len;
    *p_len += copy_len;
    if (p_data) {
      memcpy(p_data, (uint8_t*)(p_buf + 1) + p_buf->offset, copy_len);
      p_data += copy_len;
    }

    if (p_buf->len > copy_len) {
      p_buf->offset += copy_len;
      p_buf->len -= copy_len;
      break;
    }
    osi_free(fixed_queue_try_dequeue(p_ccb->rx_queue));
  }

  p_ccb->rx_queue_size -= *p_len;

  mutex_global_unlock();

  return (BT_PASS);
}

/*******************************************************************************
 *
 * Function         GAP_GetRxQueueCnt
 *
 * Description      This function return number of bytes on the rx queue.
 *
 * Parameters:      handle     - Handle returned in the GAP_ConnOpen
 *                  p_rx_queue_count - Pointer to return queue count in.
 *
 *
 ******************************************************************************/
int GAP_GetRxQueueCnt(uint16_t handle, uint32_t* p_rx_queue_count) {
  tGAP_CCB* p_ccb;
  int rc = BT_PASS;

  /* Check that handle is valid */
  if (handle < GAP_MAX_CONNECTIONS) {
    p_ccb = &conn.ccb_pool[handle];

    if (p_ccb->con_state == GAP_CCB_STATE_CONNECTED) {
      *p_rx_queue_count = p_ccb->rx_queue_size;
    } else
      rc = GAP_INVALID_HANDLE;
  } else
    rc = GAP_INVALID_HANDLE;

  return (rc);
}

/* Try to write the queued data to l2ca. Return true on success, or if queue is
 * congested. False if error occured when writing. */
static bool gap_try_write_queued_data(tGAP_CCB* p_ccb) {
  if (p_ccb->is_congested) return true;

  /* Send the buffer through L2CAP */
  BT_HDR* p_buf;
  while ((p_buf = (BT_HDR*)fixed_queue_try_dequeue(p_ccb->tx_queue)) != NULL) {
    uint8_t status;
    if (p_ccb->transport == BT_TRANSPORT_LE) {
      status = L2CA_LECocDataWrite(p_ccb->connection_id, p_buf);
    } else {
      status = L2CA_DataWrite(p_ccb->connection_id, p_buf);
    }

<<<<<<< HEAD
    if (status == L2CAP_DW_CONGESTED) {
      p_ccb->is_congested = true;
      return true;
    } else if (status != L2CAP_DW_SUCCESS)
=======
    if (status == tL2CAP_DW_RESULT::CONGESTED) {
      p_ccb->is_congested = true;
      return true;
    } else if (status != tL2CAP_DW_RESULT::SUCCESS)
>>>>>>> 661cafd0
      return false;
  }
  return true;
}

/*******************************************************************************
 *
 * Function         GAP_ConnWriteData
 *
 * Description      Normally not GKI aware application will call this function
 *                  to send data to the connection.
 *
 * Parameters:      handle      - Handle of the connection returned in the Open
 *                  msg         - pointer to single SDU to send. This function
 *                                will take ownership of it.
 *
 * Returns          BT_PASS                 - data read
 *                  GAP_ERR_BAD_HANDLE      - invalid handle
 *                  GAP_ERR_BAD_STATE       - connection not established
 *                  GAP_CONGESTION          - system is congested
 *
 ******************************************************************************/
uint16_t GAP_ConnWriteData(uint16_t gap_handle, BT_HDR* msg) {
  tGAP_CCB* p_ccb = gap_find_ccb_by_handle(gap_handle);

  if (!p_ccb) {
    osi_free(msg);
    return GAP_ERR_BAD_HANDLE;
  }

  if (p_ccb->con_state != GAP_CCB_STATE_CONNECTED) {
    osi_free(msg);
    return GAP_ERR_BAD_STATE;
  }

  if (msg->len > p_ccb->rem_mtu_size) {
    osi_free(msg);
    return GAP_ERR_ILL_PARM;
  }

  fixed_queue_enqueue(p_ccb->tx_queue, msg);

  if (!gap_try_write_queued_data(p_ccb)) return GAP_ERR_BAD_STATE;

  return (BT_PASS);
}

/*******************************************************************************
 *
 * Function         GAP_ConnGetRemoteAddr
 *
 * Description      This function is called to get the remote BD address
 *                  of a connection.
 *
 * Parameters:      handle - Handle of the connection returned by GAP_ConnOpen
 *
 * Returns          BT_PASS             - closed OK
 *                  GAP_ERR_BAD_HANDLE  - invalid handle
 *
 ******************************************************************************/
const RawAddress* GAP_ConnGetRemoteAddr(uint16_t gap_handle) {
  tGAP_CCB* p_ccb = gap_find_ccb_by_handle(gap_handle);

  if ((p_ccb) && (p_ccb->con_state > GAP_CCB_STATE_LISTENING)) {
    return &p_ccb->rem_dev_address;
  } else {
    return nullptr;
  }
}

/*******************************************************************************
 *
 * Function         GAP_ConnGetRemMtuSize
 *
 * Description      Returns the remote device's MTU size
 *
 * Parameters:      handle      - Handle of the connection
 *
 * Returns          uint16_t    - maximum size buffer that can be transmitted to
 *                                the peer
 *
 ******************************************************************************/
uint16_t GAP_ConnGetRemMtuSize(uint16_t gap_handle) {
  tGAP_CCB* p_ccb;

  p_ccb = gap_find_ccb_by_handle(gap_handle);
  if (p_ccb == NULL) return (0);

  return (p_ccb->rem_mtu_size);
}

/*******************************************************************************
 *
 * Function         GAP_ConnGetL2CAPCid
 *
 * Description      Returns the L2CAP channel id
 *
 * Parameters:      handle      - Handle of the connection
 *
 * Returns          uint16_t    - The L2CAP channel id
 *                  0, if error
 *
 ******************************************************************************/
uint16_t GAP_ConnGetL2CAPCid(uint16_t gap_handle) {
  tGAP_CCB* p_ccb;

  p_ccb = gap_find_ccb_by_handle(gap_handle);
  if (p_ccb == NULL) return (0);

  return (p_ccb->connection_id);
}

/*******************************************************************************
 *
 * Function         gap_tx_connect_ind
 *
 * Description      Sends out GAP_EVT_TX_EMPTY when transmission has been
 *                  completed.
 *
 * Returns          void
 *
 ******************************************************************************/
void gap_tx_complete_ind(uint16_t l2cap_cid, uint16_t sdu_sent) {
  tGAP_CCB* p_ccb = gap_find_ccb_by_cid(l2cap_cid);
  if (p_ccb == NULL) return;

  if ((p_ccb->con_state == GAP_CCB_STATE_CONNECTED) && (sdu_sent == 0xFFFF)) {
    p_ccb->p_callback(p_ccb->gap_handle, GAP_EVT_TX_EMPTY, nullptr);
  }
}

/*******************************************************************************
 *
 * Function         gap_connect_ind
 *
 * Description      This function handles an inbound connection indication
 *                  from L2CAP. This is the case where we are acting as a
 *                  server.
 *
 * Returns          void
 *
 ******************************************************************************/
static void gap_connect_ind(const RawAddress& bd_addr, uint16_t l2cap_cid,
                            uint16_t psm, uint8_t /* l2cap_id */) {
  uint16_t xx;
  tGAP_CCB* p_ccb;

  /* See if we have a CCB listening for the connection */
  for (xx = 0, p_ccb = conn.ccb_pool; xx < GAP_MAX_CONNECTIONS; xx++, p_ccb++) {
    if ((p_ccb->con_state == GAP_CCB_STATE_LISTENING) && (p_ccb->psm == psm) &&
        (!p_ccb->rem_addr_specified || (bd_addr == p_ccb->rem_dev_address)))
      break;
  }

  if (xx == GAP_MAX_CONNECTIONS) {
    log::warn("*******");
    log::warn(
        "WARNING: GAP Conn Indication for Unexpected Bd Addr...Disconnecting");
    log::warn("*******");

    /* Disconnect because it is an unexpected connection */
    if (BTM_UseLeLink(bd_addr)) {
      if (!L2CA_DisconnectLECocReq(l2cap_cid)) {
        log::warn("Unable to request L2CAP disconnect le_coc peer:{} cid:{}",
                  bd_addr, l2cap_cid);
      }
    } else {
      if (!L2CA_DisconnectReq(l2cap_cid)) {
        log::warn("Unable to request L2CAP disconnect le_coc peer:{} cid:{}",
                  bd_addr, l2cap_cid);
      }
    }
    return;
  }

  /* Transition to the next appropriate state, waiting for config setup. */
  if (p_ccb->transport == BT_TRANSPORT_BR_EDR)
    p_ccb->con_state = GAP_CCB_STATE_CFG_SETUP;

  /* Save the BD Address and Channel ID. */
  p_ccb->rem_dev_address = bd_addr;
  p_ccb->connection_id = l2cap_cid;

  if (p_ccb->transport == BT_TRANSPORT_LE) {
    /* get the remote coc configuration */
    if (!L2CA_GetPeerLECocConfig(l2cap_cid, &p_ccb->peer_coc_cfg)) {
      log::warn("Unable to get L2CAP peer le_coc config peer:{} cid:{}",
                p_ccb->rem_dev_address, l2cap_cid);
    }
    p_ccb->rem_mtu_size = p_ccb->peer_coc_cfg.mtu;

    /* configuration is not required for LE COC */
    p_ccb->con_flags |= GAP_CCB_FLAGS_HIS_CFG_DONE;
    p_ccb->con_flags |= GAP_CCB_FLAGS_MY_CFG_DONE;
    gap_checks_con_flags(p_ccb);
  }
}

/*******************************************************************************
 *
 * Function         gap_checks_con_flags
 *
 * Description      This function processes the L2CAP configuration indication
 *                  event.
 *
 * Returns          void
 *
 ******************************************************************************/
static void gap_checks_con_flags(tGAP_CCB* p_ccb) {
  /* if all the required con_flags are set, report the OPEN event now */
  if ((p_ccb->con_flags & GAP_CCB_FLAGS_CONN_DONE) == GAP_CCB_FLAGS_CONN_DONE) {
    tGAP_CB_DATA* cb_data_ptr = nullptr;
    tGAP_CB_DATA cb_data;
    uint16_t l2cap_remote_cid;
    if (com::android::bluetooth::flags::bt_socket_api_l2cap_cid() &&
        L2CA_GetRemoteChannelId(p_ccb->connection_id, &l2cap_remote_cid)) {
      cb_data.l2cap_cids.local_cid = p_ccb->connection_id;
      cb_data.l2cap_cids.remote_cid = l2cap_remote_cid;
      cb_data_ptr = &cb_data;
    }
    p_ccb->con_state = GAP_CCB_STATE_CONNECTED;

    p_ccb->p_callback(p_ccb->gap_handle, GAP_EVT_CONN_OPENED, cb_data_ptr);
  }
}

/*******************************************************************************
 *
 * Function         gap_sec_check_complete
 *
 * Description      The function called when Security Manager finishes
 *                  verification of the service side connection
 *
 * Returns          void
 *
 ******************************************************************************/
static void gap_sec_check_complete(tGAP_CCB* p_ccb) {
  if (p_ccb->con_state == GAP_CCB_STATE_IDLE) return;
  p_ccb->con_flags |= GAP_CCB_FLAGS_SEC_DONE;
  gap_checks_con_flags(p_ccb);
}

static void gap_on_l2cap_error(uint16_t l2cap_cid, uint16_t result) {
  tGAP_CCB* p_ccb = gap_find_ccb_by_cid(l2cap_cid);
  if (p_ccb == nullptr) return;

  /* Propagate the l2cap result upward */
  tGAP_CB_DATA cb_data;
  cb_data.l2cap_result = result;

  /* Tell the user if there is a callback */
  if (p_ccb->p_callback)
    (*p_ccb->p_callback)(p_ccb->gap_handle, GAP_EVT_CONN_CLOSED, &cb_data);

  gap_release_ccb(p_ccb);
}

/*******************************************************************************
 *
 * Function         gap_connect_cfm
 *
 * Description      This function handles the connect confirm events
 *                  from L2CAP. This is the case when we are acting as a
 *                  client and have sent a connect request.
 *
 * Returns          void
 *
 ******************************************************************************/
static void gap_connect_cfm(uint16_t l2cap_cid, uint16_t result) {
  tGAP_CCB* p_ccb;

  /* Find CCB based on CID */
  p_ccb = gap_find_ccb_by_cid(l2cap_cid);
  if (p_ccb == NULL) return;

  /* initiate security process, if needed */
  if ((p_ccb->con_flags & GAP_CCB_FLAGS_SEC_DONE) == 0 &&
      p_ccb->transport != BT_TRANSPORT_LE) {
    // Assume security check is done by L2cap
    gap_sec_check_complete(p_ccb);
  }

  /* If the connection response contains success status, then */
  /* Transition to the next state and startup the timer.      */
  if ((result == L2CAP_CONN_OK) &&
      (p_ccb->con_state == GAP_CCB_STATE_CONN_SETUP)) {
    if (p_ccb->transport == BT_TRANSPORT_BR_EDR) {
      p_ccb->con_state = GAP_CCB_STATE_CFG_SETUP;
    }

    if (p_ccb->transport == BT_TRANSPORT_LE) {
      /* get the remote coc configuration */
      if (!L2CA_GetPeerLECocConfig(l2cap_cid, &p_ccb->peer_coc_cfg)) {
        log::warn("Unable to get L2CAP peer le_coc config peer:{} cid:{}",
                  p_ccb->rem_dev_address, l2cap_cid);
      }
      p_ccb->rem_mtu_size = p_ccb->peer_coc_cfg.mtu;

      /* configuration is not required for LE COC */
      p_ccb->con_flags |= GAP_CCB_FLAGS_HIS_CFG_DONE;
      p_ccb->con_flags |= GAP_CCB_FLAGS_MY_CFG_DONE;
      p_ccb->con_flags |= GAP_CCB_FLAGS_SEC_DONE;
      gap_checks_con_flags(p_ccb);
    }
  }
}

/*******************************************************************************
 *
 * Function         gap_config_ind
 *
 * Description      This function processes the L2CAP configuration indication
 *                  event.
 *
 * Returns          void
 *
 ******************************************************************************/
static void gap_config_ind(uint16_t l2cap_cid, tL2CAP_CFG_INFO* p_cfg) {
  tGAP_CCB* p_ccb;
  uint16_t local_mtu_size;

  /* Find CCB based on CID */
  p_ccb = gap_find_ccb_by_cid(l2cap_cid);
  if (p_ccb == NULL) return;

  /* Remember the remote MTU size */
  if (!p_cfg->mtu_present) {
    p_ccb->rem_mtu_size = L2CAP_DEFAULT_MTU;
  } else {
    if (p_ccb->cfg.fcr.mode == L2CAP_FCR_ERTM_MODE) {
      local_mtu_size =
          BT_DEFAULT_BUFFER_SIZE - sizeof(BT_HDR) - L2CAP_MIN_OFFSET;
    } else {
      local_mtu_size = L2CAP_MTU_SIZE;
    }
    if (p_cfg->mtu > local_mtu_size) {
      p_ccb->rem_mtu_size = local_mtu_size;
    } else {
      p_ccb->rem_mtu_size = p_cfg->mtu;
    }
  }
}

/*******************************************************************************
 *
 * Function         gap_config_cfm
 *
 * Description      This function processes the L2CAP configuration confirmation
 *                  event.
 *
 * Returns          void
 *
 ******************************************************************************/
static void gap_config_cfm(uint16_t l2cap_cid, uint16_t /* initiator */,
                           tL2CAP_CFG_INFO* p_cfg) {
  gap_config_ind(l2cap_cid, p_cfg);

  tGAP_CCB* p_ccb;

  /* Find CCB based on CID */
  p_ccb = gap_find_ccb_by_cid(l2cap_cid);
  if (p_ccb == NULL) return;

  p_ccb->con_flags |= GAP_CCB_FLAGS_MY_CFG_DONE;
  p_ccb->con_flags |= GAP_CCB_FLAGS_HIS_CFG_DONE;
  gap_checks_con_flags(p_ccb);
}

/*******************************************************************************
 *
 * Function         gap_disconnect_ind
 *
 * Description      This function handles a disconnect event from L2CAP. If
 *                  requested to, we ack the disconnect before dropping the CCB
 *
 * Returns          void
 *
 ******************************************************************************/
static void gap_disconnect_ind(uint16_t l2cap_cid, bool /* ack_needed */) {
  tGAP_CCB* p_ccb;

  /* Find CCB based on CID */
  p_ccb = gap_find_ccb_by_cid(l2cap_cid);
  if (p_ccb == NULL) return;

  p_ccb->p_callback(p_ccb->gap_handle, GAP_EVT_CONN_CLOSED, nullptr);
  gap_release_ccb(p_ccb);
}

/*******************************************************************************
 *
 * Function         gap_data_ind
 *
 * Description      This function is called when data is received from L2CAP.
 *
 * Returns          void
 *
 ******************************************************************************/
static void gap_data_ind(uint16_t l2cap_cid, BT_HDR* p_msg) {
  tGAP_CCB* p_ccb;

  /* Find CCB based on CID */
  p_ccb = gap_find_ccb_by_cid(l2cap_cid);
  if (p_ccb == NULL) {
    osi_free(p_msg);
    return;
  }

  if (p_ccb->con_state == GAP_CCB_STATE_CONNECTED) {
    fixed_queue_enqueue(p_ccb->rx_queue, p_msg);

    p_ccb->rx_queue_size += p_msg->len;
    // log::verbose("gap_data_ind - rx_queue_size={}, msg len={}",
    //              p_ccb->rx_queue_size, p_msg->len);

    p_ccb->p_callback(p_ccb->gap_handle, GAP_EVT_CONN_DATA_AVAIL, nullptr);
  } else {
    osi_free(p_msg);
  }
}

/*******************************************************************************
 *
 * Function         gap_congestion_ind
 *
 * Description      This is a callback function called by L2CAP when
 *                  data L2CAP congestion status changes
 *
 ******************************************************************************/
static void gap_congestion_ind(uint16_t lcid, bool is_congested) {
  tGAP_CCB* p_ccb = gap_find_ccb_by_cid(lcid); /* Find CCB based on CID */
  if (!p_ccb) return;

  p_ccb->is_congested = is_congested;

  p_ccb->p_callback(
      p_ccb->gap_handle,
      (is_congested) ? GAP_EVT_CONN_CONGESTED : GAP_EVT_CONN_UNCONGESTED,
      nullptr);

  gap_try_write_queued_data(p_ccb);
}

/*******************************************************************************
 *
 * Function         gap_find_ccb_by_cid
 *
 * Description      This function searches the CCB table for an entry with the
 *                  passed CID.
 *
 * Returns          the CCB address, or NULL if not found.
 *
 ******************************************************************************/
static tGAP_CCB* gap_find_ccb_by_cid(uint16_t cid) {
  uint16_t xx;
  tGAP_CCB* p_ccb;

  /* Look through each connection control block */
  for (xx = 0, p_ccb = conn.ccb_pool; xx < GAP_MAX_CONNECTIONS; xx++, p_ccb++) {
    if ((p_ccb->con_state != GAP_CCB_STATE_IDLE) &&
        (p_ccb->connection_id == cid))
      return (p_ccb);
  }

  /* If here, not found */
  return (NULL);
}

/*******************************************************************************
 *
 * Function         gap_find_ccb_by_handle
 *
 * Description      This function searches the CCB table for an entry with the
 *                  passed handle.
 *
 * Returns          the CCB address, or NULL if not found.
 *
 ******************************************************************************/
static tGAP_CCB* gap_find_ccb_by_handle(uint16_t handle) {
  tGAP_CCB* p_ccb;

  /* Check that handle is valid */
  if (handle < GAP_MAX_CONNECTIONS) {
    p_ccb = &conn.ccb_pool[handle];

    if (p_ccb->con_state != GAP_CCB_STATE_IDLE) return (p_ccb);
  }

  /* If here, handle points to invalid connection */
  return (NULL);
}

/*******************************************************************************
 *
 * Function         gap_allocate_ccb
 *
 * Description      This function allocates a new CCB.
 *
 * Returns          CCB address, or NULL if none available.
 *
 ******************************************************************************/
static tGAP_CCB* gap_allocate_ccb(void) {
  uint16_t xx;
  tGAP_CCB* p_ccb;

  /* Look through each connection control block for a free one */
  for (xx = 0, p_ccb = conn.ccb_pool; xx < GAP_MAX_CONNECTIONS; xx++, p_ccb++) {
    if (p_ccb->con_state == GAP_CCB_STATE_IDLE) {
      memset(p_ccb, 0, sizeof(tGAP_CCB));
      p_ccb->tx_queue = fixed_queue_new(SIZE_MAX);
      p_ccb->rx_queue = fixed_queue_new(SIZE_MAX);

      p_ccb->gap_handle = xx;
      p_ccb->rem_mtu_size = L2CAP_MTU_SIZE;

      return (p_ccb);
    }
  }

  /* If here, no free CCB found */
  return (NULL);
}

/*******************************************************************************
 *
 * Function         gap_release_ccb
 *
 * Description      This function releases a CCB.
 *
 * Returns          void
 *
 ******************************************************************************/
static void gap_release_ccb(tGAP_CCB* p_ccb) {
  /* Drop any buffers we may be holding */
  p_ccb->rx_queue_size = 0;

  while (!fixed_queue_is_empty(p_ccb->rx_queue))
    osi_free(fixed_queue_try_dequeue(p_ccb->rx_queue));
  fixed_queue_free(p_ccb->rx_queue, NULL);
  p_ccb->rx_queue = NULL;

  while (!fixed_queue_is_empty(p_ccb->tx_queue))
    osi_free(fixed_queue_try_dequeue(p_ccb->tx_queue));
  fixed_queue_free(p_ccb->tx_queue, NULL);
  p_ccb->tx_queue = NULL;

  p_ccb->con_state = GAP_CCB_STATE_IDLE;

  /* If no-one else is using the PSM, deregister from L2CAP */
  tGAP_CCB* p_ccb_local = conn.ccb_pool;
  for (uint16_t i = 0; i < GAP_MAX_CONNECTIONS; i++, p_ccb_local++) {
    if ((p_ccb_local->con_state != GAP_CCB_STATE_IDLE) &&
        (p_ccb_local->psm == p_ccb->psm)) {
      return;
    }
  }

  /* Free the security record for this PSM */
  BTM_SecClrServiceByPsm(p_ccb->psm);
  if (p_ccb->transport == BT_TRANSPORT_BR_EDR) L2CA_Deregister(p_ccb->psm);
  if (p_ccb->transport == BT_TRANSPORT_LE) L2CA_DeregisterLECoc(p_ccb->psm);
}

void gap_attr_db_init(void);

/*
 * This routine should not be called except once per stack invocation.
 */
void GAP_Init(void) {
  gap_conn_init();
  gap_attr_db_init();
}<|MERGE_RESOLUTION|>--- conflicted
+++ resolved
@@ -434,24 +434,17 @@
   /* Send the buffer through L2CAP */
   BT_HDR* p_buf;
   while ((p_buf = (BT_HDR*)fixed_queue_try_dequeue(p_ccb->tx_queue)) != NULL) {
-    uint8_t status;
+    tL2CAP_DW_RESULT status;
     if (p_ccb->transport == BT_TRANSPORT_LE) {
       status = L2CA_LECocDataWrite(p_ccb->connection_id, p_buf);
     } else {
       status = L2CA_DataWrite(p_ccb->connection_id, p_buf);
     }
 
-<<<<<<< HEAD
-    if (status == L2CAP_DW_CONGESTED) {
-      p_ccb->is_congested = true;
-      return true;
-    } else if (status != L2CAP_DW_SUCCESS)
-=======
     if (status == tL2CAP_DW_RESULT::CONGESTED) {
       p_ccb->is_congested = true;
       return true;
     } else if (status != tL2CAP_DW_RESULT::SUCCESS)
->>>>>>> 661cafd0
       return false;
   }
   return true;

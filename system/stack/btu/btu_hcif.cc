/******************************************************************************
 *
 *  Copyright 1999-2012 Broadcom Corporation
 *
 *  Licensed under the Apache License, Version 2.0 (the "License");
 *  you may not use this file except in compliance with the License.
 *  You may obtain a copy of the License at:
 *
 *  http://www.apache.org/licenses/LICENSE-2.0
 *
 *  Unless required by applicable law or agreed to in writing, software
 *  distributed under the License is distributed on an "AS IS" BASIS,
 *  WITHOUT WARRANTIES OR CONDITIONS OF ANY KIND, either express or implied.
 *  See the License for the specific language governing permissions and
 *  limitations under the License.
 *
 ******************************************************************************/

/******************************************************************************
 *
 *  This file contains functions that interface with the HCI transport. On
 *  the receive side, it routes events to the appropriate handler, e.g.
 *  L2CAP, ScoMgr. On the transmit side, it manages the command
 *  transmission.
 *
 ******************************************************************************/

#define LOG_TAG "bt_btu_hcif"

#include "stack/include/btu_hcif.h"

#include <base/functional/bind.h>
#include <base/location.h>

#include <cstdint>

#include "common/init_flags.h"
#include "common/metrics.h"
#include "device/include/controller.h"
#include "internal_include/bt_target.h"
#include "main/shim/hci_layer.h"
#include "os/log.h"
#include "osi/include/allocator.h"
#include "stack/include/acl_hci_link_interface.h"
#include "stack/include/ble_acl_interface.h"
#include "stack/include/ble_hci_link_interface.h"
#include "stack/include/bt_hdr.h"
#include "stack/include/bt_types.h"
#include "stack/include/btm_ble_addr.h"
#include "stack/include/btm_ble_api.h"
#include "stack/include/btm_iso_api.h"
#include "stack/include/btm_sec_api_types.h"
#include "stack/include/dev_hci_link_interface.h"
#include "stack/include/hci_error_code.h"
#include "stack/include/hci_evt_length.h"
#include "stack/include/inq_hci_link_interface.h"
#include "stack/include/l2cap_hci_link_interface.h"
#include "stack/include/main_thread.h"
#include "stack/include/sco_hci_link_interface.h"
#include "stack/include/sec_hci_link_interface.h"
#include "stack/include/stack_metrics_logging.h"
#include "types/hci_role.h"
#include "types/raw_address.h"

using base::Location;
using bluetooth::hci::IsoManager;

bool BTM_BLE_IS_RESOLVE_BDA(const RawAddress& x);              // TODO remove
void BTA_sys_signal_hw_error();                                // TODO remove
void smp_cancel_start_encryption_attempt();                    // TODO remove
void acl_disconnect_from_handle(uint16_t handle, tHCI_STATUS reason,
                                std::string comment);  // TODO remove

/******************************************************************************/
/*            L O C A L    F U N C T I O N     P R O T O T Y P E S            */
/******************************************************************************/
static void btu_hcif_inquiry_comp_evt(uint8_t* p);

static void btu_hcif_authentication_comp_evt(uint8_t* p);
static void btu_hcif_rmt_name_request_comp_evt(const uint8_t* p,
                                               uint16_t evt_len);
static void btu_hcif_encryption_change_evt(uint8_t* p);
static void btu_hcif_read_rmt_ext_features_comp_evt(uint8_t* p,
                                                    uint8_t evt_len);
static void btu_hcif_command_complete_evt(BT_HDR* response, void* context);
static void btu_hcif_command_status_evt(uint8_t status, BT_HDR* command,
                                        void* context);
static void btu_hcif_mode_change_evt(uint8_t* p);
static void btu_hcif_link_key_notification_evt(const uint8_t* p);
static void btu_hcif_read_clock_off_comp_evt(uint8_t* p);
static void btu_hcif_esco_connection_comp_evt(const uint8_t* p);
static void btu_hcif_esco_connection_chg_evt(uint8_t* p);

/* Parsing functions for btm functions */

static void btu_hcif_sec_pin_code_request(const uint8_t* p);
static void btu_hcif_sec_link_key_request(const uint8_t* p);
static void btu_hcif_sec_rmt_host_support_feat_evt(const uint8_t* p);
static void btu_hcif_proc_sp_req_evt(tBTM_SP_EVT event, const uint8_t* p);
static void btu_hcif_rem_oob_req(const uint8_t* p);
static void btu_hcif_simple_pair_complete(const uint8_t* p);
static void btu_hcif_proc_sp_req_evt(const tBTM_SP_EVT event, const uint8_t* p);
static void btu_hcif_create_conn_cancel_complete(const uint8_t* p,
                                                 uint16_t evt_len);
static void btu_hcif_read_local_oob_complete(const uint8_t* p,
                                             uint16_t evt_len);

/* Simple Pairing Events */
static void btu_hcif_io_cap_request_evt(const uint8_t* p);
static void btu_hcif_io_cap_response_evt(const uint8_t* p);

static void btu_ble_ll_conn_param_upd_evt(uint8_t* p, uint16_t evt_len);
static void btu_ble_proc_ltk_req(uint8_t* p, uint16_t evt_len);
static void btu_hcif_encryption_key_refresh_cmpl_evt(uint8_t* p);
static void btu_ble_data_length_change_evt(uint8_t* p, uint16_t evt_len);
static void btu_ble_rc_param_req_evt(uint8_t* p, uint8_t len);

/**
 * Log HCI event metrics that are not handled in special functions
 * @param evt_code event code
 * @param p_event pointer to event parameter, skipping paremter length
 */
static void btu_hcif_log_event_metrics(uint8_t evt_code,
                                       const uint8_t* p_event) {
  uint32_t cmd = android::bluetooth::hci::CMD_UNKNOWN;
  uint16_t status = android::bluetooth::hci::STATUS_UNKNOWN;
  uint16_t reason = android::bluetooth::hci::STATUS_UNKNOWN;
  uint16_t handle = bluetooth::common::kUnknownConnectionHandle;
  int64_t value = 0;

  RawAddress bda = RawAddress::kEmpty;
  switch (evt_code) {
    case HCI_IO_CAPABILITY_REQUEST_EVT:
    case HCI_IO_CAPABILITY_RESPONSE_EVT:
    case HCI_LINK_KEY_REQUEST_EVT:
    case HCI_LINK_KEY_NOTIFICATION_EVT:
    case HCI_USER_PASSKEY_REQUEST_EVT:
    case HCI_USER_PASSKEY_NOTIFY_EVT:
    case HCI_USER_CONFIRMATION_REQUEST_EVT:
    case HCI_KEYPRESS_NOTIFY_EVT:
    case HCI_REMOTE_OOB_DATA_REQUEST_EVT:
      STREAM_TO_BDADDR(bda, p_event);
      log_classic_pairing_event(bda, handle, cmd, evt_code, status, reason,
                                value);
      break;
    case HCI_SIMPLE_PAIRING_COMPLETE_EVT:
    case HCI_RMT_NAME_REQUEST_COMP_EVT:
      STREAM_TO_UINT8(status, p_event);
      STREAM_TO_BDADDR(bda, p_event);
      log_classic_pairing_event(bda, handle, cmd, evt_code, status, reason,
                                value);
      break;
    case HCI_AUTHENTICATION_COMP_EVT:
      STREAM_TO_UINT8(status, p_event);
      STREAM_TO_UINT16(handle, p_event);
      handle = HCID_GET_HANDLE(handle);
      log_classic_pairing_event(bda, handle, cmd, evt_code, status, reason,
                                value);
      break;
    case HCI_ENCRYPTION_CHANGE_EVT: {
      uint8_t encryption_enabled;
      STREAM_TO_UINT8(status, p_event);
      STREAM_TO_UINT16(handle, p_event);
      STREAM_TO_UINT8(encryption_enabled, p_event);
      log_classic_pairing_event(bda, handle, cmd, evt_code, status, reason,
                                encryption_enabled);
      break;
    }
    case HCI_ESCO_CONNECTION_COMP_EVT: {
      uint8_t link_type;
      STREAM_TO_UINT8(status, p_event);
      STREAM_TO_UINT16(handle, p_event);
      STREAM_TO_BDADDR(bda, p_event);
      STREAM_TO_UINT8(link_type, p_event);
      handle = HCID_GET_HANDLE(handle);
      log_link_layer_connection_event(
          &bda, handle, android::bluetooth::DIRECTION_UNKNOWN, link_type, cmd,
          evt_code, android::bluetooth::hci::BLE_EVT_UNKNOWN, status, reason);
      break;
    }
    case HCI_ESCO_CONNECTION_CHANGED_EVT: {
      STREAM_TO_UINT8(status, p_event);
      STREAM_TO_UINT16(handle, p_event);
      handle = HCID_GET_HANDLE(handle);
      log_link_layer_connection_event(
          nullptr, handle, android::bluetooth::DIRECTION_UNKNOWN,
          android::bluetooth::LINK_TYPE_UNKNOWN, cmd, evt_code,
          android::bluetooth::hci::BLE_EVT_UNKNOWN, status, reason);
      break;
    }
    // Ignore these events
    case HCI_BLE_EVENT:
      break;
    case HCI_VENDOR_SPECIFIC_EVT:
      break;

    case HCI_CONNECTION_COMP_EVT:  // EventCode::CONNECTION_COMPLETE
    case HCI_CONNECTION_REQUEST_EVT:  // EventCode::CONNECTION_REQUEST
    case HCI_DISCONNECTION_COMP_EVT:  // EventCode::DISCONNECTION_COMPLETE
    default:
      LOG_ERROR(
          "Unexpectedly received event_code:0x%02x that should not be "
          "handled here",
          evt_code);
      break;
  }
}

/*******************************************************************************
 *
 * Function         btu_hcif_process_event
 *
 * Description      This function is called when an event is received from
 *                  the Host Controller.
 *
 * Returns          void
 *
 ******************************************************************************/
void btu_hcif_process_event(UNUSED_ATTR uint8_t controller_id,
                            const BT_HDR* p_msg) {
  uint8_t* p = (uint8_t*)(p_msg + 1) + p_msg->offset;
  uint8_t hci_evt_code, hci_evt_len;
  uint8_t ble_sub_code;
  STREAM_TO_UINT8(hci_evt_code, p);
  STREAM_TO_UINT8(hci_evt_len, p);

  // validate event size
  if (hci_evt_len < hci_event_parameters_minimum_length[hci_evt_code]) {
    LOG_WARN("%s: evt:0x%2X, malformed event of size %hhd", __func__,
             hci_evt_code, hci_evt_len);
    return;
  }

  btu_hcif_log_event_metrics(hci_evt_code, p);

  switch (hci_evt_code) {
<<<<<<< HEAD
    case HCI_INQUIRY_COMP_EVT:
      btu_hcif_inquiry_comp_evt(p);
      break;
    case HCI_INQUIRY_RESULT_EVT:
      btm_process_inq_results(p, hci_evt_len, BTM_INQ_RESULT_STANDARD);
      break;
    case HCI_INQUIRY_RSSI_RESULT_EVT:
      btm_process_inq_results(p, hci_evt_len, BTM_INQ_RESULT_WITH_RSSI);
      break;
    case HCI_EXTENDED_INQUIRY_RESULT_EVT:
      btm_process_inq_results(p, hci_evt_len, BTM_INQ_RESULT_EXTENDED);
      break;
=======
>>>>>>> 55df697a
    case HCI_AUTHENTICATION_COMP_EVT:
      btu_hcif_authentication_comp_evt(p);
      break;
    case HCI_RMT_NAME_REQUEST_COMP_EVT:
      btu_hcif_rmt_name_request_comp_evt(p, hci_evt_len);
      break;
    case HCI_ENCRYPTION_CHANGE_EVT:
      btu_hcif_encryption_change_evt(p);
      break;
    case HCI_ENCRYPTION_KEY_REFRESH_COMP_EVT:
      btu_hcif_encryption_key_refresh_cmpl_evt(p);
      break;
    case HCI_READ_RMT_EXT_FEATURES_COMP_EVT:
      btu_hcif_read_rmt_ext_features_comp_evt(p, hci_evt_len);
      break;
    case HCI_COMMAND_COMPLETE_EVT:
      LOG_ERROR(
          "%s should not have received a command complete event. "
          "Someone didn't go through the hci transmit_command function.",
          __func__);
      break;
    case HCI_COMMAND_STATUS_EVT:
      LOG_ERROR(
          "%s should not have received a command status event. "
          "Someone didn't go through the hci transmit_command function.",
          __func__);
      break;
    case HCI_MODE_CHANGE_EVT:
      btu_hcif_mode_change_evt(p);
      break;
    case HCI_PIN_CODE_REQUEST_EVT:
      btu_hcif_sec_pin_code_request(p);
      break;
    case HCI_LINK_KEY_REQUEST_EVT:
      btu_hcif_sec_link_key_request(p);
      break;
    case HCI_LINK_KEY_NOTIFICATION_EVT:
      btu_hcif_link_key_notification_evt(p);
      break;
    case HCI_READ_CLOCK_OFF_COMP_EVT:
      btu_hcif_read_clock_off_comp_evt(p);
      break;
    case HCI_ESCO_CONNECTION_COMP_EVT:
      btu_hcif_esco_connection_comp_evt(p);
      break;
    case HCI_ESCO_CONNECTION_CHANGED_EVT:
      btu_hcif_esco_connection_chg_evt(p);
      break;
    case HCI_SNIFF_SUB_RATE_EVT:
      btm_pm_proc_ssr_evt(p, hci_evt_len);
      break;
    case HCI_RMT_HOST_SUP_FEAT_NOTIFY_EVT:
      btu_hcif_sec_rmt_host_support_feat_evt(p);
      break;
    case HCI_IO_CAPABILITY_REQUEST_EVT:
      btu_hcif_io_cap_request_evt(p);
      break;
    case HCI_IO_CAPABILITY_RESPONSE_EVT:
      btu_hcif_io_cap_response_evt(p);
      break;
    case HCI_USER_CONFIRMATION_REQUEST_EVT:
      btu_hcif_proc_sp_req_evt(BTM_SP_CFM_REQ_EVT, p);
      break;
    case HCI_USER_PASSKEY_REQUEST_EVT:
      btu_hcif_proc_sp_req_evt(BTM_SP_KEY_REQ_EVT, p);
      break;
    case HCI_REMOTE_OOB_DATA_REQUEST_EVT:
      btu_hcif_rem_oob_req(p);
      break;
    case HCI_SIMPLE_PAIRING_COMPLETE_EVT:
      btu_hcif_simple_pair_complete(p);
      break;
    case HCI_USER_PASSKEY_NOTIFY_EVT:
      btu_hcif_proc_sp_req_evt(BTM_SP_KEY_NOTIF_EVT, p);
      break;

    case HCI_BLE_EVENT: {
      STREAM_TO_UINT8(ble_sub_code, p);

      uint8_t ble_evt_len = hci_evt_len - 1;
      switch (ble_sub_code) {
        case HCI_BLE_ADV_PKT_RPT_EVT: /* result of inquiry */
          btm_ble_process_adv_pkt(ble_evt_len, p);
          break;
        case HCI_BLE_LL_CONN_PARAM_UPD_EVT:
          btu_ble_ll_conn_param_upd_evt(p, ble_evt_len);
          break;
        case HCI_BLE_READ_REMOTE_FEAT_CMPL_EVT:
          btm_ble_read_remote_features_complete(p, ble_evt_len);
          break;
        case HCI_BLE_LTK_REQ_EVT: /* received only at peripheral device */
          btu_ble_proc_ltk_req(p, ble_evt_len);
          break;
        case HCI_BLE_RC_PARAM_REQ_EVT:
          btu_ble_rc_param_req_evt(p, ble_evt_len);
          break;
        case HCI_BLE_DATA_LENGTH_CHANGE_EVT:
          btu_ble_data_length_change_evt(p, hci_evt_len);
          break;

        case HCI_BLE_PHY_UPDATE_COMPLETE_EVT:
          btm_ble_process_phy_update_pkt(ble_evt_len, p);
          break;

        case HCI_LE_EXTENDED_ADVERTISING_REPORT_EVT:
          btm_ble_process_ext_adv_pkt(hci_evt_len, p);
          break;

        case HCI_BLE_REQ_PEER_SCA_CPL_EVT:
          btm_acl_process_sca_cmpl_pkt(ble_evt_len, p);
          break;

        case HCI_BLE_CIS_EST_EVT:
        case HCI_BLE_CREATE_BIG_CPL_EVT:
        case HCI_BLE_TERM_BIG_CPL_EVT:
        case HCI_BLE_CIS_REQ_EVT:
        case HCI_BLE_BIG_SYNC_EST_EVT:
        case HCI_BLE_BIG_SYNC_LOST_EVT:
          IsoManager::GetInstance()->HandleHciEvent(ble_sub_code, p,
                                                    ble_evt_len);
          break;

        case HCI_LE_PERIODIC_ADV_SYNC_TRANSFERE_RECEIVED_EVT:
          btm_ble_periodic_adv_sync_tx_rcvd(p, hci_evt_len);
          break;

        case HCI_LE_BIGINFO_ADVERTISING_REPORT_EVT:
          btm_ble_biginfo_adv_report_rcvd(p, hci_evt_len);
          break;

          // Events are now captured by gd/hci/le_acl_connection_interface.h
        case HCI_BLE_CONN_COMPLETE_EVT:  // SubeventCode::CONNECTION_COMPLETE
        case HCI_BLE_ENHANCED_CONN_COMPLETE_EVT:  // SubeventCode::ENHANCED_CONNECTION_COMPLETE
        case HCI_LE_SUBRATE_CHANGE_EVT:  // SubeventCode::LE_SUBRATE_CHANGE
        default:
          LOG_ERROR(
              "Unexpectedly received LE sub_event_code:0x%02x that should not "
              "be handled here",
              ble_sub_code);
          break;
      }
    } break;

    case HCI_VENDOR_SPECIFIC_EVT:
      btm_vendor_specific_evt(const_cast<const uint8_t*>(p), hci_evt_len);
      break;

      // Events now captured by gd::hci_layer module
    case HCI_HARDWARE_ERROR_EVT:
    case HCI_NUM_COMPL_DATA_PKTS_EVT:  // EventCode::NUMBER_OF_COMPLETED_PACKETS
    case HCI_CONNECTION_COMP_EVT:  // EventCode::CONNECTION_COMPLETE
    case HCI_CONNECTION_REQUEST_EVT:      // EventCode::CONNECTION_REQUEST
    case HCI_READ_RMT_FEATURES_COMP_EVT:  // EventCode::READ_REMOTE_SUPPORTED_FEATURES_COMPLETE
    case HCI_READ_RMT_VERSION_COMP_EVT:  // EventCode::READ_REMOTE_VERSION_INFORMATION_COMPLETE
    case HCI_ROLE_CHANGE_EVT:            // EventCode::ROLE_CHANGE
    case HCI_DISCONNECTION_COMP_EVT:     // EventCode::DISCONNECTION_COMPLETE
    default:
      LOG_ERROR(
          "Unexpectedly received event_code:0x%02x that should not be "
          "handled here",
          hci_evt_code);
      break;
  }
}

static void btu_hcif_log_command_metrics(uint16_t opcode, const uint8_t* p_cmd,
                                         uint16_t cmd_status,
                                         bool is_cmd_status) {
  static uint16_t kUnknownBleEvt = android::bluetooth::hci::BLE_EVT_UNKNOWN;

  uint16_t hci_event = android::bluetooth::hci::EVT_COMMAND_STATUS;
  if (!is_cmd_status) {
    hci_event = android::bluetooth::hci::EVT_UNKNOWN;
    cmd_status = android::bluetooth::hci::STATUS_UNKNOWN;
  }

  RawAddress bd_addr;
  uint16_t handle;
  uint8_t reason;

  switch (opcode) {
    case HCI_CREATE_CONNECTION:
    case HCI_CREATE_CONNECTION_CANCEL:
      STREAM_TO_BDADDR(bd_addr, p_cmd);
      log_link_layer_connection_event(
          &bd_addr, bluetooth::common::kUnknownConnectionHandle,
          android::bluetooth::DIRECTION_OUTGOING,
          android::bluetooth::LINK_TYPE_ACL, opcode, hci_event, kUnknownBleEvt,
          cmd_status, android::bluetooth::hci::STATUS_UNKNOWN);
      break;
    case HCI_DISCONNECT:
      STREAM_TO_UINT16(handle, p_cmd);
      STREAM_TO_UINT8(reason, p_cmd);
      log_link_layer_connection_event(
          nullptr, handle, android::bluetooth::DIRECTION_UNKNOWN,
          android::bluetooth::LINK_TYPE_UNKNOWN, opcode, hci_event,
          kUnknownBleEvt, cmd_status, reason);
      break;
    case HCI_SETUP_ESCO_CONNECTION:
    case HCI_ENH_SETUP_ESCO_CONNECTION:
      STREAM_TO_UINT16(handle, p_cmd);
      log_link_layer_connection_event(
          nullptr, handle, android::bluetooth::DIRECTION_OUTGOING,
          android::bluetooth::LINK_TYPE_UNKNOWN, opcode, hci_event,
          kUnknownBleEvt, cmd_status, android::bluetooth::hci::STATUS_UNKNOWN);
      break;
    case HCI_ACCEPT_CONNECTION_REQUEST:
    case HCI_ACCEPT_ESCO_CONNECTION:
    case HCI_ENH_ACCEPT_ESCO_CONNECTION:
      STREAM_TO_BDADDR(bd_addr, p_cmd);
      log_link_layer_connection_event(
          &bd_addr, bluetooth::common::kUnknownConnectionHandle,
          android::bluetooth::DIRECTION_INCOMING,
          android::bluetooth::LINK_TYPE_UNKNOWN, opcode, hci_event,
          kUnknownBleEvt, cmd_status, android::bluetooth::hci::STATUS_UNKNOWN);
      break;
    case HCI_REJECT_CONNECTION_REQUEST:
    case HCI_REJECT_ESCO_CONNECTION:
      STREAM_TO_BDADDR(bd_addr, p_cmd);
      STREAM_TO_UINT8(reason, p_cmd);
      log_link_layer_connection_event(
          &bd_addr, bluetooth::common::kUnknownConnectionHandle,
          android::bluetooth::DIRECTION_INCOMING,
          android::bluetooth::LINK_TYPE_UNKNOWN, opcode, hci_event,
          kUnknownBleEvt, cmd_status, reason);
      break;

      // BLE Commands
    case HCI_BLE_CREATE_LL_CONN: {
      p_cmd += 2;  // Skip LE_Scan_Interval
      p_cmd += 2;  // Skip LE_Scan_Window;
      uint8_t initiator_filter_policy;
      STREAM_TO_UINT8(initiator_filter_policy, p_cmd);
      uint8_t peer_address_type;
      STREAM_TO_UINT8(peer_address_type, p_cmd);
      STREAM_TO_BDADDR(bd_addr, p_cmd);
      // Peer address should not be used if initiator filter policy is not 0x00
      const RawAddress* bd_addr_p = nullptr;
      if (initiator_filter_policy == 0x00) {
        bd_addr_p = &bd_addr;
        if (peer_address_type == BLE_ADDR_PUBLIC_ID ||
            peer_address_type == BLE_ADDR_RANDOM_ID) {
          // if identity address is not matched, this address is invalid
          if (!btm_identity_addr_to_random_pseudo(&bd_addr, &peer_address_type,
                                                  false)) {
            bd_addr_p = nullptr;
          }
        }
      }
      if (initiator_filter_policy == 0x00 ||
          (cmd_status != HCI_SUCCESS && !is_cmd_status)) {
        // Selectively log to avoid log spam due to acceptlist connections:
        // - When doing non-acceptlist connection
        // - When there is an error in command status
        log_link_layer_connection_event(
            bd_addr_p, bluetooth::common::kUnknownConnectionHandle,
            android::bluetooth::DIRECTION_OUTGOING,
            android::bluetooth::LINK_TYPE_ACL, opcode, hci_event,
            kUnknownBleEvt, cmd_status,
            android::bluetooth::hci::STATUS_UNKNOWN);
      }
      break;
    }
    case HCI_LE_EXTENDED_CREATE_CONNECTION: {
      uint8_t initiator_filter_policy;
      STREAM_TO_UINT8(initiator_filter_policy, p_cmd);
      p_cmd += 1;  // Skip Own_Address_Type
      uint8_t peer_addr_type;
      STREAM_TO_UINT8(peer_addr_type, p_cmd);
      STREAM_TO_BDADDR(bd_addr, p_cmd);
      // Peer address should not be used if initiator filter policy is not 0x00
      const RawAddress* bd_addr_p = nullptr;
      if (initiator_filter_policy == 0x00) {
        bd_addr_p = &bd_addr;
        // if identity address is not matched, this should be a static address
        btm_identity_addr_to_random_pseudo(&bd_addr, &peer_addr_type, false);
      }
      if (initiator_filter_policy == 0x00 ||
          (cmd_status != HCI_SUCCESS && !is_cmd_status)) {
        // Selectively log to avoid log spam due to acceptlist connections:
        // - When doing non-acceptlist connection
        // - When there is an error in command status
        log_link_layer_connection_event(
            bd_addr_p, bluetooth::common::kUnknownConnectionHandle,
            android::bluetooth::DIRECTION_OUTGOING,
            android::bluetooth::LINK_TYPE_ACL, opcode, hci_event,
            kUnknownBleEvt, cmd_status,
            android::bluetooth::hci::STATUS_UNKNOWN);
      }
      break;
    }
    case HCI_BLE_CREATE_CONN_CANCEL:
      if (cmd_status != HCI_SUCCESS && !is_cmd_status) {
        // Only log errors to prevent log spam due to acceptlist connections
        log_link_layer_connection_event(
            nullptr, bluetooth::common::kUnknownConnectionHandle,
            android::bluetooth::DIRECTION_OUTGOING,
            android::bluetooth::LINK_TYPE_ACL, opcode, hci_event,
            kUnknownBleEvt, cmd_status,
            android::bluetooth::hci::STATUS_UNKNOWN);
      }
      break;
    case HCI_READ_LOCAL_OOB_DATA:
      log_classic_pairing_event(RawAddress::kEmpty,
                                bluetooth::common::kUnknownConnectionHandle,
                                opcode, hci_event, cmd_status,
                                android::bluetooth::hci::STATUS_UNKNOWN, 0);
      break;
    case HCI_WRITE_SIMPLE_PAIRING_MODE: {
      uint8_t simple_pairing_mode;
      STREAM_TO_UINT8(simple_pairing_mode, p_cmd);
      log_classic_pairing_event(
          RawAddress::kEmpty, bluetooth::common::kUnknownConnectionHandle,
          opcode, hci_event, cmd_status,
          android::bluetooth::hci::STATUS_UNKNOWN, simple_pairing_mode);
      break;
    }
    case HCI_WRITE_SECURE_CONNS_SUPPORT: {
      uint8_t secure_conn_host_support;
      STREAM_TO_UINT8(secure_conn_host_support, p_cmd);
      log_classic_pairing_event(
          RawAddress::kEmpty, bluetooth::common::kUnknownConnectionHandle,
          opcode, hci_event, cmd_status,
          android::bluetooth::hci::STATUS_UNKNOWN, secure_conn_host_support);
      break;
    }
    case HCI_AUTHENTICATION_REQUESTED:
      STREAM_TO_UINT16(handle, p_cmd);
      log_classic_pairing_event(RawAddress::kEmpty, handle, opcode, hci_event,
                                cmd_status,
                                android::bluetooth::hci::STATUS_UNKNOWN, 0);
      break;
    case HCI_SET_CONN_ENCRYPTION: {
      STREAM_TO_UINT16(handle, p_cmd);
      uint8_t encryption_enable;
      STREAM_TO_UINT8(encryption_enable, p_cmd);
      log_classic_pairing_event(
          RawAddress::kEmpty, handle, opcode, hci_event, cmd_status,
          android::bluetooth::hci::STATUS_UNKNOWN, encryption_enable);
      break;
    }
    case HCI_DELETE_STORED_LINK_KEY: {
      uint8_t delete_all_flag;
      STREAM_TO_BDADDR(bd_addr, p_cmd);
      STREAM_TO_UINT8(delete_all_flag, p_cmd);
      log_classic_pairing_event(
          bd_addr, bluetooth::common::kUnknownConnectionHandle, opcode,
          hci_event, cmd_status, android::bluetooth::hci::STATUS_UNKNOWN,
          delete_all_flag);
      break;
    }
    case HCI_RMT_NAME_REQUEST:
    case HCI_RMT_NAME_REQUEST_CANCEL:
    case HCI_LINK_KEY_REQUEST_REPLY:
    case HCI_LINK_KEY_REQUEST_NEG_REPLY:
    case HCI_IO_CAPABILITY_REQUEST_REPLY:
    case HCI_USER_CONF_REQUEST_REPLY:
    case HCI_USER_CONF_VALUE_NEG_REPLY:
    case HCI_USER_PASSKEY_REQ_REPLY:
    case HCI_USER_PASSKEY_REQ_NEG_REPLY:
    case HCI_REM_OOB_DATA_REQ_REPLY:
    case HCI_REM_OOB_DATA_REQ_NEG_REPLY:
      STREAM_TO_BDADDR(bd_addr, p_cmd);
      log_classic_pairing_event(
          bd_addr, bluetooth::common::kUnknownConnectionHandle, opcode,
          hci_event, cmd_status, android::bluetooth::hci::STATUS_UNKNOWN, 0);
      break;
    case HCI_IO_CAP_REQ_NEG_REPLY:
      STREAM_TO_BDADDR(bd_addr, p_cmd);
      STREAM_TO_UINT8(reason, p_cmd);
      log_classic_pairing_event(bd_addr,
                                bluetooth::common::kUnknownConnectionHandle,
                                opcode, hci_event, cmd_status, reason, 0);
      break;
  }
}

/*******************************************************************************
 *
 * Function         btu_hcif_send_cmd
 *
 * Description      This function is called to send commands to the Host
 *                  Controller.
 *
 * Returns          void
 *
 ******************************************************************************/
void btu_hcif_send_cmd(UNUSED_ATTR uint8_t controller_id, const BT_HDR* p_buf) {
  if (!p_buf) return;

  uint16_t opcode;
  const uint8_t* stream = p_buf->data + p_buf->offset;

  STREAM_TO_UINT16(opcode, stream);

  // Skip parameter length before logging
  stream++;
  btu_hcif_log_command_metrics(opcode, stream,
                               android::bluetooth::hci::STATUS_UNKNOWN, false);

  bluetooth::shim::hci_layer_get_interface()->transmit_command(
      p_buf, btu_hcif_command_complete_evt, btu_hcif_command_status_evt, NULL);
}

using hci_cmd_cb = base::OnceCallback<void(
    uint8_t* /* return_parameters */, uint16_t /* return_parameters_length*/)>;

struct cmd_with_cb_data {
  hci_cmd_cb cb;
  base::Location posted_from;
};

void cmd_with_cb_data_init(cmd_with_cb_data* cb_wrapper) {
  new (&cb_wrapper->cb) hci_cmd_cb;
  new (&cb_wrapper->posted_from) Location;
}

void cmd_with_cb_data_cleanup(cmd_with_cb_data* cb_wrapper) {
  cb_wrapper->cb.~hci_cmd_cb();
  cb_wrapper->posted_from.~Location();
}

/**
 * Log command complete events that is not handled individually in this file
 * @param opcode opcode of the command
 * @param p_return_params pointer to returned parameter after parameter length
 *                        field
 */
static void btu_hcif_log_command_complete_metrics(
    uint16_t opcode, const uint8_t* p_return_params) {
  uint16_t status = android::bluetooth::hci::STATUS_UNKNOWN;
  uint16_t reason = android::bluetooth::hci::STATUS_UNKNOWN;
  uint16_t hci_event = android::bluetooth::hci::EVT_COMMAND_COMPLETE;
  RawAddress bd_addr = RawAddress::kEmpty;
  switch (opcode) {
    case HCI_DELETE_STORED_LINK_KEY:
    case HCI_READ_LOCAL_OOB_DATA:
    case HCI_WRITE_SIMPLE_PAIRING_MODE:
    case HCI_WRITE_SECURE_CONNS_SUPPORT:
      STREAM_TO_UINT8(status, p_return_params);
      log_classic_pairing_event(RawAddress::kEmpty,
                                bluetooth::common::kUnknownConnectionHandle,
                                opcode, hci_event, status, reason, 0);
      break;
    case HCI_READ_ENCR_KEY_SIZE: {
      uint16_t handle;
      uint8_t key_size;
      STREAM_TO_UINT8(status, p_return_params);
      STREAM_TO_UINT16(handle, p_return_params);
      STREAM_TO_UINT8(key_size, p_return_params);
      log_classic_pairing_event(RawAddress::kEmpty, handle, opcode, hci_event,
                                status, reason, key_size);
      break;
    }
    case HCI_LINK_KEY_REQUEST_REPLY:
    case HCI_LINK_KEY_REQUEST_NEG_REPLY:
    case HCI_IO_CAPABILITY_REQUEST_REPLY:
    case HCI_IO_CAP_REQ_NEG_REPLY:
    case HCI_USER_CONF_REQUEST_REPLY:
    case HCI_USER_CONF_VALUE_NEG_REPLY:
    case HCI_USER_PASSKEY_REQ_REPLY:
    case HCI_USER_PASSKEY_REQ_NEG_REPLY:
    case HCI_REM_OOB_DATA_REQ_REPLY:
    case HCI_REM_OOB_DATA_REQ_NEG_REPLY:
      STREAM_TO_UINT8(status, p_return_params);
      STREAM_TO_BDADDR(bd_addr, p_return_params);
      log_classic_pairing_event(bd_addr,
                                bluetooth::common::kUnknownConnectionHandle,
                                opcode, hci_event, status, reason, 0);
      break;
  }
}

static void btu_hcif_command_complete_evt_with_cb_on_task(BT_HDR* event,
                                                          void* context) {
  command_opcode_t opcode;
  // 2 for event header: event code (1) + parameter length (1)
  // 1 for num_hci_pkt command credit
  uint8_t* stream = event->data + event->offset + 3;
  STREAM_TO_UINT16(opcode, stream);

  btu_hcif_log_command_complete_metrics(opcode, stream);

  cmd_with_cb_data* cb_wrapper = (cmd_with_cb_data*)context;
  LOG_VERBOSE("command complete for: %s",
              cb_wrapper->posted_from.ToString().c_str());
  // 2 for event header: event code (1) + parameter length (1)
  // 3 for command complete header: num_hci_pkt (1) + opcode (2)
  uint16_t param_len = static_cast<uint16_t>(event->len - 5);
  std::move(cb_wrapper->cb).Run(stream, param_len);
  cmd_with_cb_data_cleanup(cb_wrapper);
  osi_free(cb_wrapper);

  osi_free(event);
}

static void btu_hcif_command_complete_evt_with_cb(BT_HDR* response,
                                                  void* context) {
  do_in_main_thread(
      FROM_HERE, base::BindOnce(btu_hcif_command_complete_evt_with_cb_on_task,
                                response, context));
}

static void btu_hcif_command_status_evt_with_cb_on_task(uint8_t status,
                                                        BT_HDR* event,
                                                        void* context) {
  command_opcode_t opcode;
  uint8_t* stream = event->data + event->offset;
  STREAM_TO_UINT16(opcode, stream);

  CHECK(status != 0);

  // stream + 1 to skip parameter length field
  // No need to check length since stream is written by us
  btu_hcif_log_command_metrics(opcode, stream + 1, status, true);

  // report command status error
  cmd_with_cb_data* cb_wrapper = (cmd_with_cb_data*)context;
  LOG_VERBOSE("command status for: %s",
              cb_wrapper->posted_from.ToString().c_str());
  std::move(cb_wrapper->cb).Run(&status, sizeof(uint16_t));
  cmd_with_cb_data_cleanup(cb_wrapper);
  osi_free(cb_wrapper);

  osi_free(event);
}

static void btu_hcif_command_status_evt_with_cb(uint8_t status, BT_HDR* command,
                                                void* context) {
  // Command is pending, we  report only error.
  if (!status) {
    osi_free(command);
    return;
  }

  do_in_main_thread(FROM_HERE,
                    base::BindOnce(btu_hcif_command_status_evt_with_cb_on_task,
                                   status, command, context));
}

/* This function is called to send commands to the Host Controller. |cb| is
 * called when command status event is called with error code, or when the
 * command complete event is received. */
void btu_hcif_send_cmd_with_cb(const base::Location& posted_from,
                               uint16_t opcode, uint8_t* params,
                               uint8_t params_len, hci_cmd_cb cb) {
  BT_HDR* p = (BT_HDR*)osi_malloc(HCI_CMD_BUF_SIZE);
  uint8_t* pp = (uint8_t*)(p + 1);

  p->len = HCIC_PREAMBLE_SIZE + params_len;
  p->offset = 0;

  UINT16_TO_STREAM(pp, opcode);
  UINT8_TO_STREAM(pp, params_len);
  if (params) {
    memcpy(pp, params, params_len);
  }

  btu_hcif_log_command_metrics(opcode, pp,
                               android::bluetooth::hci::STATUS_UNKNOWN, false);

  cmd_with_cb_data* cb_wrapper =
      (cmd_with_cb_data*)osi_malloc(sizeof(cmd_with_cb_data));

  cmd_with_cb_data_init(cb_wrapper);
  cb_wrapper->cb = std::move(cb);
  cb_wrapper->posted_from = posted_from;

  bluetooth::shim::hci_layer_get_interface()->transmit_command(
      p, btu_hcif_command_complete_evt_with_cb,
      btu_hcif_command_status_evt_with_cb, (void*)cb_wrapper);
}

/*******************************************************************************
 *
 * Function         btu_hcif_inquiry_comp_evt
 *
 * Description      Process event HCI_INQUIRY_COMP_EVT
 *
 * Returns          void
 *
 ******************************************************************************/
static void btu_hcif_inquiry_comp_evt(uint8_t* p) {
  uint8_t status;

  STREAM_TO_UINT8(status, p);

  /* Tell inquiry processing that we are done */
  btm_process_inq_complete(to_hci_status_code(status), BTM_BR_INQUIRY_MASK);
}

/*******************************************************************************
 *
 * Function         btu_hcif_authentication_comp_evt
 *
 * Description      Process event HCI_AUTHENTICATION_COMP_EVT
 *
 * Returns          void
 *
 ******************************************************************************/
static void btu_hcif_authentication_comp_evt(uint8_t* p) {
  uint8_t status;
  uint16_t handle;

  STREAM_TO_UINT8(status, p);
  STREAM_TO_UINT16(handle, p);

  btm_sec_auth_complete(handle, static_cast<tHCI_STATUS>(status));
}

/*******************************************************************************
 *
 * Function         btu_hcif_rmt_name_request_comp_evt
 *
 * Description      Process event HCI_RMT_NAME_REQUEST_COMP_EVT
 *
 * Returns          void
 *
 ******************************************************************************/
static void btu_hcif_rmt_name_request_comp_evt(const uint8_t* p,
                                               uint16_t evt_len) {
  uint8_t status;
  RawAddress bd_addr;

  STREAM_TO_UINT8(status, p);
  STREAM_TO_BDADDR(bd_addr, p);

  evt_len -= (1 + BD_ADDR_LEN);

  btm_process_remote_name(&bd_addr, p, evt_len, to_hci_status_code(status));

  btm_sec_rmt_name_request_complete(&bd_addr, p, to_hci_status_code(status));
}

/*******************************************************************************
 *
 * Function         btu_hcif_encryption_change_evt
 *
 * Description      Process event HCI_ENCRYPTION_CHANGE_EVT
 *
 * Returns          void
 *
 ******************************************************************************/
static void btu_hcif_encryption_change_evt(uint8_t* p) {
  uint8_t status;
  uint16_t handle;
  uint8_t encr_enable;

  STREAM_TO_UINT8(status, p);
  STREAM_TO_UINT16(handle, p);
  STREAM_TO_UINT8(encr_enable, p);

  btm_sec_encryption_change_evt(handle, static_cast<tHCI_STATUS>(status),
                                encr_enable);
}

/*******************************************************************************
 *
 * Function         btu_hcif_read_rmt_ext_features_comp_evt
 *
 * Description      Process event HCI_READ_RMT_EXT_FEATURES_COMP_EVT
 *
 * Returns          void
 *
 ******************************************************************************/
static void btu_hcif_read_rmt_ext_features_comp_evt(uint8_t* p,
                                                    uint8_t evt_len) {
  uint8_t* p_cur = p;
  uint8_t status;
  uint16_t handle;

  STREAM_TO_UINT8(status, p_cur);

  if (status == HCI_SUCCESS)
    btm_read_remote_ext_features_complete_raw(p, evt_len);
  else {
    STREAM_TO_UINT16(handle, p_cur);
    btm_read_remote_ext_features_failed(status, handle);
  }
}

/*******************************************************************************
 *
 * Function         btu_hcif_esco_connection_comp_evt
 *
 * Description      Process event HCI_ESCO_CONNECTION_COMP_EVT
 *
 * Returns          void
 *
 ******************************************************************************/
static void btu_hcif_esco_connection_comp_evt(const uint8_t* p) {
  tBTM_ESCO_DATA data;
  uint16_t handle;
  RawAddress bda;
  uint8_t status;

  STREAM_TO_UINT8(status, p);
  STREAM_TO_UINT16(handle, p);
  STREAM_TO_BDADDR(bda, p);

  STREAM_TO_UINT8(data.link_type, p);
  STREAM_SKIP_UINT8(p);   // tx_interval
  STREAM_SKIP_UINT8(p);   // retrans_window
  STREAM_SKIP_UINT16(p);  // rx_pkt_len
  STREAM_SKIP_UINT16(p);  // tx_pkt_len
  STREAM_SKIP_UINT8(p);   // air_mode

  handle = HCID_GET_HANDLE(handle);
  ASSERT_LOG(
      handle <= HCI_HANDLE_MAX,
      "Received eSCO connection complete event with invalid handle: 0x%X "
      "that should be <= 0x%X",
      handle, HCI_HANDLE_MAX);

  data.bd_addr = bda;
  if (status == HCI_SUCCESS) {
    btm_sco_connected(bda, handle, &data);
  } else {
    btm_sco_connection_failed(static_cast<tHCI_STATUS>(status), bda, handle,
                              &data);
  }
}

/*******************************************************************************
 *
 * Function         btu_hcif_esco_connection_chg_evt
 *
 * Description      Process event HCI_ESCO_CONNECTION_CHANGED_EVT
 *
 * Returns          void
 *
 ******************************************************************************/
static void btu_hcif_esco_connection_chg_evt(uint8_t* p) {
  uint16_t handle;
  uint16_t tx_pkt_len;
  uint16_t rx_pkt_len;
  uint8_t status;
  uint8_t tx_interval;
  uint8_t retrans_window;

  STREAM_TO_UINT8(status, p);
  STREAM_TO_UINT16(handle, p);

  STREAM_TO_UINT8(tx_interval, p);
  STREAM_TO_UINT8(retrans_window, p);
  STREAM_TO_UINT16(rx_pkt_len, p);
  STREAM_TO_UINT16(tx_pkt_len, p);

  handle = HCID_GET_HANDLE(handle);
}

/*******************************************************************************
 *
 * Function         btu_hcif_hdl_command_complete
 *
 * Description      Handle command complete event
 *
 * Returns          void
 *
 ******************************************************************************/
static void btu_hcif_hdl_command_complete(uint16_t opcode, uint8_t* p,
                                          uint16_t evt_len) {
  switch (opcode) {
    case HCI_INQUIRY_CANCEL:
      /* Tell inquiry processing that we are done */
      btm_process_cancel_complete(HCI_SUCCESS, BTM_BR_INQUIRY_MASK);
      break;
    case HCI_SET_EVENT_FILTER:
      break;

    case HCI_DELETE_STORED_LINK_KEY:
      btm_delete_stored_link_key_complete(p, evt_len);
      break;

    case HCI_READ_LOCAL_NAME:
      btm_read_local_name_complete(p, evt_len);
      break;

    case HCI_GET_LINK_QUALITY:
      btm_read_link_quality_complete(p, evt_len);
      break;

    case HCI_READ_RSSI:
      btm_read_rssi_complete(p, evt_len);
      break;

    case HCI_READ_FAILED_CONTACT_COUNTER:
      btm_read_failed_contact_counter_complete(p);
      break;

    case HCI_READ_AUTOMATIC_FLUSH_TIMEOUT:
      btm_read_automatic_flush_timeout_complete(p);
      break;

    case HCI_READ_TRANSMIT_POWER_LEVEL:
      btm_read_tx_power_complete(p, evt_len, false);
      break;

    case HCI_CREATE_CONNECTION_CANCEL:
      btu_hcif_create_conn_cancel_complete(p, evt_len);
      break;

    case HCI_READ_LOCAL_OOB_DATA:
      btu_hcif_read_local_oob_complete(p, evt_len);
      break;

    case HCI_READ_INQ_TX_POWER_LEVEL:
      break;

    case HCI_BLE_READ_ADV_CHNL_TX_POWER:
      btm_read_tx_power_complete(p, evt_len, true);
      break;

    case HCI_BLE_WRITE_ADV_ENABLE:
      btm_ble_write_adv_enable_complete(p, evt_len);
      break;

    case HCI_BLE_CREATE_LL_CONN:
    case HCI_LE_EXTENDED_CREATE_CONNECTION:
      // No command complete event for those commands according to spec
      LOG_ERROR("No command complete expected, but received!");
      break;

    case HCI_BLE_TRANSMITTER_TEST:
    case HCI_BLE_RECEIVER_TEST:
    case HCI_BLE_TEST_END:
      btm_ble_test_command_complete(p);
      break;

    case HCI_BLE_ADD_DEV_RESOLVING_LIST:
      btm_ble_add_resolving_list_entry_complete(p, evt_len);
      break;

    case HCI_BLE_RM_DEV_RESOLVING_LIST:
      btm_ble_remove_resolving_list_entry_complete(p, evt_len);
      break;

    case HCI_BLE_CLEAR_RESOLVING_LIST:
      btm_ble_clear_resolving_list_complete(p, evt_len);
      break;

    case HCI_BLE_READ_RESOLVABLE_ADDR_PEER:
      btm_ble_read_resolving_list_entry_complete(p, evt_len);
      break;

    // Explicitly handled command complete events
    case HCI_BLE_READ_RESOLVABLE_ADDR_LOCAL:
    case HCI_BLE_SET_ADDR_RESOLUTION_ENABLE:
    case HCI_BLE_SET_RAND_PRIV_ADDR_TIMOUT:
    case HCI_CHANGE_LOCAL_NAME:
    case HCI_WRITE_CLASS_OF_DEVICE:
    case HCI_WRITE_DEF_POLICY_SETTINGS:
    case HCI_WRITE_EXT_INQ_RESPONSE:
    case HCI_WRITE_INQSCAN_TYPE:
    case HCI_WRITE_INQUIRYSCAN_CFG:
    case HCI_WRITE_INQUIRY_MODE:
    case HCI_WRITE_LINK_SUPER_TOUT:
    case HCI_WRITE_PAGESCAN_CFG:
    case HCI_WRITE_PAGESCAN_TYPE:
    case HCI_WRITE_PAGE_TOUT:
    case HCI_WRITE_SCAN_ENABLE:
    case HCI_WRITE_VOICE_SETTINGS:
      break;

    default:
      LOG_ERROR("Command complete for opcode:0x%02x should not be handled here",
                opcode);
      break;
  }
}

/*******************************************************************************
 *
 * Function         btu_hcif_command_complete_evt
 *
 * Description      Process event HCI_COMMAND_COMPLETE_EVT
 *
 * Returns          void
 *
 ******************************************************************************/
static void btu_hcif_command_complete_evt_on_task(BT_HDR* event) {
  command_opcode_t opcode;
  // 2 for event header: event code (1) + parameter length (1)
  // 1 for num_hci_pkt command credit
  uint8_t* stream = event->data + event->offset + 3;
  STREAM_TO_UINT16(opcode, stream);

  btu_hcif_log_command_complete_metrics(opcode, stream);
  // 2 for event header: event code (1) + parameter length (1)
  // 3 for command complete header: num_hci_pkt (1) + opcode (2)
  uint16_t param_len = static_cast<uint16_t>(event->len - 5);
  btu_hcif_hdl_command_complete(opcode, stream, param_len);

  osi_free(event);
}

static void btu_hcif_command_complete_evt(BT_HDR* response,
                                          void* /* context */) {
  do_in_main_thread(
      FROM_HERE,
      base::BindOnce(btu_hcif_command_complete_evt_on_task, response));
}

/*******************************************************************************
 *
 * Function         btu_hcif_hdl_command_status
 *
 * Description      Handle a command status event
 *
 * Returns          void
 *
 ******************************************************************************/
static void btu_hcif_hdl_command_status(uint16_t opcode, uint8_t status,
                                        const uint8_t* p_cmd) {
  ASSERT_LOG(p_cmd != nullptr, "Null command for opcode 0x%x", opcode);
  p_cmd++;  // Skip parameter total length

  const tHCI_STATUS hci_status = to_hci_status_code(status);

  RawAddress bd_addr;
  uint16_t handle;

  switch (opcode) {
    case HCI_SWITCH_ROLE:
      if (status != HCI_SUCCESS) {
        // Tell BTM that the command failed
        STREAM_TO_BDADDR(bd_addr, p_cmd);
        btm_acl_role_changed(hci_status, bd_addr, HCI_ROLE_UNKNOWN);
      }
      break;
    case HCI_CREATE_CONNECTION:
      if (status != HCI_SUCCESS) {
        STREAM_TO_BDADDR(bd_addr, p_cmd);
        btm_acl_connected(bd_addr, HCI_INVALID_HANDLE, hci_status, 0);
      }
      break;
    case HCI_AUTHENTICATION_REQUESTED:
      if (status != HCI_SUCCESS) {
        // Device refused to start authentication
        // This is treated as an authentication failure
        btm_sec_auth_complete(HCI_INVALID_HANDLE, hci_status);
      }
      break;
    case HCI_SET_CONN_ENCRYPTION:
      if (status != HCI_SUCCESS) {
        // Device refused to start encryption
        // This is treated as an encryption failure
        btm_sec_encrypt_change(HCI_INVALID_HANDLE, hci_status, false);
      }
      break;
    case HCI_RMT_NAME_REQUEST:
      if (status != HCI_SUCCESS) {
        // Tell inquiry processing that we are done
        btm_process_remote_name(nullptr, nullptr, 0, hci_status);
        btm_sec_rmt_name_request_complete(nullptr, nullptr, hci_status);
      }
      break;
    case HCI_READ_RMT_EXT_FEATURES:
      if (status != HCI_SUCCESS) {
        STREAM_TO_UINT16(handle, p_cmd);
        btm_read_remote_ext_features_failed(status, handle);
      }
      break;
    case HCI_SETUP_ESCO_CONNECTION:
    case HCI_ENH_SETUP_ESCO_CONNECTION:
      if (status != HCI_SUCCESS) {
        STREAM_TO_UINT16(handle, p_cmd);
        RawAddress addr(RawAddress::kEmpty);
        btm_sco_connection_failed(hci_status, addr, handle, nullptr);
      }
      break;

    case HCI_BLE_START_ENC:
      // Race condition: disconnection happened right before we send
      // "LE Encrypt", controller responds with no connection, we should
      // cancel the encryption attempt, rather than unpair the device.
      if (status == HCI_ERR_NO_CONNECTION) {
        smp_cancel_start_encryption_attempt();
      }
      break;

    // Link Policy Commands
    case HCI_EXIT_SNIFF_MODE:
    case HCI_EXIT_PARK_MODE:
      if (status != HCI_SUCCESS) {
        // Allow SCO initiation to continue if waiting for change mode event
        STREAM_TO_UINT16(handle, p_cmd);
        btm_sco_chk_pend_unpark(hci_status, handle);
      }
      FALLTHROUGH_INTENDED; /* FALLTHROUGH */
    case HCI_HOLD_MODE:
    case HCI_SNIFF_MODE:
    case HCI_PARK_MODE:
      btm_pm_proc_cmd_status(hci_status);
      break;

    // Command status event not handled by a specialized module
    case HCI_READ_RMT_CLOCK_OFFSET:    // 0x041f
    case HCI_CHANGE_CONN_PACKET_TYPE:  // 0x040f
      if (hci_status != HCI_SUCCESS) {
        LOG_WARN("Received bad command status for opcode:0x%02x status:%s",
                 opcode, hci_status_code_text(hci_status).c_str());
      }
      break;

    default:
      LOG_ERROR(
          "Command status for opcode:0x%02x should not be handled here "
          "status:%s",
          opcode, hci_status_code_text(hci_status).c_str());
  }
}

void bluetooth::legacy::testing::btu_hcif_hdl_command_status(
    uint16_t opcode, uint8_t status, const uint8_t* p_cmd) {
  ::btu_hcif_hdl_command_status(opcode, status, p_cmd);
}

/*******************************************************************************
 *
 * Function         btu_hcif_command_status_evt
 *
 * Description      Process event HCI_COMMAND_STATUS_EVT
 *
 * Returns          void
 *
 ******************************************************************************/
static void btu_hcif_command_status_evt_on_task(uint8_t status, BT_HDR* event) {
  command_opcode_t opcode;
  uint8_t* stream = event->data + event->offset;
  STREAM_TO_UINT16(opcode, stream);

  // stream + 1 to skip parameter length field
  // No need to check length since stream is written by us
  btu_hcif_log_command_metrics(opcode, stream + 1, status, true);

  btu_hcif_hdl_command_status(opcode, status, stream);
  osi_free(event);
}

static void btu_hcif_command_status_evt(uint8_t status, BT_HDR* command,
                                        void* /* context */) {
  do_in_main_thread(
      FROM_HERE,
      base::BindOnce(btu_hcif_command_status_evt_on_task, status, command));
}

/*******************************************************************************
 *
 * Function         btu_hcif_mode_change_evt
 *
 * Description      Process event HCI_MODE_CHANGE_EVT
 *
 * Returns          void
 *
 ******************************************************************************/
static void btu_hcif_mode_change_evt(uint8_t* p) {
  uint8_t status;
  uint16_t handle;
  uint8_t current_mode;
  uint16_t interval;

  STREAM_TO_UINT8(status, p);

  STREAM_TO_UINT16(handle, p);
  STREAM_TO_UINT8(current_mode, p);
  STREAM_TO_UINT16(interval, p);
  btm_sco_chk_pend_unpark(static_cast<tHCI_STATUS>(status), handle);
  btm_pm_proc_mode_change(static_cast<tHCI_STATUS>(status), handle,
                          static_cast<tHCI_MODE>(current_mode), interval);

#if (HID_DEV_INCLUDED == TRUE && HID_DEV_PM_INCLUDED == TRUE)
  hidd_pm_proc_mode_change(status, current_mode, interval);
#endif
}

/* Parsing functions for btm functions */

void btu_hcif_sec_pin_code_request(const uint8_t* p) {
  RawAddress bda;

  STREAM_TO_BDADDR(bda, p);
  btm_sec_pin_code_request(bda);
}
void btu_hcif_sec_link_key_request(const uint8_t* p) {
  RawAddress bda;
  STREAM_TO_BDADDR(bda, p);
  btm_sec_link_key_request(bda);
}
void btu_hcif_rem_oob_req(const uint8_t* p) {
  RawAddress bda;
  STREAM_TO_BDADDR(bda, p);
  btm_rem_oob_req(bda);
}
void btu_hcif_simple_pair_complete(const uint8_t* p) {
  RawAddress bd_addr;
  uint8_t status;
  status = *p++;
  STREAM_TO_BDADDR(bd_addr, p);
  btm_simple_pair_complete(bd_addr, status);
}
void btu_hcif_sec_rmt_host_support_feat_evt(const uint8_t* p) {
  RawAddress bd_addr; /* peer address */
  uint8_t features_0;

  STREAM_TO_BDADDR(bd_addr, p);
  STREAM_TO_UINT8(features_0, p);
  btm_sec_rmt_host_support_feat_evt(bd_addr, features_0);
}
void btu_hcif_proc_sp_req_evt(tBTM_SP_EVT event, const uint8_t* p) {
  RawAddress bda;
  uint32_t value = 0;

  /* All events start with bd_addr */
  STREAM_TO_BDADDR(bda, p);
  switch (event) {
    case BTM_SP_CFM_REQ_EVT:
    case BTM_SP_KEY_NOTIF_EVT:
      STREAM_TO_UINT32(value, p);
      break;
    case BTM_SP_KEY_REQ_EVT:
      // No value needed.
      break;
    default:
      LOG_WARN("unexpected event:%s", sp_evt_to_text(event).c_str());
      break;
  }
  btm_proc_sp_req_evt(event, bda, value);
}
void btu_hcif_create_conn_cancel_complete(const uint8_t* p, uint16_t evt_len) {
  uint8_t status;

  if (evt_len < 1 + BD_ADDR_LEN) {
    LOG_ERROR("malformatted event packet, too short");
    return;
  }

  STREAM_TO_UINT8(status, p);
  RawAddress bd_addr;
  STREAM_TO_BDADDR(bd_addr, p);
  btm_create_conn_cancel_complete(status, bd_addr);
}
void btu_hcif_read_local_oob_complete(const uint8_t* p, uint16_t evt_len) {
  tBTM_SP_LOC_OOB evt_data;
  uint8_t status;
  if (evt_len < 1) {
    goto err_out;
  }
  STREAM_TO_UINT8(status, p);
  if (status == HCI_SUCCESS) {
    evt_data.status = BTM_SUCCESS;
  } else {
    evt_data.status = BTM_ERR_PROCESSING;
  }
  if (evt_len < 32 + 1) {
    goto err_out;
  }
  STREAM_TO_ARRAY16(evt_data.c.data(), p);
  STREAM_TO_ARRAY16(evt_data.r.data(), p);
  btm_read_local_oob_complete(evt_data);
  return;

err_out:
  LOG_ERROR("bogus event packet, too short");
}

/*******************************************************************************
 *
 * Function         btu_hcif_link_key_notification_evt
 *
 * Description      Process event HCI_LINK_KEY_NOTIFICATION_EVT
 *
 * Returns          void
 *
 ******************************************************************************/
static void btu_hcif_link_key_notification_evt(const uint8_t* p) {
  RawAddress bda;
  Octet16 key;
  uint8_t key_type;

  STREAM_TO_BDADDR(bda, p);
  STREAM_TO_ARRAY16(key.data(), p);
  STREAM_TO_UINT8(key_type, p);

  btm_sec_link_key_notification(bda, key, key_type);
}

/*******************************************************************************
 *
 * Function         btu_hcif_read_clock_off_comp_evt
 *
 * Description      Process event HCI_READ_CLOCK_OFF_COMP_EVT
 *
 * Returns          void
 *
 ******************************************************************************/
static void btu_hcif_read_clock_off_comp_evt(uint8_t* p) {
  uint8_t status;
  uint16_t handle;
  uint16_t clock_offset;

  STREAM_TO_UINT8(status, p);

  /* If failed to get clock offset just drop the result */
  if (status != HCI_SUCCESS) return;

  STREAM_TO_UINT16(handle, p);
  STREAM_TO_UINT16(clock_offset, p);

  handle = HCID_GET_HANDLE(handle);

  btm_sec_update_clock_offset(handle, clock_offset);
}

/**********************************************
 * Simple Pairing Events
 **********************************************/

/*******************************************************************************
 *
 * Function         btu_hcif_io_cap_request_evt
 *
 * Description      Process event HCI_IO_CAPABILITY_REQUEST_EVT
 *
 * Returns          void
 *
 ******************************************************************************/
static void btu_hcif_io_cap_request_evt(const uint8_t* p) {
  RawAddress bda;
  STREAM_TO_BDADDR(bda, p);
  btm_io_capabilities_req(bda);
}

/*******************************************************************************
 *
 * Function         btu_hcif_io_cap_request_evt
 *
 * Description      Process event HCI_IO_CAPABILITY_REQUEST_EVT
 *
 * Returns          void
 *
 ******************************************************************************/
static void btu_hcif_io_cap_response_evt(const uint8_t* p) {
  tBTM_SP_IO_RSP evt_data;

  STREAM_TO_BDADDR(evt_data.bd_addr, p);

  uint8_t io_cap;
  STREAM_TO_UINT8(io_cap, p);
  evt_data.io_cap = static_cast<tBTM_IO_CAP>(io_cap);

  STREAM_TO_UINT8(evt_data.oob_data, p);
  STREAM_TO_UINT8(evt_data.auth_req, p);
  btm_io_capabilities_rsp(evt_data);
}

/**********************************************
 * End of Simple Pairing Events
 **********************************************/

static void btu_hcif_encryption_key_refresh_cmpl_evt(uint8_t* p) {
  uint8_t status;
  uint16_t handle;

  STREAM_TO_UINT8(status, p);
  STREAM_TO_UINT16(handle, p);

  btm_sec_encryption_key_refresh_complete(handle,
                                          static_cast<tHCI_STATUS>(status));
}

/**********************************************
 * BLE Events
 **********************************************/

static void btu_ble_ll_conn_param_upd_evt(uint8_t* p, uint16_t evt_len) {
  /* LE connection update has completed successfully as a central. */
  /* We can enable the update request if the result is a success. */
  /* extract the HCI handle first */
  uint8_t status;
  uint16_t handle;
  uint16_t interval;
  uint16_t latency;
  uint16_t timeout;

  if (evt_len < 9) {
     LOG_ERROR("Malformated event packet, too short");
     return;
  }

  STREAM_TO_UINT8(status, p);
  STREAM_TO_UINT16(handle, p);
  STREAM_TO_UINT16(interval, p);
  STREAM_TO_UINT16(latency, p);
  STREAM_TO_UINT16(timeout, p);

  acl_ble_update_event_received(static_cast<tHCI_STATUS>(status), handle,
                                interval, latency, timeout);
}

static void btu_ble_proc_ltk_req(uint8_t* p, uint16_t evt_len) {
  uint16_t ediv, handle;
  uint8_t* pp;

  // following the spec in Core_v5.3/Vol 4/Part E
  // / 7.7.65.5 LE Long Term Key Request event
  // A BLE Long Term Key Request event contains:
  // - 1-byte subevent (already consumed in btu_hcif_process_event)
  // - 2-byte connection handler
  // - 8-byte random number
  // - 2 byte Encrypted_Diversifier
  if (evt_len < 2 + 8 + 2) {
    LOG_ERROR("Event packet too short");
    return;
  }

  STREAM_TO_UINT16(handle, p);
  pp = p + 8;
  STREAM_TO_UINT16(ediv, pp);
  btm_ble_ltk_request(handle, p, ediv);
  /* This is empty until an upper layer cares about returning event */
}

static void btu_ble_data_length_change_evt(uint8_t* p, uint16_t evt_len) {
  uint16_t handle;
  uint16_t tx_data_len;
  uint16_t rx_data_len;

  if (!controller_get_interface()->SupportsBleDataPacketLengthExtension()) {
    LOG_WARN("request not supported");
    return;
  }

  // 2 bytes each for handle, tx_data_len, TxTimer, rx_data_len
  if (evt_len < 8) {
    LOG_ERROR("Event packet too short");
    return;
  }

  STREAM_TO_UINT16(handle, p);
  STREAM_TO_UINT16(tx_data_len, p);
  p += 2; /* Skip the TxTimer */
  STREAM_TO_UINT16(rx_data_len, p);

  l2cble_process_data_length_change_event(handle, tx_data_len, rx_data_len);
}

/**********************************************
 * End of BLE Events Handler
 **********************************************/
static void btu_ble_rc_param_req_evt(uint8_t* p, uint8_t len) {
  uint16_t handle;
  uint16_t int_min, int_max, latency, timeout;

  if (len < 10) {
    LOG_ERROR("bogus event packet, too short");
    return;
  }

  STREAM_TO_UINT16(handle, p);
  STREAM_TO_UINT16(int_min, p);
  STREAM_TO_UINT16(int_max, p);
  STREAM_TO_UINT16(latency, p);
  STREAM_TO_UINT16(timeout, p);

  l2cble_process_rc_param_request_evt(handle, int_min, int_max, latency,
                                      timeout);
}<|MERGE_RESOLUTION|>--- conflicted
+++ resolved
@@ -31,6 +31,7 @@
 
 #include <base/functional/bind.h>
 #include <base/location.h>
+#include <bluetooth/log.h>
 
 #include <cstdint>
 
@@ -62,6 +63,7 @@
 #include "types/hci_role.h"
 #include "types/raw_address.h"
 
+using namespace bluetooth;
 using base::Location;
 using bluetooth::hci::IsoManager;
 
@@ -74,8 +76,6 @@
 /******************************************************************************/
 /*            L O C A L    F U N C T I O N     P R O T O T Y P E S            */
 /******************************************************************************/
-static void btu_hcif_inquiry_comp_evt(uint8_t* p);
-
 static void btu_hcif_authentication_comp_evt(uint8_t* p);
 static void btu_hcif_rmt_name_request_comp_evt(const uint8_t* p,
                                                uint16_t evt_len);
@@ -109,11 +109,8 @@
 static void btu_hcif_io_cap_request_evt(const uint8_t* p);
 static void btu_hcif_io_cap_response_evt(const uint8_t* p);
 
-static void btu_ble_ll_conn_param_upd_evt(uint8_t* p, uint16_t evt_len);
 static void btu_ble_proc_ltk_req(uint8_t* p, uint16_t evt_len);
 static void btu_hcif_encryption_key_refresh_cmpl_evt(uint8_t* p);
-static void btu_ble_data_length_change_evt(uint8_t* p, uint16_t evt_len);
-static void btu_ble_rc_param_req_evt(uint8_t* p, uint8_t len);
 
 /**
  * Log HCI event metrics that are not handled in special functions
@@ -198,8 +195,8 @@
     case HCI_CONNECTION_REQUEST_EVT:  // EventCode::CONNECTION_REQUEST
     case HCI_DISCONNECTION_COMP_EVT:  // EventCode::DISCONNECTION_COMPLETE
     default:
-      LOG_ERROR(
-          "Unexpectedly received event_code:0x%02x that should not be "
+      log::error(
+          "Unexpectedly received event_code:0x{:02x} that should not be "
           "handled here",
           evt_code);
       break;
@@ -226,29 +223,14 @@
 
   // validate event size
   if (hci_evt_len < hci_event_parameters_minimum_length[hci_evt_code]) {
-    LOG_WARN("%s: evt:0x%2X, malformed event of size %hhd", __func__,
-             hci_evt_code, hci_evt_len);
+    log::warn("evt:0x{:2X}, malformed event of size {}", hci_evt_code,
+              hci_evt_len);
     return;
   }
 
   btu_hcif_log_event_metrics(hci_evt_code, p);
 
   switch (hci_evt_code) {
-<<<<<<< HEAD
-    case HCI_INQUIRY_COMP_EVT:
-      btu_hcif_inquiry_comp_evt(p);
-      break;
-    case HCI_INQUIRY_RESULT_EVT:
-      btm_process_inq_results(p, hci_evt_len, BTM_INQ_RESULT_STANDARD);
-      break;
-    case HCI_INQUIRY_RSSI_RESULT_EVT:
-      btm_process_inq_results(p, hci_evt_len, BTM_INQ_RESULT_WITH_RSSI);
-      break;
-    case HCI_EXTENDED_INQUIRY_RESULT_EVT:
-      btm_process_inq_results(p, hci_evt_len, BTM_INQ_RESULT_EXTENDED);
-      break;
-=======
->>>>>>> 55df697a
     case HCI_AUTHENTICATION_COMP_EVT:
       btu_hcif_authentication_comp_evt(p);
       break;
@@ -265,16 +247,14 @@
       btu_hcif_read_rmt_ext_features_comp_evt(p, hci_evt_len);
       break;
     case HCI_COMMAND_COMPLETE_EVT:
-      LOG_ERROR(
-          "%s should not have received a command complete event. "
-          "Someone didn't go through the hci transmit_command function.",
-          __func__);
+      log::error(
+          "should not have received a command complete event. Someone didn't "
+          "go through the hci transmit_command function.");
       break;
     case HCI_COMMAND_STATUS_EVT:
-      LOG_ERROR(
-          "%s should not have received a command status event. "
-          "Someone didn't go through the hci transmit_command function.",
-          __func__);
+      log::error(
+          "should not have received a command status event. Someone didn't go "
+          "through the hci transmit_command function.");
       break;
     case HCI_MODE_CHANGE_EVT:
       btu_hcif_mode_change_evt(p);
@@ -330,31 +310,11 @@
 
       uint8_t ble_evt_len = hci_evt_len - 1;
       switch (ble_sub_code) {
-        case HCI_BLE_ADV_PKT_RPT_EVT: /* result of inquiry */
-          btm_ble_process_adv_pkt(ble_evt_len, p);
-          break;
-        case HCI_BLE_LL_CONN_PARAM_UPD_EVT:
-          btu_ble_ll_conn_param_upd_evt(p, ble_evt_len);
-          break;
         case HCI_BLE_READ_REMOTE_FEAT_CMPL_EVT:
           btm_ble_read_remote_features_complete(p, ble_evt_len);
           break;
         case HCI_BLE_LTK_REQ_EVT: /* received only at peripheral device */
           btu_ble_proc_ltk_req(p, ble_evt_len);
-          break;
-        case HCI_BLE_RC_PARAM_REQ_EVT:
-          btu_ble_rc_param_req_evt(p, ble_evt_len);
-          break;
-        case HCI_BLE_DATA_LENGTH_CHANGE_EVT:
-          btu_ble_data_length_change_evt(p, hci_evt_len);
-          break;
-
-        case HCI_BLE_PHY_UPDATE_COMPLETE_EVT:
-          btm_ble_process_phy_update_pkt(ble_evt_len, p);
-          break;
-
-        case HCI_LE_EXTENDED_ADVERTISING_REPORT_EVT:
-          btm_ble_process_ext_adv_pkt(hci_evt_len, p);
           break;
 
         case HCI_BLE_REQ_PEER_SCA_CPL_EVT:
@@ -371,32 +331,17 @@
                                                     ble_evt_len);
           break;
 
-        case HCI_LE_PERIODIC_ADV_SYNC_TRANSFERE_RECEIVED_EVT:
-          btm_ble_periodic_adv_sync_tx_rcvd(p, hci_evt_len);
-          break;
-
-        case HCI_LE_BIGINFO_ADVERTISING_REPORT_EVT:
-          btm_ble_biginfo_adv_report_rcvd(p, hci_evt_len);
-          break;
-
-          // Events are now captured by gd/hci/le_acl_connection_interface.h
-        case HCI_BLE_CONN_COMPLETE_EVT:  // SubeventCode::CONNECTION_COMPLETE
-        case HCI_BLE_ENHANCED_CONN_COMPLETE_EVT:  // SubeventCode::ENHANCED_CONNECTION_COMPLETE
-        case HCI_LE_SUBRATE_CHANGE_EVT:  // SubeventCode::LE_SUBRATE_CHANGE
         default:
-          LOG_ERROR(
-              "Unexpectedly received LE sub_event_code:0x%02x that should not "
-              "be handled here",
+          log::error(
+              "Unexpectedly received LE sub_event_code:0x{:02x} that should "
+              "not be handled here",
               ble_sub_code);
           break;
       }
     } break;
 
+      // Events now captured by gd::hci_layer module
     case HCI_VENDOR_SPECIFIC_EVT:
-      btm_vendor_specific_evt(const_cast<const uint8_t*>(p), hci_evt_len);
-      break;
-
-      // Events now captured by gd::hci_layer module
     case HCI_HARDWARE_ERROR_EVT:
     case HCI_NUM_COMPL_DATA_PKTS_EVT:  // EventCode::NUMBER_OF_COMPLETED_PACKETS
     case HCI_CONNECTION_COMP_EVT:  // EventCode::CONNECTION_COMPLETE
@@ -406,8 +351,8 @@
     case HCI_ROLE_CHANGE_EVT:            // EventCode::ROLE_CHANGE
     case HCI_DISCONNECTION_COMP_EVT:     // EventCode::DISCONNECTION_COMPLETE
     default:
-      LOG_ERROR(
-          "Unexpectedly received event_code:0x%02x that should not be "
+      log::error(
+          "Unexpectedly received event_code:0x{:02x} that should not be "
           "handled here",
           hci_evt_code);
       break;
@@ -733,8 +678,7 @@
   btu_hcif_log_command_complete_metrics(opcode, stream);
 
   cmd_with_cb_data* cb_wrapper = (cmd_with_cb_data*)context;
-  LOG_VERBOSE("command complete for: %s",
-              cb_wrapper->posted_from.ToString().c_str());
+  log::verbose("command complete for: {}", cb_wrapper->posted_from.ToString());
   // 2 for event header: event code (1) + parameter length (1)
   // 3 for command complete header: num_hci_pkt (1) + opcode (2)
   uint16_t param_len = static_cast<uint16_t>(event->len - 5);
@@ -767,8 +711,7 @@
 
   // report command status error
   cmd_with_cb_data* cb_wrapper = (cmd_with_cb_data*)context;
-  LOG_VERBOSE("command status for: %s",
-              cb_wrapper->posted_from.ToString().c_str());
+  log::verbose("command status for: {}", cb_wrapper->posted_from.ToString());
   std::move(cb_wrapper->cb).Run(&status, sizeof(uint16_t));
   cmd_with_cb_data_cleanup(cb_wrapper);
   osi_free(cb_wrapper);
@@ -824,24 +767,6 @@
 
 /*******************************************************************************
  *
- * Function         btu_hcif_inquiry_comp_evt
- *
- * Description      Process event HCI_INQUIRY_COMP_EVT
- *
- * Returns          void
- *
- ******************************************************************************/
-static void btu_hcif_inquiry_comp_evt(uint8_t* p) {
-  uint8_t status;
-
-  STREAM_TO_UINT8(status, p);
-
-  /* Tell inquiry processing that we are done */
-  btm_process_inq_complete(to_hci_status_code(status), BTM_BR_INQUIRY_MASK);
-}
-
-/*******************************************************************************
- *
  * Function         btu_hcif_authentication_comp_evt
  *
  * Description      Process event HCI_AUTHENTICATION_COMP_EVT
@@ -1012,10 +937,6 @@
 static void btu_hcif_hdl_command_complete(uint16_t opcode, uint8_t* p,
                                           uint16_t evt_len) {
   switch (opcode) {
-    case HCI_INQUIRY_CANCEL:
-      /* Tell inquiry processing that we are done */
-      btm_process_cancel_complete(HCI_SUCCESS, BTM_BR_INQUIRY_MASK);
-      break;
     case HCI_SET_EVENT_FILTER:
       break;
 
@@ -1069,7 +990,7 @@
     case HCI_BLE_CREATE_LL_CONN:
     case HCI_LE_EXTENDED_CREATE_CONNECTION:
       // No command complete event for those commands according to spec
-      LOG_ERROR("No command complete expected, but received!");
+      log::error("No command complete expected, but received!");
       break;
 
     case HCI_BLE_TRANSMITTER_TEST:
@@ -1114,8 +1035,9 @@
       break;
 
     default:
-      LOG_ERROR("Command complete for opcode:0x%02x should not be handled here",
-                opcode);
+      log::error(
+          "Command complete for opcode:0x{:02x} should not be handled here",
+          opcode);
       break;
   }
 }
@@ -1249,16 +1171,16 @@
     case HCI_READ_RMT_CLOCK_OFFSET:    // 0x041f
     case HCI_CHANGE_CONN_PACKET_TYPE:  // 0x040f
       if (hci_status != HCI_SUCCESS) {
-        LOG_WARN("Received bad command status for opcode:0x%02x status:%s",
-                 opcode, hci_status_code_text(hci_status).c_str());
+        log::warn("Received bad command status for opcode:0x{:02x} status:{}",
+                  opcode, hci_status_code_text(hci_status));
       }
       break;
 
     default:
-      LOG_ERROR(
-          "Command status for opcode:0x%02x should not be handled here "
-          "status:%s",
-          opcode, hci_status_code_text(hci_status).c_str());
+      log::error(
+          "Command status for opcode:0x{:02x} should not be handled here "
+          "status:{}",
+          opcode, hci_status_code_text(hci_status));
   }
 }
 
@@ -1373,7 +1295,7 @@
       // No value needed.
       break;
     default:
-      LOG_WARN("unexpected event:%s", sp_evt_to_text(event).c_str());
+      log::warn("unexpected event:{}", sp_evt_to_text(event));
       break;
   }
   btm_proc_sp_req_evt(event, bda, value);
@@ -1382,7 +1304,7 @@
   uint8_t status;
 
   if (evt_len < 1 + BD_ADDR_LEN) {
-    LOG_ERROR("malformatted event packet, too short");
+    log::error("malformatted event packet, too short");
     return;
   }
 
@@ -1412,7 +1334,7 @@
   return;
 
 err_out:
-  LOG_ERROR("bogus event packet, too short");
+  log::error("bogus event packet, too short");
 }
 
 /*******************************************************************************
@@ -1523,31 +1445,6 @@
 /**********************************************
  * BLE Events
  **********************************************/
-
-static void btu_ble_ll_conn_param_upd_evt(uint8_t* p, uint16_t evt_len) {
-  /* LE connection update has completed successfully as a central. */
-  /* We can enable the update request if the result is a success. */
-  /* extract the HCI handle first */
-  uint8_t status;
-  uint16_t handle;
-  uint16_t interval;
-  uint16_t latency;
-  uint16_t timeout;
-
-  if (evt_len < 9) {
-     LOG_ERROR("Malformated event packet, too short");
-     return;
-  }
-
-  STREAM_TO_UINT8(status, p);
-  STREAM_TO_UINT16(handle, p);
-  STREAM_TO_UINT16(interval, p);
-  STREAM_TO_UINT16(latency, p);
-  STREAM_TO_UINT16(timeout, p);
-
-  acl_ble_update_event_received(static_cast<tHCI_STATUS>(status), handle,
-                                interval, latency, timeout);
-}
 
 static void btu_ble_proc_ltk_req(uint8_t* p, uint16_t evt_len) {
   uint16_t ediv, handle;
@@ -1561,7 +1458,7 @@
   // - 8-byte random number
   // - 2 byte Encrypted_Diversifier
   if (evt_len < 2 + 8 + 2) {
-    LOG_ERROR("Event packet too short");
+    log::error("Event packet too short");
     return;
   }
 
@@ -1572,48 +1469,6 @@
   /* This is empty until an upper layer cares about returning event */
 }
 
-static void btu_ble_data_length_change_evt(uint8_t* p, uint16_t evt_len) {
-  uint16_t handle;
-  uint16_t tx_data_len;
-  uint16_t rx_data_len;
-
-  if (!controller_get_interface()->SupportsBleDataPacketLengthExtension()) {
-    LOG_WARN("request not supported");
-    return;
-  }
-
-  // 2 bytes each for handle, tx_data_len, TxTimer, rx_data_len
-  if (evt_len < 8) {
-    LOG_ERROR("Event packet too short");
-    return;
-  }
-
-  STREAM_TO_UINT16(handle, p);
-  STREAM_TO_UINT16(tx_data_len, p);
-  p += 2; /* Skip the TxTimer */
-  STREAM_TO_UINT16(rx_data_len, p);
-
-  l2cble_process_data_length_change_event(handle, tx_data_len, rx_data_len);
-}
-
 /**********************************************
  * End of BLE Events Handler
- **********************************************/
-static void btu_ble_rc_param_req_evt(uint8_t* p, uint8_t len) {
-  uint16_t handle;
-  uint16_t int_min, int_max, latency, timeout;
-
-  if (len < 10) {
-    LOG_ERROR("bogus event packet, too short");
-    return;
-  }
-
-  STREAM_TO_UINT16(handle, p);
-  STREAM_TO_UINT16(int_min, p);
-  STREAM_TO_UINT16(int_max, p);
-  STREAM_TO_UINT16(latency, p);
-  STREAM_TO_UINT16(timeout, p);
-
-  l2cble_process_rc_param_request_evt(handle, int_min, int_max, latency,
-                                      timeout);
-}+ **********************************************/
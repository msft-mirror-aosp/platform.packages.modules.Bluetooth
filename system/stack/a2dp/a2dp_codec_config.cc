--- conflicted
+++ resolved
@@ -176,11 +176,6 @@
   memcpy(p_codec_info, ota_codec_config_, sizeof(ota_codec_config_));
   tA2DP_CODEC_TYPE codec_type = A2DP_GetCodecType(p_codec_info);
 
-<<<<<<< HEAD
-  log::verbose("codec_type = 0x{:x}", codec_type);
-
-=======
->>>>>>> 6cdb3953
   switch (codec_type) {
     case A2DP_MEDIA_CT_SBC:
       return A2DP_GetBitrateSbc();
@@ -1056,11 +1051,6 @@
 bool A2DP_IsSourceCodecValid(const uint8_t* p_codec_info) {
   tA2DP_CODEC_TYPE codec_type = A2DP_GetCodecType(p_codec_info);
 
-<<<<<<< HEAD
-  log::verbose("codec_type = 0x{:x}", codec_type);
-
-=======
->>>>>>> 6cdb3953
   switch (codec_type) {
     case A2DP_MEDIA_CT_SBC:
       return A2DP_IsSourceCodecValidSbc(p_codec_info);
@@ -1080,11 +1070,6 @@
 bool A2DP_IsSinkCodecValid(const uint8_t* p_codec_info) {
   tA2DP_CODEC_TYPE codec_type = A2DP_GetCodecType(p_codec_info);
 
-<<<<<<< HEAD
-  log::verbose("codec_type = 0x{:x}", codec_type);
-
-=======
->>>>>>> 6cdb3953
   switch (codec_type) {
     case A2DP_MEDIA_CT_SBC:
       return A2DP_IsSinkCodecValidSbc(p_codec_info);
@@ -1104,11 +1089,6 @@
 bool A2DP_IsPeerSourceCodecValid(const uint8_t* p_codec_info) {
   tA2DP_CODEC_TYPE codec_type = A2DP_GetCodecType(p_codec_info);
 
-<<<<<<< HEAD
-  log::verbose("codec_type = 0x{:x}", codec_type);
-
-=======
->>>>>>> 6cdb3953
   switch (codec_type) {
     case A2DP_MEDIA_CT_SBC:
       return A2DP_IsPeerSourceCodecValidSbc(p_codec_info);
@@ -1128,11 +1108,6 @@
 bool A2DP_IsPeerSinkCodecValid(const uint8_t* p_codec_info) {
   tA2DP_CODEC_TYPE codec_type = A2DP_GetCodecType(p_codec_info);
 
-<<<<<<< HEAD
-  log::verbose("codec_type = 0x{:x}", codec_type);
-
-=======
->>>>>>> 6cdb3953
   switch (codec_type) {
     case A2DP_MEDIA_CT_SBC:
       return A2DP_IsPeerSinkCodecValidSbc(p_codec_info);
@@ -1152,11 +1127,6 @@
 bool A2DP_IsSinkCodecSupported(const uint8_t* p_codec_info) {
   tA2DP_CODEC_TYPE codec_type = A2DP_GetCodecType(p_codec_info);
 
-<<<<<<< HEAD
-  log::verbose("codec_type = 0x{:x}", codec_type);
-
-=======
->>>>>>> 6cdb3953
   switch (codec_type) {
     case A2DP_MEDIA_CT_SBC:
       return A2DP_IsSinkCodecSupportedSbc(p_codec_info);
@@ -1177,11 +1147,6 @@
 bool A2DP_IsPeerSourceCodecSupported(const uint8_t* p_codec_info) {
   tA2DP_CODEC_TYPE codec_type = A2DP_GetCodecType(p_codec_info);
 
-<<<<<<< HEAD
-  log::verbose("codec_type = 0x{:x}", codec_type);
-
-=======
->>>>>>> 6cdb3953
   switch (codec_type) {
     case A2DP_MEDIA_CT_SBC:
       return A2DP_IsPeerSourceCodecSupportedSbc(p_codec_info);
@@ -1224,11 +1189,6 @@
 const char* A2DP_CodecName(const uint8_t* p_codec_info) {
   tA2DP_CODEC_TYPE codec_type = A2DP_GetCodecType(p_codec_info);
 
-<<<<<<< HEAD
-  log::verbose("codec_type = 0x{:x}", codec_type);
-
-=======
->>>>>>> 6cdb3953
   switch (codec_type) {
     case A2DP_MEDIA_CT_SBC:
       return A2DP_CodecNameSbc(p_codec_info);
@@ -1297,11 +1257,6 @@
 int A2DP_GetTrackSampleRate(const uint8_t* p_codec_info) {
   tA2DP_CODEC_TYPE codec_type = A2DP_GetCodecType(p_codec_info);
 
-<<<<<<< HEAD
-  log::verbose("codec_type = 0x{:x}", codec_type);
-
-=======
->>>>>>> 6cdb3953
   switch (codec_type) {
     case A2DP_MEDIA_CT_SBC:
       return A2DP_GetTrackSampleRateSbc(p_codec_info);
@@ -1322,11 +1277,6 @@
 int A2DP_GetTrackBitsPerSample(const uint8_t* p_codec_info) {
   tA2DP_CODEC_TYPE codec_type = A2DP_GetCodecType(p_codec_info);
 
-<<<<<<< HEAD
-  log::verbose("codec_type = 0x{:x}", codec_type);
-
-=======
->>>>>>> 6cdb3953
   switch (codec_type) {
     case A2DP_MEDIA_CT_SBC:
       return A2DP_GetTrackBitsPerSampleSbc(p_codec_info);
@@ -1347,11 +1297,6 @@
 int A2DP_GetTrackChannelCount(const uint8_t* p_codec_info) {
   tA2DP_CODEC_TYPE codec_type = A2DP_GetCodecType(p_codec_info);
 
-<<<<<<< HEAD
-  log::verbose("codec_type = 0x{:x}", codec_type);
-
-=======
->>>>>>> 6cdb3953
   switch (codec_type) {
     case A2DP_MEDIA_CT_SBC:
       return A2DP_GetTrackChannelCountSbc(p_codec_info);
@@ -1372,11 +1317,6 @@
 int A2DP_GetSinkTrackChannelType(const uint8_t* p_codec_info) {
   tA2DP_CODEC_TYPE codec_type = A2DP_GetCodecType(p_codec_info);
 
-<<<<<<< HEAD
-  log::verbose("codec_type = 0x{:x}", codec_type);
-
-=======
->>>>>>> 6cdb3953
   switch (codec_type) {
     case A2DP_MEDIA_CT_SBC:
       return A2DP_GetSinkTrackChannelTypeSbc(p_codec_info);
@@ -1441,11 +1381,6 @@
     const uint8_t* p_codec_info) {
   tA2DP_CODEC_TYPE codec_type = A2DP_GetCodecType(p_codec_info);
 
-<<<<<<< HEAD
-  log::verbose("codec_type = 0x{:x}", codec_type);
-
-=======
->>>>>>> 6cdb3953
   if (::bluetooth::audio::a2dp::provider::supports_codec(
           A2DP_SourceCodecIndex(p_codec_info))) {
     return A2DP_GetEncoderInterfaceExt(p_codec_info);
@@ -1472,11 +1407,6 @@
     const uint8_t* p_codec_info) {
   tA2DP_CODEC_TYPE codec_type = A2DP_GetCodecType(p_codec_info);
 
-<<<<<<< HEAD
-  log::verbose("codec_type = 0x{:x}", codec_type);
-
-=======
->>>>>>> 6cdb3953
   switch (codec_type) {
     case A2DP_MEDIA_CT_SBC:
       return A2DP_GetDecoderInterfaceSbc(p_codec_info);
@@ -1517,11 +1447,6 @@
 btav_a2dp_codec_index_t A2DP_SourceCodecIndex(const uint8_t* p_codec_info) {
   tA2DP_CODEC_TYPE codec_type = A2DP_GetCodecType(p_codec_info);
 
-<<<<<<< HEAD
-  log::verbose("codec_type = 0x{:x}", codec_type);
-
-=======
->>>>>>> 6cdb3953
   auto ext_codec_index =
       bluetooth::audio::a2dp::provider::source_codec_index(p_codec_info);
   if (ext_codec_index.has_value()) {
@@ -1548,11 +1473,6 @@
 btav_a2dp_codec_index_t A2DP_SinkCodecIndex(const uint8_t* p_codec_info) {
   tA2DP_CODEC_TYPE codec_type = A2DP_GetCodecType(p_codec_info);
 
-<<<<<<< HEAD
-  log::verbose("codec_type = 0x{:x}", codec_type);
-
-=======
->>>>>>> 6cdb3953
   auto ext_codec_index =
       bluetooth::audio::a2dp::provider::sink_codec_index(p_codec_info);
   if (ext_codec_index.has_value()) {

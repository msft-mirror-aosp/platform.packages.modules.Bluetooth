/*
 * Copyright 2024 The Android Open Source Project
 *
 * Licensed under the Apache License, Version 2.0 (the "License");
 * you may not use this file except in compliance with the License.
 * You may obtain a copy of the License at
 *
 *      http://www.apache.org/licenses/LICENSE-2.0
 *
 * Unless required by applicable law or agreed to in writing, software
 * distributed under the License is distributed on an "AS IS" BASIS,
 * WITHOUT WARRANTIES OR CONDITIONS OF ANY KIND, either express or implied.
 * See the License for the specific language governing permissions and
 * limitations under the License.
 */

#include <base/strings/stringprintf.h>
#include <gtest/gtest.h>

#include "hci_error_code.h"
#include "stack/btm/btm_int_types.h"
<<<<<<< HEAD
=======
#include "stack/include/btm_inq.h"
#include "stack/include/hci_error_code.h"
>>>>>>> 661cafd0
#include "stack/include/inq_hci_link_interface.h"
#include "stack/test/btm/btm_test_fixtures.h"
#include "test/fake/fake_looper.h"
#include "test/mock/mock_osi_allocator.h"
#include "test/mock/mock_osi_thread.h"
#include "types/raw_address.h"

extern tBTM_CB btm_cb;

namespace {
const RawAddress kRawAddress = RawAddress({0x11, 0x22, 0x33, 0x44, 0x55, 0x66});
const RawAddress kRawAddress2 =
    RawAddress({0x77, 0x88, 0x99, 0xaa, 0xbb, 0xcc});
const BD_NAME kBdName = {'A', ' ', 'B', 'd', ' ', 'N', 'a', 'm', 'e', '\0'};
const BD_NAME kEmptyName = "";

tBTM_REMOTE_DEV_NAME gBTM_REMOTE_DEV_NAME{};
bool gBTM_REMOTE_DEV_NAME_sent{false};

}  // namespace

class BtmInqTest : public BtmWithMocksTest {
 protected:
  void SetUp() override {
    BtmWithMocksTest::SetUp();
    btm_cb = {};
  }

  void TearDown() override { BtmWithMocksTest::TearDown(); }
};

class BtmInqActiveTest : public BtmInqTest {
 protected:
  void SetUp() override {
    BtmInqTest::SetUp();
    gBTM_REMOTE_DEV_NAME = {};
    gBTM_REMOTE_DEV_NAME_sent = false;

    btm_cb.btm_inq_vars.rnr.remname_active = true;
    btm_cb.btm_inq_vars.rnr.remname_bda = kRawAddress;
    btm_cb.btm_inq_vars.rnr.remname_dev_type = BT_DEVICE_TYPE_BREDR;
    btm_cb.btm_inq_vars.rnr.p_remname_cmpl_cb =
        [](const tBTM_REMOTE_DEV_NAME* name) {
          gBTM_REMOTE_DEV_NAME = *name;
          gBTM_REMOTE_DEV_NAME_sent = true;
        };
  }

  void TearDown() override { BtmInqTest::TearDown(); }
};

TEST_F(BtmInqActiveTest, btm_process_remote_name__typical) {
  btm_process_remote_name(&kRawAddress, kBdName, 0, HCI_SUCCESS);
  ASSERT_FALSE(btm_cb.btm_inq_vars.rnr.p_remname_cmpl_cb);
  ASSERT_FALSE(btm_cb.btm_inq_vars.rnr.remname_active);
  ASSERT_EQ(btm_cb.btm_inq_vars.rnr.remname_bda, RawAddress::kEmpty);
  ASSERT_EQ(btm_cb.btm_inq_vars.rnr.remname_dev_type, BT_DEVICE_TYPE_UNKNOWN);
  ASSERT_EQ(1, get_func_call_count("alarm_cancel"));

  ASSERT_TRUE(gBTM_REMOTE_DEV_NAME_sent);
  ASSERT_EQ(BTM_SUCCESS, gBTM_REMOTE_DEV_NAME.status);
  ASSERT_EQ(HCI_SUCCESS, gBTM_REMOTE_DEV_NAME.hci_status);
  ASSERT_EQ(kRawAddress, gBTM_REMOTE_DEV_NAME.bd_addr);
  ASSERT_STREQ((char*)kBdName, (char*)gBTM_REMOTE_DEV_NAME.remote_bd_name);
}

TEST_F(BtmInqActiveTest, btm_process_remote_name__no_name) {
  btm_process_remote_name(&kRawAddress, nullptr, 0, HCI_SUCCESS);
  ASSERT_FALSE(btm_cb.btm_inq_vars.rnr.p_remname_cmpl_cb);
  ASSERT_FALSE(btm_cb.btm_inq_vars.rnr.remname_active);
  ASSERT_EQ(btm_cb.btm_inq_vars.rnr.remname_bda, RawAddress::kEmpty);
  ASSERT_EQ(btm_cb.btm_inq_vars.rnr.remname_dev_type, BT_DEVICE_TYPE_UNKNOWN);
  ASSERT_EQ(1, get_func_call_count("alarm_cancel"));

  ASSERT_TRUE(gBTM_REMOTE_DEV_NAME_sent);
  ASSERT_EQ(BTM_SUCCESS, gBTM_REMOTE_DEV_NAME.status);
  ASSERT_EQ(HCI_SUCCESS, gBTM_REMOTE_DEV_NAME.hci_status);
  ASSERT_EQ(kRawAddress, gBTM_REMOTE_DEV_NAME.bd_addr);
  ASSERT_STREQ((char*)kEmptyName, (char*)gBTM_REMOTE_DEV_NAME.remote_bd_name);
}

TEST_F(BtmInqActiveTest, btm_process_remote_name__bad_status) {
  btm_process_remote_name(&kRawAddress, kBdName, 0, HCI_ERR_PAGE_TIMEOUT);
  ASSERT_FALSE(btm_cb.btm_inq_vars.rnr.p_remname_cmpl_cb);
  ASSERT_FALSE(btm_cb.btm_inq_vars.rnr.remname_active);
  ASSERT_EQ(btm_cb.btm_inq_vars.rnr.remname_bda, RawAddress::kEmpty);
  ASSERT_EQ(btm_cb.btm_inq_vars.rnr.remname_dev_type, BT_DEVICE_TYPE_UNKNOWN);
  ASSERT_EQ(1, get_func_call_count("alarm_cancel"));

  ASSERT_TRUE(gBTM_REMOTE_DEV_NAME_sent);
  ASSERT_EQ(BTM_BAD_VALUE_RET, gBTM_REMOTE_DEV_NAME.status);
  ASSERT_EQ(HCI_ERR_PAGE_TIMEOUT, gBTM_REMOTE_DEV_NAME.hci_status);
  ASSERT_EQ(kRawAddress, gBTM_REMOTE_DEV_NAME.bd_addr);
  ASSERT_STREQ((char*)kEmptyName, (char*)gBTM_REMOTE_DEV_NAME.remote_bd_name);
}

TEST_F(BtmInqActiveTest, btm_process_remote_name__no_address) {
  btm_process_remote_name(nullptr, kBdName, 0, HCI_SUCCESS);
  ASSERT_FALSE(btm_cb.btm_inq_vars.rnr.p_remname_cmpl_cb);
  ASSERT_FALSE(btm_cb.btm_inq_vars.rnr.remname_active);
  ASSERT_EQ(btm_cb.btm_inq_vars.rnr.remname_bda, RawAddress::kEmpty);
  ASSERT_EQ(btm_cb.btm_inq_vars.rnr.remname_dev_type, BT_DEVICE_TYPE_UNKNOWN);
  ASSERT_EQ(1, get_func_call_count("alarm_cancel"));

  ASSERT_TRUE(gBTM_REMOTE_DEV_NAME_sent);
  ASSERT_EQ(BTM_SUCCESS, gBTM_REMOTE_DEV_NAME.status);
  ASSERT_EQ(HCI_SUCCESS, gBTM_REMOTE_DEV_NAME.hci_status);
  ASSERT_EQ(RawAddress::kEmpty, gBTM_REMOTE_DEV_NAME.bd_addr);
  ASSERT_STREQ((char*)kBdName, (char*)gBTM_REMOTE_DEV_NAME.remote_bd_name);
}

TEST_F(BtmInqActiveTest, btm_process_remote_name__different_address) {
  btm_cb.btm_inq_vars.rnr.remname_bda = kRawAddress2;
  btm_process_remote_name(&kRawAddress, kBdName, 0, HCI_SUCCESS);
  ASSERT_TRUE(btm_cb.btm_inq_vars.rnr.p_remname_cmpl_cb);
  ASSERT_TRUE(btm_cb.btm_inq_vars.rnr.remname_active);
  ASSERT_NE(btm_cb.btm_inq_vars.rnr.remname_bda, RawAddress::kEmpty);
  ASSERT_NE(btm_cb.btm_inq_vars.rnr.remname_dev_type, BT_DEVICE_TYPE_UNKNOWN);
  ASSERT_EQ(0, get_func_call_count("alarm_cancel"));

  ASSERT_FALSE(gBTM_REMOTE_DEV_NAME_sent);
}<|MERGE_RESOLUTION|>--- conflicted
+++ resolved
@@ -14,26 +14,61 @@
  * limitations under the License.
  */
 
-#include <base/strings/stringprintf.h>
+#include <bluetooth/log.h>
+#include <gmock/gmock.h>
 #include <gtest/gtest.h>
 
-#include "hci_error_code.h"
+#include <future>
+
+#include "common/contextual_callback.h"
+#include "hci/address.h"
+#include "hci/class_of_device.h"
+#include "hci/hci_layer_fake.h"
+#include "hci/hci_packets.h"
 #include "stack/btm/btm_int_types.h"
-<<<<<<< HEAD
-=======
 #include "stack/include/btm_inq.h"
 #include "stack/include/hci_error_code.h"
->>>>>>> 661cafd0
 #include "stack/include/inq_hci_link_interface.h"
+#include "stack/include/main_thread.h"
 #include "stack/test/btm/btm_test_fixtures.h"
 #include "test/fake/fake_looper.h"
+#include "test/mock/mock_main_shim_entry.h"
 #include "test/mock/mock_osi_allocator.h"
 #include "test/mock/mock_osi_thread.h"
 #include "types/raw_address.h"
 
 extern tBTM_CB btm_cb;
 
+using bluetooth::common::ContextualCallback;
+using bluetooth::common::ContextualOnceCallback;
+using bluetooth::hci::Address;
+using bluetooth::hci::CommandCompleteView;
+using bluetooth::hci::CommandStatusView;
+using bluetooth::hci::EventView;
+using bluetooth::hci::ExtendedInquiryResultBuilder;
+using bluetooth::hci::ExtendedInquiryResultView;
+using bluetooth::hci::InquiryResponse;
+using bluetooth::hci::InquiryResultBuilder;
+using bluetooth::hci::InquiryResultView;
+using bluetooth::hci::InquiryResultWithRssiBuilder;
+using bluetooth::hci::InquiryResultWithRssiView;
+using bluetooth::hci::InquiryStatusBuilder;
+using bluetooth::hci::InquiryView;
+using bluetooth::hci::OpCode;
+using bluetooth::hci::EventCode::EXTENDED_INQUIRY_RESULT;
+using bluetooth::hci::EventCode::INQUIRY_COMPLETE;
+using bluetooth::hci::EventCode::INQUIRY_RESULT;
+using bluetooth::hci::EventCode::INQUIRY_RESULT_WITH_RSSI;
+using testing::_;
+using testing::A;
+using testing::Matcher;
+using testing::NiceMock;
+using testing::Return;
+using testing::SaveArg;
+
 namespace {
+const Address kAddress = Address({0x11, 0x22, 0x33, 0x44, 0x55, 0x66});
+const Address kAddress2 = Address({0x77, 0x88, 0x99, 0xaa, 0xbb, 0xcc});
 const RawAddress kRawAddress = RawAddress({0x11, 0x22, 0x33, 0x44, 0x55, 0x66});
 const RawAddress kRawAddress2 =
     RawAddress({0x77, 0x88, 0x99, 0xaa, 0xbb, 0xcc});
@@ -42,6 +77,8 @@
 
 tBTM_REMOTE_DEV_NAME gBTM_REMOTE_DEV_NAME{};
 bool gBTM_REMOTE_DEV_NAME_sent{false};
+
+static constexpr uint8_t kNumCommandPackets = 1;
 
 }  // namespace
 
@@ -145,4 +182,96 @@
   ASSERT_EQ(0, get_func_call_count("alarm_cancel"));
 
   ASSERT_FALSE(gBTM_REMOTE_DEV_NAME_sent);
+}
+
+class BtmInquiryCallbacks {
+ public:
+  virtual ~BtmInquiryCallbacks() = default;
+  virtual void btm_inq_results_cb(tBTM_INQ_RESULTS*, const uint8_t*,
+                                  uint16_t) = 0;
+  virtual void btm_inq_cmpl_cb(void*) = 0;
+};
+
+class MockBtmInquiryCallbacks : public BtmInquiryCallbacks {
+ public:
+  MOCK_METHOD(void, btm_inq_results_cb,
+              (tBTM_INQ_RESULTS * p_inq_results, const uint8_t* p_eir,
+               uint16_t eir_len),
+              (override));
+  MOCK_METHOD(void, btm_inq_cmpl_cb, (void*), (override));
+};
+
+MockBtmInquiryCallbacks* inquiry_callback_ptr = nullptr;
+
+void btm_inq_results_cb(tBTM_INQ_RESULTS* p_inq_results, const uint8_t* p_eir,
+                        uint16_t eir_len) {
+  inquiry_callback_ptr->btm_inq_results_cb(p_inq_results, p_eir, eir_len);
+}
+
+void btm_inq_cmpl_cb(void* p1) { inquiry_callback_ptr->btm_inq_cmpl_cb(p1); }
+
+class BtmDeviceInquiryTest : public BtmInqTest {
+ protected:
+  void SetUp() override {
+    BtmInqTest::SetUp();
+    main_thread_start_up();
+    inquiry_callback_ptr = &callbacks_;
+    bluetooth::hci::testing::mock_controller_ = &controller_;
+    ON_CALL(controller_, SupportsBle()).WillByDefault(Return(true));
+    bluetooth::hci::testing::mock_hci_layer_ = &hci_layer_;
+
+    // Start Inquiry
+    EXPECT_EQ(BTM_CMD_STARTED,
+              BTM_StartInquiry(btm_inq_results_cb, btm_inq_cmpl_cb));
+    auto view = hci_layer_.GetCommand(OpCode::INQUIRY);
+    hci_layer_.IncomingEvent(InquiryStatusBuilder::Create(
+        bluetooth::hci::ErrorCode::SUCCESS, kNumCommandPackets));
+
+    // Send one response to synchronize
+    std::promise<void> first_result_promise;
+    auto first_result = first_result_promise.get_future();
+    EXPECT_CALL(*inquiry_callback_ptr, btm_inq_results_cb(_, _, _))
+        .WillOnce(
+            [&first_result_promise]() { first_result_promise.set_value(); })
+        .RetiresOnSaturation();
+
+    InquiryResponse one_device(kAddress,
+                               bluetooth::hci::PageScanRepetitionMode::R0,
+                               bluetooth::hci::ClassOfDevice(), 0x1234);
+    hci_layer_.IncomingEvent(InquiryResultBuilder::Create({one_device}));
+
+    EXPECT_EQ(std::future_status::ready,
+              first_result.wait_for(std::chrono::seconds(1)));
+  }
+
+  void TearDown() override {
+    BTM_CancelInquiry();
+    inquiry_callback_ptr = nullptr;
+    main_thread_shut_down();
+    BtmInqTest::TearDown();
+  }
+
+  NiceMock<bluetooth::hci::testing::MockControllerInterface> controller_;
+  bluetooth::hci::HciLayerFake hci_layer_;
+  ContextualCallback<void(EventView)> on_exteneded_inq_result_;
+  ContextualCallback<void(EventView)> on_inq_complete_;
+  ContextualCallback<void(EventView)> on_inq_result_;
+  ContextualCallback<void(EventView)> on_inq_result_with_rssi_;
+  MockBtmInquiryCallbacks callbacks_;
+};
+
+TEST_F(BtmDeviceInquiryTest, bta_dm_disc_device_discovery_single_result) {
+  std::promise<void> one_result_promise;
+  auto one_result = one_result_promise.get_future();
+  EXPECT_CALL(*inquiry_callback_ptr, btm_inq_results_cb(_, _, _))
+      .WillOnce([&one_result_promise]() { one_result_promise.set_value(); })
+      .RetiresOnSaturation();
+
+  InquiryResponse one_device(kAddress2,
+                             bluetooth::hci::PageScanRepetitionMode::R0,
+                             bluetooth::hci::ClassOfDevice(), 0x2345);
+  hci_layer_.IncomingEvent(InquiryResultBuilder::Create({one_device}));
+
+  EXPECT_EQ(std::future_status::ready,
+            one_result.wait_for(std::chrono::seconds(1)));
 }
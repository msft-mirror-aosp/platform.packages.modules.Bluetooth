--- conflicted
+++ resolved
@@ -254,14 +254,10 @@
            uint16_t /* sec_level */) {
           return ++L2CA_ConnectReqWithSecurity_cid;
         };
-    test::mock::stack_l2cap_api::L2CA_DataWrite.body = [](uint16_t /* cid */,
-                                                          BT_HDR* p_data) {
+    test::mock::stack_l2cap_api::L2CA_DataWrite.body =
+        [](uint16_t /* cid */, BT_HDR* p_data) -> tL2CAP_DW_RESULT {
       osi_free_and_reset((void**)&p_data);
-<<<<<<< HEAD
-      return 0;
-=======
       return tL2CAP_DW_RESULT::FAILED;
->>>>>>> 661cafd0
     };
     test::mock::stack_l2cap_api::L2CA_DisconnectReq.body =
         [](uint16_t /* cid */) { return true; };

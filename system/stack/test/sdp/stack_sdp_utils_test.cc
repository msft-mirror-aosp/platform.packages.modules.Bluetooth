--- conflicted
+++ resolved
@@ -50,11 +50,7 @@
 #define HFP_PROFILE_MINOR_VERSION_6 0x06
 #define HFP_PROFILE_MINOR_VERSION_7 0x07
 
-<<<<<<< HEAD
-static int L2CA_ConnectReq2_cid = 0x42;
-=======
 static int L2CA_ConnectReqWithSecurity_cid = 0x42;
->>>>>>> e110efe6
 static RawAddress addr = RawAddress({0xA1, 0xA2, 0xA3, 0xA4, 0xA5, 0xA6});
 static tSDP_DISCOVERY_DB* sdp_db = nullptr;
 
@@ -250,42 +246,6 @@
 }
 
 class StackSdpMockAndFakeTest : public ::testing::Test {
-<<<<<<< HEAD
- protected:
-  void SetUp() override {
-    fake_osi_ = std::make_unique<test::fake::FakeOsi>();
-    test::mock::stack_l2cap_api::L2CA_ConnectReq2.body =
-        [](uint16_t /* psm */, const RawAddress& /* p_bd_addr */,
-           uint16_t /* sec_level */) { return ++L2CA_ConnectReq2_cid; };
-    test::mock::stack_l2cap_api::L2CA_DataWrite.body = [](uint16_t /* cid */,
-                                                          BT_HDR* p_data) {
-      osi_free_and_reset((void**)&p_data);
-      return 0;
-    };
-    test::mock::stack_l2cap_api::L2CA_DisconnectReq.body =
-        [](uint16_t /* cid */) { return true; };
-    test::mock::stack_l2cap_api::L2CA_Register2.body =
-        [](uint16_t /* psm */, const tL2CAP_APPL_INFO& /* p_cb_info */,
-           bool /* enable_snoop */, tL2CAP_ERTM_INFO* /* p_ertm_info */,
-           uint16_t /* my_mtu */, uint16_t /* required_remote_mtu */,
-           uint16_t /* sec_level */) {
-          return 42;  // return non zero
-        };
-  }
-
-  void TearDown() override {
-    test::mock::stack_l2cap_api::L2CA_ConnectReq2 = {};
-    test::mock::stack_l2cap_api::L2CA_Register2 = {};
-    test::mock::stack_l2cap_api::L2CA_DataWrite = {};
-    test::mock::stack_l2cap_api::L2CA_DisconnectReq = {};
-  }
-  std::unique_ptr<test::fake::FakeOsi> fake_osi_;
-};
-
-class StackSdpInitTest : public StackSdpMockAndFakeTest {
- protected:
-  void SetUp() override {
-=======
  protected:
   void SetUp() override {
     fake_osi_ = std::make_unique<test::fake::FakeOsi>();
@@ -322,7 +282,6 @@
 class StackSdpInitTest : public StackSdpMockAndFakeTest {
  protected:
   void SetUp() override {
->>>>>>> e110efe6
     StackSdpMockAndFakeTest::SetUp();
     sdp_init();
     sdp_db = (tSDP_DISCOVERY_DB*)osi_malloc(BT_DEFAULT_BUFFER_SIZE);

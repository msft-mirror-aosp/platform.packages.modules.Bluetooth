--- conflicted
+++ resolved
@@ -35,11 +35,7 @@
 
 namespace {
 
-<<<<<<< HEAD
-static int L2CA_ConnectReq2_cid = 0x42;
-=======
 static int L2CA_ConnectReqWithSecurity_cid = 0x42;
->>>>>>> e110efe6
 static RawAddress addr = RawAddress({0xA1, 0xA2, 0xA3, 0xA4, 0xA5, 0xA6});
 static tSDP_DISCOVERY_DB* sdp_db = nullptr;
 
@@ -48,17 +44,11 @@
   void SetUp() override {
     fake_osi_ = std::make_unique<test::fake::FakeOsi>();
 
-<<<<<<< HEAD
-    test::mock::stack_l2cap_api::L2CA_ConnectReq2.body =
-        [](uint16_t /* psm */, const RawAddress& /* p_bd_addr */,
-           uint16_t /* sec_level */) { return ++L2CA_ConnectReq2_cid; };
-=======
     test::mock::stack_l2cap_api::L2CA_ConnectReqWithSecurity.body =
         [](uint16_t /* psm */, const RawAddress& /* p_bd_addr */,
            uint16_t /* sec_level */) {
           return ++L2CA_ConnectReqWithSecurity_cid;
         };
->>>>>>> e110efe6
     test::mock::stack_l2cap_api::L2CA_DataWrite.body = [](uint16_t /* cid */,
                                                           BT_HDR* p_data) {
       osi_free_and_reset((void**)&p_data);
@@ -66,11 +56,7 @@
     };
     test::mock::stack_l2cap_api::L2CA_DisconnectReq.body =
         [](uint16_t /* cid */) { return true; };
-<<<<<<< HEAD
-    test::mock::stack_l2cap_api::L2CA_Register2.body =
-=======
     test::mock::stack_l2cap_api::L2CA_RegisterWithSecurity.body =
->>>>>>> e110efe6
         [](uint16_t psm, const tL2CAP_APPL_INFO& /* p_cb_info */,
            bool /* enable_snoop */, tL2CAP_ERTM_INFO* /* p_ertm_info */,
            uint16_t /* my_mtu */, uint16_t /* required_remote_mtu */,
@@ -78,19 +64,12 @@
   }
 
   void TearDown() override {
-<<<<<<< HEAD
-    test::mock::stack_l2cap_api::L2CA_ConnectReq2 = {};
-    test::mock::stack_l2cap_api::L2CA_Register2 = {};
-=======
     test::mock::stack_l2cap_api::L2CA_ConnectReqWithSecurity = {};
     test::mock::stack_l2cap_api::L2CA_RegisterWithSecurity = {};
->>>>>>> e110efe6
     test::mock::stack_l2cap_api::L2CA_DataWrite = {};
     test::mock::stack_l2cap_api::L2CA_DisconnectReq = {};
 
     fake_osi_.reset();
-<<<<<<< HEAD
-=======
   }
 
   std::unique_ptr<test::fake::FakeOsi> fake_osi_;
@@ -108,30 +87,9 @@
     osi_free(sdp_db);
     sdp_free();
     StackSdpWithMocksTest::TearDown();
->>>>>>> e110efe6
-  }
-
-  std::unique_ptr<test::fake::FakeOsi> fake_osi_;
+  }
 };
 
-<<<<<<< HEAD
-class StackSdpInitTest : public StackSdpWithMocksTest {
- protected:
-  void SetUp() override {
-    StackSdpWithMocksTest::SetUp();
-    sdp_init();
-    sdp_db = (tSDP_DISCOVERY_DB*)osi_malloc(BT_DEFAULT_BUFFER_SIZE);
-  }
-
-  void TearDown() override {
-    osi_free(sdp_db);
-    sdp_free();
-    StackSdpWithMocksTest::TearDown();
-  }
-};
-
-=======
->>>>>>> e110efe6
 }  // namespace
 
 TEST_F(StackSdpInitTest, nop) {}

/******************************************************************************
 *
 *  Copyright 1999-2012 Broadcom Corporation
 *
 *  Licensed under the Apache License, Version 2.0 (the "License");
 *  you may not use this file except in compliance with the License.
 *  You may obtain a copy of the License at:
 *
 *  http://www.apache.org/licenses/LICENSE-2.0
 *
 *  Unless required by applicable law or agreed to in writing, software
 *  distributed under the License is distributed on an "AS IS" BASIS,
 *  WITHOUT WARRANTIES OR CONDITIONS OF ANY KIND, either express or implied.
 *  See the License for the specific language governing permissions and
 *  limitations under the License.
 *
 ******************************************************************************/

/******************************************************************************
 *
 *  This file contains functions for BLE acceptlist operation.
 *
 ******************************************************************************/

#define LOG_TAG "ble_bgconn"

#include "stack/btm/btm_ble_bgconn.h"

#include <bluetooth/log.h>
<<<<<<< HEAD
#include <com_android_bluetooth_flags.h>
=======
>>>>>>> e110efe6

#include <cstdint>
#include <unordered_map>

#include "hci/controller_interface.h"
#include "main/shim/acl_api.h"
#include "main/shim/entry.h"
#include "os/log.h"
#include "stack/btm/btm_ble_int.h"
#include "stack/btm/btm_dev.h"
#include "stack/btm/btm_int_types.h"
<<<<<<< HEAD
#include "stack/include/acl_api.h"
=======
>>>>>>> e110efe6
#include "types/raw_address.h"

using namespace bluetooth;

extern tBTM_CB btm_cb;

// Unfortunately (for now?) we have to maintain a copy of the device acceptlist
// on the host to determine if a device is pending to be connected or not. This
// controls whether the host should keep trying to scan for acceptlisted
// peripherals or not.
// TODO: Move all of this to controller/le/background_list or similar?
struct BackgroundConnection {
  RawAddress address;
  uint8_t addr_type;
  bool in_controller_wl;
  uint8_t addr_type_in_wl;
  bool pending_removal;
};

struct BgConnHash {
  std::size_t operator()(const RawAddress& x) const {
    const uint8_t* a = x.address;
    return a[0] ^ (a[1] << 8) ^ (a[2] << 16) ^ (a[3] << 24) ^ a[4] ^
           (a[5] << 8);
  }
};

static std::unordered_map<RawAddress, BackgroundConnection, BgConnHash>
    background_connections;

/*******************************************************************************
 *
 * Function         btm_update_scanner_filter_policy
 *
 * Description      This function updates the filter policy of scanner
 ******************************************************************************/
void btm_update_scanner_filter_policy(tBTM_BLE_SFP scan_policy) {
  uint32_t scan_interval = !btm_cb.ble_ctr_cb.inq_var.scan_interval
                               ? BTM_BLE_GAP_DISC_SCAN_INT
                               : btm_cb.ble_ctr_cb.inq_var.scan_interval;
  uint32_t scan_window = !btm_cb.ble_ctr_cb.inq_var.scan_window
                             ? BTM_BLE_GAP_DISC_SCAN_WIN
                             : btm_cb.ble_ctr_cb.inq_var.scan_window;
  uint8_t scan_phy = !btm_cb.ble_ctr_cb.inq_var.scan_phy
                         ? BTM_BLE_DEFAULT_PHYS
                         : btm_cb.ble_ctr_cb.inq_var.scan_phy;

  log::verbose("");

  btm_cb.ble_ctr_cb.inq_var.sfp = scan_policy;
  btm_cb.ble_ctr_cb.inq_var.scan_type =
      btm_cb.ble_ctr_cb.inq_var.scan_type == BTM_BLE_SCAN_MODE_NONE
          ? BTM_BLE_SCAN_MODE_ACTI
          : btm_cb.ble_ctr_cb.inq_var.scan_type;

  btm_send_hci_set_scan_params(
      btm_cb.ble_ctr_cb.inq_var.scan_type, (uint16_t)scan_interval,
      (uint16_t)scan_window, (uint8_t)scan_phy,
      btm_cb.ble_ctr_cb.addr_mgnt_cb.own_addr_type, scan_policy);
}

/** Adds the device into acceptlist. Returns false if acceptlist is full and
 * device can't be added, true otherwise. */
bool BTM_AcceptlistAdd(const RawAddress& address) {
  return BTM_AcceptlistAdd(address, false);
}

/** Adds the device into acceptlist and indicates whether to using direct
 * connect parameters. Returns false if acceptlist is full and device can't
 * be added, true otherwise. */
bool BTM_AcceptlistAdd(const RawAddress& address, bool is_direct) {
  if (!bluetooth::shim::GetController()->SupportsBle()) {
    log::warn("Controller does not support Le");
    return false;
  }

<<<<<<< HEAD
  if (com::android::bluetooth::flags::verify_handle_before_add_accept_list()) {
    // Only RPA is checked here. RPA is converted to the identity address in
    // BTM_Sec_GetAddressWithType if host has resolved it. Adding the identity
    // address to accept list is not necessary if a valid handle already exists
    // for the RPA.
    if (BTM_BLE_IS_RESOLVE_BDA(address) &&
        bluetooth::shim::ACL_DeviceAlreadyConnected(
            {.type = 0x01, .bda = address})) {
      log::info("Already connected, not adding to accept list.");
      return true;
    }
  }
=======
>>>>>>> e110efe6
  return bluetooth::shim::ACL_AcceptLeConnectionFrom(
      BTM_Sec_GetAddressWithType(address), is_direct);
}

/** Removes the device from acceptlist */
void BTM_AcceptlistRemove(const RawAddress& address) {
  if (!bluetooth::shim::GetController()->SupportsBle()) {
    log::warn("Controller does not support Le");
    return;
  }

  bluetooth::shim::ACL_IgnoreLeConnectionFrom(
      BTM_Sec_GetAddressWithType(address));
  return;
}

/** Clear the acceptlist, end any pending acceptlist connections */
void BTM_AcceptlistClear() {
  if (!bluetooth::shim::GetController()->SupportsBle()) {
    log::warn("Controller does not support Le");
    return;
  }
  bluetooth::shim::ACL_IgnoreAllLeConnections();
}<|MERGE_RESOLUTION|>--- conflicted
+++ resolved
@@ -27,10 +27,6 @@
 #include "stack/btm/btm_ble_bgconn.h"
 
 #include <bluetooth/log.h>
-<<<<<<< HEAD
-#include <com_android_bluetooth_flags.h>
-=======
->>>>>>> e110efe6
 
 #include <cstdint>
 #include <unordered_map>
@@ -42,10 +38,6 @@
 #include "stack/btm/btm_ble_int.h"
 #include "stack/btm/btm_dev.h"
 #include "stack/btm/btm_int_types.h"
-<<<<<<< HEAD
-#include "stack/include/acl_api.h"
-=======
->>>>>>> e110efe6
 #include "types/raw_address.h"
 
 using namespace bluetooth;
@@ -122,21 +114,6 @@
     return false;
   }
 
-<<<<<<< HEAD
-  if (com::android::bluetooth::flags::verify_handle_before_add_accept_list()) {
-    // Only RPA is checked here. RPA is converted to the identity address in
-    // BTM_Sec_GetAddressWithType if host has resolved it. Adding the identity
-    // address to accept list is not necessary if a valid handle already exists
-    // for the RPA.
-    if (BTM_BLE_IS_RESOLVE_BDA(address) &&
-        bluetooth::shim::ACL_DeviceAlreadyConnected(
-            {.type = 0x01, .bda = address})) {
-      log::info("Already connected, not adding to accept list.");
-      return true;
-    }
-  }
-=======
->>>>>>> e110efe6
   return bluetooth::shim::ACL_AcceptLeConnectionFrom(
       BTM_Sec_GetAddressWithType(address), is_direct);
 }

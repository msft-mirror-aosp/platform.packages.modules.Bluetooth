/******************************************************************************
 *
 *  Copyright 1999-2012 Broadcom Corporation
 *
 *  Licensed under the Apache License, Version 2.0 (the "License");
 *  you may not use this file except in compliance with the License.
 *  You may obtain a copy of the License at:
 *
 *  http://www.apache.org/licenses/LICENSE-2.0
 *
 *  Unless required by applicable law or agreed to in writing, software
 *  distributed under the License is distributed on an "AS IS" BASIS,
 *  WITHOUT WARRANTIES OR CONDITIONS OF ANY KIND, either express or implied.
 *  See the License for the specific language governing permissions and
 *  limitations under the License.
 *
 ******************************************************************************/

/******************************************************************************
 *
 *  This file contains functions for the Bluetooth Security Manager
 *
 ******************************************************************************/

#define LOG_TAG "bt_btm_sec"

#include "stack/btm/btm_sec.h"

#include <base/functional/bind.h>
#include <base/strings/stringprintf.h>
#include <bluetooth/log.h>
#include <com_android_bluetooth_flags.h>

#include <cstddef>
#include <cstdint>
#include <string>

#include "bt_dev_class.h"
#include "btif/include/btif_storage.h"
#include "common/init_flags.h"
#include "common/metrics.h"
#include "common/time_util.h"
#include "device/include/device_iot_config.h"
#include "device/include/interop.h"
#include "hci/controller_interface.h"
#include "internal_include/bt_target.h"
#include "l2c_api.h"
#include "main/shim/acl_api.h"
#include "main/shim/entry.h"
#include "main/shim/helpers.h"
#include "osi/include/allocator.h"
#include "osi/include/properties.h"
#include "stack/btm/btm_ble_int.h"
#include "stack/btm/btm_ble_sec.h"
#include "stack/btm/btm_dev.h"
#include "stack/btm/btm_int_types.h"
#include "stack/btm/btm_sec_cb.h"
#include "stack/btm/btm_sec_int_types.h"
#include "stack/btm/security_device_record.h"
#include "stack/include/acl_api.h"
#include "stack/include/bt_psm_types.h"
#include "stack/include/bt_types.h"
#include "stack/include/btm_api.h"
#include "stack/include/btm_ble_addr.h"
#include "stack/include/btm_ble_api.h"
#include "stack/include/btm_ble_privacy.h"
#include "stack/include/btm_client_interface.h"
#include "stack/include/btm_log_history.h"
#include "stack/include/btm_sec_api.h"
#include "stack/include/btm_status.h"
#include "stack/include/hci_error_code.h"
#include "stack/include/l2cap_security_interface.h"
#include "stack/include/l2cdefs.h"
#include "stack/include/main_thread.h"
#include "stack/include/smp_api.h"
#include "stack/include/stack_metrics_logging.h"
#include "types/bt_transport.h"
#include "types/raw_address.h"

namespace {

constexpr char kBtmLogTag[] = "SEC";

}

using namespace bluetooth;

extern tBTM_CB btm_cb;

#define BTM_SEC_MAX_COLLISION_DELAY (5000)
#define BTM_SEC_START_AUTH_DELAY (200)

#define BTM_SEC_IS_SM4(sm) ((bool)(BTM_SM4_TRUE == ((sm)&BTM_SM4_TRUE)))
#define BTM_SEC_IS_SM4_LEGACY(sm) ((bool)(BTM_SM4_KNOWN == ((sm)&BTM_SM4_TRUE)))
#define BTM_SEC_IS_SM4_UNKNOWN(sm) \
  ((bool)(BTM_SM4_UNKNOWN == ((sm)&BTM_SM4_TRUE)))

#define BTM_SEC_LE_MASK                              \
  (BTM_SEC_LE_AUTHENTICATED | BTM_SEC_LE_ENCRYPTED | \
   BTM_SEC_LE_LINK_KEY_KNOWN | BTM_SEC_LE_LINK_KEY_AUTHED)

bool btm_ble_init_pseudo_addr(tBTM_SEC_DEV_REC* p_dev_rec,
                              const RawAddress& new_pseudo_addr);
void bta_dm_remove_device(const RawAddress& bd_addr);
void bta_dm_remote_key_missing(const RawAddress bd_addr);
void bta_dm_process_remove_device(const RawAddress& bd_addr);

static tBTM_STATUS btm_sec_execute_procedure(tBTM_SEC_DEV_REC* p_dev_rec);
static bool btm_sec_start_get_name(tBTM_SEC_DEV_REC* p_dev_rec);
static void btm_sec_wait_and_start_authentication(tBTM_SEC_DEV_REC* p_dev_rec);
static void btm_sec_auth_timer_timeout(void* data);
static void btm_sec_collision_timeout(void* data);
static void btm_restore_mode(void);
static void btm_sec_pairing_timeout(void* data);
static tBTM_STATUS btm_sec_dd_create_conn(tBTM_SEC_DEV_REC* p_dev_rec);

static void btm_sec_check_pending_reqs(void);
static bool btm_sec_queue_mx_request(const RawAddress& bd_addr, uint16_t psm,
                                     bool is_orig, uint16_t security_required,
                                     tBTM_SEC_CALLBACK* p_callback,
                                     void* p_ref_data);
static void btm_sec_bond_cancel_complete(void);
static void btm_send_link_key_notif(tBTM_SEC_DEV_REC* p_dev_rec);
static bool btm_sec_check_prefetch_pin(tBTM_SEC_DEV_REC* p_dev_rec);

static tBTM_STATUS btm_sec_send_hci_disconnect(tBTM_SEC_DEV_REC* p_dev_rec,
                                               tHCI_STATUS reason,
                                               uint16_t conn_handle,
                                               std::string comment);

static bool btm_dev_authenticated(const tBTM_SEC_DEV_REC* p_dev_rec);
static bool btm_dev_encrypted(const tBTM_SEC_DEV_REC* p_dev_rec);
static uint16_t btm_sec_set_serv_level4_flags(uint16_t cur_security,
                                              bool is_originator);

static void btm_sec_queue_encrypt_request(const RawAddress& bd_addr,
                                          tBT_TRANSPORT transport,
                                          tBTM_SEC_CALLBACK* p_callback,
                                          void* p_ref_data,
                                          tBTM_BLE_SEC_ACT sec_act);
static void btm_sec_check_pending_enc_req(tBTM_SEC_DEV_REC* p_dev_rec,
                                          tBT_TRANSPORT transport,
                                          uint8_t encr_enable);

static bool btm_sec_use_smp_br_chnl(tBTM_SEC_DEV_REC* p_dev_rec);

/* true - authenticated link key is possible */
static const bool btm_sec_io_map[BTM_IO_CAP_MAX][BTM_IO_CAP_MAX] = {
    /*   OUT,    IO,     IN,     NONE */
    /* OUT  */ {false, false, true, false},
    /* IO   */ {false, true, true, false},
    /* IN   */ {true, true, true, false},
    /* NONE */ {false, false, false, false}};
/*  BTM_IO_CAP_OUT      0   DisplayOnly */
/*  BTM_IO_CAP_IO       1   DisplayYesNo */
/*  BTM_IO_CAP_IN       2   KeyboardOnly */
/*  BTM_IO_CAP_NONE     3   NoInputNoOutput */

static void NotifyBondingChange(tBTM_SEC_DEV_REC& p_dev_rec,
                                tHCI_STATUS status) {
  if (btm_sec_cb.api.p_auth_complete_callback != nullptr) {
    (*btm_sec_cb.api.p_auth_complete_callback)(
        p_dev_rec.bd_addr, p_dev_rec.dev_class, p_dev_rec.sec_bd_name, status);
  }
}

static bool concurrentPeerAuthIsEnabled() {
  // Was previously named BTM_DISABLE_CONCURRENT_PEER_AUTH.
  // Renamed to ENABLED for homogeneity with system properties
  static const bool sCONCURRENT_PEER_AUTH_IS_ENABLED = osi_property_get_bool(
      "bluetooth.btm.sec.concurrent_peer_auth.enabled", true);
  return sCONCURRENT_PEER_AUTH_IS_ENABLED;
}

/**
 * Whether we should handle encryption change events from a peer device, while
 * we are in the IDLE state. This matters if we are waiting to retry encryption
 * following an LMP timeout, and then we get an encryption change event from the
 * peer.
 */
static bool handleUnexpectedEncryptionChange() {
  static const bool sHandleUnexpectedEncryptionChange = osi_property_get_bool(
      "bluetooth.btm.sec.handle_unexpected_encryption_change.enabled", false);
  return sHandleUnexpectedEncryptionChange;
}

void NotifyBondingCanceled(tBTM_STATUS /* btm_status */) {
  if (btm_sec_cb.api.p_bond_cancel_cmpl_callback) {
    btm_sec_cb.api.p_bond_cancel_cmpl_callback(BTM_SUCCESS);
  }
}

/*******************************************************************************
 *
 * Function         btm_dev_authenticated
 *
 * Description      check device is authenticated on BR/EDR
 *
 * Returns          bool    true or false
 *
 ******************************************************************************/
static bool btm_dev_authenticated(const tBTM_SEC_DEV_REC* p_dev_rec) {
  return p_dev_rec->sec_rec.sec_flags & BTM_SEC_AUTHENTICATED;
}

/*******************************************************************************
 *
 * Function         btm_dev_encrypted
 *
 * Description      check device is encrypted on BR/EDR
 *
 * Returns          bool    true or false
 *
 ******************************************************************************/
static bool btm_dev_encrypted(const tBTM_SEC_DEV_REC* p_dev_rec) {
  return p_dev_rec->sec_rec.sec_flags & BTM_SEC_ENCRYPTED;
}

/*******************************************************************************
 *
 * Function         btm_dev_16_digit_authenticated
 *
 * Description      check device is authenticated by using 16 digit pin or MITM (BR/EDR)
 *
 * Returns          bool    true or false
 *
 ******************************************************************************/
static bool btm_dev_16_digit_authenticated(const tBTM_SEC_DEV_REC* p_dev_rec) {
  // BTM_SEC_16_DIGIT_PIN_AUTHED is set if MITM or 16 digit pin is used
  return p_dev_rec->sec_rec.sec_flags & BTM_SEC_16_DIGIT_PIN_AUTHED;
}

static bool is_sec_state_equal(void* data, void* context) {
  tBTM_SEC_DEV_REC* p_dev_rec = static_cast<tBTM_SEC_DEV_REC*>(data);
  uint8_t* state = static_cast<uint8_t*>(context);

  if (p_dev_rec->sec_rec.sec_state == *state) return false;

  return true;
}

/*******************************************************************************
 *
 * Function         btm_sec_find_dev_by_sec_state
 *
 * Description      Look for the record in the device database for the device
 *                  which is being authenticated or encrypted
 *
 * Returns          Pointer to the record or NULL
 *
 ******************************************************************************/
static tBTM_SEC_DEV_REC* btm_sec_find_dev_by_sec_state(uint8_t state) {
  list_node_t* n =
      list_foreach(btm_sec_cb.sec_dev_rec, is_sec_state_equal, &state);
  if (n) return static_cast<tBTM_SEC_DEV_REC*>(list_node(n));

  return nullptr;
}

/*******************************************************************************
 *
 * Function         btm_sec_is_device_sc_downgrade
 *
 * Description      Check for a stored device record matching the candidate
 *                  device, and return true if the stored device has reported
 *                  that it supports Secure Connections mode and the candidate
 *                  device reports that it does not.  Otherwise, return false.
 *
 * Returns          bool
 *
 ******************************************************************************/
static bool btm_sec_is_device_sc_downgrade(uint16_t hci_handle,
                                           bool secure_connections_supported) {
  if (secure_connections_supported) return false;

  tBTM_SEC_DEV_REC* p_dev_rec = btm_find_dev_by_handle(hci_handle);
  if (p_dev_rec == nullptr) return false;

  uint8_t property_val = 0;
  bt_property_t property = {
      .type = BT_PROPERTY_REMOTE_SECURE_CONNECTIONS_SUPPORTED,
      .len = sizeof(uint8_t),
      .val = &property_val};

  bt_status_t cached =
      btif_storage_get_remote_device_property(&p_dev_rec->bd_addr, &property);

  if (cached == BT_STATUS_FAIL) return false;

  return (bool)property_val;
}

/*******************************************************************************
 *
 * Function         btm_sec_store_device_sc_support
 *
 * Description      Save Secure Connections support for this device to file
 *
 ******************************************************************************/

static void btm_sec_store_device_sc_support(uint16_t hci_handle,
                                            bool secure_connections_supported) {
  tBTM_SEC_DEV_REC* p_dev_rec = btm_find_dev_by_handle(hci_handle);
  if (p_dev_rec == nullptr) return;

  uint8_t property_val = (uint8_t)secure_connections_supported;
  bt_property_t property = {
      .type = BT_PROPERTY_REMOTE_SECURE_CONNECTIONS_SUPPORTED,
      .len = sizeof(uint8_t),
      .val = &property_val};

  btif_storage_set_remote_device_property(&p_dev_rec->bd_addr, &property);
}

/*******************************************************************************
 *
 * Function         btm_sec_is_session_key_size_downgrade
 *
 * Description      Check if there is a stored device record matching this
 *                  handle, and return true if the stored record has a lower
 *                  session key size than the candidate device.
 *
 * Returns          bool
 *
 ******************************************************************************/
static bool btm_sec_is_session_key_size_downgrade(uint16_t hci_handle,
                                                  uint8_t key_size) {
  tBTM_SEC_DEV_REC* p_dev_rec = btm_find_dev_by_handle(hci_handle);
  if (p_dev_rec == nullptr) return false;

  uint8_t property_val = 0;
  bt_property_t property = {.type = BT_PROPERTY_REMOTE_MAX_SESSION_KEY_SIZE,
                            .len = sizeof(uint8_t),
                            .val = &property_val};

  bt_status_t cached =
      btif_storage_get_remote_device_property(&p_dev_rec->bd_addr, &property);

  if (cached == BT_STATUS_FAIL) return false;

  return property_val > key_size;
}

/*******************************************************************************
 *
 * Function         btm_sec_update_session_key_size
 *
 * Description      Store the max session key size to disk, if possible.
 *
 ******************************************************************************/
static void btm_sec_update_session_key_size(uint16_t hci_handle,
                                            uint8_t key_size) {
  tBTM_SEC_DEV_REC* p_dev_rec = btm_find_dev_by_handle(hci_handle);
  if (p_dev_rec == nullptr) return;

  uint8_t property_val = key_size;
  bt_property_t property = {.type = BT_PROPERTY_REMOTE_MAX_SESSION_KEY_SIZE,
                            .len = sizeof(uint8_t),
                            .val = &property_val};

  btif_storage_set_remote_device_property(&p_dev_rec->bd_addr, &property);
}

/*******************************************************************************
 *
 * Function         access_secure_service_from_temp_bond
 *
 * Description      a utility function to test whether an access to
 *                  secure service from temp bonding is happening
 *
 * Returns          true if the aforementioned condition holds,
 *                  false otherwise
 *
 ******************************************************************************/
static bool access_secure_service_from_temp_bond(const tBTM_SEC_DEV_REC* p_dev_rec,
                                                 bool locally_initiated,
                                                 uint16_t security_req) {
  return !locally_initiated && (security_req & BTM_SEC_IN_AUTHENTICATE) &&
         p_dev_rec->sec_rec.is_bond_type_temporary();
}

/*******************************************************************************
 *
 * Function         BTM_SecRegister
 *
 * Description      Application manager calls this function to register for
 *                  security services.  There can be one and only one
 *                  application saving link keys.  BTM allows only first
 *                  registration.
 *
 * Returns          true if registered OK, else false
 *
 ******************************************************************************/
bool BTM_SecRegister(const tBTM_APPL_INFO* p_cb_info) {
  log::info("p_cb_info->p_le_callback == 0x{}",
            fmt::ptr(p_cb_info->p_le_callback));
  if (p_cb_info->p_le_callback) {
    log::verbose("SMP_Register( btm_proc_smp_cback )");
    SMP_Register(btm_proc_smp_cback);
    Octet16 zero{0};
    /* if no IR is loaded, need to regenerate all the keys */
    if (btm_sec_cb.devcb.id_keys.ir == zero) {
      btm_ble_reset_id();
    }
  } else {
    log::warn("p_cb_info->p_le_callback == NULL");
  }

  btm_sec_cb.api = *p_cb_info;
  log::info("btm_sec_cb.api.p_le_callback = 0x{}",
            fmt::ptr(btm_sec_cb.api.p_le_callback));
  log::verbose("application registered");
  return (true);
}

/*******************************************************************************
 *
 * Function         BTM_SecAddRmtNameNotifyCallback
 *
 * Description      Any profile can register to be notified when name of the
 *                  remote device is resolved.
 *
 * Returns          true if registered OK, else false
 *
 ******************************************************************************/
bool BTM_SecAddRmtNameNotifyCallback(tBTM_RMT_NAME_CALLBACK* p_callback) {
  int i;

  for (i = 0; i < BTM_SEC_MAX_RMT_NAME_CALLBACKS; i++) {
    if (btm_cb.p_rmt_name_callback[i] == NULL) {
      btm_cb.p_rmt_name_callback[i] = p_callback;
      return (true);
    }
  }

  return (false);
}

/*******************************************************************************
 *
 * Function         BTM_SecDeleteRmtNameNotifyCallback
 *
 * Description      Any profile can deregister notification when a new Link Key
 *                  is generated per connection.
 *
 * Returns          true if OK, else false
 *
 ******************************************************************************/
bool BTM_SecDeleteRmtNameNotifyCallback(tBTM_RMT_NAME_CALLBACK* p_callback) {
  int i;

  for (i = 0; i < BTM_SEC_MAX_RMT_NAME_CALLBACKS; i++) {
    if (btm_cb.p_rmt_name_callback[i] == p_callback) {
      btm_cb.p_rmt_name_callback[i] = NULL;
      return (true);
    }
  }

  return (false);
}

bool BTM_IsEncrypted(const RawAddress& bd_addr, tBT_TRANSPORT transport) {
  return btm_sec_cb.IsDeviceEncrypted(bd_addr, transport);
}

bool BTM_IsLinkKeyAuthed(const RawAddress& bd_addr, tBT_TRANSPORT transport) {
  return btm_sec_cb.IsLinkKeyAuthenticated(bd_addr, transport);
}

bool BTM_IsLinkKeyKnown(const RawAddress& bd_addr, tBT_TRANSPORT transport) {
  return btm_sec_cb.IsLinkKeyKnown(bd_addr, transport);
}

bool BTM_IsAuthenticated(const RawAddress& bd_addr, tBT_TRANSPORT transport) {
  return btm_sec_cb.IsDeviceAuthenticated(bd_addr, transport);
}

bool BTM_CanReadDiscoverableCharacteristics(const RawAddress& bd_addr) {
  auto p_dev_rec = btm_find_dev(bd_addr);
  if (p_dev_rec != nullptr) {
    return p_dev_rec->can_read_discoverable;
  } else {
    log::error(
        "BTM_CanReadDiscoverableCharacteristics invoked for an invalid "
        "BD_ADDR");
    return false;
  }
}

/*******************************************************************************
 *
 * Function         BTM_SetPinType
 *
 * Description      Set PIN type for the device.
 *
 * Returns          void
 *
 ******************************************************************************/
void BTM_SetPinType(uint8_t pin_type, PIN_CODE pin_code, uint8_t pin_code_len) {
  log::verbose(
      "BTM_SetPinType: pin type {} [variable-0, fixed-1], code {}, length {}",
      pin_type, (char*)pin_code, pin_code_len);

  /* If device is not up security mode will be set as a part of startup */
  if ((btm_sec_cb.cfg.pin_type != pin_type) &&
      bluetooth::shim::GetController() != nullptr) {
    btsnd_hcic_write_pin_type(pin_type);
  }

  btm_sec_cb.cfg.pin_type = pin_type;
  btm_sec_cb.cfg.pin_code_len = pin_code_len;
  memcpy(btm_sec_cb.cfg.pin_code, pin_code, pin_code_len);
}

/*******************************************************************************
 *
 * Function         BTM_SetSecurityLevel
 *
 * Description      Register service security level with Security Manager
 *
 * Parameters:      is_originator - true if originating the connection
 *                  p_name      - Name of the service relevant only if
 *                                authorization will show this name to user.
 *                                Ignored if BT_MAX_SERVICE_NAME_LEN is 0.
 *                  service_id  - service ID for the service passed to
 *                                authorization callback
 *                  sec_level   - bit mask of the security features
 *                  psm         - L2CAP PSM
 *                  mx_proto_id - protocol ID of multiplexing proto below
 *                  mx_chan_id  - channel ID of multiplexing proto below
 *
 * Returns          true if registered OK, else false
 *
 ******************************************************************************/
bool BTM_SetSecurityLevel(bool is_originator, const char* p_name,
                          uint8_t service_id, uint16_t sec_level, uint16_t psm,
                          uint32_t mx_proto_id, uint32_t mx_chan_id) {
  return btm_sec_cb.AddService(is_originator, p_name, service_id, sec_level,
                               psm, mx_proto_id, mx_chan_id);
}

/*******************************************************************************
 *
 * Function         BTM_SecClrService
 *
 * Description      Removes specified service record(s) from the security
 *                  database. All service records with the specified name are
 *                  removed. Typically used only by devices with limited RAM so
 *                  that it can reuse an old security service record.
 *
 *                  Note: Unpredictable results may occur if a service is
 *                      cleared that is still in use by an application/profile.
 *
 * Parameters       Service ID - Id of the service to remove. '0' removes all
 *                          service records (except SDP).
 *
 * Returns          Number of records that were freed.
 *
 ******************************************************************************/
uint8_t BTM_SecClrService(uint8_t service_id) {
  return btm_sec_cb.RemoveServiceById(service_id);
}

/*******************************************************************************
 *
 * Function         BTM_SecClrServiceByPsm
 *
 * Description      Removes specified service record from the security database.
 *                  All service records with the specified psm are removed.
 *                  Typically used by L2CAP to free up the service record used
 *                  by dynamic PSM clients when the channel is closed.
 *                  The given psm must be a virtual psm.
 *
 * Parameters       Service ID - Id of the service to remove. '0' removes all
 *                          service records (except SDP).
 *
 * Returns          Number of records that were freed.
 *
 ******************************************************************************/
uint8_t BTM_SecClrServiceByPsm(uint16_t psm) {
  return btm_sec_cb.RemoveServiceByPsm(psm);
}

/*******************************************************************************
 *
 * Function         BTM_PINCodeReply
 *
 * Description      This function is called after Security Manager submitted
 *                  PIN code request to the UI.
 *
 * Parameters:      bd_addr      - Address of the device for which PIN was
 *                                 requested
 *                  res          - result of the operation BTM_SUCCESS
 *                                 if success
 *                  pin_len      - length in bytes of the PIN Code
 *                  p_pin        - pointer to array with the PIN Code
 *
 ******************************************************************************/
void BTM_PINCodeReply(const RawAddress& bd_addr, tBTM_STATUS res,
                      uint8_t pin_len, uint8_t* p_pin) {
  tBTM_SEC_DEV_REC* p_dev_rec;

  log::verbose(
      "BTM_PINCodeReply(): PairState: {}   PairFlags: 0x{:02x}  PinLen:{}  "
      "Result:{}",
      tBTM_SEC_CB::btm_pair_state_descr(btm_sec_cb.pairing_state),
      btm_sec_cb.pairing_flags, pin_len, res);

  /* If timeout already expired or has been canceled, ignore the reply */
  if (btm_sec_cb.pairing_state != BTM_PAIR_STATE_WAIT_LOCAL_PIN) {
    log::warn("BTM_PINCodeReply() - Wrong State: {}", btm_sec_cb.pairing_state);
    return;
  }

  if (bd_addr != btm_sec_cb.pairing_bda) {
    log::error("BTM_PINCodeReply() - Wrong BD Addr");
    return;
  }

  p_dev_rec = btm_find_dev(bd_addr);
  if (p_dev_rec == NULL) {
    log::error("BTM_PINCodeReply() - no dev CB");
    return;
  }

  if ((pin_len > PIN_CODE_LEN) || (pin_len == 0) || (p_pin == NULL))
    res = BTM_ILLEGAL_VALUE;

  if (res != BTM_SUCCESS) {
    /* if peer started dd OR we started dd and pre-fetch pin was not used send
     * negative reply */
    if ((btm_sec_cb.pairing_flags & BTM_PAIR_FLAGS_PEER_STARTED_DD) ||
        ((btm_sec_cb.pairing_flags & BTM_PAIR_FLAGS_WE_STARTED_DD) &&
         (btm_sec_cb.pairing_flags & BTM_PAIR_FLAGS_DISC_WHEN_DONE))) {
      /* use BTM_PAIR_STATE_WAIT_AUTH_COMPLETE to report authentication failed
       * event */
      btm_sec_cb.change_pairing_state(BTM_PAIR_STATE_WAIT_AUTH_COMPLETE);
      acl_set_disconnect_reason(HCI_ERR_HOST_REJECT_SECURITY);

      btsnd_hcic_pin_code_neg_reply(bd_addr);
    } else {
      p_dev_rec->sec_rec.security_required = BTM_SEC_NONE;
      btm_sec_cb.change_pairing_state(BTM_PAIR_STATE_IDLE);
    }
    return;
  }
  p_dev_rec->sec_rec.sec_flags |= BTM_SEC_LINK_KEY_AUTHED;
  p_dev_rec->sec_rec.pin_code_length = pin_len;
  if (pin_len >= 16) {
    p_dev_rec->sec_rec.sec_flags |= BTM_SEC_16_DIGIT_PIN_AUTHED;
  }

  if ((btm_sec_cb.pairing_flags & BTM_PAIR_FLAGS_WE_STARTED_DD) &&
      (p_dev_rec->hci_handle == HCI_INVALID_HANDLE) &&
      (!btm_sec_cb.security_mode_changed)) {
    /* This is start of the dedicated bonding if local device is 2.0 */
    btm_sec_cb.pin_code_len = pin_len;
    memcpy(btm_sec_cb.pin_code, p_pin, pin_len);

    btm_sec_cb.security_mode_changed = true;
    btsnd_hcic_write_auth_enable(true);

    acl_set_disconnect_reason(HCI_ERR_UNDEFINED);

    /* if we rejected incoming connection request, we have to wait
     * HCI_Connection_Complete event */
    /*  before originating  */
    if (btm_sec_cb.pairing_flags & BTM_PAIR_FLAGS_REJECTED_CONNECT) {
      log::warn(
          "BTM_PINCodeReply(): waiting HCI_Connection_Complete after rejected "
          "incoming connection");
      /* we change state little bit early so btm_sec_connected() will originate
       * connection */
      /*   when existing ACL link is down completely */
      btm_sec_cb.change_pairing_state(BTM_PAIR_STATE_WAIT_PIN_REQ);
    }
    /* if we already accepted incoming connection from pairing device */
    else if (p_dev_rec->sm4 & BTM_SM4_CONN_PEND) {
      log::warn(
          "BTM_PINCodeReply(): link is connecting so wait pin code request "
          "from peer");
      btm_sec_cb.change_pairing_state(BTM_PAIR_STATE_WAIT_PIN_REQ);
    } else if (btm_sec_dd_create_conn(p_dev_rec) != BTM_CMD_STARTED) {
      btm_sec_cb.change_pairing_state(BTM_PAIR_STATE_IDLE);
      p_dev_rec->sec_rec.sec_flags &= ~BTM_SEC_LINK_KEY_AUTHED;

      NotifyBondingChange(*p_dev_rec, HCI_ERR_AUTH_FAILURE);
    }
    return;
  }

  btm_sec_cb.change_pairing_state(BTM_PAIR_STATE_WAIT_AUTH_COMPLETE);
  acl_set_disconnect_reason(HCI_SUCCESS);

  btsnd_hcic_pin_code_req_reply(bd_addr, pin_len, p_pin);
}

/*******************************************************************************
 *
 * Function         btm_sec_bond_by_transport
 *
 * Description      this is the bond function that will start either SSP or SMP.
 *
 * Parameters:      bd_addr      - Address of the device to bond
 *                  addr_type    - type of the address
 *                  transport    - transport on which to create bond
 *
 *  Note: After 2.1 parameters are not used and preserved here not to change API
 ******************************************************************************/
tBTM_STATUS btm_sec_bond_by_transport(const RawAddress& bd_addr,
                                      tBLE_ADDR_TYPE addr_type,
                                      tBT_TRANSPORT transport) {
  tBTM_SEC_DEV_REC* p_dev_rec;
  tBTM_STATUS status;
  log::info("Transport used {}, bd_addr={}", transport, bd_addr);

  /* Other security process is in progress */
  if (btm_sec_cb.pairing_state != BTM_PAIR_STATE_IDLE) {
    log::error("BTM_SecBond: already busy in state: {}",
               tBTM_SEC_CB::btm_pair_state_descr(btm_sec_cb.pairing_state));
    return (BTM_WRONG_MODE);
  }

  p_dev_rec = btm_find_or_alloc_dev(bd_addr);
  if (p_dev_rec == NULL) {
    log::error("No memory to allocate new p_dev_rec");
    return (BTM_NO_RESOURCES);
  }

  if (bluetooth::shim::GetController() == nullptr) {
    log::error("controller module is not ready");
    return (BTM_NO_RESOURCES);
  }

  log::verbose("before update sec_flags=0x{:x}", p_dev_rec->sec_rec.sec_flags);

  /* Finished if connection is active and already paired */
  if (((p_dev_rec->hci_handle != HCI_INVALID_HANDLE) &&
       transport == BT_TRANSPORT_BR_EDR &&
       (p_dev_rec->sec_rec.sec_flags & BTM_SEC_AUTHENTICATED)) ||
      ((p_dev_rec->ble_hci_handle != HCI_INVALID_HANDLE) &&
       transport == BT_TRANSPORT_LE &&
       (p_dev_rec->sec_rec.sec_flags & BTM_SEC_LE_AUTHENTICATED))) {
    log::warn("BTM_SecBond -> Already Paired");
    return (BTM_SUCCESS);
  }

  /* Tell controller to get rid of the link key if it has one stored */
  if ((BTM_DeleteStoredLinkKey(&bd_addr, NULL)) != BTM_SUCCESS) {
    log::error("Failed to delete stored link keys");
    return (BTM_NO_RESOURCES);
  }

  btm_sec_cb.pairing_bda = bd_addr;

  btm_sec_cb.pairing_flags = BTM_PAIR_FLAGS_WE_STARTED_DD;

  p_dev_rec->sec_rec.security_required = BTM_SEC_OUT_AUTHENTICATE;
  p_dev_rec->is_originator = true;

  BTM_LogHistory(kBtmLogTag, bd_addr, "Bonding initiated",
                 bt_transport_text(transport));

  if (transport == BT_TRANSPORT_LE) {
    btm_ble_init_pseudo_addr(p_dev_rec, bd_addr);
    p_dev_rec->sec_rec.sec_flags &= ~BTM_SEC_LE_MASK;

    if (SMP_Pair(bd_addr, addr_type) == SMP_STARTED) {
      btm_sec_cb.pairing_flags |= BTM_PAIR_FLAGS_LE_ACTIVE;
      p_dev_rec->sec_rec.sec_state = BTM_SEC_STATE_AUTHENTICATING;
      btm_sec_cb.change_pairing_state(BTM_PAIR_STATE_WAIT_AUTH_COMPLETE);
      return BTM_CMD_STARTED;
    }

    btm_sec_cb.pairing_flags = 0;
    return (BTM_NO_RESOURCES);
  }

  p_dev_rec->sec_rec.sec_flags &=
      ~(BTM_SEC_LINK_KEY_KNOWN | BTM_SEC_AUTHENTICATED | BTM_SEC_ENCRYPTED |
        BTM_SEC_ROLE_SWITCHED | BTM_SEC_LINK_KEY_AUTHED);

  log::verbose("after update sec_flags=0x{:x}", p_dev_rec->sec_rec.sec_flags);
  if (!bluetooth::shim::GetController()->SupportsSimplePairing()) {
    /* The special case when we authenticate keyboard.  Set pin type to fixed */
    /* It would be probably better to do it from the application, but it is */
    /* complicated */
    if (((p_dev_rec->dev_class[1] & BTM_COD_MAJOR_CLASS_MASK) ==
         BTM_COD_MAJOR_PERIPHERAL) &&
        (p_dev_rec->dev_class[2] & BTM_COD_MINOR_KEYBOARD) &&
        (btm_sec_cb.cfg.pin_type != HCI_PIN_TYPE_FIXED)) {
      btm_sec_cb.pin_type_changed = true;
      btsnd_hcic_write_pin_type(HCI_PIN_TYPE_FIXED);
    }
  }

  log::verbose("BTM_SecBond: Remote sm4: 0x{:x}  HCI Handle: 0x{:04x}",
               p_dev_rec->sm4, p_dev_rec->hci_handle);

  /* If connection already exists... */
  if (BTM_IsAclConnectionUpAndHandleValid(bd_addr, transport)) {
    log::debug("An ACL connection currently exists peer:{} transport:{}",
               bd_addr, bt_transport_text(transport));
    btm_sec_wait_and_start_authentication(p_dev_rec);

    btm_sec_cb.change_pairing_state(BTM_PAIR_STATE_WAIT_PIN_REQ);

    /* Mark lcb as bonding */
    l2cu_update_lcb_4_bonding(bd_addr, true);
    return (BTM_CMD_STARTED);
  }
  log::debug("An ACL connection does not currently exist peer:{} transport:{}",
             bd_addr, bt_transport_text(transport));

  log::verbose("sec mode: {} sm4:x{:x}", btm_sec_cb.security_mode,
               p_dev_rec->sm4);
  if (!bluetooth::shim::GetController()->SupportsSimplePairing() ||
      (p_dev_rec->sm4 == BTM_SM4_KNOWN)) {
    if (btm_sec_check_prefetch_pin(p_dev_rec)) {
      log::debug("Class of device used to check for pin peer:{} transport:{}",
                 bd_addr, bt_transport_text(transport));
      return (BTM_CMD_STARTED);
    }
  }
  if ((btm_sec_cb.security_mode == BTM_SEC_MODE_SP ||
       btm_sec_cb.security_mode == BTM_SEC_MODE_SC) &&
      BTM_SEC_IS_SM4_UNKNOWN(p_dev_rec->sm4)) {
    /* local is 2.1 and peer is unknown */
    if ((p_dev_rec->sm4 & BTM_SM4_CONN_PEND) == 0) {
      /* we are not accepting connection request from peer
       * -> RNR (to learn if peer is 2.1)
       * RNR when no ACL causes HCI_RMT_HOST_SUP_FEAT_NOTIFY_EVT */
      btm_sec_cb.change_pairing_state(BTM_PAIR_STATE_GET_REM_NAME);
      status = get_btm_client_interface().peer.BTM_ReadRemoteDeviceName(
          bd_addr, NULL, BT_TRANSPORT_BR_EDR);
    } else {
      /* We are accepting connection request from peer */
      btm_sec_cb.change_pairing_state(BTM_PAIR_STATE_WAIT_PIN_REQ);
      status = BTM_CMD_STARTED;
    }
    log::verbose("State:{} sm4: 0x{:x} sec_state:{}",
                 tBTM_SEC_CB::btm_pair_state_descr(btm_sec_cb.pairing_state),
                 p_dev_rec->sm4, p_dev_rec->sec_rec.sec_state);
  } else {
    /* both local and peer are 2.1  */
    status = btm_sec_dd_create_conn(p_dev_rec);
  }

  if (status != BTM_CMD_STARTED) {
    log::error(
        "BTM_ReadRemoteDeviceName or btm_sec_dd_create_conn error: 0x{:x}",
        (int)status);
    btm_sec_cb.change_pairing_state(BTM_PAIR_STATE_IDLE);
  }

  return status;
}

/*******************************************************************************
 *
 * Function         BTM_SecBond
 *
 * Description      This function is called to perform bonding with peer device.
 *                  If the connection is already up, but not secure, pairing
 *                  is attempted.  If already paired BTM_SUCCESS is returned.
 *
 * Parameters:      bd_addr      - Address of the device to bond
 *                  transport    - doing SSP over BR/EDR or SMP over LE
 *
 *  Note: After 2.1 parameters are not used and preserved here not to change API
 ******************************************************************************/
tBTM_STATUS BTM_SecBond(const RawAddress& bd_addr, tBLE_ADDR_TYPE addr_type,
                        tBT_TRANSPORT transport,
                        tBT_DEVICE_TYPE /* device_type */) {
  if (transport == BT_TRANSPORT_AUTO) {
    if (addr_type == BLE_ADDR_PUBLIC) {
      transport =
          BTM_UseLeLink(bd_addr) ? BT_TRANSPORT_LE : BT_TRANSPORT_BR_EDR;
    } else {
      log::info("Forcing transport LE (was auto) because of the address type");
      transport = BT_TRANSPORT_LE;
    }
  }
  tBT_DEVICE_TYPE dev_type;

  BTM_ReadDevInfo(bd_addr, &dev_type, &addr_type);
  /* LE device, do SMP pairing */
  if ((transport == BT_TRANSPORT_LE && (dev_type & BT_DEVICE_TYPE_BLE) == 0) ||
      (transport == BT_TRANSPORT_BR_EDR &&
       (dev_type & BT_DEVICE_TYPE_BREDR) == 0)) {
    log::warn("Requested transport and supported transport don't match");
    if (!com::android::bluetooth::flags::pairing_on_unknown_transport()) {
      return BTM_ILLEGAL_ACTION;
    }
  }
  return btm_sec_bond_by_transport(bd_addr, addr_type, transport);
}

/*******************************************************************************
 *
 * Function         BTM_SecBondCancel
 *
 * Description      This function is called to cancel ongoing bonding process
 *                  with peer device.
 *
 * Parameters:      bd_addr      - Address of the peer device
 *                  transport    - false for BR/EDR link; true for LE link
 *
 ******************************************************************************/
tBTM_STATUS BTM_SecBondCancel(const RawAddress& bd_addr) {
  tBTM_SEC_DEV_REC* p_dev_rec;

  log::verbose("BTM_SecBondCancel()  State: {} flags:0x{:x}",
               tBTM_SEC_CB::btm_pair_state_descr(btm_sec_cb.pairing_state),
               btm_sec_cb.pairing_flags);
  p_dev_rec = btm_find_dev(bd_addr);
  if (!p_dev_rec || btm_sec_cb.pairing_bda != bd_addr) {
    return BTM_UNKNOWN_ADDR;
  }

  if (btm_sec_cb.pairing_flags & BTM_PAIR_FLAGS_LE_ACTIVE) {
    if (p_dev_rec->sec_rec.sec_state == BTM_SEC_STATE_AUTHENTICATING) {
      log::verbose("Cancel LE pairing");
      if (SMP_PairCancel(bd_addr)) {
        return BTM_CMD_STARTED;
      }
    }
    return BTM_WRONG_MODE;
  }

  log::verbose("hci_handle:0x{:x} sec_state:{}", p_dev_rec->hci_handle,
               p_dev_rec->sec_rec.sec_state);
  if (BTM_PAIR_STATE_WAIT_LOCAL_PIN == btm_sec_cb.pairing_state &&
      BTM_PAIR_FLAGS_WE_STARTED_DD & btm_sec_cb.pairing_flags) {
    /* pre-fetching pin for dedicated bonding */
    btm_sec_bond_cancel_complete();
    return BTM_SUCCESS;
  }

  /* If this BDA is in a bonding procedure */
  if ((btm_sec_cb.pairing_state != BTM_PAIR_STATE_IDLE) &&
      (btm_sec_cb.pairing_flags & BTM_PAIR_FLAGS_WE_STARTED_DD)) {
    /* If the HCI link is up */
    if (p_dev_rec->hci_handle != HCI_INVALID_HANDLE) {
      /* If some other thread disconnecting, we do not send second command */
      if ((p_dev_rec->sec_rec.sec_state == BTM_SEC_STATE_DISCONNECTING) ||
          (p_dev_rec->sec_rec.sec_state == BTM_SEC_STATE_DISCONNECTING_BOTH))
        return (BTM_CMD_STARTED);

      /* If the HCI link was set up by Bonding process */
      if (btm_sec_cb.pairing_flags & BTM_PAIR_FLAGS_DISC_WHEN_DONE)
        return btm_sec_send_hci_disconnect(
            p_dev_rec, HCI_ERR_PEER_USER, p_dev_rec->hci_handle,
            "stack::btm::btm_sec::BTM_SecBondCancel");
      else
        l2cu_update_lcb_4_bonding(bd_addr, false);

      return BTM_NOT_AUTHORIZED;
    } else /*HCI link is not up */
    {
      /* If the HCI link creation was started by Bonding process */
      if (btm_sec_cb.pairing_flags & BTM_PAIR_FLAGS_DISC_WHEN_DONE) {
        btsnd_hcic_create_conn_cancel(bd_addr);
        return BTM_CMD_STARTED;
      }
      if (btm_sec_cb.pairing_state == BTM_PAIR_STATE_GET_REM_NAME) {
        if (get_btm_client_interface().peer.BTM_CancelRemoteDeviceName() !=
            BTM_SUCCESS) {
          log::warn("Unable to cancel RNR");
        }
        btm_sec_cb.pairing_flags |= BTM_PAIR_FLAGS_WE_CANCEL_DD;
        return BTM_CMD_STARTED;
      }
      return BTM_NOT_AUTHORIZED;
    }
  }

  return BTM_WRONG_MODE;
}

/*******************************************************************************
 *
 * Function         BTM_SecGetDeviceLinkKeyType
 *
 * Description      This function is called to obtain link key type for the
 *                  device.
 *                  it returns BTM_SUCCESS if link key is available, or
 *                  BTM_UNKNOWN_ADDR if Security Manager does not know about
 *                  the device or device record does not contain link key info
 *
 * Returns          BTM_LKEY_TYPE_IGNORE if link key is unknown, link type
 *                  otherwise.
 *
 ******************************************************************************/
tBTM_LINK_KEY_TYPE BTM_SecGetDeviceLinkKeyType(const RawAddress& bd_addr) {
  tBTM_SEC_DEV_REC* p_dev_rec = btm_find_dev(bd_addr);

  if ((p_dev_rec != NULL) &&
      (p_dev_rec->sec_rec.sec_flags & BTM_SEC_LINK_KEY_KNOWN)) {
    return p_dev_rec->sec_rec.link_key_type;
  }
  return BTM_LKEY_TYPE_IGNORE;
}

/*******************************************************************************
 *
 * Function         BTM_SetEncryption
 *
 * Description      This function is called to ensure that connection is
 *                  encrypted.  Should be called only on an open connection.
 *                  Typically only needed for connections that first want to
 *                  bring up unencrypted links, then later encrypt them.
 *
 * Parameters:      bd_addr       - Address of the peer device
 *                  transport     - Link transport
 *                  p_callback    - Pointer to callback function called after
 *                                  required procedures are completed. Can be
 *                                  set to NULL if status is not desired.
 *                  p_ref_data    - pointer to any data the caller wishes to
 *                                  receive in the callback function upon
 *                                  completion. can be set to NULL if not used.
 *                  sec_act       - LE security action, unused for BR/EDR
 *
 * Returns          BTM_SUCCESS   - already encrypted
 *                  BTM_PENDING   - command will be returned in the callback
 *                  BTM_WRONG_MODE- connection not up.
 *                  BTM_BUSY      - security procedures are currently active
 *                  BTM_MODE_UNSUPPORTED - if security manager not linked in.
 *
 ******************************************************************************/
tBTM_STATUS BTM_SetEncryption(const RawAddress& bd_addr,
                              tBT_TRANSPORT transport,
                              tBTM_SEC_CALLBACK* p_callback, void* p_ref_data,
                              tBTM_BLE_SEC_ACT sec_act) {
  tBTM_SEC_DEV_REC* p_dev_rec = btm_find_dev(bd_addr);
  if (p_dev_rec == nullptr) {
    log::error("Unable to set encryption for unknown device");
    return BTM_WRONG_MODE;
  }

  switch (transport) {
    case BT_TRANSPORT_BR_EDR:
      if (p_dev_rec->hci_handle == HCI_INVALID_HANDLE) {
        log::warn(
            "Security Manager: BTM_SetEncryption not connected peer:{} "
            "transport:{}",
            bd_addr, bt_transport_text(transport));
        if (p_callback) {
          do_in_main_thread(FROM_HERE,
                            base::BindOnce(p_callback, bd_addr, transport,
                                           p_ref_data, BTM_WRONG_MODE));
        }
        return BTM_WRONG_MODE;
      }
      if (p_dev_rec->sec_rec.sec_flags & BTM_SEC_ENCRYPTED) {
        log::debug(
            "Security Manager: BTM_SetEncryption already encrypted peer:{} "
            "transport:{}",
            bd_addr, bt_transport_text(transport));
        if (p_callback) {
          do_in_main_thread(FROM_HERE,
                            base::BindOnce(p_callback, bd_addr, transport,
                                           p_ref_data, BTM_SUCCESS));
        }
        return BTM_SUCCESS;
      }
      break;

    case BT_TRANSPORT_LE:
      if (p_dev_rec->ble_hci_handle == HCI_INVALID_HANDLE) {
        log::warn(
            "Security Manager: BTM_SetEncryption not connected peer:{} "
            "transport:{}",
            bd_addr, bt_transport_text(transport));
        if (p_callback) {
          do_in_main_thread(FROM_HERE,
                            base::BindOnce(p_callback, bd_addr, transport,
                                           p_ref_data, BTM_WRONG_MODE));
        }
        return BTM_WRONG_MODE;
      }
      if (p_dev_rec->sec_rec.sec_flags & BTM_SEC_LE_ENCRYPTED) {
        log::debug(
            "Security Manager: BTM_SetEncryption already encrypted peer:{} "
            "transport:{}",
            bd_addr, bt_transport_text(transport));
        if (p_callback) {
          do_in_main_thread(FROM_HERE,
                            base::BindOnce(p_callback, bd_addr, transport,
                                           p_ref_data, BTM_SUCCESS));
        }
        return BTM_SUCCESS;
      }
      break;

    default:
      log::error("Unknown transport");
      break;
  }

  /* Enqueue security request if security is active */
  if (bluetooth::common::init_flags::encryption_in_busy_state_is_enabled()) {
    bool enqueue = false;
    switch (p_dev_rec->sec_rec.sec_state) {
      case BTM_SEC_STATE_AUTHENTICATING:
      case BTM_SEC_STATE_DISCONNECTING_BOTH:
        /* Applicable for both transports */
        enqueue = true;
        break;

      case BTM_SEC_STATE_ENCRYPTING:
      case BTM_SEC_STATE_DISCONNECTING:
        if (transport == BT_TRANSPORT_BR_EDR) {
          enqueue = true;
        }
        break;

      case BTM_SEC_STATE_LE_ENCRYPTING:
      case BTM_SEC_STATE_DISCONNECTING_BLE:
        if (transport == BT_TRANSPORT_LE) {
          enqueue = true;
        }
        break;

      default:
        if (p_dev_rec->sec_rec.p_callback != nullptr) {
          enqueue = true;
        }
        break;
    }

    if (enqueue) {
      log::warn("Security Manager: Enqueue request in state:{}",
                security_state_text(p_dev_rec->sec_rec.sec_state));
      btm_sec_queue_encrypt_request(bd_addr, transport, p_callback, p_ref_data,
                                    sec_act);
      return BTM_CMD_STARTED;
    }
  } else {
    if (p_dev_rec->sec_rec.p_callback ||
        (p_dev_rec->sec_rec.sec_state != BTM_SEC_STATE_IDLE)) {
      log::warn("Security Manager: BTM_SetEncryption busy, enqueue request");
      btm_sec_queue_encrypt_request(bd_addr, transport, p_callback, p_ref_data,
                                    sec_act);
      log::info("Queued start encryption");
      return BTM_CMD_STARTED;
    }
  }

  p_dev_rec->sec_rec.p_callback = p_callback;
  p_dev_rec->sec_rec.p_ref_data = p_ref_data;
  p_dev_rec->sec_rec.security_required |=
      (BTM_SEC_IN_AUTHENTICATE | BTM_SEC_IN_ENCRYPT);
  p_dev_rec->is_originator = false;

  log::debug(
      "Security Manager: BTM_SetEncryption classic_handle:0x{:04x} "
      "ble_handle:0x{:04x} state:{} flags:0x{:x} required:0x{:x} "
      "p_callback={:c}",
      p_dev_rec->hci_handle, p_dev_rec->ble_hci_handle,
      p_dev_rec->sec_rec.sec_state, p_dev_rec->sec_rec.sec_flags,
      p_dev_rec->sec_rec.security_required, (p_callback) ? 'T' : 'F');

  tBTM_STATUS rc = BTM_SUCCESS;
  switch (transport) {
    case BT_TRANSPORT_LE:
      if (BTM_IsAclConnectionUp(bd_addr, BT_TRANSPORT_LE)) {
        rc = btm_ble_set_encryption(bd_addr, sec_act,
                                    L2CA_GetBleConnRole(bd_addr));
      } else {
        rc = BTM_WRONG_MODE;
        log::warn("cannot call btm_ble_set_encryption, p is NULL");
      }
      break;

    case BT_TRANSPORT_BR_EDR:
      rc = btm_sec_execute_procedure(p_dev_rec);
      break;

    default:
      log::error("Unknown transport");
      break;
  }

  switch (rc) {
    case BTM_CMD_STARTED:
    case BTM_BUSY:
      break;

    default:
      if (p_callback) {
        log::debug("Executing encryption callback peer:{} transport:{}",
                   bd_addr, bt_transport_text(transport));
        p_dev_rec->sec_rec.p_callback = nullptr;
        do_in_main_thread(FROM_HERE,
                          base::BindOnce(p_callback, bd_addr, transport,
                                         p_dev_rec->sec_rec.p_ref_data, rc));
      }
      break;
  }
  return rc;
}

bool BTM_SecIsSecurityPending(const RawAddress& bd_addr) {
  tBTM_SEC_DEV_REC* p_dev_rec = btm_find_dev(bd_addr);
  return p_dev_rec &&
         (p_dev_rec->sec_rec.is_security_state_encrypting() ||
          p_dev_rec->sec_rec.sec_state == BTM_SEC_STATE_AUTHENTICATING);
}

/*******************************************************************************
 * disconnect the ACL link, if it's not done yet.
 ******************************************************************************/
static tBTM_STATUS btm_sec_send_hci_disconnect(tBTM_SEC_DEV_REC* p_dev_rec,
                                               tHCI_STATUS reason,
                                               uint16_t conn_handle,
                                               std::string comment) {
  const tSECURITY_STATE old_state =
      static_cast<tSECURITY_STATE>(p_dev_rec->sec_rec.sec_state);
  const tBTM_STATUS status = BTM_CMD_STARTED;

  /* send HCI_Disconnect on a transport only once */
  switch (old_state) {
    case BTM_SEC_STATE_DISCONNECTING:
      if (conn_handle == p_dev_rec->hci_handle) {
        // Already sent classic disconnect
        return status;
      }
      // Prepare to send disconnect on le transport
      p_dev_rec->sec_rec.sec_state = BTM_SEC_STATE_DISCONNECTING_BOTH;
      break;

    case BTM_SEC_STATE_DISCONNECTING_BLE:
      if (conn_handle == p_dev_rec->ble_hci_handle) {
        // Already sent ble disconnect
        return status;
      }
      // Prepare to send disconnect on classic transport
      p_dev_rec->sec_rec.sec_state = BTM_SEC_STATE_DISCONNECTING_BOTH;
      break;

    case BTM_SEC_STATE_DISCONNECTING_BOTH:
      // Already sent disconnect on both transports
      return status;

    default:
      p_dev_rec->sec_rec.sec_state = (conn_handle == p_dev_rec->hci_handle)
                                         ? BTM_SEC_STATE_DISCONNECTING
                                         : BTM_SEC_STATE_DISCONNECTING_BLE;

      break;
  }

  log::debug("Send hci disconnect handle:0x{:04x} reason:{}", conn_handle,
             hci_reason_code_text(reason));
  acl_disconnect_after_role_switch(conn_handle, reason, comment);

  return status;
}

/*******************************************************************************
 *
 * Function         BTM_ConfirmReqReply
 *
 * Description      This function is called to confirm the numeric value for
 *                  Simple Pairing in response to BTM_SP_CFM_REQ_EVT
 *
 * Parameters:      res           - result of the operation BTM_SUCCESS if
 *                                  success
 *                  bd_addr       - Address of the peer device
 *
 ******************************************************************************/
void BTM_ConfirmReqReply(tBTM_STATUS res, const RawAddress& bd_addr) {
  log::verbose("BTM_ConfirmReqReply() State: {}  Res: {}",
               tBTM_SEC_CB::btm_pair_state_descr(btm_sec_cb.pairing_state),
               res);

  /* If timeout already expired or has been canceled, ignore the reply */
  if ((btm_sec_cb.pairing_state != BTM_PAIR_STATE_WAIT_NUMERIC_CONFIRM) ||
      (btm_sec_cb.pairing_bda != bd_addr)) {
    log::warn(
        "Unexpected pairing confirm for {}, pairing_state: {}, pairing_bda: {}",
        bd_addr, tBTM_SEC_CB::btm_pair_state_descr(btm_sec_cb.pairing_state),
        btm_sec_cb.pairing_bda);
    return;
  }

  BTM_LogHistory(kBtmLogTag, bd_addr, "Confirm reply",
                 base::StringPrintf("status:%s", btm_status_text(res).c_str()));

  btm_sec_cb.change_pairing_state(BTM_PAIR_STATE_WAIT_AUTH_COMPLETE);

  if ((res == BTM_SUCCESS) || (res == BTM_SUCCESS_NO_SECURITY)) {
    acl_set_disconnect_reason(HCI_SUCCESS);

    btsnd_hcic_user_conf_reply(bd_addr, true);
  } else {
    /* Report authentication failed event from state
     * BTM_PAIR_STATE_WAIT_AUTH_COMPLETE */
    acl_set_disconnect_reason(HCI_ERR_HOST_REJECT_SECURITY);
    btsnd_hcic_user_conf_reply(bd_addr, false);
  }
}

/*******************************************************************************
 *
 * Function         BTM_PasskeyReqReply
 *
 * Description      This function is called to provide the passkey for
 *                  Simple Pairing in response to BTM_SP_KEY_REQ_EVT
 *
 * Parameters:      res     - result of the operation BTM_SUCCESS if success
 *                  bd_addr - Address of the peer device
 *                  passkey - numeric value in the range of
 *                  BTM_MIN_PASSKEY_VAL(0) -
 *                  BTM_MAX_PASSKEY_VAL(999999(0xF423F)).
 *
 ******************************************************************************/
void BTM_PasskeyReqReply(tBTM_STATUS res, const RawAddress& bd_addr,
                         uint32_t passkey) {
  log::verbose("BTM_PasskeyReqReply: State: {}  res:{}",
               tBTM_SEC_CB::btm_pair_state_descr(btm_sec_cb.pairing_state),
               res);

  if ((btm_sec_cb.pairing_state == BTM_PAIR_STATE_IDLE) ||
      (btm_sec_cb.pairing_bda != bd_addr)) {
    return;
  }

  /* If timeout already expired or has been canceled, ignore the reply */
  if ((btm_sec_cb.pairing_state == BTM_PAIR_STATE_WAIT_AUTH_COMPLETE) &&
      (res != BTM_SUCCESS)) {
    tBTM_SEC_DEV_REC* p_dev_rec = btm_find_dev(bd_addr);
    if (p_dev_rec != NULL) {
      acl_set_disconnect_reason(HCI_ERR_HOST_REJECT_SECURITY);

      if (p_dev_rec->hci_handle != HCI_INVALID_HANDLE)
        btm_sec_send_hci_disconnect(
            p_dev_rec, HCI_ERR_AUTH_FAILURE, p_dev_rec->hci_handle,
            "stack::btm::btm_sec::BTM_PasskeyReqReply Invalid handle");
      else
        BTM_SecBondCancel(bd_addr);

      p_dev_rec->sec_rec.sec_flags &=
          ~(BTM_SEC_LINK_KEY_AUTHED | BTM_SEC_LINK_KEY_KNOWN);

      btm_sec_cb.change_pairing_state(BTM_PAIR_STATE_IDLE);
      return;
    }
  } else if (btm_sec_cb.pairing_state != BTM_PAIR_STATE_KEY_ENTRY)
    return;

  if (passkey > BTM_MAX_PASSKEY_VAL) res = BTM_ILLEGAL_VALUE;

  btm_sec_cb.change_pairing_state(BTM_PAIR_STATE_WAIT_AUTH_COMPLETE);

  if (res != BTM_SUCCESS) {
    /* use BTM_PAIR_STATE_WAIT_AUTH_COMPLETE to report authentication failed
     * event */
    acl_set_disconnect_reason(HCI_ERR_HOST_REJECT_SECURITY);
    btsnd_hcic_user_passkey_neg_reply(bd_addr);
  } else {
    acl_set_disconnect_reason(HCI_SUCCESS);
    btsnd_hcic_user_passkey_reply(bd_addr, passkey);
  }
}

/*******************************************************************************
 *
 * Function         BTM_ReadLocalOobData
 *
 * Description      This function is called to read the local OOB data from
 *                  LM
 *
 ******************************************************************************/
void BTM_ReadLocalOobData(void) {
  if (com::android::bluetooth::flags::use_local_oob_extended_command() &&
      bluetooth::shim::GetController()->SupportsSecureConnections()) {
    btsnd_hcic_read_local_oob_extended_data();
  } else {
    btsnd_hcic_read_local_oob_data();
  }
}

/*******************************************************************************
 *
 * Function         BTM_RemoteOobDataReply
 *
 * Description      This function is called to provide the remote OOB data for
 *                  Simple Pairing in response to BTM_SP_RMT_OOB_EVT
 *
 * Parameters:      bd_addr     - Address of the peer device
 *                  c           - simple pairing Hash C.
 *                  r           - simple pairing Randomizer  C.
 *
 ******************************************************************************/
void BTM_RemoteOobDataReply(tBTM_STATUS res, const RawAddress& bd_addr,
                            const Octet16& c, const Octet16& r) {
  log::verbose("State: {} res: {}",
               tBTM_SEC_CB::btm_pair_state_descr(btm_sec_cb.pairing_state),
               res);

  /* If timeout already expired or has been canceled, ignore the reply */
  if (btm_sec_cb.pairing_state != BTM_PAIR_STATE_WAIT_LOCAL_OOB_RSP) return;

  btm_sec_cb.change_pairing_state(BTM_PAIR_STATE_WAIT_AUTH_COMPLETE);

  if (res != BTM_SUCCESS) {
    /* use BTM_PAIR_STATE_WAIT_AUTH_COMPLETE to report authentication failed
     * event */
    acl_set_disconnect_reason(HCI_ERR_HOST_REJECT_SECURITY);
    btsnd_hcic_rem_oob_neg_reply(bd_addr);
  } else {
    acl_set_disconnect_reason(HCI_SUCCESS);
    btsnd_hcic_rem_oob_reply(bd_addr, c, r);
  }
}

/*******************************************************************************
 *
 * Function         BTM_PeerSupportsSecureConnections
 *
 * Description      This function is called to check if the peer supports
 *                  BR/EDR Secure Connections.
 *
 * Parameters:      bd_addr - address of the peer
 *
 * Returns          true if BR/EDR Secure Connections are supported by the peer,
 *                  else false.
 *
 ******************************************************************************/
bool BTM_PeerSupportsSecureConnections(const RawAddress& bd_addr) {
  tBTM_SEC_DEV_REC* p_dev_rec;

  p_dev_rec = btm_find_dev(bd_addr);
  if (p_dev_rec == NULL) {
    log::warn("unknown BDA: {}", bd_addr);
    return false;
  }

  return (p_dev_rec->SupportsSecureConnections());
}

/*******************************************************************************
 *
 * Function         BTM_GetPeerDeviceTypeFromFeatures
 *
 * Description      This function is called to retrieve the peer device type
 *                  by referencing the remote features.
 *
 * Parameters:      bd_addr - address of the peer
 *
 * Returns          BT_DEVICE_TYPE_DUMO if both BR/EDR and BLE transports are
 *                  supported by the peer,
 *                  BT_DEVICE_TYPE_BREDR if only BR/EDR transport is supported,
 *                  BT_DEVICE_TYPE_BLE if only BLE transport is supported.
 *
 ******************************************************************************/
tBT_DEVICE_TYPE BTM_GetPeerDeviceTypeFromFeatures(const RawAddress& bd_addr) {
  tBTM_SEC_DEV_REC* p_dev_rec = btm_find_dev(bd_addr);
  if (p_dev_rec == nullptr) {
    log::warn("Unknown BDA:{}", bd_addr);
  } else {
    if (p_dev_rec->remote_supports_ble && p_dev_rec->remote_supports_bredr) {
      return BT_DEVICE_TYPE_DUMO;
    } else if (p_dev_rec->remote_supports_bredr) {
      return BT_DEVICE_TYPE_BREDR;
    } else if (p_dev_rec->remote_supports_ble) {
      return BT_DEVICE_TYPE_BLE;
    } else {
      log::warn("Device features does not support BR/EDR and BLE:{}", bd_addr);
    }
  }
  return BT_DEVICE_TYPE_BREDR;
}

/*******************************************************************************
 *
 * Function         BTM_GetInitialSecurityMode
 *
 * Description      This function is called to retrieve the configured
 *                  security mode.
 *
 ******************************************************************************/
uint8_t BTM_GetSecurityMode() { return btm_sec_cb.security_mode; }

/************************************************************************
 *              I N T E R N A L     F U N C T I O N S
 ************************************************************************/
/*******************************************************************************
 *
 * Function         btm_sec_is_upgrade_possible
 *
 * Description      This function returns true if the existing link key
 *                  can be upgraded or if the link key does not exist.
 *
 * Returns          bool
 *
 ******************************************************************************/
static bool btm_sec_is_upgrade_possible(tBTM_SEC_DEV_REC* p_dev_rec,
                                        bool is_originator) {
  uint16_t mtm_check = is_originator ? BTM_SEC_OUT_MITM : BTM_SEC_IN_MITM;
  bool is_possible = true;

  if (p_dev_rec->sec_rec.sec_flags & BTM_SEC_LINK_KEY_KNOWN) {
    is_possible = false;
    /* Already have a link key to the connected peer. Is the link key secure
     *enough?
     ** Is a link key upgrade even possible?
     */
    if ((p_dev_rec->sec_rec.security_required & mtm_check) /* needs MITM */
        &&
        ((p_dev_rec->sec_rec.link_key_type == BTM_LKEY_TYPE_UNAUTH_COMB) ||
         (p_dev_rec->sec_rec.link_key_type == BTM_LKEY_TYPE_UNAUTH_COMB_P_256))
        /* has unauthenticated
        link key */
        && (p_dev_rec->sec_rec.rmt_io_caps <
            BTM_IO_CAP_MAX) /* a valid peer IO cap */
        && (btm_sec_io_map[p_dev_rec->sec_rec.rmt_io_caps]
                          [btm_sec_cb.devcb.loc_io_caps]))
    /* authenticated
    link key is possible */
    {
      /* upgrade is possible: check if the application wants the upgrade.
       * If the application is configured to use a global MITM flag,
       * it probably would not want to upgrade the link key based on the
       * security level database */
      is_possible = true;
    }
  }
  log::verbose("is_possible: {} sec_flags: 0x{:x}", is_possible,
               p_dev_rec->sec_rec.sec_flags);
  return is_possible;
}

/*******************************************************************************
 *
 * Function         btm_sec_check_upgrade
 *
 * Description      This function is called to check if the existing link key
 *                  needs to be upgraded.
 *
 * Returns          void
 *
 ******************************************************************************/
static void btm_sec_check_upgrade(tBTM_SEC_DEV_REC* p_dev_rec,
                                  bool is_originator) {
  log::verbose("verify whether the link key should be upgraded");

  /* Only check if link key already exists */
  if (!(p_dev_rec->sec_rec.sec_flags & BTM_SEC_LINK_KEY_KNOWN)) return;

  if (btm_sec_is_upgrade_possible(p_dev_rec, is_originator)) {
    log::verbose("need upgrade!! sec_flags:0x{:x}",
                 p_dev_rec->sec_rec.sec_flags);
    /* if the application confirms the upgrade, set the upgrade bit */
    p_dev_rec->sm4 |= BTM_SM4_UPGRADE;

    /* Clear the link key known to go through authentication/pairing again */
    p_dev_rec->sec_rec.sec_flags &=
        ~(BTM_SEC_LINK_KEY_KNOWN | BTM_SEC_LINK_KEY_AUTHED);
    p_dev_rec->sec_rec.sec_flags &= ~BTM_SEC_AUTHENTICATED;
    log::verbose("sec_flags:0x{:x}", p_dev_rec->sec_rec.sec_flags);
  }
}

tBTM_STATUS btm_sec_l2cap_access_req_by_requirement(
    const RawAddress& bd_addr, uint16_t security_required, bool is_originator,
    tBTM_SEC_CALLBACK* p_callback, void* p_ref_data) {
  log::debug(
      "Checking l2cap access requirements peer:{} security:0x{:x} "
      "is_initiator:{}",
      bd_addr, security_required, is_originator);

  tBTM_STATUS rc = BTM_SUCCESS;
  bool chk_acp_auth_done = false;
  /* should check PSM range in LE connection oriented L2CAP connection */
  constexpr tBT_TRANSPORT transport = BT_TRANSPORT_BR_EDR;

  /* Find or get oldest record */
  tBTM_SEC_DEV_REC* p_dev_rec = btm_find_or_alloc_dev(bd_addr);

  p_dev_rec->hci_handle = BTM_GetHCIConnHandle(bd_addr, BT_TRANSPORT_BR_EDR);

  if ((!is_originator) && (security_required & BTM_SEC_MODE4_LEVEL4)) {
    bool local_supports_sc =
        bluetooth::shim::GetController()->SupportsSecureConnections();
    /* acceptor receives L2CAP Channel Connect Request for Secure Connections
     * Only service */
    if (!local_supports_sc || !p_dev_rec->SupportsSecureConnections()) {
      log::warn(
          "Policy requires mode 4 level 4, but local_support_for_sc={}, "
          "rmt_support_for_sc={}, failing connection",
          local_supports_sc, p_dev_rec->SupportsSecureConnections());
      if (p_callback) {
        (*p_callback)(bd_addr, transport, (void*)p_ref_data,
                      BTM_MODE4_LEVEL4_NOT_SUPPORTED);
      }

      return (BTM_MODE4_LEVEL4_NOT_SUPPORTED);
    }
  }

  /* there are some devices (moto KRZR) which connects to several services at
   * the same time */
  /* we will process one after another */
  if ((p_dev_rec->sec_rec.p_callback) ||
      (btm_sec_cb.pairing_state != BTM_PAIR_STATE_IDLE)) {
    log::debug("security_flags:x{:x}, sec_flags:x{:x}", security_required,
               p_dev_rec->sec_rec.sec_flags);
    rc = BTM_CMD_STARTED;
    if ((btm_sec_cb.security_mode == BTM_SEC_MODE_SERVICE) ||
        (BTM_SM4_KNOWN == p_dev_rec->sm4) ||
        (BTM_SEC_IS_SM4(p_dev_rec->sm4) &&
         (!btm_sec_is_upgrade_possible(p_dev_rec, is_originator)))) {
      /* legacy mode - local is legacy or local is lisbon/peer is legacy
       * or SM4 with no possibility of link key upgrade */
      if (is_originator) {
        if (((security_required & BTM_SEC_OUT_FLAGS) == 0) ||
            ((((security_required & BTM_SEC_OUT_FLAGS) ==
               BTM_SEC_OUT_AUTHENTICATE) &&
              btm_dev_authenticated(p_dev_rec))) ||
            ((((security_required & BTM_SEC_OUT_FLAGS) ==
               (BTM_SEC_OUT_AUTHENTICATE | BTM_SEC_OUT_ENCRYPT)) &&
              btm_dev_encrypted(p_dev_rec)))) {
          rc = BTM_SUCCESS;
        }
      } else {
        if (((security_required & BTM_SEC_IN_FLAGS) == 0) ||
            (((security_required & BTM_SEC_IN_FLAGS) ==
              BTM_SEC_IN_AUTHENTICATE) &&
             btm_dev_authenticated(p_dev_rec)) ||
            (((security_required & BTM_SEC_IN_FLAGS) ==
              (BTM_SEC_IN_AUTHENTICATE | BTM_SEC_IN_ENCRYPT)) &&
             btm_dev_encrypted(p_dev_rec))) {
          // Check for 16 digits (or MITM)
          if (((security_required & BTM_SEC_IN_MIN_16_DIGIT_PIN) == 0) ||
              (((security_required & BTM_SEC_IN_MIN_16_DIGIT_PIN) ==
                BTM_SEC_IN_MIN_16_DIGIT_PIN) &&
               btm_dev_16_digit_authenticated(p_dev_rec))) {
            rc = BTM_SUCCESS;
          }
        }
      }

      if ((rc == BTM_SUCCESS) && (security_required & BTM_SEC_MODE4_LEVEL4) &&
          (p_dev_rec->sec_rec.link_key_type != BTM_LKEY_TYPE_AUTH_COMB_P_256)) {
        rc = BTM_CMD_STARTED;
      }

      if (rc == BTM_SUCCESS) {
        if (access_secure_service_from_temp_bond(p_dev_rec, is_originator, security_required)) {
          log::error(
              "Trying to access a secure service from a temp bonding, "
              "rejecting");
          rc = BTM_FAILED_ON_SECURITY;
        }

        if (p_callback)
          (*p_callback)(bd_addr, transport, (void*)p_ref_data, rc);
        return rc;
      }
    }

    btm_sec_cb.sec_req_pending = true;
    return (BTM_CMD_STARTED);
  }

  /* Save the security requirements in case a pairing is needed */
  p_dev_rec->sec_rec.required_security_flags_for_pairing = security_required;

  /* Modify security_required in btm_sec_l2cap_access_req for Lisbon */
  if (btm_sec_cb.security_mode == BTM_SEC_MODE_SP ||
      btm_sec_cb.security_mode == BTM_SEC_MODE_SC) {
    if (BTM_SEC_IS_SM4(p_dev_rec->sm4)) {
      if (is_originator) {
        /* SM4 to SM4 -> always encrypt */
        security_required |= BTM_SEC_OUT_ENCRYPT;
      } else /* acceptor */
      {
        /* SM4 to SM4: the acceptor needs to make sure the authentication is
         * already done */
        chk_acp_auth_done = true;
        /* SM4 to SM4 -> always encrypt */
        security_required |= BTM_SEC_IN_ENCRYPT;
      }
    } else if (!(BTM_SM4_KNOWN & p_dev_rec->sm4)) {
      /* the remote features are not known yet */
      log::debug(
          "Remote features have not yet been received sec_flags:0x{:02x} {}",
          p_dev_rec->sec_rec.sec_flags,
          (is_originator) ? "initiator" : "acceptor");

      p_dev_rec->sm4 |= BTM_SM4_REQ_PEND;
      return (BTM_CMD_STARTED);
    }
  }

  log::verbose("sm4:0x{:x}, sec_flags:0x{:x}, security_required:0x{:x} chk:{}",
               p_dev_rec->sm4, p_dev_rec->sec_rec.sec_flags, security_required,
               chk_acp_auth_done);

  p_dev_rec->sec_rec.security_required = security_required;
  p_dev_rec->sec_rec.p_ref_data = p_ref_data;
  p_dev_rec->is_originator = is_originator;

  if (chk_acp_auth_done) {
    log::verbose(
        "(SM4 to SM4) btm_sec_l2cap_access_req rspd. authenticated: x{:x}, "
        "enc: x{:x}",
        p_dev_rec->sec_rec.sec_flags & BTM_SEC_AUTHENTICATED,
        p_dev_rec->sec_rec.sec_flags & BTM_SEC_ENCRYPTED);
    /* SM4, but we do not know for sure which level of security we need.
     * as long as we have a link key, it's OK */
    if ((0 == (p_dev_rec->sec_rec.sec_flags & BTM_SEC_AUTHENTICATED)) ||
        (0 == (p_dev_rec->sec_rec.sec_flags & BTM_SEC_ENCRYPTED))) {
      rc = BTM_DELAY_CHECK;
      /*
      2046 may report HCI_Encryption_Change and L2C Connection Request out of
      sequence
      because of data path issues. Delay this disconnect a little bit
      */
      log::info(
          "peer should have initiated security process by now (SM4 to SM4)");
      p_dev_rec->sec_rec.p_callback = p_callback;
      p_dev_rec->sec_rec.sec_state = BTM_SEC_STATE_DELAY_FOR_ENC;
      (*p_callback)(bd_addr, transport, p_ref_data, rc);

      return BTM_SUCCESS;
    }
  }

  p_dev_rec->sec_rec.p_callback = p_callback;

  if (BTM_SEC_IS_SM4(p_dev_rec->sm4)) {
    if ((p_dev_rec->sec_rec.security_required & BTM_SEC_MODE4_LEVEL4) &&
        (p_dev_rec->sec_rec.link_key_type != BTM_LKEY_TYPE_AUTH_COMB_P_256)) {
      /* BTM_LKEY_TYPE_AUTH_COMB_P_256 is the only acceptable key in this case
       */
      if ((p_dev_rec->sec_rec.sec_flags & BTM_SEC_LINK_KEY_KNOWN) != 0) {
        p_dev_rec->sm4 |= BTM_SM4_UPGRADE;
      }
      p_dev_rec->sec_rec.sec_flags &=
          ~(BTM_SEC_LINK_KEY_KNOWN | BTM_SEC_LINK_KEY_AUTHED |
            BTM_SEC_AUTHENTICATED);
      log::verbose("sec_flags:0x{:x}", p_dev_rec->sec_rec.sec_flags);
    } else {
      /* If we already have a link key to the connected peer, is it secure
       * enough? */
      btm_sec_check_upgrade(p_dev_rec, is_originator);
    }
  }

  rc = btm_sec_execute_procedure(p_dev_rec);
  if (rc != BTM_CMD_STARTED) {
    log::verbose("p_dev_rec={}, clearing callback. old p_callback={}",
                 fmt::ptr(p_dev_rec), fmt::ptr(p_dev_rec->sec_rec.p_callback));
    p_dev_rec->sec_rec.p_callback = NULL;
    (*p_callback)(bd_addr, transport, p_dev_rec->sec_rec.p_ref_data, rc);
  }

  return (rc);
}

/*******************************************************************************
 *
 * Function         btm_sec_l2cap_access_req
 *
 * Description      This function is called by the L2CAP to grant permission to
 *                  establish L2CAP connection to or from the peer device.
 *
 * Parameters:      bd_addr       - Address of the peer device
 *                  psm           - L2CAP PSM
 *                  is_originator - true if protocol above L2CAP originates
 *                                  connection
 *                  p_callback    - Pointer to callback function called if
 *                                  this function returns PENDING after required
 *                                  procedures are complete. MUST NOT BE NULL.
 *
 * Returns          tBTM_STATUS
 *
 ******************************************************************************/
tBTM_STATUS btm_sec_l2cap_access_req(const RawAddress& bd_addr, uint16_t psm,
                                     bool is_originator,
                                     tBTM_SEC_CALLBACK* p_callback,
                                     void* p_ref_data) {
  // should check PSM range in LE connection oriented L2CAP connection
  constexpr tBT_TRANSPORT transport = BT_TRANSPORT_BR_EDR;

  log::debug("is_originator:{}, psm=0x{:04x}", is_originator, psm);

  // Find the service record for the PSM
  tBTM_SEC_SERV_REC* p_serv_rec =
      btm_sec_cb.find_first_serv_rec(is_originator, psm);

  // If there is no application registered with this PSM do not allow connection
  if (!p_serv_rec) {
    log::warn("PSM: 0x{:04x} no application registered", psm);
    (*p_callback)(bd_addr, transport, p_ref_data, BTM_MODE_UNSUPPORTED);
    return (BTM_MODE_UNSUPPORTED);
  }

  /* Services level0 by default have no security */
  if (psm == BT_PSM_SDP) {
    log::debug("No security required for SDP");
    (*p_callback)(bd_addr, transport, p_ref_data, BTM_SUCCESS_NO_SECURITY);
    return (BTM_SUCCESS);
  }

  uint16_t security_required;
  if (btm_sec_cb.security_mode == BTM_SEC_MODE_SC) {
    security_required = btm_sec_set_serv_level4_flags(
        p_serv_rec->security_flags, is_originator);
  } else {
    security_required = p_serv_rec->security_flags;
  }

  return btm_sec_l2cap_access_req_by_requirement(
      bd_addr, security_required, is_originator, p_callback, p_ref_data);
}

/*******************************************************************************
 *
 * Function         btm_sec_mx_access_request
 *
 * Description      This function is called by all Multiplexing Protocols during
 *                  establishing connection to or from peer device to grant
 *                  permission to establish application connection.
 *
 * Parameters:      bd_addr       - Address of the peer device
 *                  psm           - L2CAP PSM
 *                  is_originator - true if protocol above L2CAP originates
 *                                  connection
 *                  mx_proto_id   - protocol ID of the multiplexer
 *                  mx_chan_id    - multiplexer channel to reach application
 *                  p_callback    - Pointer to callback function called if
 *                                  this function returns PENDING after required
 *                                  procedures are completed
 *                  p_ref_data    - Pointer to any reference data needed by the
 *                                  the callback function.
 *
 * Returns          BTM_CMD_STARTED
 *
 ******************************************************************************/
tBTM_STATUS btm_sec_mx_access_request(const RawAddress& bd_addr,
                                      bool is_originator,
                                      uint16_t security_required,
                                      tBTM_SEC_CALLBACK* p_callback,
                                      void* p_ref_data) {
  tBTM_SEC_DEV_REC* p_dev_rec;
  tBTM_STATUS rc;
  bool transport = false; /* should check PSM range in LE connection oriented
                             L2CAP connection */
  log::debug("Multiplex access request device:{}", bd_addr);

  /* Find or get oldest record */
  p_dev_rec = btm_find_or_alloc_dev(bd_addr);

  /* there are some devices (moto phone) which connects to several services at
   * the same time */
  /* we will process one after another */
  if ((p_dev_rec->sec_rec.p_callback) ||
      (btm_sec_cb.pairing_state != BTM_PAIR_STATE_IDLE)) {
    log::debug("Pairing in progress pairing_state:{}",
               tBTM_SEC_CB::btm_pair_state_descr(btm_sec_cb.pairing_state));

    rc = BTM_CMD_STARTED;

    if ((btm_sec_cb.security_mode == BTM_SEC_MODE_SERVICE) ||
        (BTM_SM4_KNOWN == p_dev_rec->sm4) ||
        (BTM_SEC_IS_SM4(p_dev_rec->sm4) &&
         (!btm_sec_is_upgrade_possible(p_dev_rec, is_originator)))) {
      /* legacy mode - local is legacy or local is lisbon/peer is legacy
       * or SM4 with no possibility of link key upgrade */
      if (is_originator) {
        if (((security_required & BTM_SEC_OUT_FLAGS) == 0) ||
            ((((security_required & BTM_SEC_OUT_FLAGS) ==
               BTM_SEC_OUT_AUTHENTICATE) &&
              btm_dev_authenticated(p_dev_rec))) ||
            ((((security_required & BTM_SEC_OUT_FLAGS) ==
               (BTM_SEC_OUT_AUTHENTICATE | BTM_SEC_OUT_ENCRYPT)) &&
              btm_dev_encrypted(p_dev_rec)))) {
          rc = BTM_SUCCESS;
        }
      } else {
        if (((security_required & BTM_SEC_IN_FLAGS) == 0) ||
            ((((security_required & BTM_SEC_IN_FLAGS) ==
               BTM_SEC_IN_AUTHENTICATE) &&
              btm_dev_authenticated(p_dev_rec))) ||
            ((((security_required & BTM_SEC_IN_FLAGS) ==
               (BTM_SEC_IN_AUTHENTICATE | BTM_SEC_IN_ENCRYPT)) &&
              btm_dev_encrypted(p_dev_rec)))) {
          // Check for 16 digits (or MITM)
          if (((security_required & BTM_SEC_IN_MIN_16_DIGIT_PIN) == 0) ||
              (((security_required & BTM_SEC_IN_MIN_16_DIGIT_PIN) ==
                BTM_SEC_IN_MIN_16_DIGIT_PIN) &&
               btm_dev_16_digit_authenticated(p_dev_rec))) {
            rc = BTM_SUCCESS;
          }
        }
      }
      if ((rc == BTM_SUCCESS) && (security_required & BTM_SEC_MODE4_LEVEL4) &&
          (p_dev_rec->sec_rec.link_key_type != BTM_LKEY_TYPE_AUTH_COMB_P_256)) {
        rc = BTM_CMD_STARTED;
      }
    }

    /* the new security request */
    if (p_dev_rec->sec_rec.sec_state != BTM_SEC_STATE_IDLE) {
      log::debug("A pending security procedure in progress");
      rc = BTM_CMD_STARTED;
    }
    if (rc == BTM_CMD_STARTED) {
      btm_sec_queue_mx_request(bd_addr, BT_PSM_RFCOMM, is_originator,
                               security_required, p_callback, p_ref_data);
    } else /* rc == BTM_SUCCESS */
    {
      if (access_secure_service_from_temp_bond(p_dev_rec,
          is_originator, security_required)) {
        log::error(
            "Trying to access a secure rfcomm service from a temp bonding, "
            "rejecting");
        rc = BTM_FAILED_ON_SECURITY;
      }
      if (p_callback) {
        log::debug("Notifying client that security access has been granted");
        (*p_callback)(bd_addr, transport, p_ref_data, rc);
      }
    }
    return rc;
  }

  if ((!is_originator) && ((security_required & BTM_SEC_MODE4_LEVEL4) ||
                           (btm_sec_cb.security_mode == BTM_SEC_MODE_SC))) {
    bool local_supports_sc =
        bluetooth::shim::GetController()->SupportsSecureConnections();
    /* acceptor receives service connection establishment Request for */
    /* Secure Connections Only service */
    if (!(local_supports_sc) || !(p_dev_rec->SupportsSecureConnections())) {
      log::debug(
          "Secure Connection only mode unsupported local_SC_support:{} "
          "remote_SC_support:{}",
          local_supports_sc, p_dev_rec->SupportsSecureConnections());
      if (p_callback)
        (*p_callback)(bd_addr, transport, (void*)p_ref_data,
                      BTM_MODE4_LEVEL4_NOT_SUPPORTED);

      return (BTM_MODE4_LEVEL4_NOT_SUPPORTED);
    }
  }

  if (security_required & BTM_SEC_OUT_AUTHENTICATE) {
    security_required |= BTM_SEC_OUT_MITM;
  }
  if (security_required & BTM_SEC_IN_AUTHENTICATE) {
    security_required |= BTM_SEC_IN_MITM;
  }

  p_dev_rec->sec_rec.required_security_flags_for_pairing = security_required;
  p_dev_rec->sec_rec.security_required = security_required;

  if (btm_sec_cb.security_mode == BTM_SEC_MODE_SP ||
      btm_sec_cb.security_mode == BTM_SEC_MODE_SC) {
    if (BTM_SEC_IS_SM4(p_dev_rec->sm4)) {
      if ((p_dev_rec->sec_rec.security_required & BTM_SEC_MODE4_LEVEL4) &&
          (p_dev_rec->sec_rec.link_key_type != BTM_LKEY_TYPE_AUTH_COMB_P_256)) {
        /* BTM_LKEY_TYPE_AUTH_COMB_P_256 is the only acceptable key in this case
         */
        if ((p_dev_rec->sec_rec.sec_flags & BTM_SEC_LINK_KEY_KNOWN) != 0) {
          p_dev_rec->sm4 |= BTM_SM4_UPGRADE;
        }

        p_dev_rec->sec_rec.sec_flags &=
            ~(BTM_SEC_LINK_KEY_KNOWN | BTM_SEC_LINK_KEY_AUTHED |
              BTM_SEC_AUTHENTICATED);
        log::verbose("sec_flags:0x{:x}", p_dev_rec->sec_rec.sec_flags);
      } else {
        log::debug("Already have link key; checking if link key is sufficient");
        btm_sec_check_upgrade(p_dev_rec, is_originator);
      }
    }
  }

  p_dev_rec->is_originator = is_originator;
  p_dev_rec->sec_rec.p_callback = p_callback;
  p_dev_rec->sec_rec.p_ref_data = p_ref_data;

  rc = btm_sec_execute_procedure(p_dev_rec);
  log::debug("Started security procedure peer:{} btm_status:{}",
             p_dev_rec->RemoteAddress(), btm_status_text(rc));
  if (rc != BTM_CMD_STARTED) {
    if (p_callback) {
      p_dev_rec->sec_rec.p_callback = NULL;
      (*p_callback)(bd_addr, transport, p_ref_data, rc);
    }
  }

  return rc;
}

/*******************************************************************************
 *
 * Function         btm_sec_conn_req
 *
 * Description      This function is when the peer device is requesting
 *                  connection
 *
 * Returns          void
 *
 ******************************************************************************/
void btm_sec_conn_req(const RawAddress& bda, const DEV_CLASS dc) {
  tBTM_SEC_DEV_REC* p_dev_rec = nullptr;

  if ((btm_sec_cb.pairing_state != BTM_PAIR_STATE_IDLE) &&
      (btm_sec_cb.pairing_flags & BTM_PAIR_FLAGS_WE_STARTED_DD) &&
      (btm_sec_cb.pairing_bda == bda)) {
    log::verbose(
        "Security Manager: reject connect request from bonding device");

    /* incoming connection from bonding device is rejected */
    btm_sec_cb.pairing_flags |= BTM_PAIR_FLAGS_REJECTED_CONNECT;
    btsnd_hcic_reject_conn(bda, HCI_ERR_HOST_REJECT_DEVICE);
    return;
  }

  /* Host is not interested or approved connection.  Save BDA and DC and */
  /* pass request to L2CAP */
  btm_sec_cb.connecting_bda = bda;
  btm_sec_cb.connecting_dc = dc;

  p_dev_rec = btm_find_or_alloc_dev(bda);
  p_dev_rec->sm4 |= BTM_SM4_CONN_PEND;
}

/*******************************************************************************
 *
 * Function         btm_sec_bond_cancel_complete
 *
 * Description      This function is called to report bond cancel complete
 *                  event.
 *
 * Returns          void
 *
 ******************************************************************************/
static void btm_sec_bond_cancel_complete(void) {
  tBTM_SEC_DEV_REC* p_dev_rec;

  if ((btm_sec_cb.pairing_flags & BTM_PAIR_FLAGS_DISC_WHEN_DONE) ||
      (BTM_PAIR_STATE_WAIT_LOCAL_PIN == btm_sec_cb.pairing_state &&
       BTM_PAIR_FLAGS_WE_STARTED_DD & btm_sec_cb.pairing_flags) ||
      (btm_sec_cb.pairing_state == BTM_PAIR_STATE_GET_REM_NAME &&
       BTM_PAIR_FLAGS_WE_CANCEL_DD & btm_sec_cb.pairing_flags)) {
    /* for dedicated bonding in legacy mode, authentication happens at "link
     * level"
     * btm_sec_connected is called with failed status.
     * In theory, the code that handles is_pairing_device/true should clean out
     * security related code.
     * However, this function may clean out the security related flags and
     * btm_sec_connected would not know
     * this function also needs to do proper clean up.
     */
    p_dev_rec = btm_find_dev(btm_sec_cb.pairing_bda);
    if (p_dev_rec != NULL) p_dev_rec->sec_rec.security_required = BTM_SEC_NONE;
    btm_sec_cb.change_pairing_state(BTM_PAIR_STATE_IDLE);

    /* Notify application that the cancel succeeded */
    if (btm_sec_cb.api.p_bond_cancel_cmpl_callback)
      btm_sec_cb.api.p_bond_cancel_cmpl_callback(BTM_SUCCESS);
  }
}

/*******************************************************************************
 *
 * Function         btm_create_conn_cancel_complete
 *
 * Description      This function is called when the command complete message
 *                  is received from the HCI for the create connection cancel
 *                  command.
 *
 * Returns          void
 *
 ******************************************************************************/
void btm_create_conn_cancel_complete(uint8_t status, const RawAddress bd_addr) {
  log::verbose("btm_create_conn_cancel_complete(): in State: {}  status:{}",
               tBTM_SEC_CB::btm_pair_state_descr(btm_sec_cb.pairing_state),
               status);
  log_link_layer_connection_event(
      &bd_addr, bluetooth::common::kUnknownConnectionHandle,
      android::bluetooth::DIRECTION_OUTGOING, android::bluetooth::LINK_TYPE_ACL,
      android::bluetooth::hci::CMD_CREATE_CONNECTION_CANCEL,
      android::bluetooth::hci::EVT_COMMAND_COMPLETE,
      android::bluetooth::hci::BLE_EVT_UNKNOWN, status,
      android::bluetooth::hci::STATUS_UNKNOWN);

  /* if the create conn cancel cmd was issued by the bond cancel,
  ** the application needs to be notified that bond cancel succeeded
  */
  switch (status) {
    case HCI_SUCCESS:
      btm_sec_bond_cancel_complete();
      break;
    case HCI_ERR_CONNECTION_EXISTS:
    case HCI_ERR_NO_CONNECTION:
    default:
      /* Notify application of the error */
      if (btm_sec_cb.api.p_bond_cancel_cmpl_callback)
        btm_sec_cb.api.p_bond_cancel_cmpl_callback(BTM_ERR_PROCESSING);
      break;
  }
}

/*******************************************************************************
 *
 * Function         btm_sec_check_pending_reqs
 *
 * Description      This function is called at the end of the security procedure
 *                  to let L2CAP and RFCOMM know to re-submit any pending
 *                  requests
 *
 * Returns          void
 *
 ******************************************************************************/
void btm_sec_check_pending_reqs(void) {
  if (btm_sec_cb.pairing_state == BTM_PAIR_STATE_IDLE) {
    /* First, resubmit L2CAP requests */
    if (btm_sec_cb.sec_req_pending) {
      btm_sec_cb.sec_req_pending = false;
      l2cu_resubmit_pending_sec_req(nullptr);
    }

    /* Now, re-submit anything in the mux queue */
    fixed_queue_t* bq = btm_sec_cb.sec_pending_q;

    btm_sec_cb.sec_pending_q = fixed_queue_new(SIZE_MAX);

    tBTM_SEC_QUEUE_ENTRY* p_e;
    while ((p_e = (tBTM_SEC_QUEUE_ENTRY*)fixed_queue_try_dequeue(bq)) != NULL) {
      /* Check that the ACL is still up before starting security procedures */
      if (BTM_IsAclConnectionUp(p_e->bd_addr, p_e->transport)) {
        if (p_e->psm != 0) {
          log::verbose("PSM:0x{:04x} Is_Orig:{}", p_e->psm, p_e->is_orig);

          btm_sec_mx_access_request(p_e->bd_addr, p_e->is_orig,
                                    p_e->rfcomm_security_requirement,
                                    p_e->p_callback, p_e->p_ref_data);
        } else {
          BTM_SetEncryption(p_e->bd_addr, p_e->transport, p_e->p_callback,
                            p_e->p_ref_data, p_e->sec_act);
        }
      }

      osi_free(p_e);
    }
    fixed_queue_free(bq, NULL);
  }
}

/*******************************************************************************
 *
 * Function         btm_sec_dev_reset
 *
 * Description      This function should be called after device reset
 *
 * Returns          void
 *
 ******************************************************************************/
void btm_sec_dev_reset(void) {
  log::assert_that(bluetooth::shim::GetController()->SupportsSimplePairing(),
                   "only controllers with SSP is supported");

  /* set the default IO capabilities */
  btm_sec_cb.devcb.loc_io_caps = BTM_IO_CAP_IO;
  /* add mx service to use no security */
  BTM_SetSecurityLevel(false, "RFC_MUX", BTM_SEC_SERVICE_RFC_MUX,
                       BTM_SEC_NONE, BT_PSM_RFCOMM, BTM_SEC_PROTO_RFCOMM, 0);
  BTM_SetSecurityLevel(true, "RFC_MUX", BTM_SEC_SERVICE_RFC_MUX, BTM_SEC_NONE,
                       BT_PSM_RFCOMM, BTM_SEC_PROTO_RFCOMM, 0);
  log::verbose("btm_sec_dev_reset sec mode: {}", btm_sec_cb.security_mode);
}

/*******************************************************************************
 *
 * Function         btm_sec_abort_access_req
 *
 * Description      This function is called by the L2CAP or RFCOMM to abort
 *                  the pending operation.
 *
 * Parameters:      bd_addr       - Address of the peer device
 *
 * Returns          void
 *
 ******************************************************************************/
void btm_sec_abort_access_req(const RawAddress& bd_addr) {
  tBTM_SEC_DEV_REC* p_dev_rec = btm_find_dev(bd_addr);

  if (!p_dev_rec) return;

  if ((p_dev_rec->sec_rec.sec_state != BTM_SEC_STATE_AUTHORIZING) &&
      (p_dev_rec->sec_rec.sec_state != BTM_SEC_STATE_AUTHENTICATING))
    return;

  p_dev_rec->sec_rec.sec_state = BTM_SEC_STATE_IDLE;

  log::verbose("clearing callback. p_dev_rec={}, p_callback={}",
               fmt::ptr(p_dev_rec), fmt::ptr(p_dev_rec->sec_rec.p_callback));
  p_dev_rec->sec_rec.p_callback = NULL;
}

/*******************************************************************************
 *
 * Function         btm_sec_dd_create_conn
 *
 * Description      This function is called to create an ACL connection for
 *                  the dedicated bonding process
 *
 * Returns          BTM_SUCCESS if an ACL connection is already up
 *                  BTM_CMD_STARTED if the ACL connection has been requested
 *                  BTM_NO_RESOURCES if failed to start the ACL connection
 *
 ******************************************************************************/
static tBTM_STATUS btm_sec_dd_create_conn(tBTM_SEC_DEV_REC* p_dev_rec) {
  tBTM_STATUS status = l2cu_ConnectAclForSecurity(p_dev_rec->bd_addr);
  if (status == BTM_CMD_STARTED) {
    btm_sec_cb.change_pairing_state(BTM_PAIR_STATE_WAIT_PIN_REQ);
    /* If already connected, start pending security procedure */
    if (BTM_IsAclConnectionUp(p_dev_rec->bd_addr, BT_TRANSPORT_BR_EDR)) {
      return BTM_SUCCESS;
    }
    return BTM_CMD_STARTED;
  } else if (status == BTM_NO_RESOURCES) {
    return BTM_NO_RESOURCES;
  }

  /* set up the control block to indicated dedicated bonding */
  btm_sec_cb.pairing_flags |= BTM_PAIR_FLAGS_DISC_WHEN_DONE;

  log::info("Security Manager: {}", p_dev_rec->bd_addr);

  btm_sec_cb.change_pairing_state(BTM_PAIR_STATE_WAIT_PIN_REQ);

  return (BTM_CMD_STARTED);
}

static void call_registered_rmt_name_callbacks(const RawAddress* p_bd_addr,
                                               const DEV_CLASS& dev_class,
                                               uint8_t* p_bd_name,
                                               tHCI_STATUS status) {
  int i;

  if (p_bd_addr == nullptr) {
    // TODO Still need to send status back to get SDP state machine
    // running
    log::error("Unable to issue callback with unknown address status:{}",
               hci_status_code_text(status));
    return;
  }

  if (p_bd_name == nullptr) {
    p_bd_name = (uint8_t*)kBtmBdNameEmpty;
  }

  /* Notify all clients waiting for name to be resolved even if not found so
   * clients can continue */
  for (i = 0; i < BTM_SEC_MAX_RMT_NAME_CALLBACKS; i++) {
    if (btm_cb.p_rmt_name_callback[i]) {
      (*btm_cb.p_rmt_name_callback[i])(*p_bd_addr, dev_class, p_bd_name);
    }
  }
}

/*******************************************************************************
 *
 * Function         btm_sec_rmt_name_request_complete
 *
 * Description      This function is called when remote name was obtained from
 *                  the peer device
 *
 * Returns          void
 *
 ******************************************************************************/
void btm_sec_rmt_name_request_complete(const RawAddress* p_bd_addr,
                                       const uint8_t* p_bd_name,
                                       tHCI_STATUS status) {
  tBTM_SEC_DEV_REC* p_dev_rec = nullptr;
  uint8_t old_sec_state;

  log::info("btm_sec_rmt_name_request_complete for {}",
            p_bd_addr ? ADDRESS_TO_LOGGABLE_CSTR(*p_bd_addr) : "null");

  if ((!p_bd_addr && !BTM_IsAclConnectionUp(btm_sec_cb.connecting_bda,
                                            BT_TRANSPORT_BR_EDR)) ||
      (p_bd_addr && !BTM_IsAclConnectionUp(*p_bd_addr, BT_TRANSPORT_BR_EDR))) {
    log::warn(
        "Remote read request complete with no underlying link connection");
  }

  /* If remote name request failed, p_bd_addr is null and we need to search */
  /* based on state assuming that we are doing 1 at a time */
  if (p_bd_addr)
    p_dev_rec = btm_find_dev(*p_bd_addr);
  else {
    log::info(
        "Remote read request complete with no address so searching device "
        "database");
    p_dev_rec = btm_sec_find_dev_by_sec_state(BTM_SEC_STATE_GETTING_NAME);
    if (p_dev_rec) {
      p_bd_addr = &p_dev_rec->bd_addr;
    }
  }

  if (!p_bd_name) p_bd_name = (const uint8_t*)kBtmBdNameEmpty;

  BTM_LogHistory(kBtmLogTag, (p_bd_addr) ? *p_bd_addr : RawAddress::kEmpty,
                 "RNR complete",
                 base::StringPrintf("status:%s name:%s",
                                    hci_error_code_text(status).c_str(),
                                    PRIVATE_NAME(p_bd_name)));

  if (p_dev_rec == nullptr) {
    log::debug(
        "Remote read request complete for unknown device peer:{} "
        "pairing_state:{} "
        "status:{} name:{}",
        (p_bd_addr) ? ADDRESS_TO_LOGGABLE_CSTR(*p_bd_addr) : "null",
        tBTM_SEC_CB::btm_pair_state_descr(btm_sec_cb.pairing_state),
        hci_status_code_text(status), reinterpret_cast<char const*>(p_bd_name));

    call_registered_rmt_name_callbacks(p_bd_addr, kDevClassEmpty, nullptr,
                                       status);
    return;
  }

<<<<<<< HEAD
  old_sec_state = p_dev_rec->sec_rec.sec_state;
=======
>>>>>>> 661cafd0
  if (status == HCI_SUCCESS) {
    log::debug(
        "Remote read request complete for known device pairing_state:{} "
        "name:{} sec_state:{}",
        tBTM_SEC_CB::btm_pair_state_descr(btm_sec_cb.pairing_state),
        reinterpret_cast<char const*>(p_bd_name),
        security_state_text(p_dev_rec->sec_rec.sec_state));

    bd_name_copy(p_dev_rec->sec_bd_name, p_bd_name);
    p_dev_rec->sec_rec.sec_flags |= BTM_SEC_NAME_KNOWN;
    log::verbose("setting BTM_SEC_NAME_KNOWN sec_flags:0x{:x}",
                 p_dev_rec->sec_rec.sec_flags);
  } else {
    log::warn(
        "Remote read request failed for known device pairing_state:{} "
        "status:{} name:{} sec_state:{}",
        tBTM_SEC_CB::btm_pair_state_descr(btm_sec_cb.pairing_state),
        hci_status_code_text(status), reinterpret_cast<char const*>(p_bd_name),
        security_state_text(p_dev_rec->sec_rec.sec_state));

    /* Notify all clients waiting for name to be resolved even if it failed so
     * clients can continue */
    p_dev_rec->sec_bd_name[0] = 0;
  }

  uint8_t old_sec_state = p_dev_rec->sec_rec.sec_state;
  if (p_dev_rec->sec_rec.sec_state == BTM_SEC_STATE_GETTING_NAME)
    p_dev_rec->sec_rec.sec_state = BTM_SEC_STATE_IDLE;

  /* Notify all clients waiting for name to be resolved */
  call_registered_rmt_name_callbacks(p_bd_addr, p_dev_rec->dev_class,
                                     p_dev_rec->sec_bd_name, status);

  /* If we were delaying asking UI for a PIN because name was not resolved,
   * ask now */
  if ((btm_sec_cb.pairing_state == BTM_PAIR_STATE_WAIT_LOCAL_PIN) &&
      p_bd_addr && (btm_sec_cb.pairing_bda == *p_bd_addr)) {
    log::verbose(
        "delayed pin now being requested flags:0x{:x}, (p_pin_callback=0x{})",
        btm_sec_cb.pairing_flags, fmt::ptr(btm_sec_cb.api.p_pin_callback));

    if ((btm_sec_cb.pairing_flags & BTM_PAIR_FLAGS_PIN_REQD) == 0 &&
        btm_sec_cb.api.p_pin_callback) {
      log::verbose("calling pin_callback");
      btm_sec_cb.pairing_flags |= BTM_PAIR_FLAGS_PIN_REQD;
      (*btm_sec_cb.api.p_pin_callback)(
          p_dev_rec->bd_addr, p_dev_rec->dev_class, p_bd_name,
          (p_dev_rec->sec_rec.required_security_flags_for_pairing &
           BTM_SEC_IN_MIN_16_DIGIT_PIN));
    }

    /* Set the same state again to force the timer to be restarted */
    btm_sec_cb.change_pairing_state(BTM_PAIR_STATE_WAIT_LOCAL_PIN);
    return;
  }

  /* Check if we were delaying bonding because name was not resolved */
  if (btm_sec_cb.pairing_state == BTM_PAIR_STATE_GET_REM_NAME) {
    if (p_bd_addr && btm_sec_cb.pairing_bda == *p_bd_addr) {
      log::verbose("continue bonding sm4: 0x{:04x}, status:0x{:x}",
                   p_dev_rec->sm4, status);
      if (btm_sec_cb.pairing_flags & BTM_PAIR_FLAGS_WE_CANCEL_DD) {
        btm_sec_bond_cancel_complete();
        return;
      }

      if (status != HCI_SUCCESS) {
        btm_sec_cb.change_pairing_state(BTM_PAIR_STATE_IDLE);

        return NotifyBondingChange(*p_dev_rec, status);
      }

      /* if peer is very old legacy devices, HCI_RMT_HOST_SUP_FEAT_NOTIFY_EVT is
       * not reported */
      if (BTM_SEC_IS_SM4_UNKNOWN(p_dev_rec->sm4)) {
        /* set the KNOWN flag only if BTM_PAIR_FLAGS_REJECTED_CONNECT is not
         * set.*/
        /* If it is set, there may be a race condition */
        log::verbose("IS_SM4_UNKNOWN Flags:0x{:04x}", btm_sec_cb.pairing_flags);
        if ((btm_sec_cb.pairing_flags & BTM_PAIR_FLAGS_REJECTED_CONNECT) == 0)
          p_dev_rec->sm4 |= BTM_SM4_KNOWN;
      }

      log::verbose("SM4 Value: {:x}, Legacy:{},IS SM4:{}, Unknown:{}",
                   p_dev_rec->sm4, BTM_SEC_IS_SM4_LEGACY(p_dev_rec->sm4),
                   BTM_SEC_IS_SM4(p_dev_rec->sm4),
                   BTM_SEC_IS_SM4_UNKNOWN(p_dev_rec->sm4));

      bool await_connection = true;
      /* BT 2.1 or carkit, bring up the connection to force the peer to request
       *PIN.
       ** Else prefetch (btm_sec_check_prefetch_pin will do the prefetching if
       *needed)
       */
      if ((p_dev_rec->sm4 != BTM_SM4_KNOWN) ||
          !btm_sec_check_prefetch_pin(p_dev_rec)) {
        /* if we rejected incoming connection request, we have to wait
         * HCI_Connection_Complete event */
        /*  before originating  */
        if (btm_sec_cb.pairing_flags & BTM_PAIR_FLAGS_REJECTED_CONNECT) {
          log::warn(
              "waiting HCI_Connection_Complete after rejecting connection");
        }
        /* Both we and the peer are 2.1 - continue to create connection */
        else {
          tBTM_STATUS req_status = btm_sec_dd_create_conn(p_dev_rec);
          if (req_status == BTM_SUCCESS) {
            await_connection = false;
          } else if (req_status != BTM_CMD_STARTED) {
            log::warn("failed to start connection");

            btm_sec_cb.change_pairing_state(BTM_PAIR_STATE_IDLE);

            NotifyBondingChange(*p_dev_rec, HCI_ERR_MEMORY_FULL);
          }
        }
      }

      if (await_connection) {
        log::debug("Wait for connection to begin pairing");
        return;
      }
    } else {
      log::warn("wrong BDA, retry with pairing BDA");
      if (get_btm_client_interface().peer.BTM_ReadRemoteDeviceName(
              btm_sec_cb.pairing_bda, NULL, BT_TRANSPORT_BR_EDR) !=
          BTM_CMD_STARTED) {
        log::error("failed to start remote name request");
        NotifyBondingChange(*p_dev_rec, HCI_ERR_MEMORY_FULL);
      };
      return;
    }
  }

  /* check if we were delaying link_key_callback because name was not resolved
   */
  if (p_dev_rec->sec_rec.link_key_not_sent) {
    /* If HCI connection complete has not arrived, wait for it */
    if (p_dev_rec->hci_handle == HCI_INVALID_HANDLE) return;

    p_dev_rec->sec_rec.link_key_not_sent = false;
    btm_send_link_key_notif(p_dev_rec);
  }

  /* If this is a bonding procedure can disconnect the link now */
  if ((btm_sec_cb.pairing_flags & BTM_PAIR_FLAGS_WE_STARTED_DD) &&
      (p_dev_rec->sec_rec.sec_flags & BTM_SEC_AUTHENTICATED)) {
    log::warn("btm_sec_rmt_name_request_complete (none/ce)");
    p_dev_rec->sec_rec.security_required &= ~(BTM_SEC_OUT_AUTHENTICATE);
    l2cu_start_post_bond_timer(p_dev_rec->hci_handle);
    return;
  }

  if (old_sec_state != BTM_SEC_STATE_GETTING_NAME) return;

  /* If get name failed, notify the waiting layer */
  if (status != HCI_SUCCESS) {
    btm_sec_dev_rec_cback_event(p_dev_rec, BTM_ERR_PROCESSING, false);
    return;
  }

  if (p_dev_rec->sm4 & BTM_SM4_REQ_PEND) {
    log::verbose("waiting for remote features!!");
    return;
  }

  /* Remote Name succeeded, execute the next security procedure, if any */
  tBTM_STATUS btm_status = btm_sec_execute_procedure(p_dev_rec);

  /* If result is pending reply from the user or from the device is pending */
  if (btm_status == BTM_CMD_STARTED) return;

  /* There is no next procedure or start of procedure failed, notify the waiting
   * layer */
  btm_sec_dev_rec_cback_event(p_dev_rec, btm_status, false);
}

/*******************************************************************************
 *
 * Function         btm_sec_rmt_host_support_feat_evt
 *
 * Description      This function is called when the
 *                  HCI_RMT_HOST_SUP_FEAT_NOTIFY_EVT is received
 *
 * Returns          void
 *
 ******************************************************************************/
void btm_sec_rmt_host_support_feat_evt(const RawAddress bd_addr,
                                       uint8_t features_0) {
  tBTM_SEC_DEV_REC* p_dev_rec;

  p_dev_rec = btm_find_or_alloc_dev(bd_addr);

  log::info("Got btm_sec_rmt_host_support_feat_evt from {}", bd_addr);

  log::verbose("btm_sec_rmt_host_support_feat_evt  sm4: 0x{:x}  p[0]: 0x{:x}",
               p_dev_rec->sm4, features_0);

  if (BTM_SEC_IS_SM4_UNKNOWN(p_dev_rec->sm4)) {
    p_dev_rec->sm4 = BTM_SM4_KNOWN;
    if (HCI_SSP_HOST_SUPPORTED((std::array<uint8_t, 1>({features_0})))) {
      p_dev_rec->sm4 = BTM_SM4_TRUE;
    }
    log::verbose(
        "btm_sec_rmt_host_support_feat_evt sm4: 0x{:x} features[0]: 0x{:x}",
        p_dev_rec->sm4, features_0);
  }
}

/*******************************************************************************
 *
 * Function         btm_io_capabilities_req
 *
 * Description      This function is called when LM request for the IO
 *                  capability of the local device and
 *                  if the OOB data is present for the device in the event
 *
 * Returns          void
 *
 ******************************************************************************/
void btm_io_capabilities_req(RawAddress p) {
  if (btm_sec_is_a_bonded_dev(p)) {
    if (com::android::bluetooth::flags::key_missing_classic_device()) {
      log::warn(
          "Incoming bond request, but {} is already bonded (notifying user)",
          p);
      bta_dm_remote_key_missing(p);

      auto p_dev_rec = btm_find_dev(p);
      if (p_dev_rec != NULL) {
        btm_sec_disconnect(p_dev_rec->hci_handle, HCI_ERR_AUTH_FAILURE,
                           "btm_io_capabilities_req Security failure");
      }
      return;
    }

    log::warn("Incoming bond request, but {} is already bonded (removing)", p);
    bta_dm_process_remove_device(p);
  }

  tBTM_SEC_DEV_REC* p_dev_rec = btm_find_or_alloc_dev(p);

  if ((btm_sec_cb.security_mode == BTM_SEC_MODE_SC) &&
      (!p_dev_rec->remote_feature_received)) {
    log::verbose(
        "Device security mode is SC only.To continue need to know remote "
        "features.");

    // ACL calls back to btm_sec_set_peer_sec_caps after it gets data
    p_dev_rec->remote_features_needed = true;
    return;
  }

  tBTM_SP_IO_REQ evt_data;
  evt_data.bd_addr = p;

  /* setup the default response according to compile options */
  /* assume that the local IO capability does not change
   * loc_io_caps is initialized with the default value */
  evt_data.io_cap = btm_sec_cb.devcb.loc_io_caps;
  // TODO(optedoblivion): Inject OOB_DATA_PRESENT Flag
  evt_data.oob_data = BTM_OOB_NONE;
  evt_data.auth_req = BTM_AUTH_SP_NO;

  p_dev_rec->sm4 |= BTM_SM4_TRUE;

  log::verbose("State: {}, Security Mode: {}, Device security Flags: 0x{:04x}",
               tBTM_SEC_CB::btm_pair_state_descr(btm_sec_cb.pairing_state),
               btm_sec_cb.security_mode, btm_sec_cb.pairing_flags);

  uint8_t err_code = 0;
  bool is_orig = true;
  switch (btm_sec_cb.pairing_state) {
    /* initiator connecting */
    case BTM_PAIR_STATE_IDLE:
      // TODO: Handle Idle pairing state
      // security_required = p_dev_rec->sec_rec.security_required;
      break;

    /* received IO capability response already->acceptor */
    case BTM_PAIR_STATE_INCOMING_SSP:
      is_orig = false;

      if (btm_sec_cb.pairing_flags & BTM_PAIR_FLAGS_PEER_STARTED_DD) {
        /* acceptor in dedicated bonding */
        evt_data.auth_req = BTM_AUTH_AP_YES;
      }
      break;

    /* initiator, at this point it is expected to be dedicated bonding
    initiated by local device */
    case BTM_PAIR_STATE_WAIT_PIN_REQ:
      if (evt_data.bd_addr == btm_sec_cb.pairing_bda) {
        evt_data.auth_req = BTM_AUTH_AP_YES;
      } else {
        err_code = HCI_ERR_HOST_BUSY_PAIRING;
      }
      break;

    /* any other state is unexpected */
    default:
      err_code = HCI_ERR_HOST_BUSY_PAIRING;
      log::error("Unexpected Pairing state received {}",
                 btm_sec_cb.pairing_state);
      break;
  }

  if (btm_sec_cb.pairing_disabled) {
    /* pairing is not allowed */
    log::verbose("Pairing is not allowed -> fail pairing.");
    err_code = HCI_ERR_PAIRING_NOT_ALLOWED;
  } else if (btm_sec_cb.security_mode == BTM_SEC_MODE_SC) {
    bool local_supports_sc =
        bluetooth::shim::GetController()->SupportsSecureConnections();
    /* device in Secure Connections Only mode */
    if (!(local_supports_sc) || !(p_dev_rec->SupportsSecureConnections())) {
      log::debug(
          "SC only service, local_support_for_sc:{}, remote_support_for_sc:{} "
          "-> fail pairing",
          local_supports_sc, p_dev_rec->SupportsSecureConnections());
      err_code = HCI_ERR_PAIRING_NOT_ALLOWED;
    }
  }

  if (err_code != 0) {
    btsnd_hcic_io_cap_req_neg_reply(evt_data.bd_addr, err_code);
    return;
  }

  evt_data.is_orig = is_orig;

  if (is_orig) {
    /* local device initiated the pairing non-bonding -> use
     * required_security_flags_for_pairing */
    if (!(btm_sec_cb.pairing_flags & BTM_PAIR_FLAGS_WE_STARTED_DD) &&
        (p_dev_rec->sec_rec.required_security_flags_for_pairing &
         BTM_SEC_OUT_AUTHENTICATE)) {
      if (btm_sec_cb.security_mode == BTM_SEC_MODE_SC) {
        /* SC only mode device requires MITM protection */
        evt_data.auth_req = BTM_AUTH_SP_YES;
      } else {
        evt_data.auth_req =
            (p_dev_rec->sec_rec.required_security_flags_for_pairing &
             BTM_SEC_OUT_MITM)
                ? BTM_AUTH_SP_YES
                : BTM_AUTH_SP_NO;
      }
    }
  }

  /* Notify L2CAP to increase timeout */
  l2c_pin_code_request(evt_data.bd_addr);

  btm_sec_cb.pairing_bda = evt_data.bd_addr;

  if (evt_data.bd_addr == btm_sec_cb.connecting_bda)
    p_dev_rec->dev_class = btm_sec_cb.connecting_dc;

  btm_sec_cb.change_pairing_state(BTM_PAIR_STATE_WAIT_LOCAL_IOCAPS);

  if (p_dev_rec->sm4 & BTM_SM4_UPGRADE) {
    p_dev_rec->sm4 &= ~BTM_SM4_UPGRADE;

    /* link key upgrade: always use SPGB_YES - assuming we want to save the link
     * key */
    evt_data.auth_req = BTM_AUTH_SPGB_YES;
  } else if (btm_sec_cb.api.p_sp_callback) {
    /* the callback function implementation may change the IO capability... */
    (*btm_sec_cb.api.p_sp_callback)(BTM_SP_IO_REQ_EVT,
                                    (tBTM_SP_EVT_DATA*)&evt_data);
  }

  if ((btm_sec_cb.pairing_flags & BTM_PAIR_FLAGS_WE_STARTED_DD)) {
    evt_data.auth_req =
        (BTM_AUTH_DD_BOND | (evt_data.auth_req & BTM_AUTH_YN_BIT));
  }

  if (btm_sec_cb.security_mode == BTM_SEC_MODE_SC) {
    /* At this moment we know that both sides are SC capable, device in */
    /* SC only mode requires MITM for any service so let's set MITM bit */
    evt_data.auth_req |= BTM_AUTH_YN_BIT;
    log::verbose("for device in \"SC only\" mode set auth_req to 0x{:02x}",
                 evt_data.auth_req);
  }

  /* if the user does not indicate "reply later" by setting the oob_data to
   * unknown */
  /* send the response right now. Save the current IO capability in the
   * control block */
  btm_sec_cb.devcb.loc_auth_req = evt_data.auth_req;
  btm_sec_cb.devcb.loc_io_caps = evt_data.io_cap;

  log::verbose("State: {}  IO_CAP:{} oob_data:{} auth_req:{}",
               tBTM_SEC_CB::btm_pair_state_descr(btm_sec_cb.pairing_state),
               evt_data.io_cap, evt_data.oob_data, evt_data.auth_req);

  btsnd_hcic_io_cap_req_reply(evt_data.bd_addr, evt_data.io_cap,
                              evt_data.oob_data, evt_data.auth_req);
}

/*******************************************************************************
 *
 * Function         btm_io_capabilities_rsp
 *
 * Description      This function is called when the IO capability of the
 *                  specified device is received
 *
 * Returns          void
 *
 ******************************************************************************/
void btm_io_capabilities_rsp(const tBTM_SP_IO_RSP evt_data) {
  tBTM_SEC_DEV_REC* p_dev_rec;

  /* Allocate a new device record or reuse the oldest one */
  p_dev_rec = btm_find_or_alloc_dev(evt_data.bd_addr);

  /* If no security is in progress, this indicates incoming security */
  if (btm_sec_cb.pairing_state == BTM_PAIR_STATE_IDLE) {
    btm_sec_cb.pairing_bda = evt_data.bd_addr;

    btm_sec_cb.change_pairing_state(BTM_PAIR_STATE_INCOMING_SSP);
  }

  /* Notify L2CAP to increase timeout */
  l2c_pin_code_request(evt_data.bd_addr);

  /* We must have a device record here.
   * Use the connecting device's CoD for the connection */
  if (evt_data.bd_addr == btm_sec_cb.connecting_bda)
    p_dev_rec->dev_class = btm_sec_cb.connecting_dc;

  /* peer sets dedicated bonding bit and we did not initiate dedicated bonding
   */
  if (btm_sec_cb.pairing_state ==
          BTM_PAIR_STATE_INCOMING_SSP /* peer initiated bonding */
      && (evt_data.auth_req &
          BTM_AUTH_DD_BOND)) /* and dedicated bonding bit is set */
  {
    btm_sec_cb.pairing_flags |= BTM_PAIR_FLAGS_PEER_STARTED_DD;
  }

  /* save the IO capability in the device record */
  p_dev_rec->sec_rec.rmt_io_caps = evt_data.io_cap;
  p_dev_rec->sec_rec.rmt_auth_req = evt_data.auth_req;

  if (btm_sec_cb.api.p_sp_callback)
    (*btm_sec_cb.api.p_sp_callback)(BTM_SP_IO_RSP_EVT,
                                    (tBTM_SP_EVT_DATA*)&evt_data);
}

/*******************************************************************************
 *
 * Function         btm_proc_sp_req_evt
 *
 * Description      This function is called to process/report
 *                  HCI_USER_CONFIRMATION_REQUEST_EVT
 *                  or HCI_USER_PASSKEY_REQUEST_EVT
 *                  or HCI_USER_PASSKEY_NOTIFY_EVT
 *
 * Returns          void
 *
 ******************************************************************************/
void btm_proc_sp_req_evt(tBTM_SP_EVT event, const RawAddress bda,
                         const uint32_t value) {
  tBTM_STATUS status = BTM_ERR_PROCESSING;
  tBTM_SP_EVT_DATA evt_data;
  RawAddress& p_bda = evt_data.cfm_req.bd_addr;
  tBTM_SEC_DEV_REC* p_dev_rec;

  p_bda = bda;
  log::debug("BDA:{}, event:{}, state:{}", p_bda, sp_evt_to_text(event),
             tBTM_SEC_CB::btm_pair_state_descr(btm_sec_cb.pairing_state));

  p_dev_rec = btm_find_dev(p_bda);
  if ((p_dev_rec != NULL) &&
      (btm_sec_cb.pairing_state != BTM_PAIR_STATE_IDLE) &&
      (btm_sec_cb.pairing_bda == p_bda)) {
    evt_data.cfm_req.bd_addr = p_dev_rec->bd_addr;
    evt_data.cfm_req.dev_class = p_dev_rec->dev_class;
    bd_name_copy(evt_data.cfm_req.bd_name, p_dev_rec->sec_bd_name);

    switch (event) {
      case BTM_SP_CFM_REQ_EVT:
        /* Numeric confirmation. Need user to conf the passkey */
        btm_sec_cb.change_pairing_state(BTM_PAIR_STATE_WAIT_NUMERIC_CONFIRM);

        /* The device record must be allocated in the "IO cap exchange" step */
        evt_data.cfm_req.num_val = value;
        log::verbose("num_val:{}", evt_data.cfm_req.num_val);

        evt_data.cfm_req.just_works = true;

        /* process user confirm req in association with the auth_req param */
        if (btm_sec_cb.devcb.loc_io_caps == BTM_IO_CAP_IO) {
          if (p_dev_rec->sec_rec.rmt_io_caps == BTM_IO_CAP_UNKNOWN) {
            log::error(
                "did not receive IO cap response prior to BTM_SP_CFM_REQ_EVT, "
                "failing pairing request");
            status = BTM_WRONG_MODE;
            BTM_ConfirmReqReply(status, p_bda);
            return;
          }

          if ((p_dev_rec->sec_rec.rmt_io_caps == BTM_IO_CAP_IO ||
               p_dev_rec->sec_rec.rmt_io_caps == BTM_IO_CAP_OUT) &&
              (btm_sec_cb.devcb.loc_io_caps == BTM_IO_CAP_IO) &&
              ((p_dev_rec->sec_rec.rmt_auth_req & BTM_AUTH_SP_YES) ||
               (btm_sec_cb.devcb.loc_auth_req & BTM_AUTH_SP_YES))) {
            /* Use Numeric Comparison if
             * 1. Local IO capability is DisplayYesNo,
             * 2. Remote IO capability is DisplayOnly or DiaplayYesNo, and
             * 3. Either of the devices have requested authenticated link key */
            evt_data.cfm_req.just_works = false;
          }
        }

        log::verbose("just_works:{}, io loc:{}, rmt:{}, auth loc:{}, rmt:{}",
                     evt_data.cfm_req.just_works, btm_sec_cb.devcb.loc_io_caps,
                     p_dev_rec->sec_rec.rmt_io_caps,
                     btm_sec_cb.devcb.loc_auth_req,
                     p_dev_rec->sec_rec.rmt_auth_req);

        evt_data.cfm_req.loc_auth_req = btm_sec_cb.devcb.loc_auth_req;
        evt_data.cfm_req.rmt_auth_req = p_dev_rec->sec_rec.rmt_auth_req;
        evt_data.cfm_req.loc_io_caps = btm_sec_cb.devcb.loc_io_caps;
        evt_data.cfm_req.rmt_io_caps = p_dev_rec->sec_rec.rmt_io_caps;
        break;

      case BTM_SP_KEY_NOTIF_EVT:
        /* Passkey notification (other side is a keyboard) */
        evt_data.key_notif.passkey = value;
        log::verbose("passkey:{}", evt_data.key_notif.passkey);

        btm_sec_cb.change_pairing_state(BTM_PAIR_STATE_WAIT_AUTH_COMPLETE);
        break;

      case BTM_SP_KEY_REQ_EVT:
        if (btm_sec_cb.devcb.loc_io_caps != BTM_IO_CAP_NONE) {
          /* HCI_USER_PASSKEY_REQUEST_EVT */
          btm_sec_cb.change_pairing_state(BTM_PAIR_STATE_KEY_ENTRY);
        }
        break;
      default:
        log::warn("unhandled event:{}", sp_evt_to_text(event));
        break;
    }

    if (btm_sec_cb.api.p_sp_callback) {
      status = (*btm_sec_cb.api.p_sp_callback)(event, &evt_data);
      if (status != BTM_NOT_AUTHORIZED) {
        return;
      }
      /* else BTM_NOT_AUTHORIZED means when the app wants to reject the req
       * right now */
    } else if ((event == BTM_SP_CFM_REQ_EVT) && (evt_data.cfm_req.just_works)) {
      /* automatically reply with just works if no sp_cback */
      status = BTM_SUCCESS;
    }

    if (event == BTM_SP_CFM_REQ_EVT) {
      log::verbose("calling BTM_ConfirmReqReply with status: {}", status);
      BTM_ConfirmReqReply(status, p_bda);
    } else if (btm_sec_cb.devcb.loc_io_caps != BTM_IO_CAP_NONE &&
               event == BTM_SP_KEY_REQ_EVT) {
      BTM_PasskeyReqReply(status, p_bda, 0);
    }
    return;
  }

  /* Something bad. we can only fail this connection */
  acl_set_disconnect_reason(HCI_ERR_HOST_REJECT_SECURITY);

  if (BTM_SP_CFM_REQ_EVT == event) {
    btsnd_hcic_user_conf_reply(p_bda, false);
  } else if (BTM_SP_KEY_NOTIF_EVT == event) {
    /* do nothing -> it very unlikely to happen.
    This event is most likely to be received by a HID host when it first
    connects to a HID device.
    Usually the Host initiated the connection in this case.
    On Mobile platforms, if there's a security process happening,
    the host probably can not initiate another connection.
    BTW (PC) is another story.  */
    p_dev_rec = btm_find_dev(p_bda);
    if (p_dev_rec != NULL) {
      btm_sec_disconnect(
          p_dev_rec->hci_handle, HCI_ERR_AUTH_FAILURE,
          "stack::btm::btm_sec::btm_proc_sp_req_evt Security failure");
    }
  } else if (btm_sec_cb.devcb.loc_io_caps != BTM_IO_CAP_NONE) {
    btsnd_hcic_user_passkey_neg_reply(p_bda);
  }
}

/*******************************************************************************
 *
 * Function         btm_simple_pair_complete
 *
 * Description      This function is called when simple pairing process is
 *                  complete
 *
 * Returns          void
 *
 ******************************************************************************/
void btm_simple_pair_complete(const RawAddress bd_addr, uint8_t status) {
  tBTM_SEC_DEV_REC* p_dev_rec;
  bool disc = false;

  p_dev_rec = btm_find_dev(bd_addr);
  if (p_dev_rec == NULL) {
    log::error("unknown BDA: {}", bd_addr);
    return;
  }

  log::verbose(
      "btm_simple_pair_complete()  Pair State: {}  Status:{}  sec_state: {}",
      tBTM_SEC_CB::btm_pair_state_descr(btm_sec_cb.pairing_state), status,
      p_dev_rec->sec_rec.sec_state);

  if (status == HCI_SUCCESS) {
    p_dev_rec->sec_rec.sec_flags |= BTM_SEC_AUTHENTICATED;
  } else if (status == HCI_ERR_PAIRING_NOT_ALLOWED) {
    /* The test spec wants the peer device to get this failure code. */
    btm_sec_cb.change_pairing_state(BTM_PAIR_STATE_WAIT_DISCONNECT);

    /* Change the timer to 1 second */
    alarm_set_on_mloop(btm_sec_cb.pairing_timer, BT_1SEC_TIMEOUT_MS,
                       btm_sec_pairing_timeout, NULL);
  } else if (btm_sec_cb.pairing_bda == bd_addr) {
    /* stop the timer */
    alarm_cancel(btm_sec_cb.pairing_timer);

    if (p_dev_rec->sec_rec.sec_state != BTM_SEC_STATE_AUTHENTICATING) {
      /* the initiating side: will receive auth complete event. disconnect ACL
       * at that time */
      disc = true;
    }
  } else {
    disc = true;
  }

  if (disc) {
    /* simple pairing failed */
    /* Avoid sending disconnect on HCI_ERR_PEER_USER */
    if ((status != HCI_ERR_PEER_USER) &&
        (status != HCI_ERR_CONN_CAUSE_LOCAL_HOST)) {
      btm_sec_send_hci_disconnect(
          p_dev_rec, HCI_ERR_AUTH_FAILURE, p_dev_rec->hci_handle,
          "stack::btm::btm_sec::btm_simple_pair_complete Auth fail");
    }
  }
}

/*******************************************************************************
 *
 * Function         btm_rem_oob_req
 *
 * Description      This function is called to process/report
 *                  HCI_REMOTE_OOB_DATA_REQUEST_EVT
 *
 * Returns          void
 *
 ******************************************************************************/
void btm_rem_oob_req(const RawAddress bd_addr) {
  tBTM_SP_RMT_OOB evt_data;
  tBTM_SEC_DEV_REC* p_dev_rec;
  Octet16 c;
  Octet16 r;

  evt_data.bd_addr = bd_addr;
  RawAddress& p_bda = evt_data.bd_addr;

  log::verbose("BDA: {}", p_bda);
  p_dev_rec = btm_find_dev(p_bda);
  if ((p_dev_rec != NULL) && btm_sec_cb.api.p_sp_callback) {
    evt_data.bd_addr = p_dev_rec->bd_addr;
    evt_data.dev_class = p_dev_rec->dev_class;
    bd_name_copy(evt_data.bd_name, p_dev_rec->sec_bd_name);

    btm_sec_cb.change_pairing_state(BTM_PAIR_STATE_WAIT_LOCAL_OOB_RSP);
    if ((*btm_sec_cb.api.p_sp_callback)(BTM_SP_RMT_OOB_EVT,
                                        (tBTM_SP_EVT_DATA*)&evt_data) ==
        BTM_NOT_AUTHORIZED) {
      BTM_RemoteOobDataReply(static_cast<tBTM_STATUS>(true), p_bda, c, r);
    }
    return;
  }

  /* something bad. we can only fail this connection */
  acl_set_disconnect_reason(HCI_ERR_HOST_REJECT_SECURITY);
  btsnd_hcic_rem_oob_neg_reply(p_bda);
}

/*******************************************************************************
 *
 * Function         btm_read_local_oob_complete
 *
 * Description      This function is called when read local oob data is
 *                  completed by the LM
 *
 * Returns          void
 *
 ******************************************************************************/
void btm_read_local_oob_complete(const tBTM_SP_LOC_OOB evt_data) {
  log::verbose("btm_read_local_oob_complete:{}", evt_data.status);

  if (btm_sec_cb.api.p_sp_callback) {
    tBTM_SP_EVT_DATA btm_sp_evt_data;
    btm_sp_evt_data.loc_oob = evt_data;
    (*btm_sec_cb.api.p_sp_callback)(BTM_SP_LOC_OOB_EVT, &btm_sp_evt_data);
  }
}

/*******************************************************************************
 *
 * Function         btm_sec_auth_collision
 *
 * Description      This function is called when authentication or encryption
 *                  needs to be retried at a later time.
 *
 * Returns          void
 *
 ******************************************************************************/
static void btm_sec_auth_collision(uint16_t handle) {
  tBTM_SEC_DEV_REC* p_dev_rec;

  if (!btm_sec_cb.collision_start_time)
    btm_sec_cb.collision_start_time =
        bluetooth::common::time_get_os_boottime_ms();

  if ((bluetooth::common::time_get_os_boottime_ms() -
       btm_sec_cb.collision_start_time) < BTM_SEC_MAX_COLLISION_DELAY) {
    if (handle == HCI_INVALID_HANDLE) {
      p_dev_rec = btm_sec_find_dev_by_sec_state(BTM_SEC_STATE_AUTHENTICATING);
      if (p_dev_rec == NULL)
        p_dev_rec = btm_sec_find_dev_by_sec_state(BTM_SEC_STATE_ENCRYPTING);
    } else
      p_dev_rec = btm_find_dev_by_handle(handle);

    if (p_dev_rec != NULL) {
      log::verbose("btm_sec_auth_collision: state {} (retrying in a moment...)",
                   p_dev_rec->sec_rec.sec_state);
      /* We will restart authentication after timeout */
      if (p_dev_rec->sec_rec.sec_state == BTM_SEC_STATE_AUTHENTICATING ||
          p_dev_rec->sec_rec.is_security_state_bredr_encrypting())
        p_dev_rec->sec_rec.sec_state = BTM_SEC_STATE_IDLE;

      btm_sec_cb.p_collided_dev_rec = p_dev_rec;
      alarm_set_on_mloop(btm_sec_cb.sec_collision_timer, BT_1SEC_TIMEOUT_MS,
                         btm_sec_collision_timeout, NULL);
    }
  }
}

/******************************************************************************
 *
 * Function         btm_sec_auth_retry
 *
 * Description      This function is called when authentication or encryption
 *                  needs to be retried at a later time.
 *
 * Returns          TRUE if a security retry required
 *
 *****************************************************************************/
static bool btm_sec_auth_retry(uint16_t handle, uint8_t status) {
  tBTM_SEC_DEV_REC* p_dev_rec = btm_find_dev_by_handle(handle);
  if (!p_dev_rec) return false;

  /* keep the old sm4 flag and clear the retry bit in control block */
  uint8_t old_sm4 = p_dev_rec->sm4;
  p_dev_rec->sm4 &= ~BTM_SM4_RETRY;

  if ((btm_sec_cb.pairing_state == BTM_PAIR_STATE_IDLE) &&
      ((old_sm4 & BTM_SM4_RETRY) == 0) && (HCI_ERR_KEY_MISSING == status) &&
      BTM_SEC_IS_SM4(p_dev_rec->sm4)) {
    /* This retry for missing key is for Lisbon or later only.
       Legacy device do not need this. the controller will drive the retry
       automatically
       set the retry bit */
    btm_sec_cb.collision_start_time = 0;
    btm_restore_mode();
    p_dev_rec->sm4 |= BTM_SM4_RETRY;
    p_dev_rec->sec_rec.sec_flags &= ~BTM_SEC_LINK_KEY_KNOWN;
    log::verbose("Retry for missing key sm4:x{:x} sec_flags:0x{:x}",
                 p_dev_rec->sm4, p_dev_rec->sec_rec.sec_flags);

    /* With BRCM controller, we do not need to delete the stored link key in
       controller.
       If the stack may sit on top of other controller, we may need this
       BTM_DeleteStoredLinkKey (bd_addr, NULL); */
    p_dev_rec->sec_rec.sec_state = BTM_SEC_STATE_IDLE;
    btm_sec_execute_procedure(p_dev_rec);
    return true;
  }

  return false;
}

void btm_sec_auth_complete(uint16_t handle, tHCI_STATUS status) {
  tBTM_PAIRING_STATE old_state = btm_sec_cb.pairing_state;
  tBTM_SEC_DEV_REC* p_dev_rec = btm_find_dev_by_handle(handle);
  bool are_bonding = false;
  bool was_authenticating = false;

  if (p_dev_rec) {
    log::verbose(
        "Security Manager: in state: {}, handle: {}, status: {}, "
        "dev->sec_rec.sec_state:{}, bda: {}, RName: {}",
        tBTM_SEC_CB::btm_pair_state_descr(btm_sec_cb.pairing_state), handle,
        status, p_dev_rec->sec_rec.sec_state, p_dev_rec->bd_addr,
        reinterpret_cast<char const*>(p_dev_rec->sec_bd_name));
  } else {
    log::verbose("Security Manager: in state: {}, handle: {}, status: {}",
                 tBTM_SEC_CB::btm_pair_state_descr(btm_sec_cb.pairing_state),
                 handle, status);
  }

  /* For transaction collision we need to wait and repeat.  There is no need */
  /* for random timeout because only peripheral should receive the result */
  if ((status == HCI_ERR_LMP_ERR_TRANS_COLLISION) ||
      (status == HCI_ERR_DIFF_TRANSACTION_COLLISION)) {
    btm_sec_auth_collision(handle);
    return;
  } else if (btm_sec_auth_retry(handle, status)) {
    return;
  }

  btm_sec_cb.collision_start_time = 0;

  btm_restore_mode();

  /* Check if connection was made just to do bonding.  If we authenticate
     the connection that is up, this is the last event received.
  */
  if (p_dev_rec && (btm_sec_cb.pairing_flags & BTM_PAIR_FLAGS_WE_STARTED_DD) &&
      !(btm_sec_cb.pairing_flags & BTM_PAIR_FLAGS_DISC_WHEN_DONE)) {
    p_dev_rec->sec_rec.security_required &= ~BTM_SEC_OUT_AUTHENTICATE;

    l2cu_start_post_bond_timer(p_dev_rec->hci_handle);
  }

  if (!p_dev_rec) return;

  if (p_dev_rec->sec_rec.sec_state == BTM_SEC_STATE_AUTHENTICATING) {
    p_dev_rec->sec_rec.sec_state = BTM_SEC_STATE_IDLE;
    was_authenticating = true;
    /* There can be a race condition, when we are starting authentication
     * and the peer device is doing encryption.
     * If first we receive encryption change up, then initiated
     * authentication can not be performed.
     * According to the spec we can not do authentication on the
     * encrypted link, so device is correct.
     */
    if ((status == HCI_ERR_COMMAND_DISALLOWED) &&
        ((p_dev_rec->sec_rec.sec_flags &
          (BTM_SEC_AUTHENTICATED | BTM_SEC_ENCRYPTED)) ==
         (BTM_SEC_AUTHENTICATED | BTM_SEC_ENCRYPTED))) {
      status = HCI_SUCCESS;
    }
    if (status == HCI_SUCCESS) {
      p_dev_rec->sec_rec.sec_flags |= BTM_SEC_AUTHENTICATED;
    }
  }

  if ((btm_sec_cb.pairing_state != BTM_PAIR_STATE_IDLE) &&
      (p_dev_rec->bd_addr == btm_sec_cb.pairing_bda)) {
    if (btm_sec_cb.pairing_flags & BTM_PAIR_FLAGS_WE_STARTED_DD) {
      are_bonding = true;
    }
    btm_sec_cb.change_pairing_state(BTM_PAIR_STATE_IDLE);
  }

  if (was_authenticating == false) {
    if (status != HCI_SUCCESS && old_state != BTM_PAIR_STATE_IDLE) {
      NotifyBondingChange(*p_dev_rec, status);
    }
    return;
  }

  /* Currently we do not notify user if it is a keyboard which connects */
  /* User probably Disabled the keyboard while it was asleap.  Let them try */
  if (btm_sec_cb.api.p_auth_complete_callback) {
    /* report the suthentication status */
    if ((old_state != BTM_PAIR_STATE_IDLE) || (status != HCI_SUCCESS))
      (*btm_sec_cb.api.p_auth_complete_callback)(
          p_dev_rec->bd_addr, p_dev_rec->dev_class, p_dev_rec->sec_bd_name,
          status);
  }

  /* If this is a bonding procedure can disconnect the link now */
  if (are_bonding) {
    p_dev_rec->sec_rec.security_required &= ~BTM_SEC_OUT_AUTHENTICATE;

    if (status != HCI_SUCCESS) {
      if (((status != HCI_ERR_PEER_USER) &&
           (status != HCI_ERR_CONN_CAUSE_LOCAL_HOST)))
        btm_sec_send_hci_disconnect(
            p_dev_rec, HCI_ERR_PEER_USER, p_dev_rec->hci_handle,
            "stack::btm::btm_sec::btm_sec_auth_retry Auth fail while bonding");
    } else {
      BTM_LogHistory(kBtmLogTag, p_dev_rec->bd_addr, "Bonding completed",
                     hci_error_code_text(status));

      tHCI_ROLE role = HCI_ROLE_UNKNOWN;
      BTM_GetRole(p_dev_rec->bd_addr, &role);
      if (role == HCI_ROLE_CENTRAL) {
        // Encryption is required to start SM over BR/EDR
        // indicate that this is encryption after authentication
        BTM_SetEncryption(p_dev_rec->bd_addr, BT_TRANSPORT_BR_EDR, NULL, NULL,
                          BTM_BLE_SEC_NONE);
      } else if (p_dev_rec->IsLocallyInitiated()) {
        // Encryption will be set in role_changed callback
        log::info(
            "auth completed in role=peripheral, try to switch role and "
            "encrypt");
        BTM_SwitchRoleToCentral(p_dev_rec->RemoteAddress());
      }

      l2cu_start_post_bond_timer(p_dev_rec->hci_handle);
    }

    return;
  }

  /* If authentication failed, notify the waiting layer */
  if (status != HCI_SUCCESS) {
    btm_sec_dev_rec_cback_event(p_dev_rec, BTM_ERR_PROCESSING, false);

    if (btm_sec_cb.pairing_flags & BTM_PAIR_FLAGS_DISC_WHEN_DONE) {
      btm_sec_send_hci_disconnect(
          p_dev_rec, HCI_ERR_AUTH_FAILURE, p_dev_rec->hci_handle,
          "stack::btm::btm_sec::btm_sec_auth_retry Auth failed");
    }
    return;
  }

  if (p_dev_rec->sec_rec.pin_code_length >= 16 ||
      p_dev_rec->sec_rec.link_key_type == BTM_LKEY_TYPE_AUTH_COMB ||
      p_dev_rec->sec_rec.link_key_type == BTM_LKEY_TYPE_AUTH_COMB_P_256) {
    // If we have MITM protection we have a higher level of security than
    // provided by 16 digits PIN
    p_dev_rec->sec_rec.sec_flags |= BTM_SEC_16_DIGIT_PIN_AUTHED;
  }

  /* Authentication succeeded, execute the next security procedure, if any */
  tBTM_STATUS btm_status = btm_sec_execute_procedure(p_dev_rec);

  /* If there is no next procedure, or procedure failed to start, notify the
   * caller */
  if (btm_status != BTM_CMD_STARTED)
    btm_sec_dev_rec_cback_event(p_dev_rec, btm_status, false);
}

/*******************************************************************************
 *
 * Function         btm_sec_encrypt_change
 *
 * Description      This function is when encryption of the connection is
 *                  completed by the LM
 *
 * Returns          void
 *
 ******************************************************************************/
void btm_sec_encrypt_change(uint16_t handle, tHCI_STATUS status,
                            uint8_t encr_enable) {
  /* For transaction collision we need to wait and repeat.  There is no need */
  /* for random timeout because only peripheral should receive the result */
  if ((status == HCI_ERR_LMP_ERR_TRANS_COLLISION) ||
      (status == HCI_ERR_DIFF_TRANSACTION_COLLISION)) {
    log::error("Encryption collision failed status:{}",
               hci_error_code_text(status));
    btm_sec_auth_collision(handle);
    return;
  }
  btm_sec_cb.collision_start_time = 0;

  tBTM_SEC_DEV_REC* p_dev_rec = btm_find_dev_by_handle(handle);
  if (p_dev_rec == nullptr) {
    log::warn(
        "Received encryption change for unknown device handle:0x{:04x} "
        "status:{} enable:0x{:x}",
        handle, hci_status_code_text(status), encr_enable);
    return;
  }

  const tBT_TRANSPORT transport =
      BTM_IsBleConnection(handle) ? BT_TRANSPORT_LE : BT_TRANSPORT_BR_EDR;

  log::debug(
      "Security Manager encryption change request hci_status:{} request:{} "
      "state:{} sec_flags:0x{:x}",
      hci_status_code_text(status), (encr_enable) ? "encrypt" : "unencrypt",
      (p_dev_rec->sec_rec.sec_state) ? "encrypted" : "unencrypted",
      p_dev_rec->sec_rec.sec_flags);

  if (status == HCI_SUCCESS) {
    if (encr_enable) {
      if (p_dev_rec->hci_handle == handle) {  // classic
        p_dev_rec->sec_rec.sec_flags |=
            (BTM_SEC_AUTHENTICATED | BTM_SEC_ENCRYPTED);
        if (p_dev_rec->sec_rec.pin_code_length >= 16 ||
            p_dev_rec->sec_rec.link_key_type == BTM_LKEY_TYPE_AUTH_COMB ||
            p_dev_rec->sec_rec.link_key_type == BTM_LKEY_TYPE_AUTH_COMB_P_256) {
          p_dev_rec->sec_rec.sec_flags |= BTM_SEC_16_DIGIT_PIN_AUTHED;
        }
      } else if (p_dev_rec->ble_hci_handle == handle) {  // BLE
        p_dev_rec->sec_rec.set_le_device_encrypted();
        if (p_dev_rec->sec_rec.is_le_link_key_authenticated()) {
          p_dev_rec->sec_rec.set_le_device_authenticated();
        }
      } else {
        log::error(
            "Received encryption change for unknown device handle:0x{:04x} "
            "status:{} enable:0x{:x}",
            handle, hci_status_code_text(status), encr_enable);
      }
    } else {
      log::info(
          "Encryption was not enabled locally resetting encryption state");
      /* It is possible that we decrypted the link to perform role switch */
      /* mark link not to be encrypted, so that when we execute security next
       * time it will kick in again */
      if (p_dev_rec->hci_handle == handle) {  // clasic
        p_dev_rec->sec_rec.sec_flags &= ~BTM_SEC_ENCRYPTED;
      } else if (p_dev_rec->ble_hci_handle == handle) {  // BLE
        p_dev_rec->sec_rec.sec_flags &= ~BTM_SEC_LE_ENCRYPTED;
      } else {
        log::error(
            "Received encryption change for unknown device handle:0x{:04x} "
            "status:{} enable:0x{:x}",
            handle, hci_status_code_text(status), encr_enable);
      }
    }
  }

  const bool is_encrypted = p_dev_rec->sec_rec.is_le_device_encrypted() ||
                            p_dev_rec->sec_rec.is_device_encrypted();
  BTM_LogHistory(
      kBtmLogTag,
      (transport == BT_TRANSPORT_LE) ? p_dev_rec->ble.pseudo_addr
                                     : p_dev_rec->bd_addr,
      (status == HCI_SUCCESS) ? "Encryption success" : "Encryption failed",
      base::StringPrintf("status:%s transport:%s is_encrypted:%c",
                         hci_status_code_text(status).c_str(),
                         bt_transport_text(transport).c_str(),
                         is_encrypted ? 'T' : 'F'));

  log::debug("after update p_dev_rec->sec_rec.sec_flags=0x{:x}",
             p_dev_rec->sec_rec.sec_flags);

  btm_sec_check_pending_enc_req(p_dev_rec, transport, encr_enable);

  if (transport == BT_TRANSPORT_LE) {
    if (status == HCI_ERR_KEY_MISSING || status == HCI_ERR_AUTH_FAILURE ||
        status == HCI_ERR_ENCRY_MODE_NOT_ACCEPTABLE) {
      if (com::android::bluetooth::flags::
              sec_dont_clear_keys_on_encryption_err()) {
        log::error("{} encrypt failure status 0x{:x}", p_dev_rec->bd_addr,
                   status);
      } else {
        p_dev_rec->sec_rec.sec_flags &= ~(BTM_SEC_LE_LINK_KEY_KNOWN);
        p_dev_rec->sec_rec.ble_keys.key_type = BTM_LE_KEY_NONE;
      }
    }
    p_dev_rec->sec_rec.sec_status = status;
    btm_ble_link_encrypted(p_dev_rec->ble.pseudo_addr, encr_enable);

    if (status == HCI_ERR_KEY_MISSING) {
      log::info("Remote key missing - will report");
      bta_dm_remote_key_missing(p_dev_rec->ble.pseudo_addr);
      return;
    }

    return;
  } else {
    /* BR/EDR connection, update the encryption key size to be 16 as always */
    p_dev_rec->sec_rec.enc_key_size = 16;
  }

  log::debug("in new_encr_key_256 is {}",
             p_dev_rec->sec_rec.new_encryption_key_is_p256);

  if ((status == HCI_SUCCESS) && encr_enable &&
      (p_dev_rec->hci_handle == handle)) {
    /* if BR key is temporary no need for LE LTK derivation */
    bool derive_ltk = true;
    if (p_dev_rec->sec_rec.rmt_auth_req == BTM_AUTH_SP_NO &&
        btm_sec_cb.devcb.loc_auth_req == BTM_AUTH_SP_NO) {
      derive_ltk = false;
      log::verbose("BR key is temporary, skip derivation of LE LTK");
    }
    tHCI_ROLE role = HCI_ROLE_UNKNOWN;
    BTM_GetRole(p_dev_rec->bd_addr, &role);
    if (p_dev_rec->sec_rec.new_encryption_key_is_p256) {
      if (btm_sec_use_smp_br_chnl(p_dev_rec) && role == HCI_ROLE_CENTRAL &&
          /* if LE key is not known, do deriving */
          (!(p_dev_rec->sec_rec.sec_flags & BTM_SEC_LE_LINK_KEY_KNOWN) ||
           /* or BR key is higher security than existing LE keys */
           (!(p_dev_rec->sec_rec.sec_flags & BTM_SEC_LE_LINK_KEY_AUTHED) &&
            (p_dev_rec->sec_rec.sec_flags & BTM_SEC_LINK_KEY_AUTHED))) &&
          derive_ltk) {
        /* BR/EDR is encrypted with LK that can be used to derive LE LTK */
        p_dev_rec->sec_rec.new_encryption_key_is_p256 = false;

        log::verbose("start SM over BR/EDR");
        SMP_BR_PairWith(p_dev_rec->bd_addr);
      }
    }
  }

  /* If this encryption was started by peer do not need to do anything */
  if (!p_dev_rec->sec_rec.is_security_state_bredr_encrypting()) {
    if (BTM_SEC_STATE_DELAY_FOR_ENC == p_dev_rec->sec_rec.sec_state) {
      p_dev_rec->sec_rec.sec_state = BTM_SEC_STATE_IDLE;
      log::verbose("clearing callback. p_dev_rec={}, p_callback={}",
                   fmt::ptr(p_dev_rec),
                   fmt::ptr(p_dev_rec->sec_rec.p_callback));
      p_dev_rec->sec_rec.p_callback = NULL;
      l2cu_resubmit_pending_sec_req(&p_dev_rec->bd_addr);
      return;
    } else if (!concurrentPeerAuthIsEnabled() &&
               p_dev_rec->sec_rec.sec_state == BTM_SEC_STATE_AUTHENTICATING) {
      p_dev_rec->sec_rec.sec_state = BTM_SEC_STATE_IDLE;
      return;
    }
    if (!handleUnexpectedEncryptionChange()) {
      return;
    }
  }

  p_dev_rec->sec_rec.sec_state = BTM_SEC_STATE_IDLE;
  /* If encryption setup failed, notify the waiting layer */
  if (status != HCI_SUCCESS) {
    btm_sec_dev_rec_cback_event(p_dev_rec, BTM_ERR_PROCESSING, false);
    return;
  }

  /* Encryption setup succeeded, execute the next security procedure, if any */
  tBTM_STATUS btm_status = btm_sec_execute_procedure(p_dev_rec);
  /* If there is no next procedure, or procedure failed to start, notify the
   * caller */
  if (static_cast<std::underlying_type_t<tHCI_STATUS>>(status) !=
      BTM_CMD_STARTED)
    btm_sec_dev_rec_cback_event(p_dev_rec, btm_status, false);
}

constexpr uint8_t MIN_KEY_SIZE = 7;

static void read_encryption_key_size_complete_after_encryption_change(
    uint8_t status, uint16_t handle, uint8_t key_size) {
  if (status == HCI_ERR_INSUFFCIENT_SECURITY) {
    /* If remote device stop the encryption before we call "Read Encryption Key
     * Size", we might receive Insufficient Security, which means that link is
     * no longer encrypted. */
    log::info("encryption stopped on link:0x{:x}", handle);
    return;
  }

  if (status != HCI_SUCCESS) {
    log::error("disconnecting, status:0x{:x}", status);
    acl_disconnect_from_handle(handle, HCI_ERR_PEER_USER,
                               "stack::btu::btu_hcif::read_encryption_key_size_"
                               "complete_after_encryption_change Bad key size");
    return;
  }

  if (key_size < MIN_KEY_SIZE) {
    log::error(
        "encryption key too short, disconnecting. handle:0x{:x},key_size:{}",
        handle, key_size);

    acl_disconnect_from_handle(
        handle, HCI_ERR_HOST_REJECT_SECURITY,
        "stack::btu::btu_hcif::read_encryption_key_size_complete_after_"
        "encryption_change Key Too Short");
    return;
  }

  if (com::android::bluetooth::flags::bluffs_mitigation()) {
    if (btm_sec_is_session_key_size_downgrade(handle, key_size)) {
      log::error(
          "encryption key size lower than cached value, disconnecting. "
          "handle: 0x{:x} attempted key size: {}",
          handle, key_size);
      acl_disconnect_from_handle(
          handle, HCI_ERR_HOST_REJECT_SECURITY,
          "stack::btu::btu_hcif::read_encryption_key_size_complete_after_"
          "encryption_change Key Size Downgrade");
      return;
    }

    btm_sec_update_session_key_size(handle, key_size);
  }

  // good key size - succeed
  btm_acl_encrypt_change(handle, static_cast<tHCI_STATUS>(status),
                         1 /* enable */);
  btm_sec_encrypt_change(handle, static_cast<tHCI_STATUS>(status),
                         1 /* enable */);
}

// TODO: Remove
void smp_cancel_start_encryption_attempt();

/*******************************************************************************
 *
 * Function         btm_encryption_change_evt
 *
 * Description      Process event HCI_ENCRYPTION_CHANGE_EVT
 *
 * Returns          void
 *
 ******************************************************************************/
void btm_sec_encryption_change_evt(uint16_t handle, tHCI_STATUS status,
                                   uint8_t encr_enable) {
  if (com::android::bluetooth::flags::bluffs_mitigation()) {
    if (status != HCI_SUCCESS || encr_enable == 0 ||
        BTM_IsBleConnection(handle) ||
        !bluetooth::shim::GetController()->IsSupported(
            bluetooth::hci::OpCode::READ_ENCRYPTION_KEY_SIZE)) {
      if (status == HCI_ERR_CONNECTION_TOUT) {
        smp_cancel_start_encryption_attempt();
        return;
      }

      btm_acl_encrypt_change(handle, static_cast<tHCI_STATUS>(status),
                             encr_enable);
      btm_sec_encrypt_change(handle, static_cast<tHCI_STATUS>(status),
                             encr_enable);
    } else {
      btsnd_hcic_read_encryption_key_size(
          handle,
          base::Bind(
              &read_encryption_key_size_complete_after_encryption_change));
    }
  } else {
    // This block added to ensure matching code flow with the bluffs_mitigation
    // flag off.  The entire block should be removed when the flag is.
    if (status != HCI_SUCCESS || encr_enable == 0 ||
        BTM_IsBleConnection(handle) ||
        !bluetooth::shim::GetController()->IsSupported(
            bluetooth::hci::OpCode::READ_ENCRYPTION_KEY_SIZE) ||
        // Skip encryption key size check when using set_min_encryption_key_size
        (bluetooth::common::init_flags::set_min_encryption_is_enabled() &&
         bluetooth::shim::GetController()->IsSupported(
             bluetooth::hci::OpCode::SET_MIN_ENCRYPTION_KEY_SIZE))) {
      if (status == HCI_ERR_CONNECTION_TOUT) {
        smp_cancel_start_encryption_attempt();
        return;
      }

      btm_acl_encrypt_change(handle, static_cast<tHCI_STATUS>(status),
                             encr_enable);
      btm_sec_encrypt_change(handle, static_cast<tHCI_STATUS>(status),
                             encr_enable);
    } else {
      btsnd_hcic_read_encryption_key_size(
          handle,
          base::Bind(
              &read_encryption_key_size_complete_after_encryption_change));
    }
  }
}
/*******************************************************************************
 *
 * Function         btm_sec_connect_after_reject_timeout
 *
 * Description      This function is used to re-initiate an outgoing ACL
 *                  connection in case the ACL connection for bonding failed,
 *                  e.g., because of the collision.
 *
 * Returns          void
 *
 ******************************************************************************/
static void btm_sec_connect_after_reject_timeout(void* /* data */) {
  tBTM_SEC_DEV_REC* p_dev_rec = btm_sec_cb.p_collided_dev_rec;

  log::verbose("restarting ACL connection");
  btm_sec_cb.p_collided_dev_rec = 0;

  if (btm_sec_dd_create_conn(p_dev_rec) != BTM_CMD_STARTED) {
    log::warn("Security Manager: failed to start connection");

    btm_sec_cb.change_pairing_state(BTM_PAIR_STATE_IDLE);

    NotifyBondingChange(*p_dev_rec, HCI_ERR_MEMORY_FULL);
  }
}

/*******************************************************************************
 *
 * Function         btm_sec_connected
 *
 * Description      This function is called when a (BR/EDR) ACL connection to
 *                  the peer device is established
 *
 * Returns          void
 *
 ******************************************************************************/
void btm_sec_connected(const RawAddress& bda, uint16_t handle,
                       tHCI_STATUS status, uint8_t enc_mode,
                       tHCI_ROLE assigned_role) {
  tBTM_STATUS res;
  bool is_pairing_device = false;
  bool addr_matched;
  uint8_t bit_shift = 0;

  tBTM_SEC_DEV_REC* p_dev_rec = btm_find_dev(bda);
  if (!p_dev_rec) {
    log::debug(
        "Connected to new device state:{} handle:0x{:04x} status:{} "
        "enc_mode:{} bda:{}",
        tBTM_SEC_CB::btm_pair_state_descr(btm_sec_cb.pairing_state), handle,
        hci_status_code_text(status), enc_mode, bda);

    if (status == HCI_SUCCESS) {
      p_dev_rec = btm_sec_alloc_dev(bda);
      log::debug("Allocated new device record for new connection peer:{}", bda);
    } else {
      /* If the device matches with stored paring address
       * reset the paring state to idle */
      if ((btm_sec_cb.pairing_state != BTM_PAIR_STATE_IDLE) &&
          btm_sec_cb.pairing_bda == bda) {
        log::warn("Connection failed during bonding attempt peer:{} reason:{}",
                  bda, hci_error_code_text(status));
        btm_sec_cb.change_pairing_state(BTM_PAIR_STATE_IDLE);
      }

      log::debug("Ignoring failed device connection peer:{} reason:{}", bda,
                 hci_error_code_text(status));
      return;
    }
  } else {
    log::debug(
        "Connected to known device state:{} handle:0x{:04x} status:{} "
        "enc_mode:{} bda:{} RName:{}",
        tBTM_SEC_CB::btm_pair_state_descr(btm_sec_cb.pairing_state), handle,
        hci_status_code_text(status), enc_mode, bda,
        reinterpret_cast<char const*>(p_dev_rec->sec_bd_name));

    bit_shift = (handle == p_dev_rec->ble_hci_handle) ? 8 : 0;
    /* Update the timestamp for this device */
    p_dev_rec->timestamp = btm_sec_cb.dev_rec_count++;
    if (p_dev_rec->sm4 & BTM_SM4_CONN_PEND) {
      if ((btm_sec_cb.pairing_state != BTM_PAIR_STATE_IDLE) &&
          (btm_sec_cb.pairing_bda == p_dev_rec->bd_addr) &&
          (btm_sec_cb.pairing_flags & BTM_PAIR_FLAGS_WE_STARTED_DD)) {
        /* if incoming acl connection failed while pairing, then try to connect
         * and continue */
        /* Motorola S9 disconnects without asking pin code */
        if ((status != HCI_SUCCESS) &&
            (btm_sec_cb.pairing_state == BTM_PAIR_STATE_WAIT_PIN_REQ)) {
          log::warn(
              "Security Manager: btm_sec_connected: incoming connection failed "
              "without asking PIN");

          p_dev_rec->sm4 &= ~BTM_SM4_CONN_PEND;
          if (p_dev_rec->sec_rec.sec_flags & BTM_SEC_NAME_KNOWN) {
            /* remote device name is known, start a new acl connection */

            /* Start timer with 0 to initiate connection with new LCB */
            /* because L2CAP will delete current LCB with this event  */
            btm_sec_cb.p_collided_dev_rec = p_dev_rec;
            alarm_set_on_mloop(btm_sec_cb.sec_collision_timer, 0,
                               btm_sec_connect_after_reject_timeout, NULL);
          } else {
            /* remote device name is unknowm, start getting remote name first */

            btm_sec_cb.change_pairing_state(BTM_PAIR_STATE_GET_REM_NAME);
            if (get_btm_client_interface().peer.BTM_ReadRemoteDeviceName(
                    p_dev_rec->bd_addr, NULL, BT_TRANSPORT_BR_EDR) !=
                BTM_CMD_STARTED) {
              log::error("cannot read remote name");
              btm_sec_cb.change_pairing_state(BTM_PAIR_STATE_IDLE);
            }
          }
          return;
        } else {
          /* tell L2CAP it's a bonding connection. */
          l2cu_update_lcb_4_bonding(p_dev_rec->bd_addr, true);
        }
      }
      /* always clear the pending flag */
      p_dev_rec->sm4 &= ~BTM_SM4_CONN_PEND;
    }
  }

  p_dev_rec->device_type |= BT_DEVICE_TYPE_BREDR;

  addr_matched = (btm_sec_cb.pairing_bda == bda);

  if ((btm_sec_cb.pairing_state != BTM_PAIR_STATE_IDLE) && addr_matched) {
    /* if we rejected incoming connection from bonding device */
    if ((status == HCI_ERR_HOST_REJECT_DEVICE) &&
        (btm_sec_cb.pairing_flags & BTM_PAIR_FLAGS_REJECTED_CONNECT)) {
      log::warn(
          "Security Manager: btm_sec_connected: HCI_Conn_Comp Flags:0x{:04x}, "
          "sm4: 0x{:x}",
          btm_sec_cb.pairing_flags, p_dev_rec->sm4);

      btm_sec_cb.pairing_flags &= ~BTM_PAIR_FLAGS_REJECTED_CONNECT;
      if (BTM_SEC_IS_SM4_UNKNOWN(p_dev_rec->sm4)) {
        /* Try again: RNR when no ACL causes HCI_RMT_HOST_SUP_FEAT_NOTIFY_EVT */
        btm_sec_cb.change_pairing_state(BTM_PAIR_STATE_GET_REM_NAME);
        if (get_btm_client_interface().peer.BTM_ReadRemoteDeviceName(
                bda, NULL, BT_TRANSPORT_BR_EDR) != BTM_CMD_STARTED) {
          log::error("cannot read remote name");
          btm_sec_cb.change_pairing_state(BTM_PAIR_STATE_IDLE);
        }
        return;
      }

      /* if we already have pin code */
      if (btm_sec_cb.pairing_state != BTM_PAIR_STATE_WAIT_LOCAL_PIN) {
        /* Start timer with 0 to initiate connection with new LCB */
        /* because L2CAP will delete current LCB with this event  */
        btm_sec_cb.p_collided_dev_rec = p_dev_rec;
        alarm_set_on_mloop(btm_sec_cb.sec_collision_timer, 0,
                           btm_sec_connect_after_reject_timeout, NULL);
      }

      return;
    }
    /* wait for incoming connection without resetting pairing state */
    else if (status == HCI_ERR_CONNECTION_EXISTS) {
      log::warn(
          "Security Manager: btm_sec_connected: Wait for incoming connection");
      return;
    }

    is_pairing_device = true;
  }

  /* If connection was made to do bonding restore link security if changed */
  btm_restore_mode();

  /* if connection fails during pin request, notify application */
  if (status != HCI_SUCCESS) {
    /* If connection failed because of during pairing, need to tell user */
    if (is_pairing_device) {
      p_dev_rec->sec_rec.security_required &= ~BTM_SEC_OUT_AUTHENTICATE;
      p_dev_rec->sec_rec.sec_flags &=
          ~((BTM_SEC_LINK_KEY_KNOWN | BTM_SEC_LINK_KEY_AUTHED) << bit_shift);
      log::verbose("security_required:{:x}",
                   p_dev_rec->sec_rec.security_required);

      btm_sec_cb.change_pairing_state(BTM_PAIR_STATE_IDLE);

      /* We need to notify host that the key is not known any more */
      NotifyBondingChange(*p_dev_rec, status);
    }
    /*
        Do not send authentication failure, if following conditions hold good
         1.  BTM Sec Pairing state is idle
         2.  Link key for the remote device is present.
         3.  Remote is SSP capable.
     */
    else if ((p_dev_rec->sec_rec.link_key_type <= BTM_LKEY_TYPE_REMOTE_UNIT) &&
             (((status == HCI_ERR_AUTH_FAILURE) ||
               (status == HCI_ERR_KEY_MISSING) ||
               (status == HCI_ERR_HOST_REJECT_SECURITY) ||
               (status == HCI_ERR_PAIRING_NOT_ALLOWED) ||
               (status == HCI_ERR_UNIT_KEY_USED) ||
               (status == HCI_ERR_PAIRING_WITH_UNIT_KEY_NOT_SUPPORTED) ||
               (status == HCI_ERR_ENCRY_MODE_NOT_ACCEPTABLE) ||
               (status == HCI_ERR_REPEATED_ATTEMPTS)))) {
      p_dev_rec->sec_rec.security_required &= ~BTM_SEC_OUT_AUTHENTICATE;
      p_dev_rec->sec_rec.sec_flags &= ~(BTM_SEC_LE_LINK_KEY_KNOWN << bit_shift);

#ifdef BRCM_NOT_4_BTE
      /* If we rejected pairing, pass this special result code */
      if (acl_set_disconnect_reason(HCI_ERR_HOST_REJECT_SECURITY)) {
        status = HCI_ERR_HOST_REJECT_SECURITY;
      }
#endif

      /* We need to notify host that the key is not known any more */
      NotifyBondingChange(*p_dev_rec, status);
    }

    /* p_auth_complete_callback might have freed the p_dev_rec, ensure it exists
     * before accessing */
    p_dev_rec = btm_find_dev(bda);
    if (!p_dev_rec) {
      /* Don't callback when device security record was removed */
      log::debug(
          "device security record associated with this bda has been removed! "
          "bda={}, do not callback",
          bda);
      return;
    }

    if (status == HCI_ERR_CONNECTION_TOUT ||
        status == HCI_ERR_LMP_RESPONSE_TIMEOUT ||
        status == HCI_ERR_UNSPECIFIED || status == HCI_ERR_PAGE_TIMEOUT)
      btm_sec_dev_rec_cback_event(p_dev_rec, BTM_DEVICE_TIMEOUT, false);
    else
      btm_sec_dev_rec_cback_event(p_dev_rec, BTM_ERR_PROCESSING, false);

    return;
  }

  /*
   * The device is still in the pairing state machine and we now have the
   * link key.  If we have not sent the link key, send it now and remove
   * the authenticate requirement bit.  Reset the pairing state machine
   * and inform l2cap if the directed bonding was initiated.
   */
  if (is_pairing_device &&
      (p_dev_rec->sec_rec.sec_flags & BTM_SEC_LINK_KEY_KNOWN)) {
    if (p_dev_rec->sec_rec.link_key_not_sent) {
      p_dev_rec->sec_rec.link_key_not_sent = false;
      btm_send_link_key_notif(p_dev_rec);
    }

    p_dev_rec->sec_rec.security_required &= ~BTM_SEC_OUT_AUTHENTICATE;

    /* remember flag before it is initialized */
    const bool is_pair_flags_we_started_dd =
        btm_sec_cb.pairing_flags & BTM_PAIR_FLAGS_WE_STARTED_DD;
    btm_sec_cb.change_pairing_state(BTM_PAIR_STATE_IDLE);

    if (is_pair_flags_we_started_dd) {
      /* Let l2cap start bond timer */
      l2cu_update_lcb_4_bonding(p_dev_rec->bd_addr, true);
    }
    log::info("Connection complete during pairing process peer:{}", bda);
    BTM_LogHistory(kBtmLogTag, bda, "Dedicated bonding",
                   base::StringPrintf("Initiated:%c pairing_flag:0x%02x",
                                      (is_pair_flags_we_started_dd) ? 'T' : 'F',
                                      p_dev_rec->sec_rec.sec_flags));
  }

  p_dev_rec->hci_handle = handle;
  btm_acl_created(bda, handle, assigned_role, BT_TRANSPORT_BR_EDR);

  /* role may not be correct here, it will be updated by l2cap, but we need to
   */
  /* notify btm_acl that link is up, so starting of rmt name request will not */
  /* set paging flag up */
  /* whatever is in btm_establish_continue() without reporting the
   * BTM_BL_CONN_EVT event */
  /* For now there are a some devices that do not like sending */
  /* commands events and data at the same time. */
  /* Set the packet types to the default allowed by the device */
  btm_set_packet_types_from_address(bda, acl_get_supported_packet_types());

  /* Initialize security flags.  We need to do that because some            */
  /* authorization complete could have come after the connection is dropped */
  /* and that would set wrong flag that link has been authorized already    */
  p_dev_rec->sec_rec.sec_flags &=
      ~((BTM_SEC_AUTHENTICATED | BTM_SEC_ENCRYPTED | BTM_SEC_ROLE_SWITCHED)
        << bit_shift);

  if (enc_mode != HCI_ENCRYPT_MODE_DISABLED)
    p_dev_rec->sec_rec.sec_flags |=
        ((BTM_SEC_AUTHENTICATED | BTM_SEC_ENCRYPTED) << bit_shift);

  if (p_dev_rec->sec_rec.pin_code_length >= 16 ||
      p_dev_rec->sec_rec.link_key_type == BTM_LKEY_TYPE_AUTH_COMB ||
      p_dev_rec->sec_rec.link_key_type == BTM_LKEY_TYPE_AUTH_COMB_P_256) {
    p_dev_rec->sec_rec.sec_flags |= (BTM_SEC_16_DIGIT_PIN_AUTHED << bit_shift);
  }

  /* After connection is established we perform security if we do not know */
  /* the name, or if we are originator because some procedure can have */
  /* been scheduled while connection was down */
  log::debug("Is connection locally initiated:{}", p_dev_rec->is_originator);
  if (!(p_dev_rec->sec_rec.sec_flags & BTM_SEC_NAME_KNOWN) ||
      p_dev_rec->is_originator) {
    res = btm_sec_execute_procedure(p_dev_rec);
    if (res != BTM_CMD_STARTED)
      btm_sec_dev_rec_cback_event(p_dev_rec, res, false);
  }
}

tBTM_STATUS btm_sec_disconnect(uint16_t handle, tHCI_STATUS reason,
                               std::string comment) {
  tBTM_SEC_DEV_REC* p_dev_rec = btm_find_dev_by_handle(handle);

  /* In some weird race condition we may not have a record */
  if (!p_dev_rec) {
    acl_disconnect_from_handle(
        handle, reason,
        "stack::btm::btm_sec::btm_sec_disconnect No security record");
    return (BTM_SUCCESS);
  }

  /* If we are in the process of bonding we need to tell client that auth failed
   */
  if ((btm_sec_cb.pairing_state != BTM_PAIR_STATE_IDLE) &&
      (btm_sec_cb.pairing_bda == p_dev_rec->bd_addr) &&
      (btm_sec_cb.pairing_flags & BTM_PAIR_FLAGS_WE_STARTED_DD)) {
    /* we are currently doing bonding.  Link will be disconnected when done */
    btm_sec_cb.pairing_flags |= BTM_PAIR_FLAGS_DISC_WHEN_DONE;
    return (BTM_BUSY);
  }

  return btm_sec_send_hci_disconnect(p_dev_rec, reason, handle, comment);
}

void btm_sec_disconnected(uint16_t handle, tHCI_REASON reason,
                          std::string comment) {
  if ((reason != HCI_ERR_CONN_CAUSE_LOCAL_HOST) &&
      (reason != HCI_ERR_PEER_USER) && (reason != HCI_ERR_REMOTE_POWER_OFF)) {
    log::warn("Got uncommon disconnection reason:{} handle:0x{:04x} comment:{}",
              hci_error_code_text(reason), handle, comment);
  }

  tBTM_SEC_DEV_REC* p_dev_rec = btm_find_dev_by_handle(handle);
  if (p_dev_rec == nullptr) {
    log::warn("Got disconnect for unknown device record handle:0x{:04x}",
              handle);
    return;
  }

  const tBT_TRANSPORT transport =
      (handle == p_dev_rec->hci_handle) ? BT_TRANSPORT_BR_EDR : BT_TRANSPORT_LE;

  bool pairing_transport_matches = true;
  if (com::android::bluetooth::flags::
          cancel_pairing_only_on_disconnected_transport()) {
    tBT_TRANSPORT pairing_transport =
        (btm_sec_cb.pairing_flags & BTM_PAIR_FLAGS_LE_ACTIVE) == 0
            ? BT_TRANSPORT_BR_EDR
            : BT_TRANSPORT_LE;
    pairing_transport_matches = (transport == pairing_transport);
  }

  /* clear unused flags */
  p_dev_rec->sm4 &= BTM_SM4_TRUE;

  /* If we are in the process of bonding we need to tell client that auth failed
   */
  const uint8_t old_pairing_flags = btm_sec_cb.pairing_flags;
  if (btm_sec_cb.pairing_state != BTM_PAIR_STATE_IDLE &&
      btm_sec_cb.pairing_bda == p_dev_rec->bd_addr &&
      pairing_transport_matches) {
    log::debug("Disconnected while pairing process active handle:0x{:04x}",
               handle);
    btm_sec_cb.change_pairing_state(BTM_PAIR_STATE_IDLE);
    p_dev_rec->sec_rec.sec_flags &= ~BTM_SEC_LINK_KEY_KNOWN;

    /* If the disconnection reason is REPEATED_ATTEMPTS,
       send this error message to complete callback function
       to display the error message of Repeated attempts.
       All others, send HCI_ERR_AUTH_FAILURE. */
    tHCI_STATUS status = HCI_ERR_AUTH_FAILURE;
    if (reason == HCI_ERR_REPEATED_ATTEMPTS) {
      status = HCI_ERR_REPEATED_ATTEMPTS;
    } else if (old_pairing_flags & BTM_PAIR_FLAGS_WE_STARTED_DD) {
      status = HCI_ERR_HOST_REJECT_SECURITY;
    } else {
      DEVICE_IOT_CONFIG_ADDR_INT_ADD_ONE(p_dev_rec->bd_addr,
                                         IOT_CONF_KEY_GAP_DISC_AUTHFAIL_COUNT);
    }

    NotifyBondingChange(*p_dev_rec, status);

    p_dev_rec = btm_find_dev_by_handle(handle);
    if (p_dev_rec == nullptr) {
      // |btm_sec_cb.api.p_auth_complete_callback| may cause |p_dev_rec| to be
      // deallocated.
      log::warn("Device record was deallocated after user callback");
      return;
    }
  }

  log::debug(
      "Disconnection complete device:{} name:{} state:{} reason:{} "
      "sec_req:{:x}",
      p_dev_rec->bd_addr, reinterpret_cast<char const*>(p_dev_rec->sec_bd_name),
      tBTM_SEC_CB::btm_pair_state_descr(btm_sec_cb.pairing_state),
      hci_reason_code_text(reason), p_dev_rec->sec_rec.security_required);

  // TODO Should this be gated by the transport check below ?
  btm_ble_update_mode_operation(HCI_ROLE_UNKNOWN, &p_dev_rec->bd_addr,
                                HCI_SUCCESS);
  /* see sec_flags processing in btm_acl_removed */

  if (transport == BT_TRANSPORT_LE) {
    p_dev_rec->ble_hci_handle = HCI_INVALID_HANDLE;
    p_dev_rec->sec_rec.sec_flags &=
        ~(BTM_SEC_LE_AUTHENTICATED | BTM_SEC_LE_ENCRYPTED |
          BTM_SEC_ROLE_SWITCHED);
    p_dev_rec->sec_rec.enc_key_size = 0;
    p_dev_rec->suggested_tx_octets = 0;

    if ((p_dev_rec->sec_rec.sec_flags & BTM_SEC_LE_LINK_KEY_KNOWN) == 0) {
      p_dev_rec->sec_rec.sec_flags &=
          ~(BTM_SEC_LE_LINK_KEY_AUTHED | BTM_SEC_LE_AUTHENTICATED);
    }
  } else {
    p_dev_rec->hci_handle = HCI_INVALID_HANDLE;
    p_dev_rec->sec_rec.sec_flags &=
        ~(BTM_SEC_AUTHENTICATED | BTM_SEC_ENCRYPTED | BTM_SEC_ROLE_SWITCHED |
          BTM_SEC_16_DIGIT_PIN_AUTHED);

    // Remove temporary key.
    if (p_dev_rec->sec_rec.bond_type == BOND_TYPE_TEMPORARY)
      p_dev_rec->sec_rec.sec_flags &= ~(BTM_SEC_LINK_KEY_KNOWN);
  }

  /* Some devices hardcode sample LTK value from spec, instead of generating
   * one. Treat such devices as insecure, and remove such bonds on
   * disconnection.
   */
  if (is_sample_ltk(p_dev_rec->sec_rec.ble_keys.pltk)) {
    log::info("removing bond to device that used sample LTK: {}",
              p_dev_rec->bd_addr);

    bta_dm_remove_device(p_dev_rec->bd_addr);
    return;
  }

  if (p_dev_rec->sec_rec.sec_state == BTM_SEC_STATE_DISCONNECTING_BOTH) {
    log::debug("Waiting for other transport to disconnect current:{}",
               bt_transport_text(transport));
    p_dev_rec->sec_rec.sec_state = (transport == BT_TRANSPORT_LE)
                                       ? BTM_SEC_STATE_DISCONNECTING
                                       : BTM_SEC_STATE_DISCONNECTING_BLE;
    return;
  }

  if (com::android::bluetooth::flags::
          cancel_pairing_only_on_disconnected_transport()) {
    if (btm_sec_cb.pairing_state != BTM_PAIR_STATE_IDLE &&
        btm_sec_cb.pairing_bda == p_dev_rec->bd_addr &&
        !pairing_transport_matches) {
      log::debug("Disconnection on the other transport while pairing");
      return;
    }

    if (p_dev_rec->sec_rec.sec_state == BTM_SEC_STATE_LE_ENCRYPTING &&
        transport != BT_TRANSPORT_LE) {
      log::debug("Disconnection on the other transport while encrypting LE");
      return;
    }

    if ((p_dev_rec->sec_rec.sec_state == BTM_SEC_STATE_AUTHENTICATING ||
         p_dev_rec->sec_rec.sec_state == BTM_SEC_STATE_ENCRYPTING) &&
        transport != BT_TRANSPORT_BR_EDR) {
      log::debug(
          "Disconnection on the other transport while encrypting BR/EDR");
      return;
    }
  }

  p_dev_rec->sec_rec.sec_state = BTM_SEC_STATE_IDLE;
  p_dev_rec->sec_rec.security_required = BTM_SEC_NONE;

  if (p_dev_rec->sec_rec.p_callback != nullptr) {
    tBTM_SEC_CALLBACK* p_callback = p_dev_rec->sec_rec.p_callback;
    /* when the peer device time out the authentication before
       we do, this call back must be reset here */
    p_dev_rec->sec_rec.p_callback = nullptr;
    (*p_callback)(p_dev_rec->bd_addr, transport, p_dev_rec->sec_rec.p_ref_data,
                  BTM_ERR_PROCESSING);
    log::debug("Cleaned up pending security state device:{} transport:{}",
               p_dev_rec->bd_addr, bt_transport_text(transport));
  }
}

void btm_sec_role_changed(tHCI_STATUS hci_status, const RawAddress& bd_addr,
                          tHCI_ROLE new_role) {
  tBTM_SEC_DEV_REC* p_dev_rec = btm_find_dev(bd_addr);

  if (p_dev_rec == nullptr || hci_status != HCI_SUCCESS) {
    return;
  }
  if (new_role == HCI_ROLE_CENTRAL && btm_dev_authenticated(p_dev_rec) &&
      !btm_dev_encrypted(p_dev_rec)) {
    BTM_SetEncryption(p_dev_rec->bd_addr, BT_TRANSPORT_BR_EDR, NULL, NULL,
                      BTM_BLE_SEC_NONE);
  }
}

static void read_encryption_key_size_complete_after_key_refresh(
    uint8_t status, uint16_t handle, uint8_t key_size) {
  if (status == HCI_ERR_INSUFFCIENT_SECURITY) {
    /* If remote device stop the encryption before we call "Read Encryption Key
     * Size", we might receive Insufficient Security, which means that link is
     * no longer encrypted. */
    log::info("encryption stopped on link: 0x{:x}", handle);
    return;
  }

  if (status != HCI_SUCCESS) {
    log::info("disconnecting, status: 0x{:x}", status);
    acl_disconnect_from_handle(handle, HCI_ERR_PEER_USER,
                               "stack::btu_hcif Key size fail");
    return;
  }

  if (key_size < MIN_KEY_SIZE) {
    log::error(
        "encryption key too short, disconnecting. handle: 0x{:x} key_size {}",
        handle, key_size);

    acl_disconnect_from_handle(handle, HCI_ERR_HOST_REJECT_SECURITY,
                               "stack::btu::btu_hcif::read_encryption_key_size_"
                               "complete_after_key_refresh Key size too small");
    return;
  }

  btm_sec_encrypt_change(handle, static_cast<tHCI_STATUS>(status),
                         1 /* enc_enable */);
}

void btm_sec_encryption_key_refresh_complete(uint16_t handle,
                                             tHCI_STATUS status) {
  if (status != HCI_SUCCESS || BTM_IsBleConnection(handle) ||
      // Skip encryption key size check when using set_min_encryption_key_size
      bluetooth::shim::GetController()->IsSupported(
          bluetooth::hci::OpCode::SET_MIN_ENCRYPTION_KEY_SIZE)) {
    btm_sec_encrypt_change(handle, static_cast<tHCI_STATUS>(status),
                           (status == HCI_SUCCESS) ? 1 : 0);
  } else {
    btsnd_hcic_read_encryption_key_size(
        handle,
        base::Bind(&read_encryption_key_size_complete_after_key_refresh));
  }
}

/** This function is called when a new connection link key is generated */
void btm_sec_link_key_notification(const RawAddress& p_bda,
                                   const Octet16& link_key, uint8_t key_type) {
  tBTM_SEC_DEV_REC* p_dev_rec = btm_find_or_alloc_dev(p_bda);
  bool we_are_bonding = false;
  bool ltk_derived_lk = false;

  log::debug("New link key generated device:{} key_type:{}", p_bda, key_type);

  if ((key_type >= BTM_LTK_DERIVED_LKEY_OFFSET + BTM_LKEY_TYPE_COMBINATION) &&
      (key_type <=
       BTM_LTK_DERIVED_LKEY_OFFSET + BTM_LKEY_TYPE_AUTH_COMB_P_256)) {
    ltk_derived_lk = true;
    key_type -= BTM_LTK_DERIVED_LKEY_OFFSET;
  }
  /* If connection was made to do bonding restore link security if changed */
  btm_restore_mode();

  if (key_type != BTM_LKEY_TYPE_CHANGED_COMB)
    p_dev_rec->sec_rec.link_key_type = key_type;

  p_dev_rec->sec_rec.sec_flags |= BTM_SEC_LINK_KEY_KNOWN;

  /*
   * Until this point in time, we do not know if MITM was enabled, hence we
   * add the extended security flag here.
   */
  if (p_dev_rec->sec_rec.pin_code_length >= 16 ||
      p_dev_rec->sec_rec.link_key_type == BTM_LKEY_TYPE_AUTH_COMB ||
      p_dev_rec->sec_rec.link_key_type == BTM_LKEY_TYPE_AUTH_COMB_P_256) {
    p_dev_rec->sec_rec.sec_flags |= BTM_SEC_LINK_KEY_AUTHED;
    p_dev_rec->sec_rec.sec_flags |= BTM_SEC_16_DIGIT_PIN_AUTHED;
  }

  /* BR/EDR connection, update the encryption key size to be 16 as always */
  p_dev_rec->sec_rec.enc_key_size = 16;
  p_dev_rec->sec_rec.link_key = link_key;

  if ((btm_sec_cb.pairing_state != BTM_PAIR_STATE_IDLE) &&
      (btm_sec_cb.pairing_bda == p_bda)) {
    if (btm_sec_cb.pairing_flags & BTM_PAIR_FLAGS_WE_STARTED_DD)
      we_are_bonding = true;
    else
      btm_sec_cb.change_pairing_state(BTM_PAIR_STATE_IDLE);
  }

  /* save LTK derived LK no matter what */
  if (ltk_derived_lk) {
    if (btm_sec_cb.api.p_link_key_callback) {
      log::verbose("Save LTK derived LK (key_type = {})",
                   p_dev_rec->sec_rec.link_key_type);
      (*btm_sec_cb.api.p_link_key_callback)(
          p_bda, p_dev_rec->dev_class, p_dev_rec->sec_bd_name, link_key,
          p_dev_rec->sec_rec.link_key_type, true /* is_ctkd */);
    }
  } else {
    if ((p_dev_rec->sec_rec.link_key_type == BTM_LKEY_TYPE_UNAUTH_COMB_P_256) ||
        (p_dev_rec->sec_rec.link_key_type == BTM_LKEY_TYPE_AUTH_COMB_P_256)) {
      p_dev_rec->sec_rec.new_encryption_key_is_p256 = true;
      log::verbose("set new_encr_key_256 to {}",
                   p_dev_rec->sec_rec.new_encryption_key_is_p256);
    }
  }

  if (com::android::bluetooth::flags::bluffs_mitigation() &&
      p_dev_rec->sec_rec.is_bond_type_persistent() &&
      (p_dev_rec->is_device_type_br_edr() ||
       p_dev_rec->is_device_type_dual_mode())) {
    btm_sec_store_device_sc_support(p_dev_rec->get_br_edr_hci_handle(),
                                    p_dev_rec->SupportsSecureConnections());
  }

  /* If name is not known at this point delay calling callback until the name is
   */
  /* resolved. Unless it is a HID Device and we really need to send all link
   * keys. */
  if ((!(p_dev_rec->sec_rec.sec_flags & BTM_SEC_NAME_KNOWN) &&
       ((p_dev_rec->dev_class[1] & BTM_COD_MAJOR_CLASS_MASK) !=
        BTM_COD_MAJOR_PERIPHERAL)) &&
      !ltk_derived_lk) {
    log::verbose("Delayed BDA: {}, Type: {}", p_bda, key_type);

    p_dev_rec->sec_rec.link_key_not_sent = true;

    /* If it is for bonding nothing else will follow, so we need to start name
     * resolution */
    if (we_are_bonding) {
      bluetooth::shim::ACL_RemoteNameRequest(p_bda, HCI_PAGE_SCAN_REP_MODE_R1,
                                             HCI_MANDATARY_PAGE_SCAN_MODE, 0);
    }

    log::verbose("rmt_io_caps:{}, sec_flags:x{:x}, dev_class[1]:x{:02x}",
                 p_dev_rec->sec_rec.rmt_io_caps, p_dev_rec->sec_rec.sec_flags,
                 p_dev_rec->dev_class[1]);
    return;
  }

/* We will save link key only if the user authorized it - BTE report link key in
 * all cases */
#ifdef BRCM_NONE_BTE
  if (p_dev_rec->sec_rec.sec_flags & BTM_SEC_LINK_KEY_AUTHED)
#endif
  {
    if (btm_sec_cb.api.p_link_key_callback) {
      if (ltk_derived_lk) {
        log::verbose(
            "btm_sec_link_key_notification()  LTK derived LK is saved already "
            "(key_type = {})",
            p_dev_rec->sec_rec.link_key_type);
      } else {
        (*btm_sec_cb.api.p_link_key_callback)(
            p_bda, p_dev_rec->dev_class, p_dev_rec->sec_bd_name, link_key,
            p_dev_rec->sec_rec.link_key_type, false /* is_ctkd */);
      }
    }
  }
}

/*******************************************************************************
 *
 * Function         btm_sec_link_key_request
 *
 * Description      This function is called when controller requests link key
 *
 * Returns          Pointer to the record or NULL
 *
 ******************************************************************************/
void btm_sec_link_key_request(const RawAddress bda) {
  tBTM_SEC_DEV_REC* p_dev_rec = btm_find_or_alloc_dev(bda);

  log::verbose("bda: {}", bda);
  if (!concurrentPeerAuthIsEnabled()) {
    p_dev_rec->sec_rec.sec_state = BTM_SEC_STATE_AUTHENTICATING;
  }

  if ((btm_sec_cb.pairing_state == BTM_PAIR_STATE_WAIT_PIN_REQ) &&
      (btm_sec_cb.collision_start_time != 0) &&
      (btm_sec_cb.p_collided_dev_rec->bd_addr == bda)) {
    log::verbose(
        "btm_sec_link_key_request() rejecting link key req State: {} "
        "START_TIMEOUT : {}",
        btm_sec_cb.pairing_state, btm_sec_cb.collision_start_time);
    btsnd_hcic_link_key_neg_reply(bda);
    return;
  }
  if (p_dev_rec->sec_rec.sec_flags & BTM_SEC_LINK_KEY_KNOWN) {
    btsnd_hcic_link_key_req_reply(bda, p_dev_rec->sec_rec.link_key);
    return;
  }

  /* Notify L2CAP to increase timeout */
  l2c_pin_code_request(bda);

  /* The link key is not in the database and it is not known to the manager */
  btsnd_hcic_link_key_neg_reply(bda);
}

/*******************************************************************************
 *
 * Function         btm_sec_pairing_timeout
 *
 * Description      This function is called when host does not provide PIN
 *                  within requested time
 *
 * Returns          Pointer to the TLE struct
 *
 ******************************************************************************/
static void btm_sec_pairing_timeout(void* /* data */) {
  tBTM_SEC_CB* p_cb = &btm_sec_cb;
  tBTM_SEC_DEV_REC* p_dev_rec;
  tBTM_AUTH_REQ auth_req = (btm_sec_cb.devcb.loc_io_caps == BTM_IO_CAP_NONE)
                               ? BTM_AUTH_AP_NO
                               : BTM_AUTH_AP_YES;
  BD_NAME name;

  p_dev_rec = btm_find_dev(p_cb->pairing_bda);

  log::verbose("State: {}   Flags: {}",
               tBTM_SEC_CB::btm_pair_state_descr(p_cb->pairing_state),
               p_cb->pairing_flags);

  switch (p_cb->pairing_state) {
    case BTM_PAIR_STATE_WAIT_PIN_REQ:
      btm_sec_bond_cancel_complete();
      break;

    case BTM_PAIR_STATE_WAIT_LOCAL_PIN:
      if ((btm_sec_cb.pairing_flags & BTM_PAIR_FLAGS_PRE_FETCH_PIN) == 0)
        btsnd_hcic_pin_code_neg_reply(p_cb->pairing_bda);
      btm_sec_cb.change_pairing_state(BTM_PAIR_STATE_IDLE);
      /* We need to notify the UI that no longer need the PIN */
      if (btm_sec_cb.api.p_auth_complete_callback) {
        if (p_dev_rec == NULL) {
          name[0] = 0;
          (*btm_sec_cb.api.p_auth_complete_callback)(
              p_cb->pairing_bda, kDevClassEmpty, name, HCI_ERR_CONNECTION_TOUT);
        } else
          NotifyBondingChange(*p_dev_rec, HCI_ERR_CONNECTION_TOUT);
      }
      break;

    case BTM_PAIR_STATE_WAIT_NUMERIC_CONFIRM:
      btsnd_hcic_user_conf_reply(p_cb->pairing_bda, false);
      /* btm_sec_cb.change_pairing_state (BTM_PAIR_STATE_IDLE); */
      break;

    case BTM_PAIR_STATE_KEY_ENTRY:
      if (btm_sec_cb.devcb.loc_io_caps != BTM_IO_CAP_NONE) {
        btsnd_hcic_user_passkey_neg_reply(p_cb->pairing_bda);
      } else {
        btm_sec_cb.change_pairing_state(BTM_PAIR_STATE_IDLE);
      }
      break;

    case BTM_PAIR_STATE_WAIT_LOCAL_IOCAPS:
      // TODO(optedoblivion): Inject OOB_DATA_PRESENT Flag
      btsnd_hcic_io_cap_req_reply(p_cb->pairing_bda,
                                  btm_sec_cb.devcb.loc_io_caps, BTM_OOB_NONE,
                                  auth_req);
      btm_sec_cb.change_pairing_state(BTM_PAIR_STATE_IDLE);
      break;

    case BTM_PAIR_STATE_WAIT_LOCAL_OOB_RSP:
      btsnd_hcic_rem_oob_neg_reply(p_cb->pairing_bda);
      btm_sec_cb.change_pairing_state(BTM_PAIR_STATE_IDLE);
      break;

    case BTM_PAIR_STATE_WAIT_DISCONNECT:
      /* simple pairing failed. Started a 1-sec timer at simple pairing
       * complete.
       * now it's time to tear down the ACL link*/
      if (p_dev_rec == NULL) {
        log::error("BTM_PAIR_STATE_WAIT_DISCONNECT unknown BDA: {}",
                   p_cb->pairing_bda);
        break;
      }
      btm_sec_send_hci_disconnect(
          p_dev_rec, HCI_ERR_AUTH_FAILURE, p_dev_rec->hci_handle,
          "stack::btm::btm_sec::btm_sec_pairing_timeout");
      btm_sec_cb.change_pairing_state(BTM_PAIR_STATE_IDLE);
      break;

    case BTM_PAIR_STATE_WAIT_AUTH_COMPLETE:
    case BTM_PAIR_STATE_GET_REM_NAME:
      /* We need to notify the UI that timeout has happened while waiting for
       * authentication*/
      btm_sec_cb.change_pairing_state(BTM_PAIR_STATE_IDLE);
      if (btm_sec_cb.api.p_auth_complete_callback) {
        if (p_dev_rec == NULL) {
          name[0] = 0;
          (*btm_sec_cb.api.p_auth_complete_callback)(
              p_cb->pairing_bda, kDevClassEmpty, name, HCI_ERR_CONNECTION_TOUT);
        } else {
          NotifyBondingChange(*p_dev_rec, HCI_ERR_CONNECTION_TOUT);
        }
      }
      break;

    default:
      log::warn("not processed state: {}",
                tBTM_SEC_CB::btm_pair_state_descr(btm_sec_cb.pairing_state));
      btm_sec_cb.change_pairing_state(BTM_PAIR_STATE_IDLE);
      break;
  }
}

/*******************************************************************************
 *
 * Function         btm_sec_pin_code_request
 *
 * Description      This function is called when controller requests PIN code
 *
 * Returns          Pointer to the record or NULL
 *
 ******************************************************************************/
void btm_sec_pin_code_request(const RawAddress p_bda) {
  tBTM_SEC_DEV_REC* p_dev_rec;
  tBTM_SEC_CB* p_cb = &btm_sec_cb;

  /* Tell L2CAP that there was a PIN code request,  */
  /* it may need to stretch timeouts                */
  l2c_pin_code_request(p_bda);

  log::debug("Controller requests PIN code device:{} state:{}", p_bda,
             tBTM_SEC_CB::btm_pair_state_descr(btm_sec_cb.pairing_state));

  RawAddress local_bd_addr = bluetooth::ToRawAddress(
      bluetooth::shim::GetController()->GetMacAddress());
  if (p_bda == local_bd_addr) {
    btsnd_hcic_pin_code_neg_reply(p_bda);
    return;
  }

  if (btm_sec_cb.pairing_state != BTM_PAIR_STATE_IDLE) {
    if ((p_bda == btm_sec_cb.pairing_bda) &&
        (btm_sec_cb.pairing_state == BTM_PAIR_STATE_WAIT_AUTH_COMPLETE)) {
      btsnd_hcic_pin_code_neg_reply(p_bda);
      return;
    } else if ((btm_sec_cb.pairing_state != BTM_PAIR_STATE_WAIT_PIN_REQ) ||
               p_bda != btm_sec_cb.pairing_bda) {
      log::warn("btm_sec_pin_code_request() rejected - state: {}",
                tBTM_SEC_CB::btm_pair_state_descr(btm_sec_cb.pairing_state));
      btsnd_hcic_pin_code_neg_reply(p_bda);
      return;
    }
  }

  p_dev_rec = btm_find_or_alloc_dev(p_bda);
  /* received PIN code request. must be non-sm4 */
  p_dev_rec->sm4 = BTM_SM4_KNOWN;

  if (btm_sec_cb.pairing_state == BTM_PAIR_STATE_IDLE) {
    btm_sec_cb.pairing_bda = p_bda;

    btm_sec_cb.pairing_flags = BTM_PAIR_FLAGS_PEER_STARTED_DD;
  }

  if (!p_cb->pairing_disabled && (p_cb->cfg.pin_type == HCI_PIN_TYPE_FIXED)) {
    log::verbose("btm_sec_pin_code_request fixed pin replying");
    btm_sec_cb.change_pairing_state(BTM_PAIR_STATE_WAIT_AUTH_COMPLETE);
    btsnd_hcic_pin_code_req_reply(p_bda, p_cb->cfg.pin_code_len,
                                  p_cb->cfg.pin_code);
    return;
  }

  /* Use the connecting device's CoD for the connection */
  if ((p_bda == p_cb->connecting_bda) &&
      (p_cb->connecting_dc != kDevClassEmpty))
    p_dev_rec->dev_class = p_cb->connecting_dc;

  /* We could have started connection after asking user for the PIN code */
  if (btm_sec_cb.pin_code_len != 0) {
    log::verbose("btm_sec_pin_code_request bonding sending reply");
    btsnd_hcic_pin_code_req_reply(p_bda, btm_sec_cb.pin_code_len,
                                  p_cb->pin_code);

    /* Mark that we forwarded received from the user PIN code */
    btm_sec_cb.pin_code_len = 0;

    /* We can change mode back right away, that other connection being
     * established */
    /* is not forced to be secure - found a FW issue, so we can not do this
    btm_restore_mode(); */

    btm_sec_cb.change_pairing_state(BTM_PAIR_STATE_WAIT_AUTH_COMPLETE);
  }

  /* If pairing disabled OR (no PIN callback and not bonding) */
  /* OR we could not allocate entry in the database reject pairing request */
  else if (p_cb->pairing_disabled ||
           (p_cb->api.p_pin_callback == NULL)

           /* OR Microsoft keyboard can for some reason try to establish
            * connection
            */
           /*  the only thing we can do here is to shut it up.  Normally we will
              be originator */
           /*  for keyboard bonding */
           || (!p_dev_rec->IsLocallyInitiated() &&
               ((p_dev_rec->dev_class[1] & BTM_COD_MAJOR_CLASS_MASK) ==
                BTM_COD_MAJOR_PERIPHERAL) &&
               (p_dev_rec->dev_class[2] & BTM_COD_MINOR_KEYBOARD))) {
    log::warn(
        "btm_sec_pin_code_request(): Pairing disabled:{}; PIN callback:{}, Dev "
        "Rec:{}!",
        p_cb->pairing_disabled, fmt::ptr(p_cb->api.p_pin_callback),
        fmt::ptr(p_dev_rec));

    btsnd_hcic_pin_code_neg_reply(p_bda);
  }
  /* Notify upper layer of PIN request and start expiration timer */
  else {
    btm_sec_cb.change_pairing_state(BTM_PAIR_STATE_WAIT_LOCAL_PIN);
    /* Pin code request can not come at the same time as connection request */
    p_cb->connecting_bda = p_bda;
    p_cb->connecting_dc = p_dev_rec->dev_class;

    /* Check if the name is known */
    /* Even if name is not known we might not be able to get one */
    /* this is the case when we are already getting something from the */
    /* device, so HCI level is flow controlled */
    /* Also cannot send remote name request while paging, i.e. connection is not
     * completed */
    if (p_dev_rec->sec_rec.sec_flags & BTM_SEC_NAME_KNOWN) {
      log::verbose("btm_sec_pin_code_request going for callback");

      btm_sec_cb.pairing_flags |= BTM_PAIR_FLAGS_PIN_REQD;
      if (p_cb->api.p_pin_callback) {
        (*p_cb->api.p_pin_callback)(
            p_bda, p_dev_rec->dev_class, p_dev_rec->sec_bd_name,
            (p_dev_rec->sec_rec.required_security_flags_for_pairing &
             BTM_SEC_IN_MIN_16_DIGIT_PIN));
      }
    } else {
      log::verbose("btm_sec_pin_code_request going for remote name");

      /* We received PIN code request for the device with unknown name */
      /* it is not user friendly just to ask for the PIN without name */
      /* try to get name at first */
      bluetooth::shim::ACL_RemoteNameRequest(p_dev_rec->bd_addr,
                                             HCI_PAGE_SCAN_REP_MODE_R1,
                                             HCI_MANDATARY_PAGE_SCAN_MODE, 0);
    }
  }

  return;
}

/*******************************************************************************
 *
 * Function         btm_sec_update_clock_offset
 *
 * Description      This function is called to update clock offset
 *
 * Returns          void
 *
 ******************************************************************************/
void btm_sec_update_clock_offset(uint16_t handle, uint16_t clock_offset) {
  tBTM_SEC_DEV_REC* p_dev_rec;
  tBTM_INQ_INFO* p_inq_info;

  p_dev_rec = btm_find_dev_by_handle(handle);
  if (p_dev_rec == NULL) return;

  p_dev_rec->clock_offset = clock_offset | BTM_CLOCK_OFFSET_VALID;

  p_inq_info = BTM_InqDbRead(p_dev_rec->bd_addr);
  if (p_inq_info == NULL) return;

  p_inq_info->results.clock_offset = clock_offset | BTM_CLOCK_OFFSET_VALID;
}

/******************************************************************
 * S T A T I C     F U N C T I O N S
 ******************************************************************/

/*******************************************************************************
 *
 * Function         btm_sec_execute_procedure
 *
 * Description      This function is called to start required security
 *                  procedure.  There is a case when multiplexing protocol
 *                  calls this function on the originating side, connection to
 *                  the peer will not be established.  This function in this
 *                  case performs only authorization.
 *
 * Returns          BTM_SUCCESS     - permission is granted
 *                  BTM_CMD_STARTED - in process
 *                  BTM_NO_RESOURCES  - permission declined
 *
 ******************************************************************************/
tBTM_STATUS btm_sec_execute_procedure(tBTM_SEC_DEV_REC* p_dev_rec) {
  log::assert_that(p_dev_rec != nullptr, "assert failed: p_dev_rec != nullptr");
  log::debug(
      "security_required:0x{:x} security_flags:0x{:x} security_state:{}[{}]",
      p_dev_rec->sec_rec.security_required, p_dev_rec->sec_rec.sec_flags,
      security_state_text(
          static_cast<tSECURITY_STATE>(p_dev_rec->sec_rec.sec_state)),
      p_dev_rec->sec_rec.sec_state);

  if (p_dev_rec->sec_rec.sec_state != BTM_SEC_STATE_IDLE &&
      p_dev_rec->sec_rec.sec_state != BTM_SEC_STATE_LE_ENCRYPTING) {
    log::info("No immediate action taken in busy state: {}",
              security_state_text(p_dev_rec->sec_rec.sec_state));
    return (BTM_CMD_STARTED);
  }

  /* If any security is required, get the name first */
  if (!(p_dev_rec->sec_rec.sec_flags & BTM_SEC_NAME_KNOWN) &&
      (p_dev_rec->hci_handle != HCI_INVALID_HANDLE)) {
    log::debug("Security Manager: Start get name");
    if (!btm_sec_start_get_name(p_dev_rec)) {
      log::warn("Unable to start remote name request");
      return (BTM_NO_RESOURCES);
    }
    return (BTM_CMD_STARTED);
  }

  /* If connection is not authenticated and authentication is required */
  /* start authentication and return PENDING to the caller */
  if (p_dev_rec->hci_handle != HCI_INVALID_HANDLE) {
    bool start_auth = false;

    // Check link status of BR/EDR
    if (!(p_dev_rec->sec_rec.sec_flags & BTM_SEC_AUTHENTICATED)) {
      if (p_dev_rec->IsLocallyInitiated()) {
        if (p_dev_rec->sec_rec.security_required &
            (BTM_SEC_OUT_AUTHENTICATE | BTM_SEC_OUT_ENCRYPT)) {
          log::debug("Outgoing authentication/encryption Required");
          start_auth = true;
        }
      } else {
        if (p_dev_rec->sec_rec.security_required &
            (BTM_SEC_IN_AUTHENTICATE | BTM_SEC_IN_ENCRYPT)) {
          log::debug("Incoming authentication/encryption Required");
          start_auth = true;
        }
      }
    }

    if (!(p_dev_rec->sec_rec.sec_flags & BTM_SEC_16_DIGIT_PIN_AUTHED)) {
      /*
       * We rely on BTM_SEC_16_DIGIT_PIN_AUTHED being set if MITM is in use,
       * as 16 DIGIT is only needed if MITM is not used. Unfortunately, the
       * BTM_SEC_AUTHENTICATED is used for both MITM and non-MITM
       * authenticated connections, hence we cannot distinguish here.
       */
      if (!p_dev_rec->IsLocallyInitiated()) {
        if (p_dev_rec->sec_rec.security_required &
            BTM_SEC_IN_MIN_16_DIGIT_PIN) {
          log::debug("BTM_SEC_IN_MIN_16_DIGIT_PIN Required");
          start_auth = true;
        }
      }
    }

    if (start_auth) {
      log::debug("Security Manager: Start authentication");

      /*
       * If we do have a link-key, but we end up here because we need an
       * upgrade, then clear the link-key known and authenticated flag before
       * restarting authentication.
       * WARNING: If the controller has link-key, it is optional and
       * recommended for the controller to send a Link_Key_Request.
       * In case we need an upgrade, the only alternative would be to delete
       * the existing link-key. That could lead to very bad user experience
       * or even IOP issues, if a reconnect causes a new connection that
       * requires an upgrade.
       */
      if ((p_dev_rec->sec_rec.sec_flags & BTM_SEC_LINK_KEY_KNOWN) &&
          (!(p_dev_rec->sec_rec.sec_flags & BTM_SEC_16_DIGIT_PIN_AUTHED) &&
           (!p_dev_rec->IsLocallyInitiated() &&
            (p_dev_rec->sec_rec.security_required &
             BTM_SEC_IN_MIN_16_DIGIT_PIN)))) {
        p_dev_rec->sec_rec.sec_flags &=
            ~(BTM_SEC_LINK_KEY_KNOWN | BTM_SEC_LINK_KEY_AUTHED |
              BTM_SEC_AUTHENTICATED);
      }

      btm_sec_wait_and_start_authentication(p_dev_rec);
      return (BTM_CMD_STARTED);
    }
  }

  /* If connection is not encrypted and encryption is required */
  /* start encryption and return PENDING to the caller */
  if (!(p_dev_rec->sec_rec.sec_flags & BTM_SEC_ENCRYPTED) &&
      ((p_dev_rec->IsLocallyInitiated() &&
        (p_dev_rec->sec_rec.security_required & BTM_SEC_OUT_ENCRYPT)) ||
       (!p_dev_rec->IsLocallyInitiated() &&
        (p_dev_rec->sec_rec.security_required & BTM_SEC_IN_ENCRYPT))) &&
      (p_dev_rec->hci_handle != HCI_INVALID_HANDLE)) {
    log::verbose("Security Manager: Start encryption");

    btsnd_hcic_set_conn_encrypt(p_dev_rec->hci_handle, true);
    p_dev_rec->sec_rec.sec_state = BTM_SEC_STATE_ENCRYPTING;
    return (BTM_CMD_STARTED);
  } else {
    log::debug("Encryption not required");
  }

  if ((p_dev_rec->sec_rec.security_required & BTM_SEC_MODE4_LEVEL4) &&
      (p_dev_rec->sec_rec.link_key_type != BTM_LKEY_TYPE_AUTH_COMB_P_256)) {
    log::verbose(
        "Security Manager: SC only service, but link key type is 0x{:02x} "
        "-security failure",
        p_dev_rec->sec_rec.link_key_type);
    return (BTM_FAILED_ON_SECURITY);
  }

  if (access_secure_service_from_temp_bond(
          p_dev_rec, p_dev_rec->IsLocallyInitiated(),
          p_dev_rec->sec_rec.security_required)) {
    log::error(
        "Trying to access a secure service from a temp bonding, rejecting");
    return (BTM_FAILED_ON_SECURITY);
  }

  /* All required  security procedures already established */
  p_dev_rec->sec_rec.security_required &=
      ~(BTM_SEC_OUT_AUTHENTICATE | BTM_SEC_IN_AUTHENTICATE |
        BTM_SEC_OUT_ENCRYPT | BTM_SEC_IN_ENCRYPT);

  log::verbose("Security Manager: access granted");

  return (BTM_SUCCESS);
}

/*******************************************************************************
 *
 * Function         btm_sec_start_get_name
 *
 * Description      This function is called to start get name procedure
 *
 * Returns          true if started
 *
 ******************************************************************************/
static bool btm_sec_start_get_name(tBTM_SEC_DEV_REC* p_dev_rec) {
  if (!BTM_IsDeviceUp()) return false;

  p_dev_rec->sec_rec.sec_state = BTM_SEC_STATE_GETTING_NAME;

  /* 0 and NULL are as timeout and callback params because they are not used in
   * security get name case */
  bluetooth::shim::ACL_RemoteNameRequest(p_dev_rec->bd_addr,
                                         HCI_PAGE_SCAN_REP_MODE_R1,
                                         HCI_MANDATARY_PAGE_SCAN_MODE, 0);
  return true;
}

/*******************************************************************************
 *
 * Function         btm_sec_wait_and_start_authentication
 *
 * Description      This function is called to add an alarm to wait and start
 *                  authentication
 *
 ******************************************************************************/
static void btm_sec_wait_and_start_authentication(tBTM_SEC_DEV_REC* p_dev_rec) {
  auto addr = new RawAddress(p_dev_rec->bd_addr);
  int32_t delay_auth =
      osi_property_get_int32("bluetooth.btm.sec.delay_auth_ms.value", 0);

  /* Overwrite the system-wide authentication delay if device-specific
   * interoperability delay is needed. */
  if (interop_match_addr(INTEROP_DELAY_AUTH, addr)) {
    delay_auth = BTM_SEC_START_AUTH_DELAY;
  }

  bt_status_t status = do_in_main_thread_delayed(
      FROM_HERE, base::Bind(&btm_sec_auth_timer_timeout, addr),
      std::chrono::milliseconds(delay_auth));
  if (status != BT_STATUS_SUCCESS) {
    log::error("do_in_main_thread_delayed failed. directly calling");
    btm_sec_auth_timer_timeout(addr);
  }
}

/*******************************************************************************
 *
 * Function         btm_sec_auth_timer_timeout
 *
 * Description      called after wait timeout to request authentication
 *
 ******************************************************************************/
static void btm_sec_auth_timer_timeout(void* data) {
  RawAddress* p_addr = (RawAddress*)data;
  tBTM_SEC_DEV_REC* p_dev_rec = btm_find_dev(*p_addr);
  delete p_addr;
  if (p_dev_rec == NULL) {
    log::info("invalid device or not found");
  } else if (btm_dev_authenticated(p_dev_rec)) {
    log::info("device is already authenticated");
    if (p_dev_rec->sec_rec.p_callback) {
      (*p_dev_rec->sec_rec.p_callback)(p_dev_rec->bd_addr, BT_TRANSPORT_BR_EDR,
                                       p_dev_rec->sec_rec.p_ref_data,
                                       BTM_SUCCESS);
    }
  } else if (p_dev_rec->sec_rec.sec_state == BTM_SEC_STATE_AUTHENTICATING) {
    log::info("device is in the process of authenticating");
  } else {
    log::info("starting authentication");
    p_dev_rec->sec_rec.sec_state = BTM_SEC_STATE_AUTHENTICATING;
    btsnd_hcic_auth_request(p_dev_rec->hci_handle);
  }
}

/*******************************************************************************
 *
 * Function         btm_sec_collision_timeout
 *
 * Description      Encryption could not start because of the collision
 *                  try to do it again
 *
 * Returns          Pointer to the TLE struct
 *
 ******************************************************************************/
static void btm_sec_collision_timeout(void* /* data */) {
  log::verbose("restaring security process after collision");

  tBTM_STATUS status = btm_sec_execute_procedure(btm_sec_cb.p_collided_dev_rec);

  /* If result is pending reply from the user or from the device is pending */
  if (status != BTM_CMD_STARTED) {
    /* There is no next procedure or start of procedure failed, notify the
     * waiting layer */
    btm_sec_dev_rec_cback_event(btm_sec_cb.p_collided_dev_rec, status, false);
  }
}

/*******************************************************************************
 *
 * Function         btm_send_link_key_notif
 *
 * Description      Call the link key callback.
 *
 * Returns          void
 *
 ******************************************************************************/
static void btm_send_link_key_notif(tBTM_SEC_DEV_REC* p_dev_rec) {
  if (btm_sec_cb.api.p_link_key_callback)
    (*btm_sec_cb.api.p_link_key_callback)(
        p_dev_rec->bd_addr, p_dev_rec->dev_class, p_dev_rec->sec_bd_name,
        p_dev_rec->sec_rec.link_key, p_dev_rec->sec_rec.link_key_type, false);
}

/*******************************************************************************
 *
 * Function         btm_restore_mode
 *
 * Description      This function returns the security mode to previous setting
 *                  if it was changed during bonding.
 *
 *
 * Parameters:      void
 *
 ******************************************************************************/
static void btm_restore_mode(void) {
  if (btm_sec_cb.security_mode_changed) {
    btm_sec_cb.security_mode_changed = false;
    btsnd_hcic_write_auth_enable(false);
  }

  if (btm_sec_cb.pin_type_changed) {
    btm_sec_cb.pin_type_changed = false;
    btsnd_hcic_write_pin_type(btm_sec_cb.cfg.pin_type);
  }
}

/*******************************************************************************
 *
 * Function         change_pairing_state
 *
 * Description      This function is called to change pairing state
 *
 ******************************************************************************/
void tBTM_SEC_CB::change_pairing_state(tBTM_PAIRING_STATE new_state) {
  tBTM_PAIRING_STATE old_state = pairing_state;

  log::debug("Pairing state changed {} => {} pairing_flags:0x{:x}",
             tBTM_SEC_CB::btm_pair_state_descr(pairing_state),
             tBTM_SEC_CB::btm_pair_state_descr(new_state), pairing_flags);

  if (pairing_state != new_state) {
    BTM_LogHistory(
        kBtmLogTag, btm_sec_cb.pairing_bda, "Pairing state changed",
        base::StringPrintf("%s => %s",
                           tBTM_SEC_CB::btm_pair_state_descr(pairing_state),
                           tBTM_SEC_CB::btm_pair_state_descr(new_state)));
  }
  pairing_state = new_state;

  if (new_state == BTM_PAIR_STATE_IDLE) {
    alarm_cancel(pairing_timer);

    pairing_flags = 0;
    pin_code_len = 0;

    /* Make sure the the lcb shows we are not bonding */
    l2cu_update_lcb_4_bonding(pairing_bda, false);

    btm_restore_mode();
    btm_sec_check_pending_reqs();

    pairing_bda = RawAddress::kAny;
  } else {
    /* If transitioning out of idle, mark the lcb as bonding */
    if (old_state == BTM_PAIR_STATE_IDLE)
      l2cu_update_lcb_4_bonding(pairing_bda, true);

    alarm_set_on_mloop(btm_sec_cb.pairing_timer, BTM_SEC_TIMEOUT_VALUE * 1000,
                       btm_sec_pairing_timeout, NULL);
  }
}

/*******************************************************************************
 *
 * Function         btm_pair_state_descr
 *
 * Description      Return state description for tracing
 *
 ******************************************************************************/
const char* tBTM_SEC_CB::btm_pair_state_descr(tBTM_PAIRING_STATE state) {
  switch (state) {
    case BTM_PAIR_STATE_IDLE:
      return ("IDLE");
    case BTM_PAIR_STATE_GET_REM_NAME:
      return ("GET_REM_NAME");
    case BTM_PAIR_STATE_WAIT_PIN_REQ:
      return ("WAIT_PIN_REQ");
    case BTM_PAIR_STATE_WAIT_LOCAL_PIN:
      return ("WAIT_LOCAL_PIN");
    case BTM_PAIR_STATE_WAIT_NUMERIC_CONFIRM:
      return ("WAIT_NUM_CONFIRM");
    case BTM_PAIR_STATE_KEY_ENTRY:
      return ("KEY_ENTRY");
    case BTM_PAIR_STATE_WAIT_LOCAL_OOB_RSP:
      return ("WAIT_LOCAL_OOB_RSP");
    case BTM_PAIR_STATE_WAIT_LOCAL_IOCAPS:
      return ("WAIT_LOCAL_IOCAPS");
    case BTM_PAIR_STATE_INCOMING_SSP:
      return ("INCOMING_SSP");
    case BTM_PAIR_STATE_WAIT_AUTH_COMPLETE:
      return ("WAIT_AUTH_COMPLETE");
    case BTM_PAIR_STATE_WAIT_DISCONNECT:
      return ("WAIT_DISCONNECT");
  }

  return ("???");
}

/*******************************************************************************
 *
 * Function         btm_sec_dev_rec_cback_event
 *
 * Description      This function calls the callback function with the given
 *                  result and clear the callback function.
 *
 * Parameters:      void
 *
 ******************************************************************************/
void btm_sec_dev_rec_cback_event(tBTM_SEC_DEV_REC* p_dev_rec,
                                 tBTM_STATUS btm_status, bool is_le_transport) {
  log::assert_that(p_dev_rec != nullptr, "assert failed: p_dev_rec != nullptr");
  log::debug("transport={}, btm_status={}", is_le_transport ? "le" : "classic",
             btm_status_text(btm_status));

  tBTM_SEC_CALLBACK* p_callback = p_dev_rec->sec_rec.p_callback;
  p_dev_rec->sec_rec.p_callback = NULL;
  if (p_callback != nullptr) {
    if (is_le_transport) {
      (*p_callback)(p_dev_rec->ble.pseudo_addr, BT_TRANSPORT_LE,
                    p_dev_rec->sec_rec.p_ref_data, btm_status);
    } else {
      (*p_callback)(p_dev_rec->bd_addr, BT_TRANSPORT_BR_EDR,
                    p_dev_rec->sec_rec.p_ref_data, btm_status);
    }
  }

  btm_sec_check_pending_reqs();
}

void btm_sec_cr_loc_oob_data_cback_event(const RawAddress& address,
                                         tSMP_LOC_OOB_DATA loc_oob_data) {
  tBTM_LE_EVT_DATA evt_data = {
      .local_oob_data = loc_oob_data,
  };
  if (btm_sec_cb.api.p_le_callback) {
    (*btm_sec_cb.api.p_le_callback)(BTM_LE_SC_LOC_OOB_EVT, address, &evt_data);
  }
}

/*******************************************************************************
 *
 * Function         btm_sec_queue_mx_request
 *
 * Description      Return state description for tracing
 *
 ******************************************************************************/
static bool btm_sec_queue_mx_request(const RawAddress& bd_addr, uint16_t psm,
                                     bool is_orig, uint16_t security_required,
                                     tBTM_SEC_CALLBACK* p_callback,
                                     void* p_ref_data) {
  tBTM_SEC_QUEUE_ENTRY* p_e =
      (tBTM_SEC_QUEUE_ENTRY*)osi_malloc(sizeof(tBTM_SEC_QUEUE_ENTRY));

  p_e->psm = psm;
  p_e->is_orig = is_orig;
  p_e->p_callback = p_callback;
  p_e->p_ref_data = p_ref_data;
  p_e->transport = BT_TRANSPORT_BR_EDR;
  p_e->sec_act = BTM_BLE_SEC_NONE;
  p_e->bd_addr = bd_addr;
  p_e->rfcomm_security_requirement = security_required;

  log::verbose("PSM: 0x{:04x}  Is_Orig: {}  security_required: 0x{:x}", psm,
               is_orig, security_required);

  fixed_queue_enqueue(btm_sec_cb.sec_pending_q, p_e);

  return true;
}

static bool btm_sec_check_prefetch_pin(tBTM_SEC_DEV_REC* p_dev_rec) {
  uint8_t major = (uint8_t)(p_dev_rec->dev_class[1] & BTM_COD_MAJOR_CLASS_MASK);
  uint8_t minor = (uint8_t)(p_dev_rec->dev_class[2] & BTM_COD_MINOR_CLASS_MASK);
  bool rv = false;

  if ((major == BTM_COD_MAJOR_AUDIO) &&
      ((minor == BTM_COD_MINOR_CONFM_HANDSFREE) ||
       (minor == BTM_COD_MINOR_CAR_AUDIO))) {
    log::verbose(
        "Skipping pre-fetch PIN for carkit COD Major: 0x{:02x} Minor: 0x{:02x}",
        major, minor);

    if (!btm_sec_cb.security_mode_changed) {
      btm_sec_cb.security_mode_changed = true;
      btsnd_hcic_write_auth_enable(true);
    }
  } else {
    btm_sec_cb.change_pairing_state(BTM_PAIR_STATE_WAIT_LOCAL_PIN);

    /* If we got a PIN, use that, else try to get one */
    if (btm_sec_cb.pin_code_len) {
      BTM_PINCodeReply(p_dev_rec->bd_addr, BTM_SUCCESS, btm_sec_cb.pin_code_len,
                       btm_sec_cb.pin_code);
    } else {
      /* pin was not supplied - pre-fetch pin code now */
      if (btm_sec_cb.api.p_pin_callback &&
          ((btm_sec_cb.pairing_flags & BTM_PAIR_FLAGS_PIN_REQD) == 0)) {
        log::verbose("PIN code callback called");
        if (BTM_IsAclConnectionUp(p_dev_rec->bd_addr, BT_TRANSPORT_BR_EDR))
          btm_sec_cb.pairing_flags |= BTM_PAIR_FLAGS_PIN_REQD;
        (btm_sec_cb.api.p_pin_callback)(
            p_dev_rec->bd_addr, p_dev_rec->dev_class, p_dev_rec->sec_bd_name,
            (p_dev_rec->sec_rec.required_security_flags_for_pairing &
             BTM_SEC_IN_MIN_16_DIGIT_PIN));
      }
    }

    rv = true;
  }

  return rv;
}

/*******************************************************************************
 *
 * Function         btm_sec_queue_encrypt_request
 *
 * Description      encqueue encryption request when device has active security
 *                  process pending.
 *
 ******************************************************************************/
static void btm_sec_queue_encrypt_request(const RawAddress& bd_addr,
                                          tBT_TRANSPORT transport,
                                          tBTM_SEC_CALLBACK* p_callback,
                                          void* p_ref_data,
                                          tBTM_BLE_SEC_ACT sec_act) {
  tBTM_SEC_QUEUE_ENTRY* p_e =
      (tBTM_SEC_QUEUE_ENTRY*)osi_malloc(sizeof(tBTM_SEC_QUEUE_ENTRY) + 1);

  p_e->psm = 0; /* if PSM 0, encryption request */
  p_e->p_callback = p_callback;
  p_e->p_ref_data = p_ref_data;
  p_e->transport = transport;
  p_e->sec_act = sec_act;
  p_e->bd_addr = bd_addr;
  fixed_queue_enqueue(btm_sec_cb.sec_pending_q, p_e);
}

/*******************************************************************************
 *
 * Function         btm_sec_check_pending_enc_req
 *
 * Description      This function is called to send pending encryption callback
 *                  if waiting
 *
 * Returns          void
 *
 ******************************************************************************/
static void btm_sec_check_pending_enc_req(tBTM_SEC_DEV_REC* p_dev_rec,
                                          tBT_TRANSPORT transport,
                                          uint8_t encr_enable) {
  if (fixed_queue_is_empty(btm_sec_cb.sec_pending_q)) return;

  const tBTM_STATUS res = encr_enable ? BTM_SUCCESS : BTM_ERR_PROCESSING;
  list_t* list = fixed_queue_get_list(btm_sec_cb.sec_pending_q);
  for (const list_node_t* node = list_begin(list); node != list_end(list);) {
    tBTM_SEC_QUEUE_ENTRY* p_e = (tBTM_SEC_QUEUE_ENTRY*)list_node(node);
    node = list_next(node);

    if (p_e->bd_addr == p_dev_rec->bd_addr && p_e->psm == 0 &&
        p_e->transport == transport) {
      if (encr_enable == 0 || transport == BT_TRANSPORT_BR_EDR ||
          p_e->sec_act == BTM_BLE_SEC_ENCRYPT ||
          p_e->sec_act == BTM_BLE_SEC_ENCRYPT_NO_MITM ||
          (p_e->sec_act == BTM_BLE_SEC_ENCRYPT_MITM &&
           p_dev_rec->sec_rec.sec_flags & BTM_SEC_LE_AUTHENTICATED)) {
        if (p_e->p_callback)
          (*p_e->p_callback)(p_dev_rec->bd_addr, transport, p_e->p_ref_data,
                             res);
        fixed_queue_try_remove_from_queue(btm_sec_cb.sec_pending_q, (void*)p_e);
        osi_free(p_e);
      }
    }
  }
}

/*******************************************************************************
 *
 * Function         btm_sec_set_serv_level4_flags
 *
 * Description      This function is called to set security mode 4 level 4
 *                  flags.
 *
 * Returns          service security requirements updated to include secure
 *                  connections only mode.
 *
 ******************************************************************************/
static uint16_t btm_sec_set_serv_level4_flags(uint16_t cur_security,
                                              bool is_originator) {
  uint16_t sec_level4_flags =
      is_originator ? BTM_SEC_OUT_LEVEL4_FLAGS : BTM_SEC_IN_LEVEL4_FLAGS;

  return cur_security | sec_level4_flags;
}

/*******************************************************************************
 *
 * Function         btm_sec_clear_ble_keys
 *
 * Description      This function is called to clear out the BLE keys.
 *                  Typically when devices are removed in BTM_SecDeleteDevice,
 *                  or when a new BT Link key is generated.
 *
 * Returns          void
 *
 ******************************************************************************/
void btm_sec_clear_ble_keys(tBTM_SEC_DEV_REC* p_dev_rec) {
  log::verbose("Clearing BLE Keys");
  memset(&p_dev_rec->sec_rec.ble_keys, 0, sizeof(tBTM_SEC_BLE_KEYS));

  btm_ble_resolving_list_remove_dev(p_dev_rec);
}

/*******************************************************************************
 *
 * Function         btm_sec_is_a_bonded_dev
 *
 * Description       Is the specified device is a bonded device
 *                   (either on BR/EDR or LE)
 *
 * Returns          true - dev is bonded
 *
 ******************************************************************************/
bool btm_sec_is_a_bonded_dev(const RawAddress& bda) {
  return btm_sec_cb.IsDeviceBonded(bda);
}

/*******************************************************************************
 *
 * Function         btm_sec_use_smp_br_chnl
 *
 * Description      The function checks if SMP BR connection can be used with
 *                  the peer.
 *                  Is called when authentication for dedicated bonding is
 *                  successfully completed.
 *
 * Returns          true - if SMP BR connection can be used (the link key is
 *                         generated from P-256 and the peer supports Security
 *                         Manager over BR).
 *
 ******************************************************************************/
static bool btm_sec_use_smp_br_chnl(tBTM_SEC_DEV_REC* p_dev_rec) {
  uint32_t ext_feat;
  uint8_t chnl_mask[L2CAP_FIXED_CHNL_ARRAY_SIZE];

  log::verbose("link_key_type = 0x{:x}", p_dev_rec->sec_rec.link_key_type);

  if ((p_dev_rec->sec_rec.link_key_type != BTM_LKEY_TYPE_UNAUTH_COMB_P_256) &&
      (p_dev_rec->sec_rec.link_key_type != BTM_LKEY_TYPE_AUTH_COMB_P_256))
    return false;

  if (!L2CA_GetPeerFeatures(p_dev_rec->bd_addr, &ext_feat, chnl_mask))
    return false;

  if (!(chnl_mask[0] & L2CAP_FIXED_CHNL_SMP_BR_BIT)) return false;

  return true;
}

/*******************************************************************************
 *
 * Function         btm_sec_set_peer_sec_caps
 *
 * Description      This function is called to set sm4 and rmt_sec_caps fields
 *                  based on the available peer device features.
 *
 * Returns          void
 *
 ******************************************************************************/
void btm_sec_set_peer_sec_caps(uint16_t hci_handle, bool ssp_supported,
                               bool sc_supported,
                               bool hci_role_switch_supported,
                               bool br_edr_supported, bool le_supported) {
  tBTM_SEC_DEV_REC* p_dev_rec = btm_find_dev_by_handle(hci_handle);
  if (p_dev_rec == nullptr) return;

  if (com::android::bluetooth::flags::bluffs_mitigation()) {
    // Drop the connection here if the remote attempts to downgrade from Secure
    // Connections mode.
    if (btm_sec_is_device_sc_downgrade(hci_handle, sc_supported)) {
      acl_set_disconnect_reason(HCI_ERR_HOST_REJECT_SECURITY);
      btm_sec_send_hci_disconnect(
          p_dev_rec, HCI_ERR_AUTH_FAILURE, hci_handle,
          "attempted to downgrade from Secure Connections mode");
      return;
    }
  }

  p_dev_rec->remote_feature_received = true;
  p_dev_rec->remote_supports_hci_role_switch = hci_role_switch_supported;

  uint8_t req_pend = (p_dev_rec->sm4 & BTM_SM4_REQ_PEND);

  if (!(p_dev_rec->sec_rec.sec_flags & BTM_SEC_NAME_KNOWN) ||
      p_dev_rec->is_originator) {
    tBTM_STATUS btm_status = btm_sec_execute_procedure(p_dev_rec);
    if (btm_status != BTM_CMD_STARTED) {
      log::warn("Security procedure not started! status:{}",
                btm_status_text(btm_status));
      btm_sec_dev_rec_cback_event(p_dev_rec, btm_status, false);
    }
  }

  /* Store the Peer Security Capabilites (in SM4 and rmt_sec_caps) */
  if ((btm_sec_cb.security_mode == BTM_SEC_MODE_SP ||
       btm_sec_cb.security_mode == BTM_SEC_MODE_SC) &&
      ssp_supported) {
    p_dev_rec->sm4 = BTM_SM4_TRUE;
    p_dev_rec->remote_supports_secure_connections = sc_supported;
  } else {
    p_dev_rec->sm4 = BTM_SM4_KNOWN;
    p_dev_rec->remote_supports_secure_connections = false;
  }

  if (p_dev_rec->remote_features_needed) {
    log::debug("Now device in SC Only mode, waiting for peer remote features!");
    btm_io_capabilities_req(p_dev_rec->bd_addr);
    p_dev_rec->remote_features_needed = false;
  }

  if (req_pend) {
    /* Request for remaining Security Features (if any) */
    l2cu_resubmit_pending_sec_req(&p_dev_rec->bd_addr);
  }

  p_dev_rec->remote_supports_bredr = br_edr_supported;
  p_dev_rec->remote_supports_ble = le_supported;
}

// Return DEV_CLASS (uint8_t[3]) of bda. If record doesn't exist, create one.
DEV_CLASS btm_get_dev_class(const RawAddress& bda) {
  tBTM_SEC_DEV_REC* p_dev_rec = btm_find_or_alloc_dev(bda);
  return p_dev_rec->dev_class;
}

void BTM_update_version_info(const RawAddress& bd_addr,
                             const remote_version_info& remote_version_info) {
  tBTM_SEC_DEV_REC* p_dev_rec = btm_find_dev(bd_addr);
  if (p_dev_rec == NULL) return;

  p_dev_rec->remote_version_info = remote_version_info;
}<|MERGE_RESOLUTION|>--- conflicted
+++ resolved
@@ -2281,9 +2281,6 @@
 void btm_sec_rmt_name_request_complete(const RawAddress* p_bd_addr,
                                        const uint8_t* p_bd_name,
                                        tHCI_STATUS status) {
-  tBTM_SEC_DEV_REC* p_dev_rec = nullptr;
-  uint8_t old_sec_state;
-
   log::info("btm_sec_rmt_name_request_complete for {}",
             p_bd_addr ? ADDRESS_TO_LOGGABLE_CSTR(*p_bd_addr) : "null");
 
@@ -2296,6 +2293,7 @@
 
   /* If remote name request failed, p_bd_addr is null and we need to search */
   /* based on state assuming that we are doing 1 at a time */
+  tBTM_SEC_DEV_REC* p_dev_rec = nullptr;
   if (p_bd_addr)
     p_dev_rec = btm_find_dev(*p_bd_addr);
   else {
@@ -2330,10 +2328,6 @@
     return;
   }
 
-<<<<<<< HEAD
-  old_sec_state = p_dev_rec->sec_rec.sec_state;
-=======
->>>>>>> 661cafd0
   if (status == HCI_SUCCESS) {
     log::debug(
         "Remote read request complete for known device pairing_state:{} "

/******************************************************************************
 *
 *  Copyright (C) 1999-2012 Broadcom Corporation
 *
 *  Licensed under the Apache License, Version 2.0 (the "License");
 *  you may not use this file except in compliance with the License.
 *  You may obtain a copy of the License at:
 *
 *  http://www.apache.org/licenses/LICENSE-2.0
 *
 *  Unless required by applicable law or agreed to in writing, software
 *  distributed under the License is distributed on an "AS IS" BASIS,
 *  WITHOUT WARRANTIES OR CONDITIONS OF ANY KIND, either express or implied.
 *  See the License for the specific language governing permissions and
 *  limitations under the License.
 *
 ******************************************************************************/

/******************************************************************************
 *
 *  This file contains functions that handle BTM interface functions for the
 *  Bluetooth device including Rest, HCI buffer size and others
 *
 ******************************************************************************/

#include <assert.h>
#include <stdlib.h>
#include <string.h>
#include <stdio.h>
#include <stddef.h>

#include "bt_types.h"
#include "bt_utils.h"
#include "btm_int.h"
#include "btu.h"
#include "device/include/controller.h"
#include "hci_layer.h"
#include "hcimsgs.h"
#include "l2c_int.h"
#include "btcore/include/module.h"
#include "osi/include/thread.h"

#if BLE_INCLUDED == TRUE
#include "gatt_int.h"
#endif /* BLE_INCLUDED */

extern thread_t *bt_workqueue_thread;

/********************************************************************************/
/*                 L O C A L    D A T A    D E F I N I T I O N S                */
/********************************************************************************/

#ifndef BTM_DEV_RESET_TIMEOUT
#define BTM_DEV_RESET_TIMEOUT   4
#endif

#define BTM_DEV_REPLY_TIMEOUT   2    /* 1 second expiration time is not good. Timer may start between 0 and 1 second. */
                                     /* if it starts at the very end of the 0 second, timer will expire really easily. */

#define BTM_INFO_TIMEOUT        5   /* 5 seconds for info response */

/********************************************************************************/
/*              L O C A L    F U N C T I O N     P R O T O T Y P E S            */
/********************************************************************************/

static void btm_decode_ext_features_page (UINT8 page_number, const BD_FEATURES p_features);

/*******************************************************************************
**
** Function         btm_dev_init
**
** Description      This function is on the BTM startup
**
** Returns          void
**
*******************************************************************************/
void btm_dev_init (void)
{
#if 0  /* cleared in btm_init; put back in if called from anywhere else! */
    memset (&btm_cb.devcb, 0, sizeof (tBTM_DEVCB));
#endif

    /* Initialize nonzero defaults */
#if (BTM_MAX_LOC_BD_NAME_LEN > 0)
    memset(btm_cb.cfg.bd_name, 0, sizeof(tBTM_LOC_BD_NAME));
#endif

    btm_cb.devcb.reset_timer.param  = (TIMER_PARAM_TYPE)TT_DEV_RESET;
    btm_cb.devcb.rln_timer.param    = (TIMER_PARAM_TYPE)TT_DEV_RLN;

    btm_cb.btm_acl_pkt_types_supported = BTM_ACL_PKT_TYPES_MASK_DH1 + BTM_ACL_PKT_TYPES_MASK_DM1 +
                                         BTM_ACL_PKT_TYPES_MASK_DH3 + BTM_ACL_PKT_TYPES_MASK_DM3 +
                                         BTM_ACL_PKT_TYPES_MASK_DH5 + BTM_ACL_PKT_TYPES_MASK_DM5;

    btm_cb.btm_sco_pkt_types_supported = BTM_SCO_PKT_TYPES_MASK_HV1 +
                                         BTM_SCO_PKT_TYPES_MASK_HV2 +
                                         BTM_SCO_PKT_TYPES_MASK_HV3 +
                                         BTM_SCO_PKT_TYPES_MASK_EV3 +
                                         BTM_SCO_PKT_TYPES_MASK_EV4 +
                                         BTM_SCO_PKT_TYPES_MASK_EV5;
}


/*******************************************************************************
**
** Function         btm_db_reset
**
** Description      This function is called by BTM_DeviceReset and clears out any
**                  pending callbacks for inquiries, discoveries, other pending
**                  functions that may be in progress.
**
** Returns          void
**
*******************************************************************************/
static void btm_db_reset (void)
{
    tBTM_CMPL_CB    *p_cb;
    tBTM_STATUS      status = BTM_DEV_RESET;

    btm_inq_db_reset();

    if (btm_cb.devcb.p_rln_cmpl_cb)
    {
        p_cb = btm_cb.devcb.p_rln_cmpl_cb;
        btm_cb.devcb.p_rln_cmpl_cb = NULL;

        if (p_cb)
            (*p_cb)((void *) NULL);
    }

    if (btm_cb.devcb.p_rssi_cmpl_cb)
    {
        p_cb = btm_cb.devcb.p_rssi_cmpl_cb;
        btm_cb.devcb.p_rssi_cmpl_cb = NULL;

        if (p_cb)
            (*p_cb)((tBTM_RSSI_RESULTS *) &status);
    }
}

static void reset_complete(void *result) {
  assert(result == FUTURE_SUCCESS);
  const controller_t *controller = controller_get_interface();

  /* Tell L2CAP that all connections are gone */
  l2cu_device_reset ();

  /* Clear current security state */
  for (int devinx = 0; devinx < BTM_SEC_MAX_DEVICE_RECORDS; devinx++) {
    btm_cb.sec_dev_rec[devinx].sec_state = BTM_SEC_STATE_IDLE;
  }

  /* After the reset controller should restore all parameters to defaults. */
  btm_cb.btm_inq_vars.inq_counter       = 1;
  btm_cb.btm_inq_vars.inq_scan_window   = HCI_DEF_INQUIRYSCAN_WINDOW;
  btm_cb.btm_inq_vars.inq_scan_period   = HCI_DEF_INQUIRYSCAN_INTERVAL;
  btm_cb.btm_inq_vars.inq_scan_type     = HCI_DEF_SCAN_TYPE;

  btm_cb.btm_inq_vars.page_scan_window  = HCI_DEF_PAGESCAN_WINDOW;
  btm_cb.btm_inq_vars.page_scan_period  = HCI_DEF_PAGESCAN_INTERVAL;
  btm_cb.btm_inq_vars.page_scan_type    = HCI_DEF_SCAN_TYPE;

#if (BLE_INCLUDED == TRUE)
  btm_cb.ble_ctr_cb.conn_state = BLE_CONN_IDLE;
  btm_cb.ble_ctr_cb.bg_dev_num = 0;
  btm_cb.ble_ctr_cb.bg_conn_type = BTM_BLE_CONN_NONE;
  btm_cb.ble_ctr_cb.p_select_cback = NULL;
  memset(&btm_cb.ble_ctr_cb.bg_dev_list, 0, (sizeof(tBTM_LE_BG_CONN_DEV)*BTM_BLE_MAX_BG_CONN_DEV_NUM));
  gatt_reset_bgdev_list();
  btm_ble_multi_adv_init();
#endif

  btm_pm_reset();

  l2c_link_processs_num_bufs(controller->get_acl_buffer_count_classic());
#if (BLE_INCLUDED == TRUE)
  if (controller->supports_ble()) {
    l2c_link_processs_ble_num_bufs(controller->get_acl_buffer_count_ble());
  }
#endif

  BTM_SetPinType (btm_cb.cfg.pin_type, btm_cb.cfg.pin_code, btm_cb.cfg.pin_code_len);

  for (int i = 0; i <= controller->get_last_features_classic_index(); i++) {
    btm_decode_ext_features_page(i, controller->get_features_classic(i)->as_array);
  }

  btm_report_device_status(BTM_DEV_STATUS_UP);
}

// TODO(zachoverflow): remove this function
void BTM_DeviceReset (UNUSED_ATTR tBTM_CMPL_CB *p_cb) {
  /* Flush all ACL connections */
  btm_acl_device_down();

  /* Clear the callback, so application would not hang on reset */
  btm_db_reset();

  module_start_up_callbacked_wrapper(
    get_module(CONTROLLER_MODULE),
    bt_workqueue_thread,
    reset_complete
  );
}

/*******************************************************************************
**
** Function         BTM_IsDeviceUp
**
** Description      This function is called to check if the device is up.
**
** Returns          TRUE if device is up, else FALSE
**
*******************************************************************************/
BOOLEAN BTM_IsDeviceUp (void)
{
    return controller_get_interface()->get_is_ready();
}

/*******************************************************************************
**
** Function         btm_dev_timeout
**
** Description      This function is called when a timer list entry expires.
**
** Returns          void
**
*******************************************************************************/
void btm_dev_timeout (TIMER_LIST_ENT  *p_tle)
{
    TIMER_PARAM_TYPE timer_type = (TIMER_PARAM_TYPE)p_tle->param;

    if (timer_type == (TIMER_PARAM_TYPE)TT_DEV_RLN)
    {
        tBTM_CMPL_CB  *p_cb = btm_cb.devcb.p_rln_cmpl_cb;

        btm_cb.devcb.p_rln_cmpl_cb = NULL;

        if (p_cb)
            (*p_cb)((void *) NULL);
    }
}

/*******************************************************************************
**
** Function         btm_decode_ext_features_page
**
** Description      This function is decodes a features page.
**
** Returns          void
**
*******************************************************************************/
static void btm_decode_ext_features_page (UINT8 page_number, const UINT8 *p_features)
{
    UINT8 last;
    UINT8 first;

    BTM_TRACE_DEBUG ("btm_decode_ext_features_page page: %d", page_number);
    switch (page_number)
    {
    /* Extended (Legacy) Page 0 */
    case HCI_EXT_FEATURES_PAGE_0:

        /* Create ACL supported packet types mask */
        btm_cb.btm_acl_pkt_types_supported = (BTM_ACL_PKT_TYPES_MASK_DH1 +
                                              BTM_ACL_PKT_TYPES_MASK_DM1);

        if (HCI_3_SLOT_PACKETS_SUPPORTED(p_features))
            btm_cb.btm_acl_pkt_types_supported |= (BTM_ACL_PKT_TYPES_MASK_DH3 +
                                                   BTM_ACL_PKT_TYPES_MASK_DM3);

        if (HCI_5_SLOT_PACKETS_SUPPORTED(p_features))
            btm_cb.btm_acl_pkt_types_supported |= (BTM_ACL_PKT_TYPES_MASK_DH5 +
                                                   BTM_ACL_PKT_TYPES_MASK_DM5);

        /* Add in EDR related ACL types */
        if (!HCI_EDR_ACL_2MPS_SUPPORTED(p_features))
        {
            btm_cb.btm_acl_pkt_types_supported |= (BTM_ACL_PKT_TYPES_MASK_NO_2_DH1 +
                                                   BTM_ACL_PKT_TYPES_MASK_NO_2_DH3 +
                                                   BTM_ACL_PKT_TYPES_MASK_NO_2_DH5);
        }

        if (!HCI_EDR_ACL_3MPS_SUPPORTED(p_features))
        {
            btm_cb.btm_acl_pkt_types_supported |= (BTM_ACL_PKT_TYPES_MASK_NO_3_DH1 +
                                                   BTM_ACL_PKT_TYPES_MASK_NO_3_DH3 +
                                                   BTM_ACL_PKT_TYPES_MASK_NO_3_DH5);
        }

        /* Check to see if 3 and 5 slot packets are available */
        if (HCI_EDR_ACL_2MPS_SUPPORTED(p_features) ||
            HCI_EDR_ACL_3MPS_SUPPORTED(p_features))
        {
            if (!HCI_3_SLOT_EDR_ACL_SUPPORTED(p_features))
                btm_cb.btm_acl_pkt_types_supported |= (BTM_ACL_PKT_TYPES_MASK_NO_2_DH3 +
                                                       BTM_ACL_PKT_TYPES_MASK_NO_3_DH3);

            if (!HCI_5_SLOT_EDR_ACL_SUPPORTED(p_features))
                btm_cb.btm_acl_pkt_types_supported |= (BTM_ACL_PKT_TYPES_MASK_NO_2_DH5 +
                                                       BTM_ACL_PKT_TYPES_MASK_NO_3_DH5);
        }

        BTM_TRACE_DEBUG("Local supported ACL packet types: 0x%04x",
                         btm_cb.btm_acl_pkt_types_supported);

        /* Create (e)SCO supported packet types mask */
        btm_cb.btm_sco_pkt_types_supported = 0;
#if BTM_SCO_INCLUDED == TRUE
        btm_cb.sco_cb.esco_supported = FALSE;
#endif
        if (HCI_SCO_LINK_SUPPORTED(p_features))
        {
            btm_cb.btm_sco_pkt_types_supported = BTM_SCO_PKT_TYPES_MASK_HV1;

            if (HCI_HV2_PACKETS_SUPPORTED(p_features))
                btm_cb.btm_sco_pkt_types_supported |= BTM_SCO_PKT_TYPES_MASK_HV2;

            if (HCI_HV3_PACKETS_SUPPORTED(p_features))
                btm_cb.btm_sco_pkt_types_supported |= BTM_SCO_PKT_TYPES_MASK_HV3;
        }

        if (HCI_ESCO_EV3_SUPPORTED(p_features))
            btm_cb.btm_sco_pkt_types_supported |= BTM_SCO_PKT_TYPES_MASK_EV3;

        if (HCI_ESCO_EV4_SUPPORTED(p_features))
            btm_cb.btm_sco_pkt_types_supported |= BTM_SCO_PKT_TYPES_MASK_EV4;

        if (HCI_ESCO_EV5_SUPPORTED(p_features))
            btm_cb.btm_sco_pkt_types_supported |= BTM_SCO_PKT_TYPES_MASK_EV5;
#if BTM_SCO_INCLUDED == TRUE
        if (btm_cb.btm_sco_pkt_types_supported & BTM_ESCO_LINK_ONLY_MASK)
        {
            btm_cb.sco_cb.esco_supported = TRUE;

            /* Add in EDR related eSCO types */
            if (HCI_EDR_ESCO_2MPS_SUPPORTED(p_features))
            {
                if (!HCI_3_SLOT_EDR_ESCO_SUPPORTED(p_features))
                    btm_cb.btm_sco_pkt_types_supported |= BTM_SCO_PKT_TYPES_MASK_NO_2_EV5;
            }
            else
            {
                btm_cb.btm_sco_pkt_types_supported |= (BTM_SCO_PKT_TYPES_MASK_NO_2_EV3 +
                                                       BTM_SCO_PKT_TYPES_MASK_NO_2_EV5);
            }

            if (HCI_EDR_ESCO_3MPS_SUPPORTED(p_features))
            {
                if (!HCI_3_SLOT_EDR_ESCO_SUPPORTED(p_features))
                    btm_cb.btm_sco_pkt_types_supported |= BTM_SCO_PKT_TYPES_MASK_NO_3_EV5;
            }
            else
            {
                btm_cb.btm_sco_pkt_types_supported |= (BTM_SCO_PKT_TYPES_MASK_NO_3_EV3 +
                                                       BTM_SCO_PKT_TYPES_MASK_NO_3_EV5);
            }
        }
#endif

        BTM_TRACE_DEBUG("Local supported SCO packet types: 0x%04x",
                         btm_cb.btm_sco_pkt_types_supported);

        /* Create Default Policy Settings */
        if (HCI_SWITCH_SUPPORTED(p_features))
            btm_cb.btm_def_link_policy |= HCI_ENABLE_MASTER_SLAVE_SWITCH;
        else
            btm_cb.btm_def_link_policy &= ~HCI_ENABLE_MASTER_SLAVE_SWITCH;

<<<<<<< HEAD
}

/*******************************************************************************
**
** Function         btm_read_local_supported_cmds
**
** Description      Local function called to send a read local supported commands
**
** Returns          void
**
*******************************************************************************/
static void btm_read_local_supported_cmds (UINT8 local_controller_id)
{
    BTM_TRACE_DEBUG("Start reading local supported commands");

    btu_start_timer (&btm_cb.devcb.reset_timer, BTU_TTYPE_BTM_DEV_CTL, BTM_DEV_REPLY_TIMEOUT);

    btsnd_hcic_read_local_supported_cmds(local_controller_id);
}

/*******************************************************************************
**
** Function         btm_get_local_features
**
** Description      Local function called to send a read local features
**
** Returns          void
**
*******************************************************************************/
static void btm_get_local_features (void)
{
    /* If this BT controller supports Read Extended Feature */
    if (btm_cb.devcb.local_version.hci_version >= HCI_PROTO_VERSION_2_0)
    {
        btm_get_local_ext_features(HCI_EXT_FEATURES_PAGE_0);
    }
    /* else, if this is a very old BT controller */
    else
{
    btu_start_timer (&btm_cb.devcb.reset_timer, BTU_TTYPE_BTM_DEV_CTL, BTM_DEV_REPLY_TIMEOUT);

        /* Just read the basic features (legacy HCI command) */
    btsnd_hcic_read_local_features ();
}
}

/*******************************************************************************
**
** Function         btm_get_local_ext_features
**
** Description      Local function called to send a read local extended features
**
** Returns          void
**
*******************************************************************************/
static void btm_get_local_ext_features (UINT8 page_number)
{
    btu_start_timer (&btm_cb.devcb.reset_timer, BTU_TTYPE_BTM_DEV_CTL, BTM_DEV_REPLY_TIMEOUT);

    btsnd_hcic_read_local_ext_features(page_number);
}

/*******************************************************************************
**
** Function         btm_dev_timeout
**
** Description      This function is called when a timer list entry expires.
**
** Returns          void
**
*******************************************************************************/
void btm_dev_timeout (TIMER_LIST_ENT  *p_tle)
{
    TIMER_PARAM_TYPE timer_type = (TIMER_PARAM_TYPE)p_tle->param;

    if ((timer_type & TT_DEV_RESET_MASK) == TT_DEV_RESET)
    {
        /* Call device reset as long as there is timeout*/
        btm_dev_reset();
    }
    else if (timer_type == (TIMER_PARAM_TYPE)TT_DEV_RLN)
    {
        tBTM_CMPL_CB  *p_cb = btm_cb.devcb.p_rln_cmpl_cb;

        btm_cb.devcb.p_rln_cmpl_cb = NULL;

        if (p_cb)
            (*p_cb)((void *) NULL);
    }
}

/*******************************************************************************
**
** Function         btm_reset_complete
**
** Description      This function is called when command complete for HCI_Reset
**                  is received.  It does not make sense to send next command
**                  because device is resetting after command complete is
**                  received.  Just start timer and set required state.
**
** Returns          void
**
*******************************************************************************/
void btm_reset_complete (void)
{
    int devinx;

    BTM_TRACE_EVENT ("btm_reset_complete");

    /* Handle if btm initiated the reset */
    if (btm_cb.devcb.state == BTM_DEV_STATE_WAIT_RESET_CMPLT)
    {
        /* Tell L2CAP that all connections are gone */
        l2cu_device_reset ();

        /* Clear current security state */
        for (devinx = 0; devinx < BTM_SEC_MAX_DEVICE_RECORDS; devinx++)
        {
            btm_cb.sec_dev_rec[devinx].sec_state = BTM_SEC_STATE_IDLE;
        }

        /* After the reset controller should restore all parameters to defaults. */
        btm_cb.btm_inq_vars.inq_counter       = 1;
        btm_cb.btm_inq_vars.inq_scan_window   = HCI_DEF_INQUIRYSCAN_WINDOW;
        btm_cb.btm_inq_vars.inq_scan_period   = HCI_DEF_INQUIRYSCAN_INTERVAL;
        btm_cb.btm_inq_vars.inq_scan_type     = HCI_DEF_SCAN_TYPE;

        btm_cb.btm_inq_vars.page_scan_window  = HCI_DEF_PAGESCAN_WINDOW;
        btm_cb.btm_inq_vars.page_scan_period  = HCI_DEF_PAGESCAN_INTERVAL;
        btm_cb.btm_inq_vars.page_scan_type    = HCI_DEF_SCAN_TYPE;

#if (BTM_AFTER_RESET_TIMEOUT > 0)
        btu_start_timer (&btm_cb.devcb.reset_timer, BTU_TTYPE_BTM_DEV_CTL,
                         BTM_AFTER_RESET_TIMEOUT);
#else
        btm_cb.devcb.state = BTM_DEV_STATE_WAIT_AFTER_RESET;
        btm_after_reset_hold_complete();
#endif

#if (BLE_INCLUDED == TRUE)
     btm_cb.ble_ctr_cb.conn_state = BLE_CONN_IDLE;
     btm_cb.ble_ctr_cb.bg_dev_num = 0;
     btm_cb.ble_ctr_cb.bg_conn_type = BTM_BLE_CONN_NONE;
     btm_cb.ble_ctr_cb.p_select_cback = NULL;
     memset(&btm_cb.ble_ctr_cb.bg_dev_list, 0, (sizeof(tBTM_LE_BG_CONN_DEV)*BTM_BLE_MAX_BG_CONN_DEV_NUM));
     gatt_reset_bgdev_list();
#endif
    }
}

/*******************************************************************************
**
** Function         btm_continue_reset
**
** Description      This function is called when wait period expired after
**                  device reset or called by the application to continue
**                  initialization after the application has completed its
**                  vendor specific sequence.
**
** Returns          void
**
*******************************************************************************/
void btm_continue_reset (void)
{

    /* Reinitialize the default class of device */
#if BTM_INTERNAL_BB == TRUE
    btsnd_hcic_read_bd_addr ();
#if BTM_PWR_MGR_INCLUDED == TRUE
    btm_pm_reset();
#endif
#endif

    btm_get_hci_buf_size ();

    /* default device class */
    BTM_SetDeviceClass((UINT8 *) BTM_INIT_CLASS_OF_DEVICE);

#if (BTM_MAX_LOC_BD_NAME_LEN > 0) && (BTM_SET_DEV_NAME_UPON_RESET == TRUE)
    BTM_SetLocalDeviceName(btm_cb.cfg.bd_name);
#endif

    BTM_SetPinType (btm_cb.cfg.pin_type, btm_cb.cfg.pin_code, btm_cb.cfg.pin_code_len);
}

/*******************************************************************************
**
** Function         btm_after_reset_hold_complete
**
** Description      This function is called when wait period expired after
**                  device reset.  Continue intitialization
**
** Returns          void
**
*******************************************************************************/
void btm_after_reset_hold_complete (void)
{
#ifdef BTM_APP_DEV_INIT
    btu_stop_timer(&btm_cb.devcb.reset_timer);
    BTM_APP_DEV_INIT();
#else
    btm_continue_reset();
#endif
}


/*******************************************************************************
**
** Function         btm_read_hci_buf_size_complete
**
** Description      This function is called when command complete for
**                  get HCI buffer size is received.  Start timer and send
**                  read local features request
**
** Returns          void
**
*******************************************************************************/
void btm_read_hci_buf_size_complete (UINT8 *p, UINT16 evt_len)
{
    UINT8       status;
    UINT8       lm_sco_buf_size;
    UINT16      lm_num_acl_bufs;
    UINT16      lm_num_sco_bufs;
    UINT16      acl_buf_size;
    UNUSED(evt_len);

    STREAM_TO_UINT8  (status, p);
    if (status == HCI_SUCCESS)
    {
        STREAM_TO_UINT16 (btu_cb.hcit_acl_data_size, p);
        STREAM_TO_UINT8  (lm_sco_buf_size,   p);
        STREAM_TO_UINT16 (lm_num_acl_bufs,   p);
        STREAM_TO_UINT16 (lm_num_sco_bufs,   p);

        btu_cb.hcit_acl_pkt_size = btu_cb.hcit_acl_data_size + HCI_DATA_PREAMBLE_SIZE;

        l2c_link_processs_num_bufs (lm_num_acl_bufs);

#if BTM_ACL_BUF_SIZE > 0
        acl_buf_size = (BTM_ACL_BUF_SIZE < L2CAP_MTU_SIZE) ? BTM_ACL_BUF_SIZE : L2CAP_MTU_SIZE;
#else
        acl_buf_size = L2CAP_MTU_SIZE;
#endif
        /* Tell the controller what our buffer sizes are. ?? Need SCO info */
        btsnd_hcic_set_host_buf_size (acl_buf_size, BTM_SCO_HOST_BUF_SIZE, L2CAP_HOST_FC_ACL_BUFS, 10);

#if L2CAP_HOST_FLOW_CTRL == TRUE
        btsnd_hcic_set_host_flow_ctrl (HCI_HOST_FLOW_CTRL_ACL_ON);
#endif
    }

    /* Set the device into connectable and/or discoverable mode (if configured to do so) */
#if BTM_IS_CONNECTABLE == TRUE
    (void) BTM_SetConnectability (BTM_CONNECTABLE, BTM_DEFAULT_CONN_WINDOW, BTM_DEFAULT_CONN_INTERVAL);
#endif

#if BTM_IS_DISCOVERABLE == TRUE
    (void) BTM_SetDiscoverability (BTM_DEFAULT_DISC_MODE, BTM_DEFAULT_DISC_WINDOW, BTM_DEFAULT_DISC_INTERVAL);
#endif

#if BTM_INTERNAL_BB == TRUE
    {
        UINT8 buf[9] = BTM_INTERNAL_LOCAL_VER;
        btm_read_local_version_complete( buf, 9 );
    }
#else
    btm_get_local_version ();
#endif
}

#if (BLE_INCLUDED == TRUE)
/*******************************************************************************
**
** Function         btm_read_ble_buf_size_complete
**
** Description      This function is called when command complete for
**                  get HCI buffer size is received.  Start timer and send
**                  read local supported features request
**
** Returns          void
**
*******************************************************************************/
void btm_read_ble_buf_size_complete (UINT8 *p, UINT16 evt_len)
{
    UINT8       status;
    UINT16      lm_num_le_bufs;
    UNUSED(evt_len);

    BTM_TRACE_DEBUG("btm_read_ble_buf_size_complete ");
    STREAM_TO_UINT8  (status, p);
    if (status == HCI_SUCCESS)
    {
        STREAM_TO_UINT16 (btu_cb.hcit_ble_acl_data_size, p);
        STREAM_TO_UINT8 (lm_num_le_bufs,   p);

        if (btu_cb.hcit_ble_acl_data_size == 0)
            btu_cb.hcit_ble_acl_data_size = btu_cb.hcit_acl_data_size;

        btu_cb.hcit_ble_acl_pkt_size = btu_cb.hcit_ble_acl_data_size + HCI_DATA_PREAMBLE_SIZE;

        l2c_link_processs_ble_num_bufs (lm_num_le_bufs);
    }
    btm_read_ble_local_supported_states();
}
/*******************************************************************************
**
** Function         btm_read_ble_local_supported_states_complete
**
** Description      This function is called when command complete for
**                  Read LE Local Supported states complete is received.
**
** Returns          void
**
*******************************************************************************/
void btm_read_ble_local_supported_states_complete (UINT8 *p, UINT16 evt_len)
{
    UINT8       status;

    UNUSED(evt_len);
    BTM_TRACE_DEBUG("btm_read_ble_local_supported_states_complete ");

    btu_stop_timer (&btm_cb.devcb.reset_timer);

    STREAM_TO_UINT8  (status, p);
    if (status == HCI_SUCCESS)
    {
        STREAM_TO_ARRAY(&btm_cb.devcb.le_supported_states, p, BTM_LE_SUPPORT_STATE_SIZE);
    }
    else
    {
        BTM_TRACE_WARNING ("btm_read_ble_local_supported_features_complete status = %d", status);
    }

    btm_read_ble_local_supported_features();
}

/*******************************************************************************
**
** Function         btm_read_ble_local_supported_features_complete
**
** Description      This function is called when command complete for
**                  Read LE Local Supported Features is received.  Start timer and send
**                  read LMP local features request
**
** Returns          void
**
*******************************************************************************/
void btm_read_ble_local_supported_features_complete (UINT8 *p, UINT16 evt_len)
{
    UINT8       status;
    UNUSED(evt_len);

    BTM_TRACE_DEBUG("btm_read_ble_local_supported_features_complete ");

    btu_stop_timer (&btm_cb.devcb.reset_timer);

    STREAM_TO_UINT8  (status, p);
    if (status == HCI_SUCCESS)
    {
        STREAM_TO_ARRAY(&btm_cb.devcb.local_le_features, p, HCI_FEATURE_BYTES_PER_PAGE);
    }
    else
    {
        BTM_TRACE_WARNING ("btm_read_ble_local_supported_features_complete status = %d", status);
    }

    btsnd_hcic_ble_set_evt_mask((UINT8 *)HCI_BLE_EVENT_MASK_DEF);

#if BTM_INTERNAL_BB == TRUE
    {
        UINT8 buf[9] = BTM_INTERNAL_LOCAL_FEA;
        btm_read_local_features_complete( buf, 9 );
    }
#else

    /* get local feature if BRCM specific feature is not included  */
    btm_reset_ctrlr_complete();
#endif

}

/*******************************************************************************
**
** Function         btm_read_white_list_size_complete
**
** Description      This function read the current white list size.
*******************************************************************************/
void btm_read_white_list_size_complete(UINT8 *p, UINT16 evt_len)
{
    UINT8       status;
    UNUSED(evt_len);

    BTM_TRACE_DEBUG("btm_read_white_list_size_complete ");
    STREAM_TO_UINT8  (status, p);

    if (status == HCI_SUCCESS)
    {
        STREAM_TO_UINT8(btm_cb.ble_ctr_cb.max_filter_entries, p);
        btm_cb.ble_ctr_cb.num_empty_filter = btm_cb.ble_ctr_cb.max_filter_entries;
    }
    /* write LE host support and simultatunous LE supported */
    btsnd_hcic_ble_write_host_supported(BTM_BLE_HOST_SUPPORT, BTM_BLE_SIMULTANEOUS_HOST);

    btm_get_ble_buffer_size();
}

#endif
/*******************************************************************************
**
** Function         btm_read_local_version_complete
**
** Description      This function is called when local BD Addr read complete
**                  message is received from the HCI.
**
** Returns          void
**
*******************************************************************************/
void btm_read_local_version_complete (UINT8 *p, UINT16 evt_len)
{
    tBTM_VERSION_INFO   *p_vi = &btm_cb.devcb.local_version;
    UINT8                status;
    UNUSED(evt_len);

#ifdef BTA_PRM_CHECK_FW_VER
    if(BTA_PRM_CHECK_FW_VER(p))
        return;
#endif

    STREAM_TO_UINT8  (status, p);
    if (status == HCI_SUCCESS)
    {

        STREAM_TO_UINT8  (p_vi->hci_version, p);
        STREAM_TO_UINT16 (p_vi->hci_revision, p);
        STREAM_TO_UINT8  (p_vi->lmp_version, p);
        STREAM_TO_UINT16 (p_vi->manufacturer, p);
        STREAM_TO_UINT16 (p_vi->lmp_subversion, p);
    }

    if (p_vi->hci_version >= HCI_PROTO_VERSION_1_2)
    {
        btm_read_local_supported_cmds(LOCAL_BR_EDR_CONTROLLER_ID);
    }
    else
    {
        btm_get_local_features ();
    }
}

/*******************************************************************************
**
** Function         btm_decode_ext_features_page
**
** Description      This function is decodes a features page.
**
** Returns          void
**
*******************************************************************************/
static void btm_decode_ext_features_page (UINT8 page_number, const UINT8 *p_features)
{
    BTM_TRACE_DEBUG ("btm_decode_ext_features_page page: %d", page_number);
    switch (page_number)
    {
    /* Extended (Legacy) Page 0 */
    case HCI_EXT_FEATURES_PAGE_0:

        /* Create ACL supported packet types mask */
        btm_cb.btm_acl_pkt_types_supported = (BTM_ACL_PKT_TYPES_MASK_DH1 +
                                              BTM_ACL_PKT_TYPES_MASK_DM1);

        if (HCI_3_SLOT_PACKETS_SUPPORTED(p_features))
            btm_cb.btm_acl_pkt_types_supported |= (BTM_ACL_PKT_TYPES_MASK_DH3 +
                                                   BTM_ACL_PKT_TYPES_MASK_DM3);

        if (HCI_5_SLOT_PACKETS_SUPPORTED(p_features))
            btm_cb.btm_acl_pkt_types_supported |= (BTM_ACL_PKT_TYPES_MASK_DH5 +
                                                   BTM_ACL_PKT_TYPES_MASK_DM5);

        /* _NO_X_DXX masks are reserved before ver 2.0.
           Set them only for later versions of controller */
        if (btm_cb.devcb.local_version.hci_version >= HCI_PROTO_VERSION_2_0)
        {
            /* Add in EDR related ACL types */
            if (!HCI_EDR_ACL_2MPS_SUPPORTED(p_features))
            {
                btm_cb.btm_acl_pkt_types_supported |= (BTM_ACL_PKT_TYPES_MASK_NO_2_DH1 +
                                                       BTM_ACL_PKT_TYPES_MASK_NO_2_DH3 +
                                                       BTM_ACL_PKT_TYPES_MASK_NO_2_DH5);
            }

            if (!HCI_EDR_ACL_3MPS_SUPPORTED(p_features))
            {
                btm_cb.btm_acl_pkt_types_supported |= (BTM_ACL_PKT_TYPES_MASK_NO_3_DH1 +
                                                       BTM_ACL_PKT_TYPES_MASK_NO_3_DH3 +
                                                       BTM_ACL_PKT_TYPES_MASK_NO_3_DH5);
            }

            /* Check to see if 3 and 5 slot packets are available */
            if (HCI_EDR_ACL_2MPS_SUPPORTED(p_features) ||
                HCI_EDR_ACL_3MPS_SUPPORTED(p_features))
            {
                if (!HCI_3_SLOT_EDR_ACL_SUPPORTED(p_features))
                    btm_cb.btm_acl_pkt_types_supported |= (BTM_ACL_PKT_TYPES_MASK_NO_2_DH3 +
                                                           BTM_ACL_PKT_TYPES_MASK_NO_3_DH3);

                if (!HCI_5_SLOT_EDR_ACL_SUPPORTED(p_features))
                    btm_cb.btm_acl_pkt_types_supported |= (BTM_ACL_PKT_TYPES_MASK_NO_2_DH5 +
                                                           BTM_ACL_PKT_TYPES_MASK_NO_3_DH5);
            }
        }

        BTM_TRACE_DEBUG("Local supported ACL packet types: 0x%04x",
                         btm_cb.btm_acl_pkt_types_supported);

        /* Create (e)SCO supported packet types mask */
        btm_cb.btm_sco_pkt_types_supported = 0;
#if BTM_SCO_INCLUDED == TRUE
        btm_cb.sco_cb.esco_supported = FALSE;
#endif
        if (HCI_SCO_LINK_SUPPORTED(p_features))
        {
            btm_cb.btm_sco_pkt_types_supported = BTM_SCO_PKT_TYPES_MASK_HV1;

            if (HCI_HV2_PACKETS_SUPPORTED(p_features))
                btm_cb.btm_sco_pkt_types_supported |= BTM_SCO_PKT_TYPES_MASK_HV2;

            if (HCI_HV3_PACKETS_SUPPORTED(p_features))
                btm_cb.btm_sco_pkt_types_supported |= BTM_SCO_PKT_TYPES_MASK_HV3;
        }

        if (HCI_ESCO_EV3_SUPPORTED(p_features))
            btm_cb.btm_sco_pkt_types_supported |= BTM_SCO_PKT_TYPES_MASK_EV3;

        if (HCI_ESCO_EV4_SUPPORTED(p_features))
            btm_cb.btm_sco_pkt_types_supported |= BTM_SCO_PKT_TYPES_MASK_EV4;

        if (HCI_ESCO_EV5_SUPPORTED(p_features))
            btm_cb.btm_sco_pkt_types_supported |= BTM_SCO_PKT_TYPES_MASK_EV5;
#if BTM_SCO_INCLUDED == TRUE
        if (btm_cb.btm_sco_pkt_types_supported & BTM_ESCO_LINK_ONLY_MASK)
        {
            btm_cb.sco_cb.esco_supported = TRUE;

            /* Add in EDR related eSCO types */
            if (HCI_EDR_ESCO_2MPS_SUPPORTED(p_features))
            {
                if (!HCI_3_SLOT_EDR_ESCO_SUPPORTED(p_features))
                    btm_cb.btm_sco_pkt_types_supported |= BTM_SCO_PKT_TYPES_MASK_NO_2_EV5;
            }
            else
            {
                btm_cb.btm_sco_pkt_types_supported |= (BTM_SCO_PKT_TYPES_MASK_NO_2_EV3 +
                                                       BTM_SCO_PKT_TYPES_MASK_NO_2_EV5);
            }

            if (HCI_EDR_ESCO_3MPS_SUPPORTED(p_features))
            {
                if (!HCI_3_SLOT_EDR_ESCO_SUPPORTED(p_features))
                    btm_cb.btm_sco_pkt_types_supported |= BTM_SCO_PKT_TYPES_MASK_NO_3_EV5;
            }
            else
            {
                btm_cb.btm_sco_pkt_types_supported |= (BTM_SCO_PKT_TYPES_MASK_NO_3_EV3 +
                                                       BTM_SCO_PKT_TYPES_MASK_NO_3_EV5);
            }
        }
#endif

        BTM_TRACE_DEBUG("Local supported SCO packet types: 0x%04x",
                         btm_cb.btm_sco_pkt_types_supported);

        /* Create Default Policy Settings */
        if (HCI_SWITCH_SUPPORTED(p_features))
            btm_cb.btm_def_link_policy |= HCI_ENABLE_MASTER_SLAVE_SWITCH;
        else
            btm_cb.btm_def_link_policy &= ~HCI_ENABLE_MASTER_SLAVE_SWITCH;

=======
>>>>>>> f30a559f
        if (HCI_HOLD_MODE_SUPPORTED(p_features))
            btm_cb.btm_def_link_policy |= HCI_ENABLE_HOLD_MODE;
        else
            btm_cb.btm_def_link_policy &= ~HCI_ENABLE_HOLD_MODE;

        if (HCI_SNIFF_MODE_SUPPORTED(p_features))
            btm_cb.btm_def_link_policy |= HCI_ENABLE_SNIFF_MODE;
        else
            btm_cb.btm_def_link_policy &= ~HCI_ENABLE_SNIFF_MODE;

        if (HCI_PARK_MODE_SUPPORTED(p_features))
            btm_cb.btm_def_link_policy |= HCI_ENABLE_PARK_MODE;
        else
            btm_cb.btm_def_link_policy &= ~HCI_ENABLE_PARK_MODE;

        btm_sec_dev_reset ();
#if ((BTM_EIR_SERVER_INCLUDED == TRUE)||(BTM_EIR_CLIENT_INCLUDED == TRUE))
        if (HCI_LMP_INQ_RSSI_SUPPORTED(p_features))
        {
            if (HCI_EXT_INQ_RSP_SUPPORTED(p_features))
                BTM_SetInquiryMode (BTM_INQ_RESULT_EXTENDED);
            else
                BTM_SetInquiryMode (BTM_INQ_RESULT_WITH_RSSI);
        }
#else
        if (HCI_LMP_INQ_RSSI_SUPPORTED(p_features))
            BTM_SetInquiryMode (BTM_INQ_RESULT_WITH_RSSI);
#endif
#if L2CAP_NON_FLUSHABLE_PB_INCLUDED == TRUE
        if( HCI_NON_FLUSHABLE_PB_SUPPORTED(p_features))
            l2cu_set_non_flushable_pbf(TRUE);
        else
            l2cu_set_non_flushable_pbf(FALSE);
#endif
        BTM_SetPageScanType (BTM_DEFAULT_SCAN_TYPE);
        BTM_SetInquiryScanType (BTM_DEFAULT_SCAN_TYPE);
<<<<<<< HEAD

        break;

    /* Extended Page 1 */
    case HCI_EXT_FEATURES_PAGE_1:
        /* Nothing to do for page 1 */
        break;

    /* Extended Page 2 */
    case HCI_EXT_FEATURES_PAGE_2:
        /* Nothing to do for page 2 */
        break;

    default:
        BTM_TRACE_ERROR("btm_decode_ext_features_page page=%d unknown", page_number);
        break;
    }
}

/*******************************************************************************
**
** Function         btm_reset_ctrlr_complete
**
** Description      This is the last step of BR/EDR controller startup sequence.
**
** Returns          void
**
*******************************************************************************/
void btm_reset_ctrlr_complete ()
{
    tBTM_DEVCB     *p_devcb = &btm_cb.devcb;
    tBTM_CMPL_CB   *p_cb = p_devcb->p_reset_cmpl_cb;
    BOOLEAN         found = FALSE;
    UINT8           i, j, max_page_number;

    btu_stop_timer (&btm_cb.devcb.reset_timer);

    /* find the highest feature page number which contains non-zero bits */
    for (i = HCI_EXT_FEATURES_PAGE_MAX; ; i--)
    {
        for (j = 0; j < HCI_FEATURE_BYTES_PER_PAGE; j++)
        {
            if (p_devcb->local_lmp_features[i][j] != 0)
            {
                found = TRUE;
                break;
            }
        }
        if (found || !i)
        {
             break;
        }
    }

    if (!found)
        BTM_TRACE_WARNING ("btm_reset_ctrlr_complete: NONE of local controller features is set");

    max_page_number = i;

    BTM_TRACE_DEBUG ("btm_reset_ctrlr_complete: max_page_number: %d", max_page_number);

    /*
    * Set State to Ready (needs to be done before btm_decode_ext_features_page
    * to allow it to send some HCI configuration commands)
    */
    p_devcb->state = BTM_DEV_STATE_READY;

    /* For every received/saved feature page */
    for (i = 0; i <= max_page_number; i++)
    {
        /* Decode the saved Feature Page */
        btm_decode_ext_features_page(i, p_devcb->local_lmp_features[i]);
    }

    /* If there was a callback address for reset complete, reset it */
    p_devcb->p_reset_cmpl_cb = NULL;

    /* If anyone wants device status notifications, give him one */
    btm_report_device_status(BTM_DEV_STATUS_UP);

    /* Reset sequence is complete. If this was an application originated */
    /* reset, tell him its done.                                         */
    if (p_cb)
        (*p_cb)((void *) NULL);
}

/*******************************************************************************
**
** Function         btm_issue_host_support_for_lmp_features
**
** Description      This function:
**                  - issues commands to set host supported LMP features (one at
**                    a time);
**                  - after this is done it issues command to re-read LMP features
**                    page 1;
**                  - after this is done it calls the last step of BR/EDR
**                    controller startup sequence.
**
** Returns          void
**
*******************************************************************************/
static void btm_issue_host_support_for_lmp_features (void)
{
    BTM_TRACE_DEBUG("btm_issue_host_support_for_lmp_features lmp_features_host_may_support: 0x%02x", btm_cb.devcb.lmp_features_host_may_support);

    if (btm_cb.devcb.lmp_features_host_may_support & BTM_HOST_MAY_SUPP_SSP)
    {
        btsnd_hcic_write_simple_pairing_mode(HCI_SP_MODE_ENABLED);
        return;
    }

#if (BLE_INCLUDED == TRUE)
    if (btm_cb.devcb.lmp_features_host_may_support & BTM_HOST_MAY_SUPP_LE)
    {
        if (btm_cb.devcb.lmp_features_host_may_support & BTM_HOST_MAY_SUPP_SIMULT_BR_LE)
        {
            btsnd_hcic_ble_write_host_supported(BTM_BLE_HOST_SUPPORT, BTM_BLE_SIMULTANEOUS_HOST);
        }
        else
        {
            btsnd_hcic_ble_write_host_supported(BTM_BLE_HOST_SUPPORT, 0);
        }
        return;
    }
#endif

    if (btm_cb.devcb.lmp_features_host_may_support & BTM_RE_READ_1ST_PAGE)
    {
        btm_get_local_ext_features(HCI_EXT_FEATURES_PAGE_1);
        return;
    }

    if (!btm_cb.devcb.lmp_features_host_may_support)
    {
#if BLE_INCLUDED == TRUE
        if (HCI_LE_HOST_SUPPORTED(btm_cb.devcb.local_lmp_features[HCI_EXT_FEATURES_PAGE_1]))
        {
            btm_read_ble_wl_size();
        }
        else
#elif BTM_INTERNAL_BB == TRUE
        {
            UINT8 buf[9] = BTM_INTERNAL_LOCAL_FEA;
            btm_read_local_features_complete( buf, 9 );
        }
#endif
        {
            btm_reset_ctrlr_complete();
        }
        return;
    }

    BTM_TRACE_ERROR("%s lmp_features_host_may_support: 0x%02x. This is unexpected.",__FUNCTION__,
                      btm_cb.devcb.lmp_features_host_may_support);
}

/*******************************************************************************
**
** Function         btm_set_lmp_features_host_may_support
**
** Description      This function is called after all LMP features provided by
**                  controller are read. It sets the mask that indicates LMP
**                  features the host may support based on LMP features supported
**                  by controller.
**                  Example:
**                  Host may set SSP (host support) bit only if SSP (controller
**                  support) bit is set by controller.
**
** Returns          void
**
*******************************************************************************/
static void btm_set_lmp_features_host_may_support (UINT8 max_page_number)
{
    btm_cb.devcb.lmp_features_host_may_support = 0;

    /* LMP page 0 is always read */
    if (HCI_SIMPLE_PAIRING_SUPPORTED(btm_cb.devcb.local_lmp_features[HCI_EXT_FEATURES_PAGE_0]))
    {
        /* host may support SSP */
        btm_cb.devcb.lmp_features_host_may_support |= BTM_HOST_MAY_SUPP_SSP;
    }

#if (BLE_INCLUDED == TRUE)
    if (HCI_LE_SPT_SUPPORTED(btm_cb.devcb.local_lmp_features[HCI_EXT_FEATURES_PAGE_0]))
    {
        /* host may support LE */
        btm_cb.devcb.lmp_features_host_may_support |= BTM_HOST_MAY_SUPP_LE;

        if (HCI_SIMUL_LE_BREDR_SUPPORTED(btm_cb.devcb.local_lmp_features[HCI_EXT_FEATURES_PAGE_0]))
        {
            /* host may support BR/EDR and LE simultaneously */
            btm_cb.devcb.lmp_features_host_may_support |= BTM_HOST_MAY_SUPP_SIMULT_BR_LE;
        }
    }
#endif

    if (max_page_number >= HCI_EXT_FEATURES_PAGE_1)
    {
        /* nothing yet for HCI_EXT_FEATURES_PAGE_1 */
    }

    if (max_page_number >= HCI_EXT_FEATURES_PAGE_1)
    {
        /* nothing yet for HCI_EXT_FEATURES_PAGE_2 */
    }

    if (btm_cb.devcb.lmp_features_host_may_support)
        btm_cb.devcb.lmp_features_host_may_support |= BTM_RE_READ_1ST_PAGE;
}

/*******************************************************************************
**
** Function         btm_read_all_lmp_features_complete
**
** Description      This function is called after all LMP features provided by
**                  controller are read.
**                  It works with controller supported LMP features which host
**                  may support too.
**
** Returns          void
**
*******************************************************************************/
static void btm_read_all_lmp_features_complete (UINT8 max_page_number)
{
    btm_set_lmp_features_host_may_support(max_page_number);

    btm_issue_host_support_for_lmp_features();
}

/*******************************************************************************
**
** Function         btm_read_local_features_complete
**
** Description      This function is called when local supported features read
**                  is complete.
**
** Returns          void
**
*******************************************************************************/
void btm_read_local_features_complete (UINT8 *p, UINT16 evt_len)
{
    tBTM_DEVCB     *p_devcb = &btm_cb.devcb;
    UINT8           status;
    UNUSED(evt_len);

    btu_stop_timer (&p_devcb->reset_timer);

    STREAM_TO_UINT8  (status, p);
    if (status == HCI_SUCCESS)
    {
        /* Save the Feature Page 0 */
        STREAM_TO_ARRAY(p_devcb->local_lmp_features[0],
                p, HCI_FEATURE_BYTES_PER_PAGE);

        if ((HCI_LMP_EXTENDED_SUPPORTED(p_devcb->local_lmp_features[HCI_EXT_FEATURES_PAGE_0])) &&
            (HCI_READ_LOCAL_EXT_FEATURES_SUPPORTED(p_devcb->supported_cmds)))
        {
            /* if local controller has extended features and supports
            **HCI_Read_Local_Extended_Features command,
            ** then start reading these feature starting with extended features page 1 */
            BTM_TRACE_DEBUG ("Start reading local extended features");
            btm_get_local_ext_features(HCI_EXT_FEATURES_PAGE_1);
        }
        else
        {
            btm_read_all_lmp_features_complete (HCI_EXT_FEATURES_PAGE_0);
        }
    }
}

/*******************************************************************************
**
** Function         btm_read_local_ext_features_complete
**
** Description      This function is called when read local extended features
**                  command complete message is received from the HCI.
**
** Returns          void
**
*******************************************************************************/
void btm_read_local_ext_features_complete (UINT8 *p, UINT16 evt_len)
{
    UINT8           status;
    UINT8           page_number;
    UINT8           page_number_max;
    UNUSED(evt_len);

    btu_stop_timer (&btm_cb.devcb.reset_timer);

    STREAM_TO_UINT8 (status, p);

    if (status != HCI_SUCCESS)
    {
        BTM_TRACE_WARNING("btm_read_local_ext_features_complete status = 0x%02X", status);
        btm_read_all_lmp_features_complete (HCI_EXT_FEATURES_PAGE_0);
        return;
    }

    /* Extract Page number */
    STREAM_TO_UINT8  (page_number, p);

    /* Extract Page number Max */
    STREAM_TO_UINT8  (page_number_max, p);

    if (page_number > HCI_EXT_FEATURES_PAGE_MAX)
    {
        BTM_TRACE_ERROR("btm_read_local_ext_features_complete page=%d unknown",
                page_number);
        return;
    }

    /* Save the extended features Page received */
    STREAM_TO_ARRAY(btm_cb.devcb.local_lmp_features[page_number],
            p, HCI_FEATURE_BYTES_PER_PAGE);

    /* If this is re-read of the 1-st extended page after host supported LMP features are set */
    if ((page_number == HCI_EXT_FEATURES_PAGE_1) &&
        (btm_cb.devcb.lmp_features_host_may_support == BTM_RE_READ_1ST_PAGE))
    {
        btm_cb.devcb.lmp_features_host_may_support &= ~BTM_RE_READ_1ST_PAGE;
        btm_issue_host_support_for_lmp_features();
        return;
    }

    /* If this is the last page supported by the local BT controller OR */
    /* if this is the last page supported by the Host */
    if ((page_number == page_number_max) ||
        (page_number == HCI_EXT_FEATURES_PAGE_MAX))
    {
        BTM_TRACE_DEBUG("BTM reached last extended features page (%d)", page_number);
        btm_read_all_lmp_features_complete(page_number);
    }
    /* Else (another page must be read) */
    else
    {
        /* Read the next features page */
        page_number++;
        BTM_TRACE_DEBUG("BTM reads next extended features page (%d)", page_number);
        btm_get_local_ext_features(page_number);
    }
}

/*******************************************************************************
**
** Function         btm_read_local_supported_cmds_complete
**
** Description      This function is called when local supported commands read
**                  is complete.
**
** Returns          void
**
*******************************************************************************/
void btm_read_local_supported_cmds_complete (UINT8 *p)
{
    tBTM_DEVCB     *p_devcb = &btm_cb.devcb;
    UINT8           status;

    btu_stop_timer (&(p_devcb->reset_timer));

    STREAM_TO_UINT8  (status, p);
    BTM_TRACE_DEBUG("btm_read_local_supported_cmds_complete status (0x%02x)", status);

    if (status == HCI_SUCCESS)
    {
        /* Save the supported commands bit mask */
        STREAM_TO_ARRAY(p_devcb->supported_cmds, p, HCI_NUM_SUPP_COMMANDS_BYTES);
    }

    btm_get_local_features();
}

/*******************************************************************************
**
** Function         btm_write_simple_paring_mode_complete
**
** Description      This function is called when the command complete message
**                  is received from the HCI for the write simple pairing mode
**                  command.
**
** Returns          void
**
*******************************************************************************/
void btm_write_simple_paring_mode_complete (UINT8 *p)
{
    UINT8   status;

    STREAM_TO_UINT8 (status, p);

    if (status != HCI_SUCCESS)
    {
        BTM_TRACE_WARNING("btm_write_simple_paring_mode_complete status: 0x%02x", status);
    }

    if (btm_cb.devcb.lmp_features_host_may_support & BTM_HOST_MAY_SUPP_SSP)
    {
        btm_cb.devcb.lmp_features_host_may_support &= ~BTM_HOST_MAY_SUPP_SSP;
        btm_issue_host_support_for_lmp_features();
    }
}

/*******************************************************************************
**
** Function         btm_write_le_host_supported_complete
**
** Description      This function is called when the command complete message
**                  is received from the HCI for the write LE host supported
**                  command.
**
** Returns          void
**
*******************************************************************************/
void btm_write_le_host_supported_complete (UINT8 *p)
{
    UINT8   status;

    STREAM_TO_UINT8 (status, p);

    if (status != HCI_SUCCESS)
    {
        BTM_TRACE_WARNING("btm_write_le_host_supported_complete status: 0x%02x", status);
    }

    if (btm_cb.devcb.lmp_features_host_may_support & BTM_HOST_MAY_SUPP_LE)
    {
        btm_cb.devcb.lmp_features_host_may_support &= ~BTM_HOST_MAY_SUPP_LE;
        if (btm_cb.devcb.lmp_features_host_may_support & BTM_HOST_MAY_SUPP_SIMULT_BR_LE)
        {
            btm_cb.devcb.lmp_features_host_may_support &= ~BTM_HOST_MAY_SUPP_SIMULT_BR_LE;
        }
        btm_issue_host_support_for_lmp_features();
    }
}
=======
>>>>>>> f30a559f

        break;

    /* Extended Page 1 */
    case HCI_EXT_FEATURES_PAGE_1:
        /* Nothing to do for page 1 */
        break;

    /* Extended Page 2 */
    case HCI_EXT_FEATURES_PAGE_2:
        /* Nothing to do for page 2 */
        break;

    default:
        BTM_TRACE_ERROR("btm_decode_ext_features_page page=%d unknown", page_number);
        break;
    }
}

/*******************************************************************************
**
** Function         BTM_SetLocalDeviceName
**
** Description      This function is called to set the local device name.
**
** Returns          status of the operation
**
*******************************************************************************/
tBTM_STATUS BTM_SetLocalDeviceName (char *p_name)
{
    UINT8    *p;

    if (!p_name || !p_name[0] || (strlen ((char *)p_name) > BD_NAME_LEN))
        return (BTM_ILLEGAL_VALUE);

    if (!controller_get_interface()->get_is_ready())
        return (BTM_DEV_RESET);

#if BTM_MAX_LOC_BD_NAME_LEN > 0
    /* Save the device name if local storage is enabled */
    p = (UINT8 *)btm_cb.cfg.bd_name;
    if (p != (UINT8 *)p_name)
    {
        BCM_STRNCPY_S(btm_cb.cfg.bd_name, sizeof(btm_cb.cfg.bd_name), p_name, BTM_MAX_LOC_BD_NAME_LEN);
        btm_cb.cfg.bd_name[BTM_MAX_LOC_BD_NAME_LEN] = '\0';
    }
#else
    p = (UINT8 *)p_name;
#endif

    if (btsnd_hcic_change_name(p))
        return (BTM_CMD_STARTED);
    else
        return (BTM_NO_RESOURCES);
}



/*******************************************************************************
**
** Function         BTM_ReadLocalDeviceName
**
** Description      This function is called to read the local device name.
**
** Returns          status of the operation
**                  If success, BTM_SUCCESS is returned and p_name points stored
**                              local device name
**                  If BTM doesn't store local device name, BTM_NO_RESOURCES is
**                              is returned and p_name is set to NULL
**
*******************************************************************************/
tBTM_STATUS BTM_ReadLocalDeviceName (char **p_name)
{
#if BTM_MAX_LOC_BD_NAME_LEN > 0
    *p_name = btm_cb.cfg.bd_name;
    return(BTM_SUCCESS);
#else
    *p_name = NULL;
    return(BTM_NO_RESOURCES);
#endif
}


/*******************************************************************************
**
** Function         BTM_ReadLocalDeviceNameFromController
**
** Description      Get local device name from controller. Do not use cached
**                  name (used to get chip-id prior to btm reset complete).
**
** Returns          BTM_CMD_STARTED if successful, otherwise an error
**
*******************************************************************************/
tBTM_STATUS BTM_ReadLocalDeviceNameFromController (tBTM_CMPL_CB *p_rln_cmpl_cback)
{
    /* Check if rln already in progress */
    if (btm_cb.devcb.p_rln_cmpl_cb)
        return(BTM_NO_RESOURCES);

    /* Save callback */
    btm_cb.devcb.p_rln_cmpl_cb = p_rln_cmpl_cback;

    btsnd_hcic_read_name();
    btu_start_timer (&btm_cb.devcb.rln_timer, BTU_TTYPE_BTM_DEV_CTL, BTM_DEV_REPLY_TIMEOUT);

    return BTM_CMD_STARTED;
}

/*******************************************************************************
**
** Function         btm_read_local_name_complete
**
** Description      This function is called when local name read complete.
**                  message is received from the HCI.
**
** Returns          void
**
*******************************************************************************/
void btm_read_local_name_complete (UINT8 *p, UINT16 evt_len)
{
    tBTM_CMPL_CB   *p_cb = btm_cb.devcb.p_rln_cmpl_cb;
    UINT8           status;
    UNUSED(evt_len);

    btu_stop_timer (&btm_cb.devcb.rln_timer);

    /* If there was a callback address for read local name, call it */
    btm_cb.devcb.p_rln_cmpl_cb = NULL;

    if (p_cb)
    {
        STREAM_TO_UINT8  (status, p);

        if (status == HCI_SUCCESS)
            (*p_cb)(p);
        else
            (*p_cb)(NULL);
    }
}

/*******************************************************************************
**
** Function         BTM_SetDeviceClass
**
** Description      This function is called to set the local device class
**
** Returns          status of the operation
**
*******************************************************************************/
tBTM_STATUS BTM_SetDeviceClass (DEV_CLASS dev_class)
{
    if(!memcmp (btm_cb.devcb.dev_class, dev_class, DEV_CLASS_LEN))
        return(BTM_SUCCESS);

    memcpy (btm_cb.devcb.dev_class, dev_class, DEV_CLASS_LEN);

    if (!controller_get_interface()->get_is_ready())
        return (BTM_DEV_RESET);

    if (!btsnd_hcic_write_dev_class (dev_class))
        return (BTM_NO_RESOURCES);

    return (BTM_SUCCESS);
}


/*******************************************************************************
**
** Function         BTM_ReadDeviceClass
**
** Description      This function is called to read the local device class
**
** Returns          pointer to the device class
**
*******************************************************************************/
UINT8 *BTM_ReadDeviceClass (void)
{
    return ((UINT8 *)btm_cb.devcb.dev_class);
}


/*******************************************************************************
**
** Function         BTM_ReadLocalFeatures
**
** Description      This function is called to read the local features
**
** Returns          pointer to the local features string
**
*******************************************************************************/
// TODO(zachoverflow): get rid of this function
UINT8 *BTM_ReadLocalFeatures (void)
{
    // Discarding const modifier for now, until this function dies
    return (UINT8 *)controller_get_interface()->get_features_classic(0)->as_array;
}

/*******************************************************************************
**
** Function         BTM_RegisterForDeviceStatusNotif
**
** Description      This function is called to register for device status
**                  change notifications.
**
**                  If one registration is already there calling function should
**                  save the pointer to the function that is return and
**                  call it when processing of the event is complete
**
** Returns          status of the operation
**
*******************************************************************************/
tBTM_DEV_STATUS_CB *BTM_RegisterForDeviceStatusNotif (tBTM_DEV_STATUS_CB *p_cb)
{
    tBTM_DEV_STATUS_CB *p_prev = btm_cb.devcb.p_dev_status_cb;

    btm_cb.devcb.p_dev_status_cb = p_cb;
    return (p_prev);
}

/*******************************************************************************
**
** Function         BTM_VendorSpecificCommand
**
** Description      Send a vendor specific HCI command to the controller.
**
** Returns
**      BTM_SUCCESS         Command sent. Does not expect command complete
**                              event. (command cmpl callback param is NULL)
**      BTM_CMD_STARTED     Command sent. Waiting for command cmpl event.
**
** Notes
**      Opcode will be OR'd with HCI_GRP_VENDOR_SPECIFIC.
**
*******************************************************************************/
tBTM_STATUS BTM_VendorSpecificCommand(UINT16 opcode, UINT8 param_len,
                                      UINT8 *p_param_buf, tBTM_VSC_CMPL_CB *p_cb)
{
    void *p_buf;

    BTM_TRACE_EVENT ("BTM: BTM_VendorSpecificCommand: Opcode: 0x%04X, ParamLen: %i.",
                      opcode, param_len);

    /* Allocate a buffer to hold HCI command plus the callback function */
    if ((p_buf = GKI_getbuf((UINT16)(sizeof(BT_HDR) + sizeof (tBTM_CMPL_CB *) +
                            param_len + HCIC_PREAMBLE_SIZE))) != NULL)
    {
        /* Send the HCI command (opcode will be OR'd with HCI_GRP_VENDOR_SPECIFIC) */
        btsnd_hcic_vendor_spec_cmd (p_buf, opcode, param_len, p_param_buf, (void *)p_cb);

        /* Return value */
        if (p_cb != NULL)
            return (BTM_CMD_STARTED);
        else
            return (BTM_SUCCESS);
    }
    else
        return (BTM_NO_RESOURCES);

}


/*******************************************************************************
**
** Function         btm_vsc_complete
**
** Description      This function is called when local HCI Vendor Specific
**                  Command complete message is received from the HCI.
**
** Returns          void
**
*******************************************************************************/
void btm_vsc_complete (UINT8 *p, UINT16 opcode, UINT16 evt_len,
                       tBTM_CMPL_CB *p_vsc_cplt_cback)
{
    tBTM_VSC_CMPL   vcs_cplt_params;

    /* If there was a callback address for vcs complete, call it */
    if (p_vsc_cplt_cback)
    {
        /* Pass paramters to the callback function */
        vcs_cplt_params.opcode = opcode;        /* Number of bytes in return info */
        vcs_cplt_params.param_len = evt_len;    /* Number of bytes in return info */
        vcs_cplt_params.p_param_buf = p;
        (*p_vsc_cplt_cback)(&vcs_cplt_params);  /* Call the VSC complete callback function */
    }
}

/*******************************************************************************
**
** Function         BTM_RegisterForVSEvents
**
** Description      This function is called to register/deregister for vendor
**                  specific HCI events.
**
**                  If is_register=TRUE, then the function will be registered;
**                  if is_register=FALSE, then the function will be deregistered.
**
** Returns          BTM_SUCCESS if successful,
**                  BTM_BUSY if maximum number of callbacks have already been
**                           registered.
**
*******************************************************************************/
tBTM_STATUS BTM_RegisterForVSEvents (tBTM_VS_EVT_CB *p_cb, BOOLEAN is_register)
{
    tBTM_STATUS retval = BTM_SUCCESS;
    UINT8 i, free_idx = BTM_MAX_VSE_CALLBACKS;

    /* See if callback is already registered */
    for (i=0; i<BTM_MAX_VSE_CALLBACKS; i++)
    {
        if (btm_cb.devcb.p_vend_spec_cb[i] == NULL)
        {
            /* Found a free slot. Store index */
            free_idx = i;
        }
        else if (btm_cb.devcb.p_vend_spec_cb[i] == p_cb)
        {
            /* Found callback in lookup table. If deregistering, clear the entry. */
            if (is_register == FALSE)
            {
                btm_cb.devcb.p_vend_spec_cb[i] = NULL;
                BTM_TRACE_EVENT("BTM Deregister For VSEvents is successfully");
            }
            return (BTM_SUCCESS);
        }
    }

    /* Didn't find callback. Add callback to free slot if registering */
    if (is_register)
    {
        if (free_idx < BTM_MAX_VSE_CALLBACKS)
        {
            btm_cb.devcb.p_vend_spec_cb[free_idx] = p_cb;
            BTM_TRACE_EVENT("BTM Register For VSEvents is successfully");
        }
        else
        {
            /* No free entries available */
            BTM_TRACE_ERROR ("BTM_RegisterForVSEvents: too many callbacks registered");

            retval = BTM_NO_RESOURCES;
        }
    }

    return (retval);
}

/*******************************************************************************
**
** Function         btm_vendor_specific_evt
**
** Description      Process event HCI_VENDOR_SPECIFIC_EVT
**
**                  Note: Some controllers do not send command complete, so
**                  the callback and busy flag are cleared here also.
**
** Returns          void
**
*******************************************************************************/
void btm_vendor_specific_evt (UINT8 *p, UINT8 evt_len)
{
    UINT8 i;

    BTM_TRACE_DEBUG ("BTM Event: Vendor Specific event from controller");

    for (i=0; i<BTM_MAX_VSE_CALLBACKS; i++)
    {
        if (btm_cb.devcb.p_vend_spec_cb[i])
            (*btm_cb.devcb.p_vend_spec_cb[i])(evt_len, p);
    }
}


/*******************************************************************************
**
** Function         BTM_WritePageTimeout
**
** Description      Send HCI Write Page Timeout.
**
** Returns
**      BTM_SUCCESS         Command sent.
**      BTM_NO_RESOURCES     If out of resources to send the command.
**
**
*******************************************************************************/
tBTM_STATUS BTM_WritePageTimeout(UINT16 timeout)
{
    BTM_TRACE_EVENT ("BTM: BTM_WritePageTimeout: Timeout: %d.", timeout);

    /* Send the HCI command */
    if (btsnd_hcic_write_page_tout (timeout))
        return (BTM_SUCCESS);
    else
        return (BTM_NO_RESOURCES);
}

/*******************************************************************************
**
** Function         BTM_WriteVoiceSettings
**
** Description      Send HCI Write Voice Settings command.
**                  See hcidefs.h for settings bitmask values.
**
** Returns
**      BTM_SUCCESS         Command sent.
**      BTM_NO_RESOURCES     If out of resources to send the command.
**
**
*******************************************************************************/
tBTM_STATUS BTM_WriteVoiceSettings(UINT16 settings)
{
    BTM_TRACE_EVENT ("BTM: BTM_WriteVoiceSettings: Settings: 0x%04x.", settings);

    /* Send the HCI command */
    if (btsnd_hcic_write_voice_settings ((UINT16)(settings & 0x03ff)))
        return (BTM_SUCCESS);

    return (BTM_NO_RESOURCES);
}

/*******************************************************************************
**
** Function         BTM_EnableTestMode
**
** Description      Send HCI the enable device under test command.
**
**                  Note: Controller can only be taken out of this mode by
**                      resetting the controller.
**
** Returns
**      BTM_SUCCESS         Command sent.
**      BTM_NO_RESOURCES    If out of resources to send the command.
**
**
*******************************************************************************/
tBTM_STATUS BTM_EnableTestMode(void)
{
    UINT8   cond;

    BTM_TRACE_EVENT ("BTM: BTM_EnableTestMode");

    /* set auto accept connection as this is needed during test mode */
    /* Allocate a buffer to hold HCI command */
    cond = HCI_DO_AUTO_ACCEPT_CONNECT;
    if (!btsnd_hcic_set_event_filter(HCI_FILTER_CONNECTION_SETUP,
                                     HCI_FILTER_COND_NEW_DEVICE,
                                     &cond, sizeof(cond)))
    {
        return (BTM_NO_RESOURCES);
    }

    /* put device to connectable mode */
    if (!BTM_SetConnectability(BTM_CONNECTABLE, BTM_DEFAULT_CONN_WINDOW,
                               BTM_DEFAULT_CONN_INTERVAL) == BTM_SUCCESS)
    {
        return BTM_NO_RESOURCES;
    }

    /* put device to discoverable mode */
    if (!BTM_SetDiscoverability(BTM_GENERAL_DISCOVERABLE, BTM_DEFAULT_DISC_WINDOW,
                                BTM_DEFAULT_DISC_INTERVAL) == BTM_SUCCESS)
    {
        return BTM_NO_RESOURCES;
    }

    /* mask off all of event from controller */
    hci_layer_get_interface()->transmit_command(
      hci_packet_factory_get_interface()->make_set_event_mask((const bt_event_mask_t *)("\x00\x00\x00\x00\x00\x00\x00\x00")),
      NULL,
      NULL,
      NULL);

    /* Send the HCI command */
    if (btsnd_hcic_enable_test_mode ())
        return (BTM_SUCCESS);
    else
        return (BTM_NO_RESOURCES);
}

/*******************************************************************************
**
** Function         BTM_DeleteStoredLinkKey
**
** Description      This function is called to delete link key for the specified
**                  device addresses from the NVRAM storage attached to the Bluetooth
**                  controller.
**
** Parameters:      bd_addr      - Addresses of the devices
**                  p_cb         - Call back function to be called to return
**                                 the results
**
*******************************************************************************/
tBTM_STATUS BTM_DeleteStoredLinkKey(BD_ADDR bd_addr, tBTM_CMPL_CB *p_cb)
{
    BD_ADDR local_bd_addr;
    BOOLEAN delete_all_flag = FALSE;

    /* Check if the previous command is completed */
    if (btm_cb.devcb.p_stored_link_key_cmpl_cb)
        return (BTM_BUSY);

    if (!bd_addr)
    {
        /* This is to delete all link keys */
        delete_all_flag = TRUE;

        /* We don't care the BD address. Just pass a non zero pointer */
        bd_addr = local_bd_addr;
    }

    BTM_TRACE_EVENT ("BTM: BTM_DeleteStoredLinkKey: delete_all_flag: %s",
                        delete_all_flag ? "TRUE" : "FALSE");

    /* Send the HCI command */
    btm_cb.devcb.p_stored_link_key_cmpl_cb = p_cb;
    if (!btsnd_hcic_delete_stored_key (bd_addr, delete_all_flag))
    {
        return (BTM_NO_RESOURCES);
    }
    else
        return (BTM_SUCCESS);
}

/*******************************************************************************
**
** Function         btm_delete_stored_link_key_complete
**
** Description      This function is called when the command complete message
**                  is received from the HCI for the delete stored link key command.
**
** Returns          void
**
*******************************************************************************/
void btm_delete_stored_link_key_complete (UINT8 *p)
{
    tBTM_CMPL_CB         *p_cb = btm_cb.devcb.p_stored_link_key_cmpl_cb;
    tBTM_DELETE_STORED_LINK_KEY_COMPLETE  result;

    /* If there was a callback registered for read stored link key, call it */
    btm_cb.devcb.p_stored_link_key_cmpl_cb = NULL;

    if (p_cb)
    {
        /* Set the call back event to indicate command complete */
        result.event = BTM_CB_EVT_DELETE_STORED_LINK_KEYS;

        /* Extract the result fields from the HCI event */
        STREAM_TO_UINT8  (result.status, p);
        STREAM_TO_UINT16 (result.num_keys, p);

        /* Call the call back and pass the result */
        (*p_cb)(&result);
    }
}

/*******************************************************************************
**
** Function         btm_report_device_status
**
** Description      This function is called when there is a change in the device
**                  status. This function will report the new device status to
**                  the application
**
** Returns          void
**
*******************************************************************************/
void btm_report_device_status (tBTM_DEV_STATUS status)
{
    tBTM_DEV_STATUS_CB *p_cb = btm_cb.devcb.p_dev_status_cb;

    /* Call the call back to pass the device status to application */
    if (p_cb)
        (*p_cb)(status);
}

<|MERGE_RESOLUTION|>--- conflicted
+++ resolved
@@ -367,586 +367,6 @@
         else
             btm_cb.btm_def_link_policy &= ~HCI_ENABLE_MASTER_SLAVE_SWITCH;
 
-<<<<<<< HEAD
-}
-
-/*******************************************************************************
-**
-** Function         btm_read_local_supported_cmds
-**
-** Description      Local function called to send a read local supported commands
-**
-** Returns          void
-**
-*******************************************************************************/
-static void btm_read_local_supported_cmds (UINT8 local_controller_id)
-{
-    BTM_TRACE_DEBUG("Start reading local supported commands");
-
-    btu_start_timer (&btm_cb.devcb.reset_timer, BTU_TTYPE_BTM_DEV_CTL, BTM_DEV_REPLY_TIMEOUT);
-
-    btsnd_hcic_read_local_supported_cmds(local_controller_id);
-}
-
-/*******************************************************************************
-**
-** Function         btm_get_local_features
-**
-** Description      Local function called to send a read local features
-**
-** Returns          void
-**
-*******************************************************************************/
-static void btm_get_local_features (void)
-{
-    /* If this BT controller supports Read Extended Feature */
-    if (btm_cb.devcb.local_version.hci_version >= HCI_PROTO_VERSION_2_0)
-    {
-        btm_get_local_ext_features(HCI_EXT_FEATURES_PAGE_0);
-    }
-    /* else, if this is a very old BT controller */
-    else
-{
-    btu_start_timer (&btm_cb.devcb.reset_timer, BTU_TTYPE_BTM_DEV_CTL, BTM_DEV_REPLY_TIMEOUT);
-
-        /* Just read the basic features (legacy HCI command) */
-    btsnd_hcic_read_local_features ();
-}
-}
-
-/*******************************************************************************
-**
-** Function         btm_get_local_ext_features
-**
-** Description      Local function called to send a read local extended features
-**
-** Returns          void
-**
-*******************************************************************************/
-static void btm_get_local_ext_features (UINT8 page_number)
-{
-    btu_start_timer (&btm_cb.devcb.reset_timer, BTU_TTYPE_BTM_DEV_CTL, BTM_DEV_REPLY_TIMEOUT);
-
-    btsnd_hcic_read_local_ext_features(page_number);
-}
-
-/*******************************************************************************
-**
-** Function         btm_dev_timeout
-**
-** Description      This function is called when a timer list entry expires.
-**
-** Returns          void
-**
-*******************************************************************************/
-void btm_dev_timeout (TIMER_LIST_ENT  *p_tle)
-{
-    TIMER_PARAM_TYPE timer_type = (TIMER_PARAM_TYPE)p_tle->param;
-
-    if ((timer_type & TT_DEV_RESET_MASK) == TT_DEV_RESET)
-    {
-        /* Call device reset as long as there is timeout*/
-        btm_dev_reset();
-    }
-    else if (timer_type == (TIMER_PARAM_TYPE)TT_DEV_RLN)
-    {
-        tBTM_CMPL_CB  *p_cb = btm_cb.devcb.p_rln_cmpl_cb;
-
-        btm_cb.devcb.p_rln_cmpl_cb = NULL;
-
-        if (p_cb)
-            (*p_cb)((void *) NULL);
-    }
-}
-
-/*******************************************************************************
-**
-** Function         btm_reset_complete
-**
-** Description      This function is called when command complete for HCI_Reset
-**                  is received.  It does not make sense to send next command
-**                  because device is resetting after command complete is
-**                  received.  Just start timer and set required state.
-**
-** Returns          void
-**
-*******************************************************************************/
-void btm_reset_complete (void)
-{
-    int devinx;
-
-    BTM_TRACE_EVENT ("btm_reset_complete");
-
-    /* Handle if btm initiated the reset */
-    if (btm_cb.devcb.state == BTM_DEV_STATE_WAIT_RESET_CMPLT)
-    {
-        /* Tell L2CAP that all connections are gone */
-        l2cu_device_reset ();
-
-        /* Clear current security state */
-        for (devinx = 0; devinx < BTM_SEC_MAX_DEVICE_RECORDS; devinx++)
-        {
-            btm_cb.sec_dev_rec[devinx].sec_state = BTM_SEC_STATE_IDLE;
-        }
-
-        /* After the reset controller should restore all parameters to defaults. */
-        btm_cb.btm_inq_vars.inq_counter       = 1;
-        btm_cb.btm_inq_vars.inq_scan_window   = HCI_DEF_INQUIRYSCAN_WINDOW;
-        btm_cb.btm_inq_vars.inq_scan_period   = HCI_DEF_INQUIRYSCAN_INTERVAL;
-        btm_cb.btm_inq_vars.inq_scan_type     = HCI_DEF_SCAN_TYPE;
-
-        btm_cb.btm_inq_vars.page_scan_window  = HCI_DEF_PAGESCAN_WINDOW;
-        btm_cb.btm_inq_vars.page_scan_period  = HCI_DEF_PAGESCAN_INTERVAL;
-        btm_cb.btm_inq_vars.page_scan_type    = HCI_DEF_SCAN_TYPE;
-
-#if (BTM_AFTER_RESET_TIMEOUT > 0)
-        btu_start_timer (&btm_cb.devcb.reset_timer, BTU_TTYPE_BTM_DEV_CTL,
-                         BTM_AFTER_RESET_TIMEOUT);
-#else
-        btm_cb.devcb.state = BTM_DEV_STATE_WAIT_AFTER_RESET;
-        btm_after_reset_hold_complete();
-#endif
-
-#if (BLE_INCLUDED == TRUE)
-     btm_cb.ble_ctr_cb.conn_state = BLE_CONN_IDLE;
-     btm_cb.ble_ctr_cb.bg_dev_num = 0;
-     btm_cb.ble_ctr_cb.bg_conn_type = BTM_BLE_CONN_NONE;
-     btm_cb.ble_ctr_cb.p_select_cback = NULL;
-     memset(&btm_cb.ble_ctr_cb.bg_dev_list, 0, (sizeof(tBTM_LE_BG_CONN_DEV)*BTM_BLE_MAX_BG_CONN_DEV_NUM));
-     gatt_reset_bgdev_list();
-#endif
-    }
-}
-
-/*******************************************************************************
-**
-** Function         btm_continue_reset
-**
-** Description      This function is called when wait period expired after
-**                  device reset or called by the application to continue
-**                  initialization after the application has completed its
-**                  vendor specific sequence.
-**
-** Returns          void
-**
-*******************************************************************************/
-void btm_continue_reset (void)
-{
-
-    /* Reinitialize the default class of device */
-#if BTM_INTERNAL_BB == TRUE
-    btsnd_hcic_read_bd_addr ();
-#if BTM_PWR_MGR_INCLUDED == TRUE
-    btm_pm_reset();
-#endif
-#endif
-
-    btm_get_hci_buf_size ();
-
-    /* default device class */
-    BTM_SetDeviceClass((UINT8 *) BTM_INIT_CLASS_OF_DEVICE);
-
-#if (BTM_MAX_LOC_BD_NAME_LEN > 0) && (BTM_SET_DEV_NAME_UPON_RESET == TRUE)
-    BTM_SetLocalDeviceName(btm_cb.cfg.bd_name);
-#endif
-
-    BTM_SetPinType (btm_cb.cfg.pin_type, btm_cb.cfg.pin_code, btm_cb.cfg.pin_code_len);
-}
-
-/*******************************************************************************
-**
-** Function         btm_after_reset_hold_complete
-**
-** Description      This function is called when wait period expired after
-**                  device reset.  Continue intitialization
-**
-** Returns          void
-**
-*******************************************************************************/
-void btm_after_reset_hold_complete (void)
-{
-#ifdef BTM_APP_DEV_INIT
-    btu_stop_timer(&btm_cb.devcb.reset_timer);
-    BTM_APP_DEV_INIT();
-#else
-    btm_continue_reset();
-#endif
-}
-
-
-/*******************************************************************************
-**
-** Function         btm_read_hci_buf_size_complete
-**
-** Description      This function is called when command complete for
-**                  get HCI buffer size is received.  Start timer and send
-**                  read local features request
-**
-** Returns          void
-**
-*******************************************************************************/
-void btm_read_hci_buf_size_complete (UINT8 *p, UINT16 evt_len)
-{
-    UINT8       status;
-    UINT8       lm_sco_buf_size;
-    UINT16      lm_num_acl_bufs;
-    UINT16      lm_num_sco_bufs;
-    UINT16      acl_buf_size;
-    UNUSED(evt_len);
-
-    STREAM_TO_UINT8  (status, p);
-    if (status == HCI_SUCCESS)
-    {
-        STREAM_TO_UINT16 (btu_cb.hcit_acl_data_size, p);
-        STREAM_TO_UINT8  (lm_sco_buf_size,   p);
-        STREAM_TO_UINT16 (lm_num_acl_bufs,   p);
-        STREAM_TO_UINT16 (lm_num_sco_bufs,   p);
-
-        btu_cb.hcit_acl_pkt_size = btu_cb.hcit_acl_data_size + HCI_DATA_PREAMBLE_SIZE;
-
-        l2c_link_processs_num_bufs (lm_num_acl_bufs);
-
-#if BTM_ACL_BUF_SIZE > 0
-        acl_buf_size = (BTM_ACL_BUF_SIZE < L2CAP_MTU_SIZE) ? BTM_ACL_BUF_SIZE : L2CAP_MTU_SIZE;
-#else
-        acl_buf_size = L2CAP_MTU_SIZE;
-#endif
-        /* Tell the controller what our buffer sizes are. ?? Need SCO info */
-        btsnd_hcic_set_host_buf_size (acl_buf_size, BTM_SCO_HOST_BUF_SIZE, L2CAP_HOST_FC_ACL_BUFS, 10);
-
-#if L2CAP_HOST_FLOW_CTRL == TRUE
-        btsnd_hcic_set_host_flow_ctrl (HCI_HOST_FLOW_CTRL_ACL_ON);
-#endif
-    }
-
-    /* Set the device into connectable and/or discoverable mode (if configured to do so) */
-#if BTM_IS_CONNECTABLE == TRUE
-    (void) BTM_SetConnectability (BTM_CONNECTABLE, BTM_DEFAULT_CONN_WINDOW, BTM_DEFAULT_CONN_INTERVAL);
-#endif
-
-#if BTM_IS_DISCOVERABLE == TRUE
-    (void) BTM_SetDiscoverability (BTM_DEFAULT_DISC_MODE, BTM_DEFAULT_DISC_WINDOW, BTM_DEFAULT_DISC_INTERVAL);
-#endif
-
-#if BTM_INTERNAL_BB == TRUE
-    {
-        UINT8 buf[9] = BTM_INTERNAL_LOCAL_VER;
-        btm_read_local_version_complete( buf, 9 );
-    }
-#else
-    btm_get_local_version ();
-#endif
-}
-
-#if (BLE_INCLUDED == TRUE)
-/*******************************************************************************
-**
-** Function         btm_read_ble_buf_size_complete
-**
-** Description      This function is called when command complete for
-**                  get HCI buffer size is received.  Start timer and send
-**                  read local supported features request
-**
-** Returns          void
-**
-*******************************************************************************/
-void btm_read_ble_buf_size_complete (UINT8 *p, UINT16 evt_len)
-{
-    UINT8       status;
-    UINT16      lm_num_le_bufs;
-    UNUSED(evt_len);
-
-    BTM_TRACE_DEBUG("btm_read_ble_buf_size_complete ");
-    STREAM_TO_UINT8  (status, p);
-    if (status == HCI_SUCCESS)
-    {
-        STREAM_TO_UINT16 (btu_cb.hcit_ble_acl_data_size, p);
-        STREAM_TO_UINT8 (lm_num_le_bufs,   p);
-
-        if (btu_cb.hcit_ble_acl_data_size == 0)
-            btu_cb.hcit_ble_acl_data_size = btu_cb.hcit_acl_data_size;
-
-        btu_cb.hcit_ble_acl_pkt_size = btu_cb.hcit_ble_acl_data_size + HCI_DATA_PREAMBLE_SIZE;
-
-        l2c_link_processs_ble_num_bufs (lm_num_le_bufs);
-    }
-    btm_read_ble_local_supported_states();
-}
-/*******************************************************************************
-**
-** Function         btm_read_ble_local_supported_states_complete
-**
-** Description      This function is called when command complete for
-**                  Read LE Local Supported states complete is received.
-**
-** Returns          void
-**
-*******************************************************************************/
-void btm_read_ble_local_supported_states_complete (UINT8 *p, UINT16 evt_len)
-{
-    UINT8       status;
-
-    UNUSED(evt_len);
-    BTM_TRACE_DEBUG("btm_read_ble_local_supported_states_complete ");
-
-    btu_stop_timer (&btm_cb.devcb.reset_timer);
-
-    STREAM_TO_UINT8  (status, p);
-    if (status == HCI_SUCCESS)
-    {
-        STREAM_TO_ARRAY(&btm_cb.devcb.le_supported_states, p, BTM_LE_SUPPORT_STATE_SIZE);
-    }
-    else
-    {
-        BTM_TRACE_WARNING ("btm_read_ble_local_supported_features_complete status = %d", status);
-    }
-
-    btm_read_ble_local_supported_features();
-}
-
-/*******************************************************************************
-**
-** Function         btm_read_ble_local_supported_features_complete
-**
-** Description      This function is called when command complete for
-**                  Read LE Local Supported Features is received.  Start timer and send
-**                  read LMP local features request
-**
-** Returns          void
-**
-*******************************************************************************/
-void btm_read_ble_local_supported_features_complete (UINT8 *p, UINT16 evt_len)
-{
-    UINT8       status;
-    UNUSED(evt_len);
-
-    BTM_TRACE_DEBUG("btm_read_ble_local_supported_features_complete ");
-
-    btu_stop_timer (&btm_cb.devcb.reset_timer);
-
-    STREAM_TO_UINT8  (status, p);
-    if (status == HCI_SUCCESS)
-    {
-        STREAM_TO_ARRAY(&btm_cb.devcb.local_le_features, p, HCI_FEATURE_BYTES_PER_PAGE);
-    }
-    else
-    {
-        BTM_TRACE_WARNING ("btm_read_ble_local_supported_features_complete status = %d", status);
-    }
-
-    btsnd_hcic_ble_set_evt_mask((UINT8 *)HCI_BLE_EVENT_MASK_DEF);
-
-#if BTM_INTERNAL_BB == TRUE
-    {
-        UINT8 buf[9] = BTM_INTERNAL_LOCAL_FEA;
-        btm_read_local_features_complete( buf, 9 );
-    }
-#else
-
-    /* get local feature if BRCM specific feature is not included  */
-    btm_reset_ctrlr_complete();
-#endif
-
-}
-
-/*******************************************************************************
-**
-** Function         btm_read_white_list_size_complete
-**
-** Description      This function read the current white list size.
-*******************************************************************************/
-void btm_read_white_list_size_complete(UINT8 *p, UINT16 evt_len)
-{
-    UINT8       status;
-    UNUSED(evt_len);
-
-    BTM_TRACE_DEBUG("btm_read_white_list_size_complete ");
-    STREAM_TO_UINT8  (status, p);
-
-    if (status == HCI_SUCCESS)
-    {
-        STREAM_TO_UINT8(btm_cb.ble_ctr_cb.max_filter_entries, p);
-        btm_cb.ble_ctr_cb.num_empty_filter = btm_cb.ble_ctr_cb.max_filter_entries;
-    }
-    /* write LE host support and simultatunous LE supported */
-    btsnd_hcic_ble_write_host_supported(BTM_BLE_HOST_SUPPORT, BTM_BLE_SIMULTANEOUS_HOST);
-
-    btm_get_ble_buffer_size();
-}
-
-#endif
-/*******************************************************************************
-**
-** Function         btm_read_local_version_complete
-**
-** Description      This function is called when local BD Addr read complete
-**                  message is received from the HCI.
-**
-** Returns          void
-**
-*******************************************************************************/
-void btm_read_local_version_complete (UINT8 *p, UINT16 evt_len)
-{
-    tBTM_VERSION_INFO   *p_vi = &btm_cb.devcb.local_version;
-    UINT8                status;
-    UNUSED(evt_len);
-
-#ifdef BTA_PRM_CHECK_FW_VER
-    if(BTA_PRM_CHECK_FW_VER(p))
-        return;
-#endif
-
-    STREAM_TO_UINT8  (status, p);
-    if (status == HCI_SUCCESS)
-    {
-
-        STREAM_TO_UINT8  (p_vi->hci_version, p);
-        STREAM_TO_UINT16 (p_vi->hci_revision, p);
-        STREAM_TO_UINT8  (p_vi->lmp_version, p);
-        STREAM_TO_UINT16 (p_vi->manufacturer, p);
-        STREAM_TO_UINT16 (p_vi->lmp_subversion, p);
-    }
-
-    if (p_vi->hci_version >= HCI_PROTO_VERSION_1_2)
-    {
-        btm_read_local_supported_cmds(LOCAL_BR_EDR_CONTROLLER_ID);
-    }
-    else
-    {
-        btm_get_local_features ();
-    }
-}
-
-/*******************************************************************************
-**
-** Function         btm_decode_ext_features_page
-**
-** Description      This function is decodes a features page.
-**
-** Returns          void
-**
-*******************************************************************************/
-static void btm_decode_ext_features_page (UINT8 page_number, const UINT8 *p_features)
-{
-    BTM_TRACE_DEBUG ("btm_decode_ext_features_page page: %d", page_number);
-    switch (page_number)
-    {
-    /* Extended (Legacy) Page 0 */
-    case HCI_EXT_FEATURES_PAGE_0:
-
-        /* Create ACL supported packet types mask */
-        btm_cb.btm_acl_pkt_types_supported = (BTM_ACL_PKT_TYPES_MASK_DH1 +
-                                              BTM_ACL_PKT_TYPES_MASK_DM1);
-
-        if (HCI_3_SLOT_PACKETS_SUPPORTED(p_features))
-            btm_cb.btm_acl_pkt_types_supported |= (BTM_ACL_PKT_TYPES_MASK_DH3 +
-                                                   BTM_ACL_PKT_TYPES_MASK_DM3);
-
-        if (HCI_5_SLOT_PACKETS_SUPPORTED(p_features))
-            btm_cb.btm_acl_pkt_types_supported |= (BTM_ACL_PKT_TYPES_MASK_DH5 +
-                                                   BTM_ACL_PKT_TYPES_MASK_DM5);
-
-        /* _NO_X_DXX masks are reserved before ver 2.0.
-           Set them only for later versions of controller */
-        if (btm_cb.devcb.local_version.hci_version >= HCI_PROTO_VERSION_2_0)
-        {
-            /* Add in EDR related ACL types */
-            if (!HCI_EDR_ACL_2MPS_SUPPORTED(p_features))
-            {
-                btm_cb.btm_acl_pkt_types_supported |= (BTM_ACL_PKT_TYPES_MASK_NO_2_DH1 +
-                                                       BTM_ACL_PKT_TYPES_MASK_NO_2_DH3 +
-                                                       BTM_ACL_PKT_TYPES_MASK_NO_2_DH5);
-            }
-
-            if (!HCI_EDR_ACL_3MPS_SUPPORTED(p_features))
-            {
-                btm_cb.btm_acl_pkt_types_supported |= (BTM_ACL_PKT_TYPES_MASK_NO_3_DH1 +
-                                                       BTM_ACL_PKT_TYPES_MASK_NO_3_DH3 +
-                                                       BTM_ACL_PKT_TYPES_MASK_NO_3_DH5);
-            }
-
-            /* Check to see if 3 and 5 slot packets are available */
-            if (HCI_EDR_ACL_2MPS_SUPPORTED(p_features) ||
-                HCI_EDR_ACL_3MPS_SUPPORTED(p_features))
-            {
-                if (!HCI_3_SLOT_EDR_ACL_SUPPORTED(p_features))
-                    btm_cb.btm_acl_pkt_types_supported |= (BTM_ACL_PKT_TYPES_MASK_NO_2_DH3 +
-                                                           BTM_ACL_PKT_TYPES_MASK_NO_3_DH3);
-
-                if (!HCI_5_SLOT_EDR_ACL_SUPPORTED(p_features))
-                    btm_cb.btm_acl_pkt_types_supported |= (BTM_ACL_PKT_TYPES_MASK_NO_2_DH5 +
-                                                           BTM_ACL_PKT_TYPES_MASK_NO_3_DH5);
-            }
-        }
-
-        BTM_TRACE_DEBUG("Local supported ACL packet types: 0x%04x",
-                         btm_cb.btm_acl_pkt_types_supported);
-
-        /* Create (e)SCO supported packet types mask */
-        btm_cb.btm_sco_pkt_types_supported = 0;
-#if BTM_SCO_INCLUDED == TRUE
-        btm_cb.sco_cb.esco_supported = FALSE;
-#endif
-        if (HCI_SCO_LINK_SUPPORTED(p_features))
-        {
-            btm_cb.btm_sco_pkt_types_supported = BTM_SCO_PKT_TYPES_MASK_HV1;
-
-            if (HCI_HV2_PACKETS_SUPPORTED(p_features))
-                btm_cb.btm_sco_pkt_types_supported |= BTM_SCO_PKT_TYPES_MASK_HV2;
-
-            if (HCI_HV3_PACKETS_SUPPORTED(p_features))
-                btm_cb.btm_sco_pkt_types_supported |= BTM_SCO_PKT_TYPES_MASK_HV3;
-        }
-
-        if (HCI_ESCO_EV3_SUPPORTED(p_features))
-            btm_cb.btm_sco_pkt_types_supported |= BTM_SCO_PKT_TYPES_MASK_EV3;
-
-        if (HCI_ESCO_EV4_SUPPORTED(p_features))
-            btm_cb.btm_sco_pkt_types_supported |= BTM_SCO_PKT_TYPES_MASK_EV4;
-
-        if (HCI_ESCO_EV5_SUPPORTED(p_features))
-            btm_cb.btm_sco_pkt_types_supported |= BTM_SCO_PKT_TYPES_MASK_EV5;
-#if BTM_SCO_INCLUDED == TRUE
-        if (btm_cb.btm_sco_pkt_types_supported & BTM_ESCO_LINK_ONLY_MASK)
-        {
-            btm_cb.sco_cb.esco_supported = TRUE;
-
-            /* Add in EDR related eSCO types */
-            if (HCI_EDR_ESCO_2MPS_SUPPORTED(p_features))
-            {
-                if (!HCI_3_SLOT_EDR_ESCO_SUPPORTED(p_features))
-                    btm_cb.btm_sco_pkt_types_supported |= BTM_SCO_PKT_TYPES_MASK_NO_2_EV5;
-            }
-            else
-            {
-                btm_cb.btm_sco_pkt_types_supported |= (BTM_SCO_PKT_TYPES_MASK_NO_2_EV3 +
-                                                       BTM_SCO_PKT_TYPES_MASK_NO_2_EV5);
-            }
-
-            if (HCI_EDR_ESCO_3MPS_SUPPORTED(p_features))
-            {
-                if (!HCI_3_SLOT_EDR_ESCO_SUPPORTED(p_features))
-                    btm_cb.btm_sco_pkt_types_supported |= BTM_SCO_PKT_TYPES_MASK_NO_3_EV5;
-            }
-            else
-            {
-                btm_cb.btm_sco_pkt_types_supported |= (BTM_SCO_PKT_TYPES_MASK_NO_3_EV3 +
-                                                       BTM_SCO_PKT_TYPES_MASK_NO_3_EV5);
-            }
-        }
-#endif
-
-        BTM_TRACE_DEBUG("Local supported SCO packet types: 0x%04x",
-                         btm_cb.btm_sco_pkt_types_supported);
-
-        /* Create Default Policy Settings */
-        if (HCI_SWITCH_SUPPORTED(p_features))
-            btm_cb.btm_def_link_policy |= HCI_ENABLE_MASTER_SLAVE_SWITCH;
-        else
-            btm_cb.btm_def_link_policy &= ~HCI_ENABLE_MASTER_SLAVE_SWITCH;
-
-=======
->>>>>>> f30a559f
         if (HCI_HOLD_MODE_SUPPORTED(p_features))
             btm_cb.btm_def_link_policy |= HCI_ENABLE_HOLD_MODE;
         else
@@ -983,441 +403,6 @@
 #endif
         BTM_SetPageScanType (BTM_DEFAULT_SCAN_TYPE);
         BTM_SetInquiryScanType (BTM_DEFAULT_SCAN_TYPE);
-<<<<<<< HEAD
-
-        break;
-
-    /* Extended Page 1 */
-    case HCI_EXT_FEATURES_PAGE_1:
-        /* Nothing to do for page 1 */
-        break;
-
-    /* Extended Page 2 */
-    case HCI_EXT_FEATURES_PAGE_2:
-        /* Nothing to do for page 2 */
-        break;
-
-    default:
-        BTM_TRACE_ERROR("btm_decode_ext_features_page page=%d unknown", page_number);
-        break;
-    }
-}
-
-/*******************************************************************************
-**
-** Function         btm_reset_ctrlr_complete
-**
-** Description      This is the last step of BR/EDR controller startup sequence.
-**
-** Returns          void
-**
-*******************************************************************************/
-void btm_reset_ctrlr_complete ()
-{
-    tBTM_DEVCB     *p_devcb = &btm_cb.devcb;
-    tBTM_CMPL_CB   *p_cb = p_devcb->p_reset_cmpl_cb;
-    BOOLEAN         found = FALSE;
-    UINT8           i, j, max_page_number;
-
-    btu_stop_timer (&btm_cb.devcb.reset_timer);
-
-    /* find the highest feature page number which contains non-zero bits */
-    for (i = HCI_EXT_FEATURES_PAGE_MAX; ; i--)
-    {
-        for (j = 0; j < HCI_FEATURE_BYTES_PER_PAGE; j++)
-        {
-            if (p_devcb->local_lmp_features[i][j] != 0)
-            {
-                found = TRUE;
-                break;
-            }
-        }
-        if (found || !i)
-        {
-             break;
-        }
-    }
-
-    if (!found)
-        BTM_TRACE_WARNING ("btm_reset_ctrlr_complete: NONE of local controller features is set");
-
-    max_page_number = i;
-
-    BTM_TRACE_DEBUG ("btm_reset_ctrlr_complete: max_page_number: %d", max_page_number);
-
-    /*
-    * Set State to Ready (needs to be done before btm_decode_ext_features_page
-    * to allow it to send some HCI configuration commands)
-    */
-    p_devcb->state = BTM_DEV_STATE_READY;
-
-    /* For every received/saved feature page */
-    for (i = 0; i <= max_page_number; i++)
-    {
-        /* Decode the saved Feature Page */
-        btm_decode_ext_features_page(i, p_devcb->local_lmp_features[i]);
-    }
-
-    /* If there was a callback address for reset complete, reset it */
-    p_devcb->p_reset_cmpl_cb = NULL;
-
-    /* If anyone wants device status notifications, give him one */
-    btm_report_device_status(BTM_DEV_STATUS_UP);
-
-    /* Reset sequence is complete. If this was an application originated */
-    /* reset, tell him its done.                                         */
-    if (p_cb)
-        (*p_cb)((void *) NULL);
-}
-
-/*******************************************************************************
-**
-** Function         btm_issue_host_support_for_lmp_features
-**
-** Description      This function:
-**                  - issues commands to set host supported LMP features (one at
-**                    a time);
-**                  - after this is done it issues command to re-read LMP features
-**                    page 1;
-**                  - after this is done it calls the last step of BR/EDR
-**                    controller startup sequence.
-**
-** Returns          void
-**
-*******************************************************************************/
-static void btm_issue_host_support_for_lmp_features (void)
-{
-    BTM_TRACE_DEBUG("btm_issue_host_support_for_lmp_features lmp_features_host_may_support: 0x%02x", btm_cb.devcb.lmp_features_host_may_support);
-
-    if (btm_cb.devcb.lmp_features_host_may_support & BTM_HOST_MAY_SUPP_SSP)
-    {
-        btsnd_hcic_write_simple_pairing_mode(HCI_SP_MODE_ENABLED);
-        return;
-    }
-
-#if (BLE_INCLUDED == TRUE)
-    if (btm_cb.devcb.lmp_features_host_may_support & BTM_HOST_MAY_SUPP_LE)
-    {
-        if (btm_cb.devcb.lmp_features_host_may_support & BTM_HOST_MAY_SUPP_SIMULT_BR_LE)
-        {
-            btsnd_hcic_ble_write_host_supported(BTM_BLE_HOST_SUPPORT, BTM_BLE_SIMULTANEOUS_HOST);
-        }
-        else
-        {
-            btsnd_hcic_ble_write_host_supported(BTM_BLE_HOST_SUPPORT, 0);
-        }
-        return;
-    }
-#endif
-
-    if (btm_cb.devcb.lmp_features_host_may_support & BTM_RE_READ_1ST_PAGE)
-    {
-        btm_get_local_ext_features(HCI_EXT_FEATURES_PAGE_1);
-        return;
-    }
-
-    if (!btm_cb.devcb.lmp_features_host_may_support)
-    {
-#if BLE_INCLUDED == TRUE
-        if (HCI_LE_HOST_SUPPORTED(btm_cb.devcb.local_lmp_features[HCI_EXT_FEATURES_PAGE_1]))
-        {
-            btm_read_ble_wl_size();
-        }
-        else
-#elif BTM_INTERNAL_BB == TRUE
-        {
-            UINT8 buf[9] = BTM_INTERNAL_LOCAL_FEA;
-            btm_read_local_features_complete( buf, 9 );
-        }
-#endif
-        {
-            btm_reset_ctrlr_complete();
-        }
-        return;
-    }
-
-    BTM_TRACE_ERROR("%s lmp_features_host_may_support: 0x%02x. This is unexpected.",__FUNCTION__,
-                      btm_cb.devcb.lmp_features_host_may_support);
-}
-
-/*******************************************************************************
-**
-** Function         btm_set_lmp_features_host_may_support
-**
-** Description      This function is called after all LMP features provided by
-**                  controller are read. It sets the mask that indicates LMP
-**                  features the host may support based on LMP features supported
-**                  by controller.
-**                  Example:
-**                  Host may set SSP (host support) bit only if SSP (controller
-**                  support) bit is set by controller.
-**
-** Returns          void
-**
-*******************************************************************************/
-static void btm_set_lmp_features_host_may_support (UINT8 max_page_number)
-{
-    btm_cb.devcb.lmp_features_host_may_support = 0;
-
-    /* LMP page 0 is always read */
-    if (HCI_SIMPLE_PAIRING_SUPPORTED(btm_cb.devcb.local_lmp_features[HCI_EXT_FEATURES_PAGE_0]))
-    {
-        /* host may support SSP */
-        btm_cb.devcb.lmp_features_host_may_support |= BTM_HOST_MAY_SUPP_SSP;
-    }
-
-#if (BLE_INCLUDED == TRUE)
-    if (HCI_LE_SPT_SUPPORTED(btm_cb.devcb.local_lmp_features[HCI_EXT_FEATURES_PAGE_0]))
-    {
-        /* host may support LE */
-        btm_cb.devcb.lmp_features_host_may_support |= BTM_HOST_MAY_SUPP_LE;
-
-        if (HCI_SIMUL_LE_BREDR_SUPPORTED(btm_cb.devcb.local_lmp_features[HCI_EXT_FEATURES_PAGE_0]))
-        {
-            /* host may support BR/EDR and LE simultaneously */
-            btm_cb.devcb.lmp_features_host_may_support |= BTM_HOST_MAY_SUPP_SIMULT_BR_LE;
-        }
-    }
-#endif
-
-    if (max_page_number >= HCI_EXT_FEATURES_PAGE_1)
-    {
-        /* nothing yet for HCI_EXT_FEATURES_PAGE_1 */
-    }
-
-    if (max_page_number >= HCI_EXT_FEATURES_PAGE_1)
-    {
-        /* nothing yet for HCI_EXT_FEATURES_PAGE_2 */
-    }
-
-    if (btm_cb.devcb.lmp_features_host_may_support)
-        btm_cb.devcb.lmp_features_host_may_support |= BTM_RE_READ_1ST_PAGE;
-}
-
-/*******************************************************************************
-**
-** Function         btm_read_all_lmp_features_complete
-**
-** Description      This function is called after all LMP features provided by
-**                  controller are read.
-**                  It works with controller supported LMP features which host
-**                  may support too.
-**
-** Returns          void
-**
-*******************************************************************************/
-static void btm_read_all_lmp_features_complete (UINT8 max_page_number)
-{
-    btm_set_lmp_features_host_may_support(max_page_number);
-
-    btm_issue_host_support_for_lmp_features();
-}
-
-/*******************************************************************************
-**
-** Function         btm_read_local_features_complete
-**
-** Description      This function is called when local supported features read
-**                  is complete.
-**
-** Returns          void
-**
-*******************************************************************************/
-void btm_read_local_features_complete (UINT8 *p, UINT16 evt_len)
-{
-    tBTM_DEVCB     *p_devcb = &btm_cb.devcb;
-    UINT8           status;
-    UNUSED(evt_len);
-
-    btu_stop_timer (&p_devcb->reset_timer);
-
-    STREAM_TO_UINT8  (status, p);
-    if (status == HCI_SUCCESS)
-    {
-        /* Save the Feature Page 0 */
-        STREAM_TO_ARRAY(p_devcb->local_lmp_features[0],
-                p, HCI_FEATURE_BYTES_PER_PAGE);
-
-        if ((HCI_LMP_EXTENDED_SUPPORTED(p_devcb->local_lmp_features[HCI_EXT_FEATURES_PAGE_0])) &&
-            (HCI_READ_LOCAL_EXT_FEATURES_SUPPORTED(p_devcb->supported_cmds)))
-        {
-            /* if local controller has extended features and supports
-            **HCI_Read_Local_Extended_Features command,
-            ** then start reading these feature starting with extended features page 1 */
-            BTM_TRACE_DEBUG ("Start reading local extended features");
-            btm_get_local_ext_features(HCI_EXT_FEATURES_PAGE_1);
-        }
-        else
-        {
-            btm_read_all_lmp_features_complete (HCI_EXT_FEATURES_PAGE_0);
-        }
-    }
-}
-
-/*******************************************************************************
-**
-** Function         btm_read_local_ext_features_complete
-**
-** Description      This function is called when read local extended features
-**                  command complete message is received from the HCI.
-**
-** Returns          void
-**
-*******************************************************************************/
-void btm_read_local_ext_features_complete (UINT8 *p, UINT16 evt_len)
-{
-    UINT8           status;
-    UINT8           page_number;
-    UINT8           page_number_max;
-    UNUSED(evt_len);
-
-    btu_stop_timer (&btm_cb.devcb.reset_timer);
-
-    STREAM_TO_UINT8 (status, p);
-
-    if (status != HCI_SUCCESS)
-    {
-        BTM_TRACE_WARNING("btm_read_local_ext_features_complete status = 0x%02X", status);
-        btm_read_all_lmp_features_complete (HCI_EXT_FEATURES_PAGE_0);
-        return;
-    }
-
-    /* Extract Page number */
-    STREAM_TO_UINT8  (page_number, p);
-
-    /* Extract Page number Max */
-    STREAM_TO_UINT8  (page_number_max, p);
-
-    if (page_number > HCI_EXT_FEATURES_PAGE_MAX)
-    {
-        BTM_TRACE_ERROR("btm_read_local_ext_features_complete page=%d unknown",
-                page_number);
-        return;
-    }
-
-    /* Save the extended features Page received */
-    STREAM_TO_ARRAY(btm_cb.devcb.local_lmp_features[page_number],
-            p, HCI_FEATURE_BYTES_PER_PAGE);
-
-    /* If this is re-read of the 1-st extended page after host supported LMP features are set */
-    if ((page_number == HCI_EXT_FEATURES_PAGE_1) &&
-        (btm_cb.devcb.lmp_features_host_may_support == BTM_RE_READ_1ST_PAGE))
-    {
-        btm_cb.devcb.lmp_features_host_may_support &= ~BTM_RE_READ_1ST_PAGE;
-        btm_issue_host_support_for_lmp_features();
-        return;
-    }
-
-    /* If this is the last page supported by the local BT controller OR */
-    /* if this is the last page supported by the Host */
-    if ((page_number == page_number_max) ||
-        (page_number == HCI_EXT_FEATURES_PAGE_MAX))
-    {
-        BTM_TRACE_DEBUG("BTM reached last extended features page (%d)", page_number);
-        btm_read_all_lmp_features_complete(page_number);
-    }
-    /* Else (another page must be read) */
-    else
-    {
-        /* Read the next features page */
-        page_number++;
-        BTM_TRACE_DEBUG("BTM reads next extended features page (%d)", page_number);
-        btm_get_local_ext_features(page_number);
-    }
-}
-
-/*******************************************************************************
-**
-** Function         btm_read_local_supported_cmds_complete
-**
-** Description      This function is called when local supported commands read
-**                  is complete.
-**
-** Returns          void
-**
-*******************************************************************************/
-void btm_read_local_supported_cmds_complete (UINT8 *p)
-{
-    tBTM_DEVCB     *p_devcb = &btm_cb.devcb;
-    UINT8           status;
-
-    btu_stop_timer (&(p_devcb->reset_timer));
-
-    STREAM_TO_UINT8  (status, p);
-    BTM_TRACE_DEBUG("btm_read_local_supported_cmds_complete status (0x%02x)", status);
-
-    if (status == HCI_SUCCESS)
-    {
-        /* Save the supported commands bit mask */
-        STREAM_TO_ARRAY(p_devcb->supported_cmds, p, HCI_NUM_SUPP_COMMANDS_BYTES);
-    }
-
-    btm_get_local_features();
-}
-
-/*******************************************************************************
-**
-** Function         btm_write_simple_paring_mode_complete
-**
-** Description      This function is called when the command complete message
-**                  is received from the HCI for the write simple pairing mode
-**                  command.
-**
-** Returns          void
-**
-*******************************************************************************/
-void btm_write_simple_paring_mode_complete (UINT8 *p)
-{
-    UINT8   status;
-
-    STREAM_TO_UINT8 (status, p);
-
-    if (status != HCI_SUCCESS)
-    {
-        BTM_TRACE_WARNING("btm_write_simple_paring_mode_complete status: 0x%02x", status);
-    }
-
-    if (btm_cb.devcb.lmp_features_host_may_support & BTM_HOST_MAY_SUPP_SSP)
-    {
-        btm_cb.devcb.lmp_features_host_may_support &= ~BTM_HOST_MAY_SUPP_SSP;
-        btm_issue_host_support_for_lmp_features();
-    }
-}
-
-/*******************************************************************************
-**
-** Function         btm_write_le_host_supported_complete
-**
-** Description      This function is called when the command complete message
-**                  is received from the HCI for the write LE host supported
-**                  command.
-**
-** Returns          void
-**
-*******************************************************************************/
-void btm_write_le_host_supported_complete (UINT8 *p)
-{
-    UINT8   status;
-
-    STREAM_TO_UINT8 (status, p);
-
-    if (status != HCI_SUCCESS)
-    {
-        BTM_TRACE_WARNING("btm_write_le_host_supported_complete status: 0x%02x", status);
-    }
-
-    if (btm_cb.devcb.lmp_features_host_may_support & BTM_HOST_MAY_SUPP_LE)
-    {
-        btm_cb.devcb.lmp_features_host_may_support &= ~BTM_HOST_MAY_SUPP_LE;
-        if (btm_cb.devcb.lmp_features_host_may_support & BTM_HOST_MAY_SUPP_SIMULT_BR_LE)
-        {
-            btm_cb.devcb.lmp_features_host_may_support &= ~BTM_HOST_MAY_SUPP_SIMULT_BR_LE;
-        }
-        btm_issue_host_support_for_lmp_features();
-    }
-}
-=======
->>>>>>> f30a559f
 
         break;
 

/******************************************************************************
 *
 *  Copyright 1999-2014 Broadcom Corporation
 *
 *  Licensed under the Apache License, Version 2.0 (the "License");
 *  you may not use this file except in compliance with the License.
 *  You may obtain a copy of the License at:
 *
 *  http://www.apache.org/licenses/LICENSE-2.0
 *
 *  Unless required by applicable law or agreed to in writing, software
 *  distributed under the License is distributed on an "AS IS" BASIS,
 *  WITHOUT WARRANTIES OR CONDITIONS OF ANY KIND, either express or implied.
 *  See the License for the specific language governing permissions and
 *  limitations under the License.
 *
 ******************************************************************************/

/******************************************************************************
 *
 *  This file contains functions that handle inquiries. These include
 *  setting discoverable mode, controlling the mode of the Baseband, and
 *  maintaining a small database of inquiry responses, with API for people
 *  to browse it.
 *
 ******************************************************************************/

<<<<<<< HEAD
=======
#include "stack/include/btm_inq.h"

>>>>>>> e110efe6
#include <bluetooth/log.h>
#include <com_android_bluetooth_flags.h>
#include <stddef.h>
#include <stdlib.h>
#include <string.h>

#include <mutex>

#include "advertise_data_parser.h"
#include "bt_name.h"
#include "btif/include/btif_acl.h"
#include "btif/include/btif_config.h"
#include "common/time_util.h"
#include "hci/controller_interface.h"
#include "hci/event_checkers.h"
#include "hci/hci_layer.h"
#include "internal_include/bt_target.h"
#include "main/shim/acl_api.h"
#include "main/shim/entry.h"
#include "main/shim/helpers.h"
#include "main/shim/shim.h"
#include "neighbor_inquiry.h"
#include "osi/include/allocator.h"
<<<<<<< HEAD
#include "osi/include/osi.h"
=======
>>>>>>> e110efe6
#include "osi/include/properties.h"
#include "osi/include/stack_power_telemetry.h"
#include "packet/bit_inserter.h"
#include "stack/btm/btm_eir.h"
#include "stack/btm/btm_int_types.h"
#include "stack/btm/btm_sec.h"
#include "stack/btm/neighbor_inquiry.h"
#include "stack/include/acl_api_types.h"
#include "stack/include/bt_hdr.h"
#include "stack/include/bt_lap.h"
#include "stack/include/bt_types.h"
#include "stack/include/bt_uuid16.h"
#include "stack/include/btm_api.h"
#include "stack/include/btm_ble_api.h"
#include "stack/include/btm_log_history.h"
#include "stack/include/hci_error_code.h"
#include "stack/include/hcidefs.h"
#include "stack/include/hcimsgs.h"
#include "stack/include/inq_hci_link_interface.h"
#include "stack/include/main_thread.h"
#include "types/bluetooth/uuid.h"
#include "types/raw_address.h"

/* MACRO to set the service bit mask in a bit stream */
#define BTM_EIR_SET_SERVICE(p, service)                              \
  (((uint32_t*)(p))[(((uint32_t)(service)) / BTM_EIR_ARRAY_BITS)] |= \
   ((uint32_t)1 << (((uint32_t)(service)) % BTM_EIR_ARRAY_BITS)))

/* MACRO to clear the service bit mask in a bit stream */
#define BTM_EIR_CLR_SERVICE(p, service)                              \
  (((uint32_t*)(p))[(((uint32_t)(service)) / BTM_EIR_ARRAY_BITS)] &= \
   ~((uint32_t)1 << (((uint32_t)(service)) % BTM_EIR_ARRAY_BITS)))

/* MACRO to check the service bit mask in a bit stream */
#define BTM_EIR_HAS_SERVICE(p, service)                               \
  ((((uint32_t*)(p))[(((uint32_t)(service)) / BTM_EIR_ARRAY_BITS)] &  \
    ((uint32_t)1 << (((uint32_t)(service)) % BTM_EIR_ARRAY_BITS))) >> \
   (((uint32_t)(service)) % BTM_EIR_ARRAY_BITS))

namespace {
constexpr char kBtmLogTag[] = "SCAN";

struct {
  bool inq_by_rssi{false};
} internal_;

void btm_log_history_scan_mode(uint8_t scan_mode) {
  static uint8_t scan_mode_cached_ = 0xff;
  if (scan_mode_cached_ == scan_mode) return;

  BTM_LogHistory(
      kBtmLogTag, RawAddress::kEmpty, "Classic updated",
      base::StringPrintf("inquiry_scan_enable:%c page_scan_enable:%c",
                         (scan_mode & HCI_INQUIRY_SCAN_ENABLED) ? 'T' : 'F',
                         (scan_mode & HCI_PAGE_SCAN_ENABLED) ? 'T' : 'F'));
  scan_mode_cached_ = scan_mode;
}

// Inquiry database lock
std::mutex inq_db_lock_;
// Inquiry database
tINQ_DB_ENT inq_db_[BTM_INQ_DB_SIZE];

// Inquiry bluetooth device database lock
std::mutex bd_db_lock_;
tINQ_BDADDR* p_bd_db_;    /* Pointer to memory that holds bdaddrs */
uint16_t num_bd_entries_; /* Number of entries in database */
uint16_t max_bd_entries_; /* Maximum number of entries that can be stored */

}  // namespace

extern tBTM_CB btm_cb;
void btm_inq_db_set_inq_by_rssi(void);
void btm_inq_remote_name_timer_timeout(void* data);
tBTM_STATUS btm_ble_read_remote_name(const RawAddress& remote_bda,
                                     tBTM_NAME_CMPL_CB* p_cb);
bool btm_ble_cancel_remote_name(const RawAddress& remote_bda);
tBTM_STATUS btm_ble_set_discoverability(uint16_t combined_mode);
tBTM_STATUS btm_ble_set_connectability(uint16_t combined_mode);

tBTM_STATUS btm_ble_start_inquiry(uint8_t duration);
void btm_ble_stop_inquiry(void);

using namespace bluetooth;
using bluetooth::Uuid;

/* 3 second timeout waiting for responses */
#define BTM_INQ_REPLY_TIMEOUT_MS (3 * 1000)

/* TRUE to enable DEBUG traces for btm_inq */
#ifndef BTM_INQ_DEBUG
#define BTM_INQ_DEBUG FALSE
#endif

#ifndef PROPERTY_PAGE_SCAN_TYPE
#define PROPERTY_PAGE_SCAN_TYPE "bluetooth.core.classic.page_scan_type"
#endif

#ifndef PROPERTY_PAGE_SCAN_INTERVAL
#define PROPERTY_PAGE_SCAN_INTERVAL "bluetooth.core.classic.page_scan_interval"
#endif

#ifndef PROPERTY_PAGE_SCAN_WINDOW
#define PROPERTY_PAGE_SCAN_WINDOW "bluetooth.core.classic.page_scan_window"
#endif

#ifndef PROPERTY_INQ_SCAN_TYPE
#define PROPERTY_INQ_SCAN_TYPE "bluetooth.core.classic.inq_scan_type"
#endif

#ifndef PROPERTY_INQ_SCAN_INTERVAL
#define PROPERTY_INQ_SCAN_INTERVAL "bluetooth.core.classic.inq_scan_interval"
#endif

#ifndef PROPERTY_INQ_SCAN_WINDOW
#define PROPERTY_INQ_SCAN_WINDOW "bluetooth.core.classic.inq_scan_window"
#endif

#ifndef PROPERTY_INQ_BY_RSSI
#define PROPERTY_INQ_BY_RSSI "persist.bluetooth.inq_by_rssi"
#endif

#define BTIF_DM_DEFAULT_INQ_MAX_DURATION 10

#ifndef PROPERTY_INQ_LENGTH
#define PROPERTY_INQ_LENGTH "bluetooth.core.classic.inq_length"
#endif

/******************************************************************************/
/*               L O C A L    D A T A    D E F I N I T I O N S                */
/******************************************************************************/
static const LAP general_inq_lap = {0x9e, 0x8b, 0x33};
static const LAP limited_inq_lap = {0x9e, 0x8b, 0x00};

const uint16_t BTM_EIR_UUID_LKUP_TBL[BTM_EIR_MAX_SERVICES] = {
    UUID_SERVCLASS_SERVICE_DISCOVERY_SERVER,
    /*    UUID_SERVCLASS_BROWSE_GROUP_DESCRIPTOR,   */
    /*    UUID_SERVCLASS_PUBLIC_BROWSE_GROUP,       */
    UUID_SERVCLASS_SERIAL_PORT, UUID_SERVCLASS_LAN_ACCESS_USING_PPP,
    UUID_SERVCLASS_DIALUP_NETWORKING, UUID_SERVCLASS_IRMC_SYNC,
    UUID_SERVCLASS_OBEX_OBJECT_PUSH, UUID_SERVCLASS_OBEX_FILE_TRANSFER,
    UUID_SERVCLASS_IRMC_SYNC_COMMAND, UUID_SERVCLASS_HEADSET,
    UUID_SERVCLASS_CORDLESS_TELEPHONY, UUID_SERVCLASS_AUDIO_SOURCE,
    UUID_SERVCLASS_AUDIO_SINK, UUID_SERVCLASS_AV_REM_CTRL_TARGET,
    /*    UUID_SERVCLASS_ADV_AUDIO_DISTRIBUTION,    */
    UUID_SERVCLASS_AV_REMOTE_CONTROL,
    /*    UUID_SERVCLASS_VIDEO_CONFERENCING,        */
    UUID_SERVCLASS_INTERCOM, UUID_SERVCLASS_FAX,
    UUID_SERVCLASS_HEADSET_AUDIO_GATEWAY,
    /*    UUID_SERVCLASS_WAP,                       */
    /*    UUID_SERVCLASS_WAP_CLIENT,                */
    UUID_SERVCLASS_PANU, UUID_SERVCLASS_NAP, UUID_SERVCLASS_GN,
    UUID_SERVCLASS_DIRECT_PRINTING,
    /*    UUID_SERVCLASS_REFERENCE_PRINTING,        */
    UUID_SERVCLASS_IMAGING, UUID_SERVCLASS_IMAGING_RESPONDER,
    UUID_SERVCLASS_IMAGING_AUTO_ARCHIVE, UUID_SERVCLASS_IMAGING_REF_OBJECTS,
    UUID_SERVCLASS_HF_HANDSFREE, UUID_SERVCLASS_AG_HANDSFREE,
    UUID_SERVCLASS_DIR_PRT_REF_OBJ_SERVICE,
    /*    UUID_SERVCLASS_REFLECTED_UI,              */
    UUID_SERVCLASS_BASIC_PRINTING, UUID_SERVCLASS_PRINTING_STATUS,
    UUID_SERVCLASS_HUMAN_INTERFACE, UUID_SERVCLASS_CABLE_REPLACEMENT,
    UUID_SERVCLASS_HCRP_PRINT, UUID_SERVCLASS_HCRP_SCAN,
    /*    UUID_SERVCLASS_COMMON_ISDN_ACCESS,        */
    /*    UUID_SERVCLASS_VIDEO_CONFERENCING_GW,     */
    /*    UUID_SERVCLASS_UDI_MT,                    */
    /*    UUID_SERVCLASS_UDI_TA,                    */
    /*    UUID_SERVCLASS_VCP,                       */
    UUID_SERVCLASS_SAP, UUID_SERVCLASS_PBAP_PCE, UUID_SERVCLASS_PBAP_PSE,
    UUID_SERVCLASS_PHONE_ACCESS, UUID_SERVCLASS_HEADSET_HS,
    UUID_SERVCLASS_PNP_INFORMATION,
    /*    UUID_SERVCLASS_GENERIC_NETWORKING,        */
    /*    UUID_SERVCLASS_GENERIC_FILETRANSFER,      */
    /*    UUID_SERVCLASS_GENERIC_AUDIO,             */
    /*    UUID_SERVCLASS_GENERIC_TELEPHONY,         */
    /*    UUID_SERVCLASS_UPNP_SERVICE,              */
    /*    UUID_SERVCLASS_UPNP_IP_SERVICE,           */
    /*    UUID_SERVCLASS_ESDP_UPNP_IP_PAN,          */
    /*    UUID_SERVCLASS_ESDP_UPNP_IP_LAP,          */
    /*    UUID_SERVCLASS_ESDP_UPNP_IP_L2CAP,        */
    UUID_SERVCLASS_VIDEO_SOURCE, UUID_SERVCLASS_VIDEO_SINK,
    /*    UUID_SERVCLASS_VIDEO_DISTRIBUTION         */
    UUID_SERVCLASS_MESSAGE_ACCESS, UUID_SERVCLASS_MESSAGE_NOTIFICATION,
    UUID_SERVCLASS_HDP_SOURCE, UUID_SERVCLASS_HDP_SINK};

/******************************************************************************/
/*            L O C A L    F U N C T I O N     P R O T O T Y P E S            */
/******************************************************************************/
static void btm_clr_inq_db(const RawAddress* p_bda);
static void btm_init_inq_result_flt(void);
void btm_clr_inq_result_flt(void);
static void btm_inq_rmt_name_failed_cancelled(void);
static tBTM_STATUS btm_initiate_rem_name(const RawAddress& remote_bda,
                                         uint8_t origin, uint64_t timeout_ms,
                                         tBTM_NAME_CMPL_CB* p_cb);

static uint8_t btm_convert_uuid_to_eir_service(uint16_t uuid16);
void btm_set_eir_uuid(const uint8_t* p_eir, tBTM_INQ_RESULTS* p_results);
static const uint8_t* btm_eir_get_uuid_list(const uint8_t* p_eir,
                                            size_t eir_len, uint8_t uuid_size,
                                            uint8_t* p_num_uuid,
                                            uint8_t* p_uuid_list_type);

void SendRemoteNameRequest(const RawAddress& raw_address) {
  bluetooth::shim::ACL_RemoteNameRequest(raw_address, HCI_PAGE_SCAN_REP_MODE_R1,
                                         HCI_MANDATARY_PAGE_SCAN_MODE, 0);
}
static void btm_process_cancel_complete(tHCI_STATUS status, uint8_t mode);
static void on_incoming_hci_event(bluetooth::hci::EventView event);
/*******************************************************************************
 *
 * Function         BTM_SetDiscoverability
 *
 * Description      This function is called to set the device into or out of
 *                  discoverable mode. Discoverable mode means inquiry
 *                  scans are enabled.  If a value of '0' is entered for window
 *                  or interval, the default values are used.
 *
 * Returns          BTM_SUCCESS if successful
 *                  BTM_BUSY if a setting of the filter is already in progress
 *                  BTM_NO_RESOURCES if couldn't get a memory pool buffer
 *                  BTM_ILLEGAL_VALUE if a bad parameter was detected
 *                  BTM_WRONG_MODE if the device is not up.
 *
 ******************************************************************************/
tBTM_STATUS BTM_SetDiscoverability(uint16_t inq_mode) {
  uint8_t scan_mode = 0;
  uint16_t service_class;
  uint8_t major, minor;
  DEV_CLASS cod;
  LAP temp_lap[2];
  bool is_limited;
  bool cod_limited;

  log::verbose("");
  if (bluetooth::shim::GetController()->SupportsBle()) {
    if (btm_ble_set_discoverability((uint16_t)(inq_mode)) == BTM_SUCCESS) {
      btm_cb.btm_inq_vars.discoverable_mode &= (~BTM_BLE_DISCOVERABLE_MASK);
      btm_cb.btm_inq_vars.discoverable_mode |=
          (inq_mode & BTM_BLE_DISCOVERABLE_MASK);
    }
  }
  inq_mode &= ~BTM_BLE_DISCOVERABLE_MASK;

  /*** Check mode parameter ***/
  if (inq_mode > BTM_MAX_DISCOVERABLE) return (BTM_ILLEGAL_VALUE);

  /* If the window and/or interval is '0', set to default values */
  log::verbose("mode {} [NonDisc-0, Lim-1, Gen-2]", inq_mode);
  (inq_mode != BTM_NON_DISCOVERABLE)
      ? power_telemetry::GetInstance().LogInqScanStarted()
      : power_telemetry::GetInstance().LogInqScanStopped();

  /* Set the IAC if needed */
  if (inq_mode != BTM_NON_DISCOVERABLE) {
    if (inq_mode & BTM_LIMITED_DISCOVERABLE) {
      /* Use the GIAC and LIAC codes for limited discoverable mode */
      memcpy(temp_lap[0], limited_inq_lap, LAP_LEN);
      memcpy(temp_lap[1], general_inq_lap, LAP_LEN);

      btsnd_hcic_write_cur_iac_lap(2, (LAP * const)temp_lap);
    } else {
      btsnd_hcic_write_cur_iac_lap(1, (LAP * const) & general_inq_lap);
    }

    scan_mode |= HCI_INQUIRY_SCAN_ENABLED;
  }

  const uint16_t window =
      osi_property_get_int32(PROPERTY_INQ_SCAN_WINDOW, BTM_DEFAULT_DISC_WINDOW);
  const uint16_t interval = osi_property_get_int32(PROPERTY_INQ_SCAN_INTERVAL,
                                                   BTM_DEFAULT_DISC_INTERVAL);

  /* Send down the inquiry scan window and period if changed */
  if ((window != btm_cb.btm_inq_vars.inq_scan_window) ||
      (interval != btm_cb.btm_inq_vars.inq_scan_period)) {
    btsnd_hcic_write_inqscan_cfg(interval, window);
    btm_cb.btm_inq_vars.inq_scan_window = window;
    btm_cb.btm_inq_vars.inq_scan_period = interval;
  }

  if (btm_cb.btm_inq_vars.connectable_mode & BTM_CONNECTABLE_MASK)
    scan_mode |= HCI_PAGE_SCAN_ENABLED;

  btm_log_history_scan_mode(scan_mode);
  btsnd_hcic_write_scan_enable(scan_mode);
  btm_cb.btm_inq_vars.discoverable_mode &= (~BTM_DISCOVERABLE_MASK);
  btm_cb.btm_inq_vars.discoverable_mode |= inq_mode;

  /* Change the service class bit if mode has changed */
  DEV_CLASS old_cod = BTM_ReadDeviceClass();
  BTM_COD_SERVICE_CLASS(service_class, old_cod);
  is_limited = (inq_mode & BTM_LIMITED_DISCOVERABLE) ? true : false;
  cod_limited = (service_class & BTM_COD_SERVICE_LMTD_DISCOVER) ? true : false;
  if (is_limited ^ cod_limited) {
    BTM_COD_MINOR_CLASS(minor, old_cod);
    BTM_COD_MAJOR_CLASS(major, old_cod);
    if (is_limited)
      service_class |= BTM_COD_SERVICE_LMTD_DISCOVER;
    else
      service_class &= ~BTM_COD_SERVICE_LMTD_DISCOVER;

    FIELDS_TO_COD(cod, minor, major, service_class);
    (void)BTM_SetDeviceClass(cod);
  }

  return (BTM_SUCCESS);
}

void BTM_EnableInterlacedInquiryScan() {
  log::verbose("");

  uint16_t inq_scan_type =
      osi_property_get_int32(PROPERTY_INQ_SCAN_TYPE, BTM_SCAN_TYPE_INTERLACED);

  if (!bluetooth::shim::GetController()->SupportsInterlacedInquiryScan() ||
      inq_scan_type != BTM_SCAN_TYPE_INTERLACED ||
      btm_cb.btm_inq_vars.inq_scan_type == BTM_SCAN_TYPE_INTERLACED) {
    return;
  }

  btsnd_hcic_write_inqscan_type(BTM_SCAN_TYPE_INTERLACED);
  btm_cb.btm_inq_vars.inq_scan_type = BTM_SCAN_TYPE_INTERLACED;
}

void BTM_EnableInterlacedPageScan() {
  log::verbose("");

  uint16_t page_scan_type =
      osi_property_get_int32(PROPERTY_PAGE_SCAN_TYPE, BTM_SCAN_TYPE_INTERLACED);

  if (!bluetooth::shim::GetController()->SupportsInterlacedInquiryScan() ||
      page_scan_type != BTM_SCAN_TYPE_INTERLACED ||
      btm_cb.btm_inq_vars.page_scan_type == BTM_SCAN_TYPE_INTERLACED) {
    return;
  }

  btsnd_hcic_write_pagescan_type(BTM_SCAN_TYPE_INTERLACED);
  btm_cb.btm_inq_vars.page_scan_type = BTM_SCAN_TYPE_INTERLACED;
}

/*******************************************************************************
 *
 * Function         BTM_SetInquiryMode
 *
 * Description      This function is called to set standard or with RSSI
 *                  mode of the inquiry for local device.
 *
 * Output Params:   mode - standard, with RSSI, extended
 *
 * Returns          BTM_SUCCESS if successful
 *                  BTM_NO_RESOURCES if couldn't get a memory pool buffer
 *                  BTM_ILLEGAL_VALUE if a bad parameter was detected
 *                  BTM_WRONG_MODE if the device is not up.
 *
 ******************************************************************************/
tBTM_STATUS BTM_SetInquiryMode(uint8_t mode) {
  log::verbose("");
  if (mode == BTM_INQ_RESULT_STANDARD) {
    /* mandatory mode */
  } else if (mode == BTM_INQ_RESULT_WITH_RSSI) {
    if (!bluetooth::shim::GetController()->SupportsRssiWithInquiryResults())
      return (BTM_MODE_UNSUPPORTED);
  } else if (mode == BTM_INQ_RESULT_EXTENDED) {
    if (!bluetooth::shim::GetController()->SupportsExtendedInquiryResponse())
      return (BTM_MODE_UNSUPPORTED);
  } else
    return (BTM_ILLEGAL_VALUE);

  if (!BTM_IsDeviceUp()) return (BTM_WRONG_MODE);

  btsnd_hcic_write_inquiry_mode(mode);

  return (BTM_SUCCESS);
}

/*******************************************************************************
 *
 * Function         BTM_SetConnectability
 *
 * Description      This function is called to set the device into or out of
 *                  connectable mode. Discoverable mode means page scans are
 *                  enabled.
 *
 * Returns          BTM_SUCCESS if successful
 *                  BTM_ILLEGAL_VALUE if a bad parameter is detected
 *                  BTM_NO_RESOURCES if could not allocate a message buffer
 *                  BTM_WRONG_MODE if the device is not up.
 *
 ******************************************************************************/
tBTM_STATUS BTM_SetConnectability(uint16_t page_mode) {
  uint8_t scan_mode = 0;

  if (bluetooth::shim::GetController()->SupportsBle()) {
    if (btm_ble_set_connectability(page_mode) != BTM_SUCCESS) {
      return BTM_NO_RESOURCES;
    }
    btm_cb.btm_inq_vars.connectable_mode &= (~BTM_BLE_CONNECTABLE_MASK);
    btm_cb.btm_inq_vars.connectable_mode |=
        (page_mode & BTM_BLE_CONNECTABLE_MASK);
  }
  page_mode &= ~BTM_BLE_CONNECTABLE_MASK;

  /*** Check mode parameter ***/
  if (page_mode != BTM_NON_CONNECTABLE && page_mode != BTM_CONNECTABLE)
    return (BTM_ILLEGAL_VALUE);

  /*** Only check window and duration if mode is connectable ***/
  if (page_mode == BTM_CONNECTABLE) {
    scan_mode |= HCI_PAGE_SCAN_ENABLED;
  }

  const uint16_t window = osi_property_get_int32(PROPERTY_PAGE_SCAN_WINDOW,
                                                 BTM_DEFAULT_CONN_WINDOW);
  const uint16_t interval = osi_property_get_int32(PROPERTY_PAGE_SCAN_INTERVAL,
                                                   BTM_DEFAULT_CONN_INTERVAL);
<<<<<<< HEAD

  log::verbose("mode={} [NonConn-0, Conn-1], page scan interval=({} * 0.625)ms",
               page_mode, interval);

=======

  log::verbose("mode={} [NonConn-0, Conn-1], page scan interval=({} * 0.625)ms",
               page_mode, interval);

>>>>>>> e110efe6
  if ((window != btm_cb.btm_inq_vars.page_scan_window) ||
      (interval != btm_cb.btm_inq_vars.page_scan_period)) {
    btm_cb.btm_inq_vars.page_scan_window = window;
    btm_cb.btm_inq_vars.page_scan_period = interval;
    btsnd_hcic_write_pagescan_cfg(interval, window);
  }

  /* Keep the inquiry scan as previouosly set */
  if (btm_cb.btm_inq_vars.discoverable_mode & BTM_DISCOVERABLE_MASK)
    scan_mode |= HCI_INQUIRY_SCAN_ENABLED;

  btm_log_history_scan_mode(scan_mode);
  btsnd_hcic_write_scan_enable(scan_mode);
  btm_cb.btm_inq_vars.connectable_mode &= (~BTM_CONNECTABLE_MASK);
  btm_cb.btm_inq_vars.connectable_mode |= page_mode;
  return (BTM_SUCCESS);
}

/*******************************************************************************
 *
 * Function         BTM_IsInquiryActive
 *
 * Description      This function returns a bit mask of the current inquiry
 *                  state
 *
 * Returns          BTM_INQUIRY_INACTIVE if inactive (0)
 *                  BTM_GENERAL_INQUIRY_ACTIVE if a general inquiry is active
 *
 ******************************************************************************/
uint16_t BTM_IsInquiryActive(void) {
  log::verbose("");

  return (btm_cb.btm_inq_vars.inq_active);
}

/*******************************************************************************
 *
 * Function         BTM_CancelLeScan
 *
 * Description      This function cancels an le scan if active
 *
 ******************************************************************************/
static void BTM_CancelLeScan() {
  if (!bluetooth::shim::is_classic_discovery_only_enabled()) {
    log::assert_that(BTM_IsDeviceUp(), "assert failed: BTM_IsDeviceUp()");
    if ((btm_cb.btm_inq_vars.inqparms.mode & BTM_BLE_INQUIRY_MASK) != 0)
      btm_ble_stop_inquiry();
  } else {
    log::info(
        "Unable to cancel le scan as `is_classic_discovery_only_enabled` is "
        "true");
  }
}

/*******************************************************************************
 *
 * Function         BTM_CancelInquiry
 *
 * Description      This function cancels an inquiry if active
 *
 ******************************************************************************/
void BTM_CancelInquiry(void) {
  log::verbose("");

  log::assert_that(BTM_IsDeviceUp(), "assert failed: BTM_IsDeviceUp()");

  btm_cb.neighbor.inquiry_history_->Push({
      .status = tBTM_INQUIRY_CMPL::CANCELED,
      .num_resp = btm_cb.btm_inq_vars.inq_cmpl_info.num_resp,
      .resp_type =
          {
              btm_cb.btm_inq_vars.inq_cmpl_info
                  .resp_type[BTM_INQ_RESULT_STANDARD],
              btm_cb.btm_inq_vars.inq_cmpl_info
                  .resp_type[BTM_INQ_RESULT_WITH_RSSI],
              btm_cb.btm_inq_vars.inq_cmpl_info
                  .resp_type[BTM_INQ_RESULT_EXTENDED],
          },
      .start_time_ms = btm_cb.neighbor.classic_inquiry.start_time_ms,
  });

  const auto duration_ms = timestamper_in_milliseconds.GetTimestamp() -
                           btm_cb.neighbor.classic_inquiry.start_time_ms;
  BTM_LogHistory(
      kBtmLogTag, RawAddress::kEmpty, "Classic inquiry canceled",
      base::StringPrintf(
          "duration_s:%6.3f results:%lu std:%u rssi:%u ext:%u",
          duration_ms / 1000.0, btm_cb.neighbor.classic_inquiry.results,
          btm_cb.btm_inq_vars.inq_cmpl_info.resp_type[BTM_INQ_RESULT_STANDARD],
          btm_cb.btm_inq_vars.inq_cmpl_info.resp_type[BTM_INQ_RESULT_WITH_RSSI],
          btm_cb.btm_inq_vars.inq_cmpl_info
              .resp_type[BTM_INQ_RESULT_EXTENDED]));
  btm_cb.neighbor.classic_inquiry = {};

  /* Only cancel if not in periodic mode, otherwise the caller should call
   * BTM_CancelPeriodicMode */
  if ((btm_cb.btm_inq_vars.inq_active & BTM_INQUIRY_ACTIVE_MASK) != 0) {
    btm_cb.btm_inq_vars.inq_active = BTM_INQUIRY_INACTIVE;
    btm_cb.btm_inq_vars.state = BTM_INQ_INACTIVE_STATE;
    btm_cb.btm_inq_vars.p_inq_results_cb =
        NULL;                                 /* Do not notify caller anymore */
    btm_cb.btm_inq_vars.p_inq_cmpl_cb = NULL; /* Do not notify caller anymore */

    if ((btm_cb.btm_inq_vars.inqparms.mode & BTM_BR_INQUIRY_MASK) != 0) {
      bluetooth::shim::GetHciLayer()->EnqueueCommand(
          bluetooth::hci::InquiryCancelBuilder::Create(),
          get_main_thread()->BindOnce(
              [](bluetooth::hci::CommandCompleteView complete_view) {
                bluetooth::hci::check_complete<
                    bluetooth::hci::InquiryCancelCompleteView>(complete_view);
                btm_process_cancel_complete(HCI_SUCCESS, BTM_BR_INQUIRY_MASK);
              }));
    }
    BTM_CancelLeScan();

    btm_cb.btm_inq_vars.inq_counter++;
    btm_clr_inq_result_flt();
  }
}

static void btm_classic_inquiry_timeout(void* /* data */) {
  // When the Inquiry Complete event is received, the classic inquiry
  // will be marked as completed. Therefore, we only need to mark
  // the BLE inquiry as completed here to stop processing BLE results
  // as inquiry results.
  btm_process_inq_complete(HCI_SUCCESS, BTM_BLE_INQUIRY_MASK);
}

/*******************************************************************************
 *
 * Function         BTM_StartLeScan
 *
 * Description      This function is called to start an LE scan.  Currently
 *                  this is only callable from BTM_StartInquiry.
 *
 * Returns          tBTM_STATUS
 *                  BTM_CMD_STARTED if le scan successfully initiated
 *                  BTM_WRONG_MODE if controller does not support ble or the
 *                                 is_classic_discovery_only_enabled flag is set
 *
 ******************************************************************************/
static tBTM_STATUS BTM_StartLeScan() {
  if (!bluetooth::shim::is_classic_discovery_only_enabled()) {
    if (shim::GetController()->SupportsBle()) {
      btm_ble_start_inquiry(btm_cb.btm_inq_vars.inqparms.duration);
      return BTM_CMD_STARTED;
    } else {
      log::warn("Trying to do LE scan on a non-LE adapter");
      btm_cb.btm_inq_vars.inqparms.mode &= ~BTM_BLE_INQUIRY_MASK;
    }
  } else {
    log::info(
        "init_flag: Skip le scan as classic inquiry only flag is set enabled");
  }
  return BTM_WRONG_MODE;
}

/*******************************************************************************
 *
 * Function         BTM_StartInquiry
 *
 * Description      This function is called to start an inquiry on the
 *                  classic BR/EDR link and start an le scan.  This is an
 *                  Android only API.
 *
 * Parameters:      p_inqparms - pointer to the inquiry information
 *                      mode - GENERAL or LIMITED inquiry, BR/LE bit mask
 *                             seperately
 *                      duration - length in 1.28 sec intervals (If '0', the
 *                                 inquiry is CANCELLED)
 *                      filter_cond_type - BTM_CLR_INQUIRY_FILTER,
 *                                         BTM_FILTER_COND_DEVICE_CLASS, or
 *                                         BTM_FILTER_COND_BD_ADDR
 *                      filter_cond - value for the filter (based on
 *                                                          filter_cond_type)
 *
 *                  p_results_cb   - Pointer to the callback routine which gets
 *                                called upon receipt of an inquiry result. If
 *                                this field is NULL, the application is not
 *                                notified.
 *
 *                  p_cmpl_cb   - Pointer to the callback routine which gets
 *                                called upon completion.  If this field is
 *                                NULL, the application is not notified when
 *                                completed.
 * Returns          tBTM_STATUS
 *                  BTM_CMD_STARTED if successfully initiated
 *                  BTM_BUSY if already in progress
 *                  BTM_ILLEGAL_VALUE if parameter(s) are out of range
 *                  BTM_NO_RESOURCES if could not allocate resources to start
 *                                   the command
 *                  BTM_WRONG_MODE if the device is not up.
 *
 ******************************************************************************/
tBTM_STATUS BTM_StartInquiry(tBTM_INQ_RESULTS_CB* p_results_cb,
                             tBTM_CMPL_CB* p_cmpl_cb) {
  /* Only one active inquiry is allowed in this implementation.
     Also do not allow an inquiry if the inquiry filter is being updated */
  if (btm_cb.btm_inq_vars.inq_active) {
    log::warn(
        "Active device discovery already in progress inq_active:0x{:02x} "
        "state:{} counter:{}",
        btm_cb.btm_inq_vars.inq_active, btm_cb.btm_inq_vars.state,
        btm_cb.btm_inq_vars.inq_counter);
    btm_cb.neighbor.inquiry_history_->Push({
        .status = tBTM_INQUIRY_CMPL::NOT_STARTED,
    });
    return BTM_BUSY;
  }

  if (btm_cb.btm_inq_vars.registered_for_hci_events == false) {
    bluetooth::shim::GetHciLayer()->RegisterEventHandler(
        bluetooth::hci::EventCode::INQUIRY_COMPLETE,
        get_main_thread()->Bind([](bluetooth::hci::EventView event) {
          on_incoming_hci_event(event);
        }));
    bluetooth::shim::GetHciLayer()->RegisterEventHandler(
        bluetooth::hci::EventCode::INQUIRY_RESULT,
        get_main_thread()->Bind([](bluetooth::hci::EventView event) {
          on_incoming_hci_event(event);
        }));
    bluetooth::shim::GetHciLayer()->RegisterEventHandler(
        bluetooth::hci::EventCode::INQUIRY_RESULT_WITH_RSSI,
        get_main_thread()->Bind([](bluetooth::hci::EventView event) {
          on_incoming_hci_event(event);
        }));
    bluetooth::shim::GetHciLayer()->RegisterEventHandler(
        bluetooth::hci::EventCode::EXTENDED_INQUIRY_RESULT,
        get_main_thread()->Bind([](bluetooth::hci::EventView event) {
          on_incoming_hci_event(event);
        }));

    btm_cb.btm_inq_vars.registered_for_hci_events = true;
  }

  /*** Make sure the device is ready ***/
  if (!BTM_IsDeviceUp()) {
    log::error("adapter is not up");
    btm_cb.neighbor.inquiry_history_->Push({
        .status = tBTM_INQUIRY_CMPL::NOT_STARTED,
    });
    return BTM_WRONG_MODE;
  }

  BTM_LogHistory(kBtmLogTag, RawAddress::kEmpty, "Classic inquiry started",
                 base::StringPrintf(
                     "%s", (btm_cb.neighbor.classic_inquiry.start_time_ms == 0)
                               ? ""
                               : "ERROR Already in progress"));

  const uint8_t inq_length = osi_property_get_int32(
      PROPERTY_INQ_LENGTH, BTIF_DM_DEFAULT_INQ_MAX_DURATION);

  /* Save the inquiry parameters to be used upon the completion of
   * setting/clearing the inquiry filter */
  btm_cb.btm_inq_vars.inqparms = {
      // tBTM_INQ_PARMS
      .mode = BTM_GENERAL_INQUIRY | BTM_BLE_GENERAL_INQUIRY,
      .duration = inq_length,
  };

  /* Initialize the inquiry variables */
  btm_cb.btm_inq_vars.state = BTM_INQ_ACTIVE_STATE;
  btm_cb.btm_inq_vars.p_inq_cmpl_cb = p_cmpl_cb;
  btm_cb.btm_inq_vars.p_inq_results_cb = p_results_cb;
  btm_cb.btm_inq_vars.inq_cmpl_info = {}; /* Clear the results counter */
  btm_cb.btm_inq_vars.inq_active = btm_cb.btm_inq_vars.inqparms.mode;
  btm_cb.neighbor.classic_inquiry = {
      .start_time_ms = timestamper_in_milliseconds.GetTimestamp(),
      .results = 0,
  };

  log::debug("Starting device discovery inq_active:0x{:02x}",
             btm_cb.btm_inq_vars.inq_active);

  // Also do BLE scanning here if we aren't limiting discovery to classic only.
  // This path does not play nicely with GD BLE scanning and may cause issues
  // with other scanners.
  BTM_StartLeScan();

  if (btm_cb.btm_inq_vars.inq_active & BTM_SSP_INQUIRY_ACTIVE) {
    log::info("Not starting inquiry as SSP is in progress");
    // Report the status here because inq_complete will cancel it below
    BTIF_dm_report_inquiry_status_change(
        tBTM_INQUIRY_STATE::BTM_INQUIRY_STARTED);

    btm_process_inq_complete(HCI_ERR_MAX_NUM_OF_CONNECTIONS,
                             BTM_GENERAL_INQUIRY);
    return BTM_CMD_STARTED;
  }

  btm_clr_inq_result_flt();

  btm_init_inq_result_flt();

  bluetooth::hci::Lap lap;
  lap.lap_ = general_inq_lap[2];

  // TODO: Register for the inquiry interface and use that
  bluetooth::shim::GetHciLayer()->EnqueueCommand(
      bluetooth::hci::InquiryBuilder::Create(
          lap, btm_cb.btm_inq_vars.inqparms.duration, 0),
      get_main_thread()->BindOnce(
          [](bluetooth::hci::CommandStatusView status_view) {
            log::assert_that(status_view.IsValid(),
                             "assert failed: status_view.IsValid()");
            auto status = status_view.GetStatus();
            if (status == bluetooth::hci::ErrorCode::SUCCESS) {
              BTIF_dm_report_inquiry_status_change(
                  tBTM_INQUIRY_STATE::BTM_INQUIRY_STARTED);
            } else {
              log::info("Inquiry failed to start status: {}",
                        bluetooth::hci::ErrorCodeText(status));
            }
          }));

  // If we are only doing classic discovery, we should also set a timeout for
  // the inquiry if a duration is set.
  if (bluetooth::shim::is_classic_discovery_only_enabled() &&
      btm_cb.btm_inq_vars.inqparms.duration != 0) {
    /* start inquiry timer */
    uint64_t duration_ms = btm_cb.btm_inq_vars.inqparms.duration * 1280;
    alarm_set_on_mloop(btm_cb.btm_inq_vars.classic_inquiry_timer, duration_ms,
                       btm_classic_inquiry_timeout, NULL);
  }

  return BTM_CMD_STARTED;
}

/*******************************************************************************
 *
 * Function         BTM_ReadRemoteDeviceName
 *
 * Description      This function initiates a remote device HCI command to the
 *                  controller and calls the callback when the process has
 *                  completed.
 *
 * Input Params:    remote_bda      - device address of name to retrieve
 *                  p_cb            - callback function called when
 *                                    BTM_CMD_STARTED is returned.
 *                                    A pointer to tBTM_REMOTE_DEV_NAME is
 *                                    passed to the callback.
 *
 * Returns
 *                  BTM_CMD_STARTED is returned if the request was successfully
 *                                  sent to HCI.
 *                  BTM_BUSY if already in progress
 *                  BTM_UNKNOWN_ADDR if device address is bad
 *                  BTM_NO_RESOURCES if could not allocate resources to start
 *                                   the command
 *                  BTM_WRONG_MODE if the device is not up.
 *
 ******************************************************************************/
#define BTM_EXT_RMT_NAME_TIMEOUT_MS (40 * 1000) /* 40 seconds */
tBTM_STATUS BTM_ReadRemoteDeviceName(const RawAddress& remote_bda,
                                     tBTM_NAME_CMPL_CB* p_cb,
                                     tBT_TRANSPORT transport) {
  log::verbose("bd addr {}", remote_bda);
  /* Use LE transport when LE is the only available option */
  if (transport == BT_TRANSPORT_LE) {
    return btm_ble_read_remote_name(remote_bda, p_cb);
  }
  /* Use classic transport for BR/EDR and Dual Mode devices */
  return btm_initiate_rem_name(remote_bda, BTM_RMT_NAME_EXT,
                               BTM_EXT_RMT_NAME_TIMEOUT_MS, p_cb);
}

/*******************************************************************************
 *
 * Function         BTM_CancelRemoteDeviceName
 *
 * Description      This function initiates the cancel request for the specified
 *                  remote device.
 *
 * Input Params:    None
 *
 * Returns
 *                  BTM_CMD_STARTED is returned if the request was successfully
 *                                  sent to HCI.
 *                  BTM_NO_RESOURCES if could not allocate resources to start
 *                                   the command
 *                  BTM_WRONG_MODE if there is not an active remote name
 *                                 request.
 *
 ******************************************************************************/
tBTM_STATUS BTM_CancelRemoteDeviceName(void) {
  log::verbose("");
  bool is_le;

  /* Make sure there is not already one in progress */
  if (btm_cb.btm_inq_vars.remname_active) {
    if (com::android::bluetooth::flags::rnr_store_device_type()) {
      is_le = (btm_cb.btm_inq_vars.remname_dev_type == BT_DEVICE_TYPE_BLE);
    } else {
      is_le = BTM_UseLeLink(btm_cb.btm_inq_vars.remname_bda);
    }

    if (is_le) {
      /* Cancel remote name request for LE device, and process remote name
       * callback. */
      btm_inq_rmt_name_failed_cancelled();
    } else {
      bluetooth::shim::ACL_CancelRemoteNameRequest(
          btm_cb.btm_inq_vars.remname_bda);
      if (com::android::bluetooth::flags::rnr_reset_state_at_cancel()) {
        btm_process_remote_name(&btm_cb.btm_inq_vars.remname_bda, nullptr, 0,
                                HCI_ERR_UNSPECIFIED);
      }
    }
    return (BTM_CMD_STARTED);
  } else
    return (BTM_WRONG_MODE);
}

/*******************************************************************************
 *
 * Function         BTM_InqDbRead
 *
 * Description      This function looks through the inquiry database for a match
 *                  based on Bluetooth Device Address. This is the application's
 *                  interface to get the inquiry details of a specific BD
 *                  address.
 *
 * Returns          pointer to entry, or NULL if not found
 *
 ******************************************************************************/
tBTM_INQ_INFO* BTM_InqDbRead(const RawAddress& p_bda) {
  tINQ_DB_ENT* p_ent = btm_inq_db_find(p_bda);
  return (p_ent == nullptr) ? nullptr : &p_ent->inq_info;
}

/*******************************************************************************
 *
 * Function         BTM_InqDbFirst
 *
 * Description      This function looks through the inquiry database for the
 *                  first used entry, and returns that. This is used in
 *                  conjunction with
 *                  BTM_InqDbNext by applications as a way to walk through the
 *                  inquiry database.
 *
 * Returns          pointer to first in-use entry, or NULL if DB is empty
 *
 ******************************************************************************/
tBTM_INQ_INFO* BTM_InqDbFirst(void) {
  uint16_t xx;

  std::lock_guard<std::mutex> lock(inq_db_lock_);
  tINQ_DB_ENT* p_ent = inq_db_;
  for (xx = 0; xx < BTM_INQ_DB_SIZE; xx++, p_ent++) {
    if (p_ent->in_use) return (&p_ent->inq_info);
  }

  /* If here, no used entry found */
  return ((tBTM_INQ_INFO*)NULL);
}

/*******************************************************************************
 *
 * Function         BTM_InqDbNext
 *
 * Description      This function looks through the inquiry database for the
 *                  next used entry, and returns that.  If the input parameter
 *                  is NULL, the first entry is returned.
 *
 * Returns          pointer to next in-use entry, or NULL if no more found.
 *
 ******************************************************************************/
tBTM_INQ_INFO* BTM_InqDbNext(tBTM_INQ_INFO* p_cur) {
  uint16_t inx;

  std::lock_guard<std::mutex> lock(inq_db_lock_);

  if (p_cur) {
    tINQ_DB_ENT* p_ent =
        (tINQ_DB_ENT*)((uint8_t*)p_cur - offsetof(tINQ_DB_ENT, inq_info));
    inx = (uint16_t)((p_ent - inq_db_) + 1);

    for (p_ent = &inq_db_[inx]; inx < BTM_INQ_DB_SIZE; inx++, p_ent++) {
      if (p_ent->in_use) return (&p_ent->inq_info);
    }

    /* If here, more entries found */
    return ((tBTM_INQ_INFO*)NULL);
  } else
    return (BTM_InqDbFirst());
}

/*******************************************************************************
 *
 * Function         BTM_ClearInqDb
 *
 * Description      This function is called to clear out a device or all devices
 *                  from the inquiry database.
 *
 * Parameter        p_bda - (input) BD_ADDR ->  Address of device to clear
 *                                              (NULL clears all entries)
 *
 * Returns          BTM_BUSY if an inquiry, get remote name, or event filter
 *                          is active, otherwise BTM_SUCCESS
 *
 ******************************************************************************/
tBTM_STATUS BTM_ClearInqDb(const RawAddress* p_bda) {
  /* If an inquiry or remote name is in progress return busy */
  if (btm_cb.btm_inq_vars.inq_active != BTM_INQUIRY_INACTIVE) return (BTM_BUSY);

  btm_clr_inq_db(p_bda);

  return (BTM_SUCCESS);
}

/*******************************************************************************
 *
 * Function         btm_clear_all_pending_le_entry
 *
 * Description      This function is called to clear all LE pending entry in
 *                  inquiry database.
 *
 * Returns          void
 *
 ******************************************************************************/
void btm_clear_all_pending_le_entry(void) {
  uint16_t xx;
  std::lock_guard<std::mutex> lock(inq_db_lock_);
  tINQ_DB_ENT* p_ent = inq_db_;

  for (xx = 0; xx < BTM_INQ_DB_SIZE; xx++, p_ent++) {
    /* mark all pending LE entry as unused if an LE only device has scan
     * response outstanding */
    if ((p_ent->in_use) &&
        (p_ent->inq_info.results.device_type == BT_DEVICE_TYPE_BLE) &&
        !p_ent->scan_rsp)
      p_ent->in_use = false;
  }
}

/*******************************************************************************
 *******************************************************************************
 *                                                                            **
 *                    BTM Internal Inquiry Functions                          **
 *                                                                            **
 *******************************************************************************
 ******************************************************************************/
/*******************************************************************************
 *
 * Function         btm_inq_db_reset
 *
 * Description      This function is called at at reset to clear the inquiry
 *                  database & pending callback.
 *
 * Returns          void
 *
 ******************************************************************************/
void btm_inq_db_reset(void) {
  tBTM_REMOTE_DEV_NAME rem_name = {};
  uint8_t num_responses;
  uint8_t temp_inq_active;

  log::debug("Resetting inquiry database");

  /* If an inquiry or periodic inquiry is active, reset the mode to inactive */
  if (btm_cb.btm_inq_vars.inq_active != BTM_INQUIRY_INACTIVE) {
    temp_inq_active =
        btm_cb.btm_inq_vars.inq_active; /* Save so state can change BEFORE
                                  callback is called */
    btm_cb.btm_inq_vars.inq_active = BTM_INQUIRY_INACTIVE;

    /* If not a periodic inquiry, the complete callback must be called to notify
     * caller */
    if (temp_inq_active == BTM_GENERAL_INQUIRY_ACTIVE) {
      if (btm_cb.btm_inq_vars.p_inq_cmpl_cb) {
        num_responses = 0;
        (*btm_cb.btm_inq_vars.p_inq_cmpl_cb)(&num_responses);
      }
    }
  }

  /* Cancel a remote name request if active, and notify the caller (if waiting)
   */
  if (btm_cb.btm_inq_vars.remname_active) {
    alarm_cancel(btm_cb.btm_inq_vars.remote_name_timer);
    btm_cb.btm_inq_vars.remname_active = false;
    btm_cb.btm_inq_vars.remname_bda = RawAddress::kEmpty;
    btm_cb.btm_inq_vars.remname_dev_type = BT_DEVICE_TYPE_UNKNOWN;

    if (btm_cb.btm_inq_vars.p_remname_cmpl_cb) {
      rem_name.status = BTM_DEV_RESET;
      rem_name.hci_status = HCI_SUCCESS;

      (*btm_cb.btm_inq_vars.p_remname_cmpl_cb)(&rem_name);
      btm_cb.btm_inq_vars.p_remname_cmpl_cb = NULL;
    }
  }

  btm_cb.btm_inq_vars.state = BTM_INQ_INACTIVE_STATE;
  btm_cb.btm_inq_vars.p_inq_results_cb = NULL;
  btm_clr_inq_db(NULL); /* Clear out all the entries in the database */
  btm_clr_inq_result_flt();

  btm_cb.btm_inq_vars.discoverable_mode = BTM_NON_DISCOVERABLE;
  btm_cb.btm_inq_vars.connectable_mode = BTM_NON_CONNECTABLE;
  btm_cb.btm_inq_vars.page_scan_type = BTM_SCAN_TYPE_STANDARD;
  btm_cb.btm_inq_vars.inq_scan_type = BTM_SCAN_TYPE_STANDARD;

  btm_cb.btm_inq_vars.discoverable_mode |= BTM_BLE_NON_DISCOVERABLE;
  btm_cb.btm_inq_vars.connectable_mode |= BTM_BLE_NON_CONNECTABLE;
  return;
}

void btm_inq_db_set_inq_by_rssi(void) {
  internal_.inq_by_rssi = osi_property_get_bool(PROPERTY_INQ_BY_RSSI, false);
}

/*******************************************************************************
 *
 * Function         btm_inq_clear_ssp
 *
 * Description      This function is called when pairing_state becomes idle
 *
 * Returns          void
 *
 ******************************************************************************/
void btm_inq_clear_ssp(void) {
  btm_cb.btm_inq_vars.inq_active &= ~BTM_SSP_INQUIRY_ACTIVE;
}

/*******************************************************************************
 *
 * Function         btm_clr_inq_db
 *
 * Description      This function is called to clear out a device or all devices
 *                  from the inquiry database.
 *
 * Parameter        p_bda - (input) BD_ADDR ->  Address of device to clear
 *                                              (NULL clears all entries)
 *
 * Returns          void
 *
 ******************************************************************************/
void btm_clr_inq_db(const RawAddress* p_bda) {
  uint16_t xx;

#if (BTM_INQ_DEBUG == TRUE)
  log::verbose("btm_clr_inq_db: inq_active:0x{:x} state:{}",
               btm_cb.btm_inq_vars.inq_active, btm_cb.btm_inq_vars.state);
#endif
  std::lock_guard<std::mutex> lock(inq_db_lock_);
  tINQ_DB_ENT* p_ent = inq_db_;
  for (xx = 0; xx < BTM_INQ_DB_SIZE; xx++, p_ent++) {
    if (p_ent->in_use) {
      /* If this is the specified BD_ADDR or clearing all devices */
      if (p_bda == NULL || (p_ent->inq_info.results.remote_bd_addr == *p_bda)) {
        p_ent->in_use = false;
      }
    }
  }
#if (BTM_INQ_DEBUG == TRUE)
  log::verbose("inq_active:0x{:x} state:{}", btm_cb.btm_inq_vars.inq_active,
               btm_cb.btm_inq_vars.state);
#endif
}

/*******************************************************************************
 *
 * Function         btm_[init|clr]_inq_result_flt
 *
 * Description      These functions initialize and clear the bdaddr
 *                  database for a match based on Bluetooth Device Address
 *
 * Returns          None
 *
 ******************************************************************************/
static void btm_init_inq_result_flt(void) {
  std::lock_guard<std::mutex> lock(bd_db_lock_);

  if (p_bd_db_ != nullptr) {
    log::error("Memory leak with bluetooth device database");
  }

  /* Allocate memory to hold bd_addrs responding */
  p_bd_db_ = (tINQ_BDADDR*)osi_calloc(BT_DEFAULT_BUFFER_SIZE);
  max_bd_entries_ = (uint16_t)(BT_DEFAULT_BUFFER_SIZE / sizeof(tINQ_BDADDR));
}

void btm_clr_inq_result_flt(void) {
  std::lock_guard<std::mutex> lock(bd_db_lock_);
  if (p_bd_db_ == nullptr) {
    log::warn("Memory being reset multiple times");
  }

  osi_free_and_reset((void**)&p_bd_db_);
  num_bd_entries_ = 0;
  max_bd_entries_ = 0;
}

/*******************************************************************************
 *
 * Function         btm_inq_find_bdaddr
 *
 * Description      This function looks through the bdaddr database for a match
 *                  based on Bluetooth Device Address
 *
 * Returns          true if found, else false (new entry)
 *
 ******************************************************************************/
bool btm_inq_find_bdaddr(const RawAddress& p_bda) {
  std::lock_guard<std::mutex> lock(bd_db_lock_);
  tINQ_BDADDR* p_db = p_bd_db_;
  uint16_t xx;

  /* Don't bother searching, database doesn't exist or periodic mode */
  if (!p_db) return (false);

  for (xx = 0; xx < num_bd_entries_; xx++, p_db++) {
    if (p_db->bd_addr == p_bda &&
        p_db->inq_count == btm_cb.btm_inq_vars.inq_counter)
      return (true);
  }

  if (xx < max_bd_entries_) {
    p_db->inq_count = btm_cb.btm_inq_vars.inq_counter;
    p_db->bd_addr = p_bda;
    num_bd_entries_++;
  }

  /* If here, New Entry */
  return (false);
}

/*******************************************************************************
 *
 * Function         btm_inq_db_find
 *
 * Description      This function looks through the inquiry database for a match
 *                  based on Bluetooth Device Address
 *
 * Returns          pointer to entry, or NULL if not found
 *
 ******************************************************************************/
tINQ_DB_ENT* btm_inq_db_find(const RawAddress& p_bda) {
  uint16_t xx;
  std::lock_guard<std::mutex> lock(inq_db_lock_);
  tINQ_DB_ENT* p_ent = inq_db_;

  for (xx = 0; xx < BTM_INQ_DB_SIZE; xx++, p_ent++) {
    if (p_ent->in_use && p_ent->inq_info.results.remote_bd_addr == p_bda)
      return (p_ent);
  }

  /* If here, not found */
  return (NULL);
}

/*******************************************************************************
 *
 * Function         btm_inq_db_new
 *
 * Description      This function looks through the inquiry database for an
 *                  unused entry. If no entry is free, it allocates the oldest
 *                  entry.
 *
 * Returns          pointer to entry
 *
 ******************************************************************************/
tINQ_DB_ENT* btm_inq_db_new(const RawAddress& p_bda, bool is_ble) {
  uint16_t xx = 0, yy = 0;
  uint32_t ot = 0xFFFFFFFF;
  int8_t i_rssi = 0;

  if (is_ble) yy = BTM_INQ_DB_SIZE / 2;
  else yy = 0;

  std::lock_guard<std::mutex> lock(inq_db_lock_);
  tINQ_DB_ENT* p_ent = &inq_db_[yy];
  tINQ_DB_ENT* p_old = &inq_db_[yy];

  for (xx = 0; xx < BTM_INQ_DB_SIZE / 2; xx++, p_ent++) {
    if (!p_ent->in_use) {
      memset(p_ent, 0, sizeof(tINQ_DB_ENT));
      p_ent->inq_info.results.remote_bd_addr = p_bda;
      p_ent->in_use = true;

      return (p_ent);
    }

    if (internal_.inq_by_rssi) {
      if (p_ent->inq_info.results.rssi < i_rssi) {
        p_old = p_ent;
        i_rssi = p_ent->inq_info.results.rssi;
      }
    } else {
      if (p_ent->time_of_resp < ot) {
        p_old = p_ent;
        ot = p_ent->time_of_resp;
      }
    }
  }

  /* If here, no free entry found. Return the oldest. */

  memset(p_old, 0, sizeof(tINQ_DB_ENT));
  p_old->inq_info.results.remote_bd_addr = p_bda;
  p_old->in_use = true;

  return (p_old);
}

/*******************************************************************************
 *
 * Function         btm_process_inq_results_standard
 *
 * Description      This function is called when inquiry results are received
 *                  from the device. It updates the inquiry database. If the
 *                  inquiry database is full, the oldest entry is discarded.
 *
 * Returns          void
 *
 ******************************************************************************/
static void btm_process_inq_results_standard(bluetooth::hci::EventView event) {
  RawAddress bda;
  tINQ_DB_ENT* p_i;
  tBTM_INQ_RESULTS* p_cur = NULL;
  bool is_new = true;
  tBTM_INQ_RESULTS_CB* p_inq_results_cb = btm_cb.btm_inq_vars.p_inq_results_cb;
  uint8_t page_scan_rep_mode = 0;
  uint8_t page_scan_per_mode = 0;
  uint8_t page_scan_mode = 0;
  DEV_CLASS dc;
  uint16_t clock_offset;
  const uint8_t* p_eir_data = NULL;

  log::debug("Received inquiry result inq_active:0x{:x} state:{}",
             btm_cb.btm_inq_vars.inq_active, btm_cb.btm_inq_vars.state);

  /* Only process the results if the BR inquiry is still active */
  if (!(btm_cb.btm_inq_vars.inq_active & BTM_BR_INQ_ACTIVE_MASK)) {
    log::info("Inquiry is inactive so dropping inquiry result");
    return;
  }

  auto standard_view = bluetooth::hci::InquiryResultView::Create(event);
  log::assert_that(standard_view.IsValid(),
                   "assert failed: standard_view.IsValid()");
  auto responses = standard_view.GetResponses();

  btm_cb.neighbor.classic_inquiry.results += responses.size();
  for (const auto& response : responses) {
    /* Extract inquiry results */
    bda = bluetooth::ToRawAddress(response.bd_addr_);
    page_scan_rep_mode =
        static_cast<uint8_t>(response.page_scan_repetition_mode_);
    page_scan_per_mode = 0;  // reserved
    page_scan_mode = 0;      // reserved

    dc[0] = response.class_of_device_.cod[2];
    dc[1] = response.class_of_device_.cod[1];
    dc[2] = response.class_of_device_.cod[0];

    clock_offset = response.clock_offset_;

    p_i = btm_inq_db_find(bda);

    /* If existing entry, use that, else get a new one (possibly reusing the
     * oldest) */
    if (p_i == NULL) {
      p_i = btm_inq_db_new(bda, false);
      is_new = true;
    }

    /* If an entry for the device already exists, overwrite it ONLY if it is
       from a previous inquiry. (Ignore it if it is a duplicate response from
       the same inquiry.
    */
    else if (p_i->inq_count == btm_cb.btm_inq_vars.inq_counter &&
             (p_i->inq_info.results.device_type == BT_DEVICE_TYPE_BREDR))
      is_new = false;

    p_i->inq_info.results.rssi = BTM_INQ_RES_IGNORE_RSSI;

    if (is_new) {
      /* Save the info */
      p_cur = &p_i->inq_info.results;
      p_cur->page_scan_rep_mode = page_scan_rep_mode;
      p_cur->page_scan_per_mode = page_scan_per_mode;
      p_cur->page_scan_mode = page_scan_mode;
      p_cur->dev_class[0] = dc[0];
      p_cur->dev_class[1] = dc[1];
      p_cur->dev_class[2] = dc[2];
      p_cur->clock_offset = clock_offset | BTM_CLOCK_OFFSET_VALID;

      p_i->time_of_resp = bluetooth::common::time_get_os_boottime_ms();

      if (p_i->inq_count != btm_cb.btm_inq_vars.inq_counter) {
        /* A new response was found */
        btm_cb.btm_inq_vars.inq_cmpl_info.num_resp++;
        btm_cb.btm_inq_vars.inq_cmpl_info.resp_type[BTM_INQ_RESULT_STANDARD]++;
      }

      p_cur->inq_result_type |= BT_DEVICE_TYPE_BREDR;
      if (p_i->inq_count != btm_cb.btm_inq_vars.inq_counter) {
        p_cur->device_type = BT_DEVICE_TYPE_BREDR;
        p_i->scan_rsp = false;
      } else
        p_cur->device_type |= BT_DEVICE_TYPE_BREDR;
      p_i->inq_count =
          btm_cb.btm_inq_vars.inq_counter; /* Mark entry for current inquiry */

      /* Initialize flag to false. This flag is set/used by application */
      p_i->inq_info.appl_knows_rem_name = false;
    }

    if (is_new) {
      p_eir_data = NULL;

      /* If a callback is registered, call it with the results */
      if (p_inq_results_cb) {
        (p_inq_results_cb)((tBTM_INQ_RESULTS*)p_cur, p_eir_data,
                           HCI_EXT_INQ_RESPONSE_LEN);
      } else {
        log::warn("No callback is registered for inquiry result");
      }
    }
  }
}

/*******************************************************************************
 *
 * Function         btm_process_inq_results_rssi
 *
 * Description      This function is called when inquiry results are received
 *                  from the device. It updates the inquiry database. If the
 *                  inquiry database is full, the oldest entry is discarded.
 *
 * Returns          void
 *
 ******************************************************************************/
static void btm_process_inq_results_rssi(bluetooth::hci::EventView event) {
  RawAddress bda;
  tINQ_DB_ENT* p_i;
  tBTM_INQ_RESULTS* p_cur = NULL;
  bool is_new = true;
  bool update = false;
  int8_t i_rssi;
  tBTM_INQ_RESULTS_CB* p_inq_results_cb = btm_cb.btm_inq_vars.p_inq_results_cb;
  uint8_t page_scan_rep_mode = 0;
  uint8_t page_scan_per_mode = 0;
  uint8_t page_scan_mode = 0;
  uint8_t rssi = 0;
  DEV_CLASS dc;
  uint16_t clock_offset;
  const uint8_t* p_eir_data = NULL;

  log::debug("Received inquiry result inq_active:0x{:x} state:{}",
             btm_cb.btm_inq_vars.inq_active, btm_cb.btm_inq_vars.state);

  /* Only process the results if the BR inquiry is still active */
  if (!(btm_cb.btm_inq_vars.inq_active & BTM_BR_INQ_ACTIVE_MASK)) {
    log::info("Inquiry is inactive so dropping inquiry result");
    return;
  }

  auto rssi_view = bluetooth::hci::InquiryResultWithRssiView::Create(event);
  log::assert_that(rssi_view.IsValid(), "assert failed: rssi_view.IsValid()");
  auto responses = rssi_view.GetResponses();

  btm_cb.neighbor.classic_inquiry.results += responses.size();
  for (const auto& response : responses) {
    update = false;
    /* Extract inquiry results */
    bda = bluetooth::ToRawAddress(response.address_);
    page_scan_rep_mode =
        static_cast<uint8_t>(response.page_scan_repetition_mode_);
    page_scan_per_mode = 0;  // reserved
    page_scan_mode = 0;      // reserved

    dc[0] = response.class_of_device_.cod[2];
    dc[1] = response.class_of_device_.cod[1];
    dc[2] = response.class_of_device_.cod[0];

    clock_offset = response.clock_offset_;
    rssi = response.rssi_;

    p_i = btm_inq_db_find(bda);

    /* Check if this address has already been processed for this inquiry */
    if (btm_inq_find_bdaddr(bda)) {
      /* By default suppose no update needed */
      i_rssi = (int8_t)rssi;

      /* If this new RSSI is higher than the last one */
      if ((rssi != 0) && p_i &&
          (i_rssi > p_i->inq_info.results.rssi ||
           p_i->inq_info.results.rssi == 0
           /* BR/EDR inquiry information update */
           ||
           (p_i->inq_info.results.device_type & BT_DEVICE_TYPE_BREDR) != 0)) {
        p_cur = &p_i->inq_info.results;
        log::verbose("update RSSI new:{}, old:{}", i_rssi, p_cur->rssi);
        p_cur->rssi = i_rssi;
        update = true;
      }
      /* If no update needed continue with next response (if any) */
      else
        continue;
    }

    /* If existing entry, use that, else get a new one (possibly reusing the
     * oldest) */
    if (p_i == NULL) {
      p_i = btm_inq_db_new(bda, false);
      is_new = true;
    }

    /* If an entry for the device already exists, overwrite it ONLY if it is
       from a previous inquiry. (Ignore it if it is a duplicate response from
       the same inquiry.
    */
    else if (p_i->inq_count == btm_cb.btm_inq_vars.inq_counter &&
             (p_i->inq_info.results.device_type == BT_DEVICE_TYPE_BREDR))
      is_new = false;

    /* keep updating RSSI to have latest value */
    p_i->inq_info.results.rssi = (int8_t)rssi;

    if (is_new) {
      /* Save the info */
      p_cur = &p_i->inq_info.results;
      p_cur->page_scan_rep_mode = page_scan_rep_mode;
      p_cur->page_scan_per_mode = page_scan_per_mode;
      p_cur->page_scan_mode = page_scan_mode;
      p_cur->dev_class[0] = dc[0];
      p_cur->dev_class[1] = dc[1];
      p_cur->dev_class[2] = dc[2];
      p_cur->clock_offset = clock_offset | BTM_CLOCK_OFFSET_VALID;

      p_i->time_of_resp = bluetooth::common::time_get_os_boottime_ms();

      if (p_i->inq_count != btm_cb.btm_inq_vars.inq_counter) {
        /* A new response was found */
        btm_cb.btm_inq_vars.inq_cmpl_info.num_resp++;
        btm_cb.btm_inq_vars.inq_cmpl_info.resp_type[BTM_INQ_RESULT_WITH_RSSI]++;
      }

      p_cur->inq_result_type |= BT_DEVICE_TYPE_BREDR;
      if (p_i->inq_count != btm_cb.btm_inq_vars.inq_counter) {
        p_cur->device_type = BT_DEVICE_TYPE_BREDR;
        p_i->scan_rsp = false;
      } else
        p_cur->device_type |= BT_DEVICE_TYPE_BREDR;
      p_i->inq_count =
          btm_cb.btm_inq_vars.inq_counter; /* Mark entry for current inquiry */

      /* Initialize flag to false. This flag is set/used by application */
      p_i->inq_info.appl_knows_rem_name = false;
    }

    if (is_new || update) {
      p_eir_data = NULL;

      /* If a callback is registered, call it with the results */
      if (p_inq_results_cb) {
        (p_inq_results_cb)((tBTM_INQ_RESULTS*)p_cur, p_eir_data,
                           HCI_EXT_INQ_RESPONSE_LEN);
      } else {
        log::warn("No callback is registered for inquiry result");
      }
    }
  }
}

/*******************************************************************************
 *
 * Function         btm_process_inq_results_extended
 *
 * Description      This function is called when inquiry results are received
 *                  from the device. It updates the inquiry database. If the
 *                  inquiry database is full, the oldest entry is discarded.
 *
 * Returns          void
 *
 ******************************************************************************/
static void btm_process_inq_results_extended(bluetooth::hci::EventView event) {
  RawAddress bda;
  tINQ_DB_ENT* p_i;
  tBTM_INQ_RESULTS* p_cur = NULL;
  bool is_new = true;
  bool update = false;
  int8_t i_rssi;
  tBTM_INQ_RESULTS_CB* p_inq_results_cb = btm_cb.btm_inq_vars.p_inq_results_cb;
  uint8_t page_scan_rep_mode = 0;
  uint8_t page_scan_per_mode = 0;
  uint8_t page_scan_mode = 0;
  uint8_t rssi = 0;
  DEV_CLASS dc;
  uint16_t clock_offset;

  log::debug("Received inquiry result inq_active:0x{:x} state:{}",
             btm_cb.btm_inq_vars.inq_active, btm_cb.btm_inq_vars.state);

  /* Only process the results if the BR inquiry is still active */
  if (!(btm_cb.btm_inq_vars.inq_active & BTM_BR_INQ_ACTIVE_MASK)) {
    log::info("Inquiry is inactive so dropping inquiry result");
    return;
  }

  auto extended_view = bluetooth::hci::ExtendedInquiryResultView::Create(event);
  log::assert_that(extended_view.IsValid(),
                   "assert failed: extended_view.IsValid()");

  btm_cb.neighbor.classic_inquiry.results++;
  {
    update = false;
    /* Extract inquiry results */
    bda = bluetooth::ToRawAddress(extended_view.GetAddress());
    page_scan_rep_mode =
        static_cast<uint8_t>(extended_view.GetPageScanRepetitionMode());
    page_scan_per_mode = 0;  // reserved

    dc[0] = extended_view.GetClassOfDevice().cod[2];
    dc[1] = extended_view.GetClassOfDevice().cod[1];
    dc[2] = extended_view.GetClassOfDevice().cod[0];
    clock_offset = extended_view.GetClockOffset();
    rssi = extended_view.GetRssi();

    p_i = btm_inq_db_find(bda);

    /* Check if this address has already been processed for this inquiry */
    if (btm_inq_find_bdaddr(bda)) {
      /* By default suppose no update needed */
      i_rssi = (int8_t)rssi;

      /* If this new RSSI is higher than the last one */
      if ((rssi != 0) && p_i &&
          (i_rssi > p_i->inq_info.results.rssi ||
           p_i->inq_info.results.rssi == 0
           /* BR/EDR inquiry information update */
           ||
           (p_i->inq_info.results.device_type & BT_DEVICE_TYPE_BREDR) != 0)) {
        p_cur = &p_i->inq_info.results;
        log::verbose("update RSSI new:{}, old:{}", i_rssi, p_cur->rssi);
        p_cur->rssi = i_rssi;
        update = true;
      }
      /* If we received a second Extended Inq Event for an already */
      /* discovered device, this is because for the first one EIR was not
         received */
      else if (p_i) {
        p_cur = &p_i->inq_info.results;
        update = true;
      }
      /* If no update needed continue with next response (if any) */
      else
        return;
    }

    /* If existing entry, use that, else get a new one (possibly reusing the
     * oldest) */
    if (p_i == NULL) {
      p_i = btm_inq_db_new(bda, false);
      is_new = true;
    }

    /* If an entry for the device already exists, overwrite it ONLY if it is
       from
       a previous inquiry. (Ignore it if it is a duplicate response from the
       same
       inquiry.
    */
    else if (p_i->inq_count == btm_cb.btm_inq_vars.inq_counter &&
             (p_i->inq_info.results.device_type == BT_DEVICE_TYPE_BREDR))
      is_new = false;

    /* keep updating RSSI to have latest value */
    p_i->inq_info.results.rssi = (int8_t)rssi;

    if (is_new) {
      /* Save the info */
      p_cur = &p_i->inq_info.results;
      p_cur->page_scan_rep_mode = page_scan_rep_mode;
      p_cur->page_scan_per_mode = page_scan_per_mode;
      p_cur->page_scan_mode = page_scan_mode;
      p_cur->dev_class[0] = dc[0];
      p_cur->dev_class[1] = dc[1];
      p_cur->dev_class[2] = dc[2];
      p_cur->clock_offset = clock_offset | BTM_CLOCK_OFFSET_VALID;

      p_i->time_of_resp = bluetooth::common::time_get_os_boottime_ms();

      if (p_i->inq_count != btm_cb.btm_inq_vars.inq_counter) {
        /* A new response was found */
        btm_cb.btm_inq_vars.inq_cmpl_info.num_resp++;
        btm_cb.btm_inq_vars.inq_cmpl_info.resp_type[BTM_INQ_RESULT_EXTENDED]++;
      }

      p_cur->inq_result_type |= BT_DEVICE_TYPE_BREDR;
      if (p_i->inq_count != btm_cb.btm_inq_vars.inq_counter) {
        p_cur->device_type = BT_DEVICE_TYPE_BREDR;
        p_i->scan_rsp = false;
      } else
        p_cur->device_type |= BT_DEVICE_TYPE_BREDR;
      p_i->inq_count =
          btm_cb.btm_inq_vars.inq_counter; /* Mark entry for current inquiry */

      /* Initialize flag to false. This flag is set/used by application */
      p_i->inq_info.appl_knows_rem_name = false;
    }

    if (is_new || update) {
      // Create a vector of EIR data and pad it with 0
      auto data = std::vector<uint8_t>();
      data.reserve(HCI_EXT_INQ_RESPONSE_LEN);
      bluetooth::packet::BitInserter bi(data);
      for (const auto& eir : extended_view.GetExtendedInquiryResponse()) {
        if (eir.data_type_ != static_cast<bluetooth::hci::GapDataType>(0)) {
          eir.Serialize(bi);
        }
      }
      while (data.size() < HCI_EXT_INQ_RESPONSE_LEN) {
        data.push_back(0);
      }

      const uint8_t* p_eir_data = data.data();

      {
        memset(p_cur->eir_uuid, 0,
               BTM_EIR_SERVICE_ARRAY_SIZE * (BTM_EIR_ARRAY_BITS / 8));
        /* set bit map of UUID list from received EIR */
        btm_set_eir_uuid(p_eir_data, p_cur);
      }

      /* If a callback is registered, call it with the results */
      if (p_inq_results_cb) {
        (p_inq_results_cb)((tBTM_INQ_RESULTS*)p_cur, p_eir_data,
                           HCI_EXT_INQ_RESPONSE_LEN);
      } else {
        log::warn("No callback is registered for inquiry result");
      }
    }
  }
}

/*******************************************************************************
 *
 * Function         btm_sort_inq_result
 *
 * Description      This function is called when inquiry complete is received
 *                  from the device to sort inquiry results based on rssi.
 *
 * Returns          void
 *
 ******************************************************************************/
void btm_sort_inq_result(void) {
  uint8_t xx, yy, num_resp;
  std::lock_guard<std::mutex> lock(inq_db_lock_);
  tINQ_DB_ENT* p_ent = inq_db_;
  tINQ_DB_ENT* p_next = inq_db_ + 1;
  int size;
  tINQ_DB_ENT* p_tmp = (tINQ_DB_ENT*)osi_malloc(sizeof(tINQ_DB_ENT));

  num_resp = (btm_cb.btm_inq_vars.inq_cmpl_info.num_resp < BTM_INQ_DB_SIZE)
                 ? btm_cb.btm_inq_vars.inq_cmpl_info.num_resp
                 : BTM_INQ_DB_SIZE;

  size = sizeof(tINQ_DB_ENT);
  for (xx = 0; xx < num_resp - 1; xx++, p_ent++) {
    for (yy = xx + 1, p_next = p_ent + 1; yy < num_resp; yy++, p_next++) {
      if (p_ent->inq_info.results.rssi < p_next->inq_info.results.rssi) {
        memcpy(p_tmp, p_next, size);
        memcpy(p_next, p_ent, size);
        memcpy(p_ent, p_tmp, size);
      }
    }
  }

  osi_free(p_tmp);
}

/*******************************************************************************
 *
 * Function         btm_process_inq_complete
 *
 * Description      This function is called when inquiry complete is received
 *                  from the device.  Call the callback if not in periodic
 *                  inquiry mode AND it is not NULL
 *                  (The caller wants the event).
 *
 *                  The callback pass back the status and the number of
 *                  responses
 *
 * Returns          void
 *
 ******************************************************************************/
void btm_process_inq_complete(tHCI_STATUS status, uint8_t mode) {
  btm_cb.btm_inq_vars.inqparms.mode &= ~(mode);
  const auto inq_active = btm_cb.btm_inq_vars.inq_active;

  BTIF_dm_report_inquiry_status_change(
      tBTM_INQUIRY_STATE::BTM_INQUIRY_COMPLETE);

  if (status != HCI_SUCCESS) {
    log::warn("Received unexpected hci status:{}", hci_error_code_text(status));
  }

  /* Ignore any stray or late complete messages if the inquiry is not active */
  if (btm_cb.btm_inq_vars.inq_active) {
    btm_cb.btm_inq_vars.inq_cmpl_info.hci_status = status;

    /* Notify caller that the inquiry has completed; (periodic inquiries do not
     * send completion events */
    if (btm_cb.btm_inq_vars.inqparms.mode == 0) {
      btm_clear_all_pending_le_entry();
      btm_cb.btm_inq_vars.state = BTM_INQ_INACTIVE_STATE;

      /* Increment so the start of a next inquiry has a new count */
      btm_cb.btm_inq_vars.inq_counter++;

      btm_clr_inq_result_flt();

      if ((status == HCI_SUCCESS) &&
          bluetooth::shim::GetController()->SupportsRssiWithInquiryResults()) {
        btm_sort_inq_result();
      }

      if (btm_cb.btm_inq_vars.p_inq_cmpl_cb) {
        (btm_cb.btm_inq_vars.p_inq_cmpl_cb)(
            (tBTM_INQUIRY_CMPL*)&btm_cb.btm_inq_vars.inq_cmpl_info);
      } else {
        log::warn("No callback to return inquiry result");
      }

      btm_cb.neighbor.inquiry_history_->Push({
          .status = tBTM_INQUIRY_CMPL::TIMER_POPPED,
          .num_resp = btm_cb.btm_inq_vars.inq_cmpl_info.num_resp,
          .resp_type =
              {
                  btm_cb.btm_inq_vars.inq_cmpl_info
                      .resp_type[BTM_INQ_RESULT_STANDARD],
                  btm_cb.btm_inq_vars.inq_cmpl_info
                      .resp_type[BTM_INQ_RESULT_WITH_RSSI],
                  btm_cb.btm_inq_vars.inq_cmpl_info
                      .resp_type[BTM_INQ_RESULT_EXTENDED],
              },
          .start_time_ms = btm_cb.neighbor.classic_inquiry.start_time_ms,
      });
      const auto end_time_ms = timestamper_in_milliseconds.GetTimestamp();
      BTM_LogHistory(
          kBtmLogTag, RawAddress::kEmpty, "Classic inquiry complete",
          base::StringPrintf(
              "duration_s:%6.3f results:%lu inq_active:0x%02x std:%u rssi:%u "
              "ext:%u status:%s",
              (end_time_ms - btm_cb.neighbor.classic_inquiry.start_time_ms) /
                  1000.0,
              btm_cb.neighbor.classic_inquiry.results, inq_active,
              btm_cb.btm_inq_vars.inq_cmpl_info
                  .resp_type[BTM_INQ_RESULT_STANDARD],
              btm_cb.btm_inq_vars.inq_cmpl_info
                  .resp_type[BTM_INQ_RESULT_WITH_RSSI],
              btm_cb.btm_inq_vars.inq_cmpl_info
                  .resp_type[BTM_INQ_RESULT_EXTENDED],
              hci_error_code_text(status).c_str()));

      btm_cb.neighbor.classic_inquiry.start_time_ms = 0;
      /* Clear the results callback if set */
      btm_cb.btm_inq_vars.p_inq_results_cb = NULL;
      btm_cb.btm_inq_vars.inq_active = BTM_INQUIRY_INACTIVE;
      btm_cb.btm_inq_vars.p_inq_cmpl_cb = NULL;

    } else {
      log::info(
          "Inquiry params is not clear so not sending callback inq_parms:{}",
          btm_cb.btm_inq_vars.inqparms.mode);
    }
  } else {
    log::error("Received inquiry complete when no inquiry was active");
  }
}

/*******************************************************************************
 *
 * Function         btm_process_cancel_complete
 *
 * Description      This function is called when inquiry cancel complete is
 *                  received from the device. This function will also call the
 *                  btm_process_inq_complete. This function is needed to
 *                  differentiate a cancel_cmpl_evt from the inq_cmpl_evt.
 *
 * Returns          void
 *
 ******************************************************************************/
static void btm_process_cancel_complete(tHCI_STATUS status, uint8_t mode) {
  BTIF_dm_report_inquiry_status_change(
      tBTM_INQUIRY_STATE::BTM_INQUIRY_CANCELLED);
  btm_process_inq_complete(status, mode);
}
/*******************************************************************************
 *
 * Function         btm_initiate_rem_name
 *
 * Description      This function looks initiates a remote name request.  It is
 *                  called either by GAP or by the API call
 *                  BTM_ReadRemoteDeviceName.
 *
 * Input Params:    p_cb            - callback function called when
 *                                    BTM_CMD_STARTED is returned.
 *                                    A pointer to tBTM_REMOTE_DEV_NAME is
 *                                    passed to the callback.
 *
 * Returns
 *                  BTM_CMD_STARTED is returned if the request was sent to HCI.
 *                  BTM_BUSY if already in progress
 *                  BTM_NO_RESOURCES if could not allocate resources to start
 *                                   the command
 *                  BTM_WRONG_MODE if the device is not up.
 *
 ******************************************************************************/
tBTM_STATUS btm_initiate_rem_name(const RawAddress& remote_bda, uint8_t origin,
                                  uint64_t timeout_ms,
                                  tBTM_NAME_CMPL_CB* p_cb) {
  /*** Make sure the device is ready ***/
  if (!BTM_IsDeviceUp()) return (BTM_WRONG_MODE);
  if (origin == BTM_RMT_NAME_EXT) {
    if (btm_cb.btm_inq_vars.remname_active) {
      return (BTM_BUSY);
    } else {
      /* If there is no remote name request running,call the callback function
       * and start timer */
      btm_cb.btm_inq_vars.p_remname_cmpl_cb = p_cb;
      btm_cb.btm_inq_vars.remname_bda = remote_bda;
      btm_cb.btm_inq_vars.remname_dev_type = BT_DEVICE_TYPE_BREDR;

      alarm_set_on_mloop(btm_cb.btm_inq_vars.remote_name_timer, timeout_ms,
                         btm_inq_remote_name_timer_timeout, NULL);

      /* If the database entry exists for the device, use its clock offset */
      tINQ_DB_ENT* p_i = btm_inq_db_find(remote_bda);
      if (p_i &&
          (p_i->inq_info.results.inq_result_type & BT_DEVICE_TYPE_BREDR)) {
        tBTM_INQ_INFO* p_cur = &p_i->inq_info;
        uint16_t clock_offset = p_cur->results.clock_offset | BTM_CLOCK_OFFSET_VALID;
        int clock_offset_in_cfg = 0;
        if (0 == (p_cur->results.clock_offset & BTM_CLOCK_OFFSET_VALID)) {
          if (btif_get_device_clockoffset(remote_bda, &clock_offset_in_cfg)) {
            clock_offset = clock_offset_in_cfg;
          }
        }
        bluetooth::shim::ACL_RemoteNameRequest(
            remote_bda, p_cur->results.page_scan_rep_mode,
            p_cur->results.page_scan_mode, clock_offset);
      } else {
        uint16_t clock_offset = 0;
        int clock_offset_in_cfg = 0;
        if (btif_get_device_clockoffset(remote_bda, &clock_offset_in_cfg)) {
          clock_offset = clock_offset_in_cfg;
        }
        bluetooth::shim::ACL_RemoteNameRequest(
            remote_bda, HCI_PAGE_SCAN_REP_MODE_R1, HCI_MANDATARY_PAGE_SCAN_MODE,
            clock_offset);
      }

      btm_cb.btm_inq_vars.remname_active = true;
      return BTM_CMD_STARTED;
    }
  } else {
    return BTM_ILLEGAL_VALUE;
  }
}

/*******************************************************************************
 *
 * Function         btm_process_remote_name
 *
 * Description      This function is called when a remote name is received from
 *                  the device. If remote names are cached, it updates the
 *                  inquiry database.
 *
 * Returns          void
 *
 ******************************************************************************/
void btm_process_remote_name(const RawAddress* bda, const BD_NAME bdn,
                             uint16_t /* evt_len */, tHCI_STATUS hci_status) {
  tBTM_REMOTE_DEV_NAME rem_name = {
      .status = BTM_BAD_VALUE_RET,
      .bd_addr = bda ? *bda : RawAddress::kEmpty,
      .remote_bd_name = {},
      .hci_status = hci_status,
  };

  bool on_le_link;
  if (com::android::bluetooth::flags::rnr_store_device_type()) {
    on_le_link = (btm_cb.btm_inq_vars.remname_dev_type == BT_DEVICE_TYPE_BLE);
  } else {
    on_le_link = BTM_UseLeLink(btm_cb.btm_inq_vars.remname_bda);
  }

  /* If the inquire BDA and remote DBA are the same, then stop the timer and set
   * the active to false */
  if (btm_cb.btm_inq_vars.remname_active) {
    if (rem_name.bd_addr == RawAddress::kEmpty ||
        rem_name.bd_addr == btm_cb.btm_inq_vars.remname_bda) {
      log::info(
          "RNR received expected name bd_addr:{} hci_status:{} le_link:{}",
          rem_name.bd_addr.ToRedactedStringForLogging(),
          hci_status_code_text(hci_status), on_le_link);

      if (on_le_link && hci_status == HCI_ERR_UNSPECIFIED) {
        btm_ble_cancel_remote_name(btm_cb.btm_inq_vars.remname_bda);
      }
      alarm_cancel(btm_cb.btm_inq_vars.remote_name_timer);
      /* Clean up and return the status if the command was not successful */
      /* Note: If part of the inquiry, the name is not stored, and the    */
      /*       inquiry complete callback is called.                       */

      if (hci_status == HCI_SUCCESS) {
        /* Copy the name from the data stream into the return structure */
        /* Note that even if it is not being returned, it is used as a  */
        /*      temporary buffer.                                       */
        rem_name.status = BTM_SUCCESS;
        if (bdn) {
          bd_name_copy(rem_name.remote_bd_name, bdn);
        } else {
          log::warn("Received null name from remote device bd_addr:{}",
                    rem_name.bd_addr.ToRedactedStringForLogging());
        }
      }
      /* Reset the remote BDA and call callback if possible */
      btm_cb.btm_inq_vars.remname_active = false;
      btm_cb.btm_inq_vars.remname_bda = RawAddress::kEmpty;
      btm_cb.btm_inq_vars.remname_dev_type = BT_DEVICE_TYPE_UNKNOWN;

      tBTM_NAME_CMPL_CB* p_cb = btm_cb.btm_inq_vars.p_remname_cmpl_cb;
      btm_cb.btm_inq_vars.p_remname_cmpl_cb = nullptr;
      if (p_cb) (p_cb)(&rem_name);
    } else {
      log::warn("RNR received UNKNOWN name bd_addr:{} hci_status:{} le_link:{}",
                rem_name.bd_addr.ToRedactedStringForLogging(),
                hci_status_code_text(hci_status), on_le_link);
    }
  } else {
    log::info(
        "RNR received UNEXPECTED name bd_addr:{} inq_addr:{} hci_status:{} "
        "le_link:{} rnr_active:{}",
        rem_name.bd_addr.ToRedactedStringForLogging(),
        btm_cb.btm_inq_vars.remname_bda.ToRedactedStringForLogging(),
        hci_status_code_text(hci_status), on_le_link,
        btm_cb.btm_inq_vars.remname_active);
  }
}

void btm_inq_remote_name_timer_timeout(void* /* data */) {
  btm_inq_rmt_name_failed_cancelled();
}

/*******************************************************************************
 *
 * Function         btm_inq_rmt_name_failed_cancelled
 *
 * Description      This function is if timeout expires or request is cancelled
 *                  while getting remote name.  This is done for devices that
 *                  incorrectly do not report operation failure
 *
 * Returns          void
 *
 ******************************************************************************/
void btm_inq_rmt_name_failed_cancelled(void) {
  log::error("remname_active={}", btm_cb.btm_inq_vars.remname_active);

  if (btm_cb.btm_inq_vars.remname_active) {
    btm_process_remote_name(&btm_cb.btm_inq_vars.remname_bda, NULL, 0,
                            HCI_ERR_UNSPECIFIED);
  }

  btm_sec_rmt_name_request_complete(NULL, NULL, HCI_ERR_UNSPECIFIED);
}

/*******************************************************************************
 *
 * Function         BTM_WriteEIR
 *
 * Description      This function is called to write EIR data to controller.
 *
 * Parameters       p_buff - allocated HCI command buffer including extended
 *                           inquriry response
 *
 * Returns          BTM_SUCCESS  - if successful
 *                  BTM_MODE_UNSUPPORTED - if local device cannot support it
 *
 ******************************************************************************/
tBTM_STATUS BTM_WriteEIR(BT_HDR* p_buff) {
  if (bluetooth::shim::GetController()->SupportsExtendedInquiryResponse()) {
    log::verbose("Write Extended Inquiry Response to controller");
    btsnd_hcic_write_ext_inquiry_response(p_buff, TRUE);
    return BTM_SUCCESS;
  } else {
    osi_free(p_buff);
    return BTM_MODE_UNSUPPORTED;
  }
}

/*******************************************************************************
 *
 * Function         btm_convert_uuid_to_eir_service
 *
 * Description      This function is called to get the bit position of UUID.
 *
 * Parameters       uuid16 - UUID 16-bit
 *
 * Returns          BTM EIR service ID if found
 *                  BTM_EIR_MAX_SERVICES - if not found
 *
 ******************************************************************************/
static uint8_t btm_convert_uuid_to_eir_service(uint16_t uuid16) {
  uint8_t xx;

  for (xx = 0; xx < BTM_EIR_MAX_SERVICES; xx++) {
    if (uuid16 == BTM_EIR_UUID_LKUP_TBL[xx]) {
      return xx;
    }
  }
  return BTM_EIR_MAX_SERVICES;
}

/*******************************************************************************
 *
 * Function         BTM_HasEirService
 *
 * Description      This function is called to know if UUID in bit map of UUID.
 *
 * Parameters       p_eir_uuid - bit map of UUID list
 *                  uuid16 - UUID 16-bit
 *
 * Returns          true - if found
 *                  false - if not found
 *
 ******************************************************************************/
bool BTM_HasEirService(const uint32_t* p_eir_uuid, uint16_t uuid16) {
  uint8_t service_id;

  service_id = btm_convert_uuid_to_eir_service(uuid16);
  if (service_id < BTM_EIR_MAX_SERVICES)
    return (BTM_EIR_HAS_SERVICE(p_eir_uuid, service_id));
  else
    return (false);
}

/*******************************************************************************
 *
 * Function         BTM_AddEirService
 *
 * Description      This function is called to add a service in bit map of UUID
 *                  list.
 *
 * Parameters       p_eir_uuid - bit mask of UUID list for EIR
 *                  uuid16 - UUID 16-bit
 *
 * Returns          None
 *
 ******************************************************************************/
void BTM_AddEirService(uint32_t* p_eir_uuid, uint16_t uuid16) {
  uint8_t service_id;

  service_id = btm_convert_uuid_to_eir_service(uuid16);
  if (service_id < BTM_EIR_MAX_SERVICES)
    BTM_EIR_SET_SERVICE(p_eir_uuid, service_id);
}

/*******************************************************************************
 *
 * Function         BTM_RemoveEirService
 *
 * Description      This function is called to remove a service in bit map of
 *                  UUID list.
 *
 * Parameters       p_eir_uuid - bit mask of UUID list for EIR
 *                  uuid16 - UUID 16-bit
 *
 * Returns          None
 *
 ******************************************************************************/
void BTM_RemoveEirService(uint32_t* p_eir_uuid, uint16_t uuid16) {
  uint8_t service_id;

  service_id = btm_convert_uuid_to_eir_service(uuid16);
  if (service_id < BTM_EIR_MAX_SERVICES)
    BTM_EIR_CLR_SERVICE(p_eir_uuid, service_id);
}

/*******************************************************************************
 *
 * Function         BTM_GetEirSupportedServices
 *
 * Description      This function is called to get UUID list from bit map of
 *                  UUID list.
 *
 * Parameters       p_eir_uuid - bit mask of UUID list for EIR
 *                  p - reference of current pointer of EIR
 *                  max_num_uuid16 - max number of UUID can be written in EIR
 *                  num_uuid16 - number of UUID have been written in EIR
 *
 * Returns          HCI_EIR_MORE_16BITS_UUID_TYPE, if it has more than max
 *                  HCI_EIR_COMPLETE_16BITS_UUID_TYPE, otherwise
 *
 ******************************************************************************/
uint8_t BTM_GetEirSupportedServices(uint32_t* p_eir_uuid, uint8_t** p,
                                    uint8_t max_num_uuid16,
                                    uint8_t* p_num_uuid16) {
  uint8_t service_index;

  *p_num_uuid16 = 0;

  for (service_index = 0; service_index < BTM_EIR_MAX_SERVICES;
       service_index++) {
    if (BTM_EIR_HAS_SERVICE(p_eir_uuid, service_index)) {
      if (*p_num_uuid16 < max_num_uuid16) {
        UINT16_TO_STREAM(*p, BTM_EIR_UUID_LKUP_TBL[service_index]);
        (*p_num_uuid16)++;
      }
      /* if max number of UUIDs are stored and found one more */
      else {
        return HCI_EIR_MORE_16BITS_UUID_TYPE;
      }
    }
  }
  return HCI_EIR_COMPLETE_16BITS_UUID_TYPE;
}

/*******************************************************************************
 *
 * Function         BTM_GetEirUuidList
 *
 * Description      This function parses EIR and returns UUID list.
 *
 * Parameters       p_eir - EIR
 *                  eir_len - EIR len
 *                  uuid_size - Uuid::kNumBytes16, Uuid::kNumBytes32,
 *                              Uuid::kNumBytes128
 *                  p_num_uuid - return number of UUID in found list
 *                  p_uuid_list - return UUID list
 *                  max_num_uuid - maximum number of UUID to be returned
 *
 * Returns          0 - if not found
 *                  HCI_EIR_COMPLETE_16BITS_UUID_TYPE
 *                  HCI_EIR_MORE_16BITS_UUID_TYPE
 *                  HCI_EIR_COMPLETE_32BITS_UUID_TYPE
 *                  HCI_EIR_MORE_32BITS_UUID_TYPE
 *                  HCI_EIR_COMPLETE_128BITS_UUID_TYPE
 *                  HCI_EIR_MORE_128BITS_UUID_TYPE
 *
 ******************************************************************************/
uint8_t BTM_GetEirUuidList(const uint8_t* p_eir, size_t eir_len,
                           uint8_t uuid_size, uint8_t* p_num_uuid,
                           uint8_t* p_uuid_list, uint8_t max_num_uuid) {
  const uint8_t* p_uuid_data;
  uint8_t type;
  uint8_t yy, xx;
  uint16_t* p_uuid16 = (uint16_t*)p_uuid_list;
  uint32_t* p_uuid32 = (uint32_t*)p_uuid_list;
  char buff[Uuid::kNumBytes128 * 2 + 1];

  p_uuid_data =
      btm_eir_get_uuid_list(p_eir, eir_len, uuid_size, p_num_uuid, &type);
  if (p_uuid_data == NULL) {
    return 0x00;
  }

  if (*p_num_uuid > max_num_uuid) {
    log::warn("number of uuid in EIR = {}, size of uuid list = {}", *p_num_uuid,
              max_num_uuid);
    *p_num_uuid = max_num_uuid;
  }

  log::verbose("type = {:02X}, number of uuid = {}", type, *p_num_uuid);

  if (uuid_size == Uuid::kNumBytes16) {
    for (yy = 0; yy < *p_num_uuid; yy++) {
      STREAM_TO_UINT16(*(p_uuid16 + yy), p_uuid_data);
      log::verbose("0x{:04X}", *(p_uuid16 + yy));
    }
  } else if (uuid_size == Uuid::kNumBytes32) {
    for (yy = 0; yy < *p_num_uuid; yy++) {
      STREAM_TO_UINT32(*(p_uuid32 + yy), p_uuid_data);
      log::verbose("0x{:08X}", *(p_uuid32 + yy));
    }
  } else if (uuid_size == Uuid::kNumBytes128) {
    for (yy = 0; yy < *p_num_uuid; yy++) {
      STREAM_TO_ARRAY16(p_uuid_list + yy * Uuid::kNumBytes128, p_uuid_data);
      for (xx = 0; xx < Uuid::kNumBytes128; xx++)
        snprintf(buff + xx * 2, sizeof(buff) - xx * 2, "%02X",
                 *(p_uuid_list + yy * Uuid::kNumBytes128 + xx));
      log::verbose("0x{}", buff);
    }
  }

  return type;
}

/*******************************************************************************
 *
 * Function         btm_eir_get_uuid_list
 *
 * Description      This function searches UUID list in EIR.
 *
 * Parameters       p_eir - address of EIR
 *                  eir_len - EIR length
 *                  uuid_size - size of UUID to find
 *                  p_num_uuid - number of UUIDs found
 *                  p_uuid_list_type - EIR data type
 *
 * Returns          NULL - if UUID list with uuid_size is not found
 *                  beginning of UUID list in EIR - otherwise
 *
 ******************************************************************************/
static const uint8_t* btm_eir_get_uuid_list(const uint8_t* p_eir,
                                            size_t eir_len, uint8_t uuid_size,
                                            uint8_t* p_num_uuid,
                                            uint8_t* p_uuid_list_type) {
  const uint8_t* p_uuid_data;
  uint8_t complete_type, more_type;
  uint8_t uuid_len;

  switch (uuid_size) {
    case Uuid::kNumBytes16:
      complete_type = HCI_EIR_COMPLETE_16BITS_UUID_TYPE;
      more_type = HCI_EIR_MORE_16BITS_UUID_TYPE;
      break;
    case Uuid::kNumBytes32:
      complete_type = HCI_EIR_COMPLETE_32BITS_UUID_TYPE;
      more_type = HCI_EIR_MORE_32BITS_UUID_TYPE;
      break;
    case Uuid::kNumBytes128:
      complete_type = HCI_EIR_COMPLETE_128BITS_UUID_TYPE;
      more_type = HCI_EIR_MORE_128BITS_UUID_TYPE;
      break;
    default:
      *p_num_uuid = 0;
      return NULL;
      break;
  }

  p_uuid_data = AdvertiseDataParser::GetFieldByType(p_eir, eir_len,
                                                    complete_type, &uuid_len);
  if (p_uuid_data == NULL) {
    p_uuid_data = AdvertiseDataParser::GetFieldByType(p_eir, eir_len, more_type,
                                                      &uuid_len);
    *p_uuid_list_type = more_type;
  } else {
    *p_uuid_list_type = complete_type;
  }

  *p_num_uuid = uuid_len / uuid_size;
  return p_uuid_data;
}

/*******************************************************************************
 *
 * Function         btm_convert_uuid_to_uuid16
 *
 * Description      This function converts UUID to UUID 16-bit.
 *
 * Parameters       p_uuid - address of UUID
 *                  uuid_size - size of UUID
 *
 * Returns          0 - if UUID cannot be converted to UUID 16-bit
 *                  UUID 16-bit - otherwise
 *
 ******************************************************************************/
static uint16_t btm_convert_uuid_to_uuid16(const uint8_t* p_uuid,
                                           uint8_t uuid_size) {
  static const uint8_t base_uuid[Uuid::kNumBytes128] = {
      0xFB, 0x34, 0x9B, 0x5F, 0x80, 0x00, 0x00, 0x80,
      0x00, 0x10, 0x00, 0x00, 0x00, 0x00, 0x00, 0x00};
  uint16_t uuid16 = 0;
  uint32_t uuid32;
  bool is_base_uuid;
  uint8_t xx;

  switch (uuid_size) {
    case Uuid::kNumBytes16:
      STREAM_TO_UINT16(uuid16, p_uuid);
      break;
    case Uuid::kNumBytes32:
      STREAM_TO_UINT32(uuid32, p_uuid);
      if (uuid32 < 0x10000) uuid16 = (uint16_t)uuid32;
      break;
    case Uuid::kNumBytes128:
      /* See if we can compress the UUID down to 16 or 32bit UUIDs */
      is_base_uuid = true;
      for (xx = 0; xx < Uuid::kNumBytes128 - 4; xx++) {
        if (p_uuid[xx] != base_uuid[xx]) {
          is_base_uuid = false;
          break;
        }
      }
      if (is_base_uuid) {
        if ((p_uuid[Uuid::kNumBytes128 - 1] == 0) &&
            (p_uuid[Uuid::kNumBytes128 - 2] == 0)) {
          p_uuid += (Uuid::kNumBytes128 - 4);
          STREAM_TO_UINT16(uuid16, p_uuid);
        }
      }
      break;
    default:
      log::warn("btm_convert_uuid_to_uuid16 invalid uuid size");
      break;
  }

  return (uuid16);
}

/*******************************************************************************
 *
 * Function         btm_set_eir_uuid
 *
 * Description      This function is called to store received UUID into inquiry
 *                  result.
 *
 * Parameters       p_eir - pointer of EIR significant part
 *                  p_results - pointer of inquiry result
 *
 * Returns          None
 *
 ******************************************************************************/
void btm_set_eir_uuid(const uint8_t* p_eir, tBTM_INQ_RESULTS* p_results) {
  const uint8_t* p_uuid_data;
  uint8_t num_uuid;
  uint16_t uuid16;
  uint8_t yy;
  uint8_t type = HCI_EIR_MORE_16BITS_UUID_TYPE;

  p_uuid_data = btm_eir_get_uuid_list(p_eir, HCI_EXT_INQ_RESPONSE_LEN,
                                      Uuid::kNumBytes16, &num_uuid, &type);

  if (type == HCI_EIR_COMPLETE_16BITS_UUID_TYPE) {
    p_results->eir_complete_list = true;
  } else {
    p_results->eir_complete_list = false;
  }

  log::verbose("eir_complete_list=0x{:02X}", p_results->eir_complete_list);

  if (p_uuid_data) {
    for (yy = 0; yy < num_uuid; yy++) {
      STREAM_TO_UINT16(uuid16, p_uuid_data);
      BTM_AddEirService(p_results->eir_uuid, uuid16);
    }
  }

  p_uuid_data = btm_eir_get_uuid_list(p_eir, HCI_EXT_INQ_RESPONSE_LEN,
                                      Uuid::kNumBytes32, &num_uuid, &type);
  if (p_uuid_data) {
    for (yy = 0; yy < num_uuid; yy++) {
      uuid16 = btm_convert_uuid_to_uuid16(p_uuid_data, Uuid::kNumBytes32);
      p_uuid_data += Uuid::kNumBytes32;
      if (uuid16) BTM_AddEirService(p_results->eir_uuid, uuid16);
    }
  }

  p_uuid_data = btm_eir_get_uuid_list(p_eir, HCI_EXT_INQ_RESPONSE_LEN,
                                      Uuid::kNumBytes128, &num_uuid, &type);
  if (p_uuid_data) {
    for (yy = 0; yy < num_uuid; yy++) {
      uuid16 = btm_convert_uuid_to_uuid16(p_uuid_data, Uuid::kNumBytes128);
      p_uuid_data += Uuid::kNumBytes128;
      if (uuid16) BTM_AddEirService(p_results->eir_uuid, uuid16);
    }
  }
}

static void on_inquiry_complete(bluetooth::hci::EventView event) {
  auto complete = bluetooth::hci::InquiryCompleteView::Create(event);
  log::assert_that(complete.IsValid(), "assert failed: complete.IsValid()");
  auto status = to_hci_status_code(static_cast<uint8_t>(complete.GetStatus()));

  btm_process_inq_complete(status, BTM_BR_INQUIRY_MASK);
}
/*******************************************************************************
 *
 * Function         on_incoming_hci_event
 *
 * Description      This function is called to process events from the HCI layer
 *
 * Parameters       event - an EventView with the specific event
 *
 * Returns          None
 *
 ******************************************************************************/
static void on_incoming_hci_event(bluetooth::hci::EventView event) {
  log::assert_that(event.IsValid(), "assert failed: event.IsValid()");
  auto event_code = event.GetEventCode();
  switch (event_code) {
    case bluetooth::hci::EventCode::INQUIRY_COMPLETE:
      on_inquiry_complete(event);
      break;
    case bluetooth::hci::EventCode::INQUIRY_RESULT:
      btm_process_inq_results_standard(event);
      break;
    case bluetooth::hci::EventCode::INQUIRY_RESULT_WITH_RSSI:
      btm_process_inq_results_rssi(event);
      break;
    case bluetooth::hci::EventCode::EXTENDED_INQUIRY_RESULT:
      btm_process_inq_results_extended(event);
      break;
    default:
      log::warn("Dropping unhandled event: {}",
                bluetooth::hci::EventCodeText(event_code));
  }
}

namespace bluetooth {
namespace legacy {
namespace testing {
void btm_clr_inq_db(const RawAddress* p_bda) { ::btm_clr_inq_db(p_bda); }
uint16_t btm_get_num_bd_entries() { return num_bd_entries_; }
}  // namespace testing
}  // namespace legacy
}  // namespace bluetooth<|MERGE_RESOLUTION|>--- conflicted
+++ resolved
@@ -25,11 +25,8 @@
  *
  ******************************************************************************/
 
-<<<<<<< HEAD
-=======
 #include "stack/include/btm_inq.h"
 
->>>>>>> e110efe6
 #include <bluetooth/log.h>
 #include <com_android_bluetooth_flags.h>
 #include <stddef.h>
@@ -53,10 +50,6 @@
 #include "main/shim/shim.h"
 #include "neighbor_inquiry.h"
 #include "osi/include/allocator.h"
-<<<<<<< HEAD
-#include "osi/include/osi.h"
-=======
->>>>>>> e110efe6
 #include "osi/include/properties.h"
 #include "osi/include/stack_power_telemetry.h"
 #include "packet/bit_inserter.h"
@@ -472,17 +465,10 @@
                                                  BTM_DEFAULT_CONN_WINDOW);
   const uint16_t interval = osi_property_get_int32(PROPERTY_PAGE_SCAN_INTERVAL,
                                                    BTM_DEFAULT_CONN_INTERVAL);
-<<<<<<< HEAD
 
   log::verbose("mode={} [NonConn-0, Conn-1], page scan interval=({} * 0.625)ms",
                page_mode, interval);
 
-=======
-
-  log::verbose("mode={} [NonConn-0, Conn-1], page scan interval=({} * 0.625)ms",
-               page_mode, interval);
-
->>>>>>> e110efe6
   if ((window != btm_cb.btm_inq_vars.page_scan_window) ||
       (interval != btm_cb.btm_inq_vars.page_scan_period)) {
     btm_cb.btm_inq_vars.page_scan_window = window;

--- conflicted
+++ resolved
@@ -35,7 +35,6 @@
 #include "btm_int_types.h"
 #include "btm_sec_api.h"
 #include "btm_sec_cb.h"
-#include "common/init_flags.h"
 #include "internal_include/bt_target.h"
 #include "main/shim/acl_api.h"
 #include "main/shim/dumpsys.h"
@@ -46,6 +45,7 @@
 #include "stack/include/btm_ble_privacy.h"
 #include "stack/include/btm_client_interface.h"
 #include "stack/include/btm_log_history.h"
+#include "stack/include/l2cap_interface.h"
 #include "types/raw_address.h"
 
 // TODO(b/369381361) Enfore -Wmissing-prototypes
@@ -181,16 +181,7 @@
   RawAddress bda = p_dev_rec->bd_addr;
 
   log::info("Remove device {} from filter accept list before delete record", bd_addr);
-<<<<<<< HEAD
-  if (bluetooth::common::init_flags::use_unified_connection_manager_is_enabled()) {
-    bluetooth::connection::GetConnectionManager().stop_all_connections_to_device(
-            bluetooth::connection::ResolveRawAddress(p_dev_rec->bd_addr));
-  } else {
-    BTM_AcceptlistRemove(p_dev_rec->bd_addr);
-  }
-=======
   bluetooth::shim::ACL_IgnoreLeConnectionFrom(BTM_Sec_GetAddressWithType(bda));
->>>>>>> 5177f60d
 
   const auto device_type = p_dev_rec->device_type;
   const auto bond_type = p_dev_rec->sec_rec.bond_type;
@@ -536,7 +527,7 @@
       wipe_secrets_and_remove(p_dev_rec);
 
       btm_acl_consolidate(bd_addr, ble_conn_addr);
-      L2CA_Consolidate(bd_addr, ble_conn_addr);
+      stack::l2cap::get_interface().L2CA_Consolidate(bd_addr, ble_conn_addr);
       gatt_consolidate(bd_addr, ble_conn_addr);
       if (btm_consolidate_cb) {
         btm_consolidate_cb(bd_addr, ble_conn_addr);
@@ -544,7 +535,7 @@
 
       /* To avoid race conditions between central/peripheral starting encryption
        * at same time, initiate it just from central. */
-      if (L2CA_GetBleConnRole(ble_conn_addr) == HCI_ROLE_CENTRAL) {
+      if (stack::l2cap::get_interface().L2CA_GetBleConnRole(ble_conn_addr) == HCI_ROLE_CENTRAL) {
         log::info("Will encrypt existing connection");
         BTM_SetEncryption(bd_addr, BT_TRANSPORT_LE, nullptr, nullptr, BTM_BLE_SEC_ENCRYPT);
       }

/******************************************************************************
 *
 *  Copyright 1999-2012 Broadcom Corporation
 *
 *  Licensed under the Apache License, Version 2.0 (the "License");
 *  you may not use this file except in compliance with the License.
 *  You may obtain a copy of the License at:
 *
 *  http://www.apache.org/licenses/LICENSE-2.0
 *
 *  Unless required by applicable law or agreed to in writing, software
 *  distributed under the License is distributed on an "AS IS" BASIS,
 *  WITHOUT WARRANTIES OR CONDITIONS OF ANY KIND, either express or implied.
 *  See the License for the specific language governing permissions and
 *  limitations under the License.
 *
 ******************************************************************************/

/******************************************************************************
 *
 *  this file contains SDP discovery functions
 *
 ******************************************************************************/

#define LOG_TAG "sdp_discovery"

#include <bluetooth/log.h>

#include <cstdint>

#include "internal_include/bt_target.h"
#include "osi/include/allocator.h"
#include "stack/include/bt_hdr.h"
#include "stack/include/bt_types.h"
#include "stack/include/sdpdefs.h"
#include "stack/sdp/sdp_discovery_db.h"
#include "stack/sdp/sdpint.h"
#include "types/bluetooth/uuid.h"
#include "types/raw_address.h"

using bluetooth::Uuid;
using namespace bluetooth;

/* Safety check in case we go crazy */
#define MAX_NEST_LEVELS 5

/*******************************************************************************
 *
 * Function         sdpu_build_uuid_seq
 *
 * Description      This function builds a UUID sequence from the list of
 *                  passed UUIDs. It is also passed the address of the output
 *                  buffer.
 *
 * Returns          Pointer to next byte in the output buffer.
 *
 ******************************************************************************/
static uint8_t* sdpu_build_uuid_seq(uint8_t* p_out, uint16_t num_uuids,
                                    Uuid* p_uuid_list, uint16_t& bytes_left) {
  uint16_t xx;
  uint8_t* p_len;

  if (bytes_left < 2) {
    DCHECK(0) << "SDP: No space for data element header";
    return (p_out);
  }

  /* First thing is the data element header */
  UINT8_TO_BE_STREAM(p_out, (DATA_ELE_SEQ_DESC_TYPE << 3) | SIZE_IN_NEXT_BYTE);

  /* Remember where the length goes. Leave space for it. */
  p_len = p_out;
  p_out += 1;

  /* Account for data element header and length */
  bytes_left -= 2;

  /* Now, loop through and put in all the UUID(s) */
  for (xx = 0; xx < num_uuids; xx++, p_uuid_list++) {
    int len = p_uuid_list->GetShortestRepresentationSize();

    if (len + 1 > bytes_left) {
      DCHECK(0) << "SDP: Too many UUIDs for internal buffer";
      break;
    } else {
      bytes_left -= (len + 1);
    }

    if (len == Uuid::kNumBytes16) {
      UINT8_TO_BE_STREAM(p_out, (UUID_DESC_TYPE << 3) | SIZE_TWO_BYTES);
      UINT16_TO_BE_STREAM(p_out, p_uuid_list->As16Bit());
    } else if (len == Uuid::kNumBytes32) {
      UINT8_TO_BE_STREAM(p_out, (UUID_DESC_TYPE << 3) | SIZE_FOUR_BYTES);
      UINT32_TO_BE_STREAM(p_out, p_uuid_list->As32Bit());
    } else if (len == Uuid::kNumBytes128) {
      UINT8_TO_BE_STREAM(p_out, (UUID_DESC_TYPE << 3) | SIZE_SIXTEEN_BYTES);
      ARRAY_TO_BE_STREAM(p_out, p_uuid_list->To128BitBE(),
                         (int)Uuid::kNumBytes128);
    } else {
      DCHECK(0) << "SDP: Passed UUID has invalid length " << len;
    }
  }

  /* Now, put in the length */
  xx = (uint16_t)(p_out - p_len - 1);
  UINT8_TO_BE_STREAM(p_len, xx);

  return (p_out);
}

/*******************************************************************************
 *
 * Function         sdp_snd_service_search_req
 *
 * Description      Send a service search request to the SDP server.
 *
 * Returns          void
 *
 ******************************************************************************/
static void sdp_snd_service_search_req(tCONN_CB* p_ccb, uint8_t cont_len,
                                       uint8_t* p_cont) {
  uint8_t *p, *p_start, *p_param_len;
  BT_HDR* p_cmd = (BT_HDR*)osi_malloc(SDP_DATA_BUF_SIZE);
  uint16_t param_len;
  uint16_t bytes_left = SDP_DATA_BUF_SIZE;

  /* Prepare the buffer for sending the packet to L2CAP */
  p_cmd->offset = L2CAP_MIN_OFFSET;
  p = p_start = (uint8_t*)(p_cmd + 1) + L2CAP_MIN_OFFSET;

  /* Build a service search request packet */
  UINT8_TO_BE_STREAM(p, SDP_PDU_SERVICE_SEARCH_REQ);
  UINT16_TO_BE_STREAM(p, p_ccb->transaction_id);
  p_ccb->transaction_id++;

  /* Skip the length, we need to add it at the end */
  p_param_len = p;
  p += 2;

  /* Account for header size, max service record count and
   * continuation state */
  const uint16_t base_bytes = (sizeof(BT_HDR) + L2CAP_MIN_OFFSET +
                               3u + /* service search request header */
                               2u + /* param len */
                               3u + ((p_cont) ? cont_len : 0));

  if (base_bytes > bytes_left) {
    DCHECK(0) << "SDP: Overran SDP data buffer";
    osi_free(p_cmd);
    return;
  }

  bytes_left -= base_bytes;

  /* Build the UID sequence. */
  p = sdpu_build_uuid_seq(p, p_ccb->p_db->num_uuid_filters,
                          p_ccb->p_db->uuid_filters, bytes_left);

  /* Set max service record count */
  UINT16_TO_BE_STREAM(p, sdp_cb.max_recs_per_search);

  /* Set continuation state */
  UINT8_TO_BE_STREAM(p, cont_len);

  /* if this is not the first request */
  if (cont_len && p_cont) {
    memcpy(p, p_cont, cont_len);
    p += cont_len;
  }

  /* Go back and put the parameter length into the buffer */
  param_len = (uint16_t)(p - p_param_len - 2);
  UINT16_TO_BE_STREAM(p_param_len, param_len);

  p_ccb->disc_state = SDP_DISC_WAIT_HANDLES;

  /* Set the length of the SDP data in the buffer */
  p_cmd->len = (uint16_t)(p - p_start);

<<<<<<< HEAD
  if (L2CA_DataWrite(p_ccb->connection_id, p_cmd) != L2CAP_DW_SUCCESS) {
=======
  if (L2CA_DataWrite(p_ccb->connection_id, p_cmd) !=
      tL2CAP_DW_RESULT::SUCCESS) {
>>>>>>> 661cafd0
    log::warn("Unable to write L2CAP data peer:{} cid:{} len:{}",
              p_ccb->device_address, p_ccb->connection_id, p_cmd->len);
  }

  /* Start inactivity timer */
  alarm_set_on_mloop(p_ccb->sdp_conn_timer, SDP_INACT_TIMEOUT_MS,
                     sdp_conn_timer_timeout, p_ccb);
}

/*******************************************************************************
 *
 * Function         sdp_copy_raw_data
 *
 * Description      copy the raw data
 *
 *
 * Returns          bool
 *                          true if successful
 *                          false if not copied
 *
 ******************************************************************************/
static bool sdp_copy_raw_data(tCONN_CB* p_ccb, bool offset) {
  unsigned int cpy_len, rem_len;
  uint32_t list_len;
  uint8_t* p;
  uint8_t* p_end;
  uint8_t type;

  if (p_ccb->p_db && p_ccb->p_db->raw_data) {
    cpy_len = p_ccb->p_db->raw_size - p_ccb->p_db->raw_used;
    list_len = p_ccb->list_len;
    p = &p_ccb->rsp_list[0];
    p_end = &p_ccb->rsp_list[0] + list_len;

    if (offset) {
      cpy_len -= 1;
      type = *p++;
      uint8_t* old_p = p;
      p = sdpu_get_len_from_type(p, p_end, type, &list_len);
      if (p == NULL || (p + list_len) > p_end) {
        log::warn("bad length");
        return false;
      }
      if ((int)cpy_len < (p - old_p)) {
        log::warn("no bytes left for data");
        return false;
      }
      cpy_len -= (p - old_p);
    }
    if (list_len < cpy_len) {
      cpy_len = list_len;
    }
    rem_len = SDP_MAX_LIST_BYTE_COUNT - (unsigned int)(p - &p_ccb->rsp_list[0]);
    if (cpy_len > rem_len) {
      log::warn("rem_len :{} less than cpy_len:{}", rem_len, cpy_len);
      cpy_len = rem_len;
    }
    memcpy(&p_ccb->p_db->raw_data[p_ccb->p_db->raw_used], p, cpy_len);
    p_ccb->p_db->raw_used += cpy_len;
  }
  return true;
}

/*******************************************************************************
 *
 * Function         add_record
 *
 * Description      This function allocates space for a record from the DB.
 *
 * Returns          pointer to next byte in data stream
 *
 ******************************************************************************/
tSDP_DISC_REC* add_record(tSDP_DISCOVERY_DB* p_db, const RawAddress& bd_addr) {
  tSDP_DISC_REC* p_rec;

  /* See if there is enough space in the database */
  if (p_db->mem_free < sizeof(tSDP_DISC_REC)) return (NULL);

  p_rec = (tSDP_DISC_REC*)p_db->p_free_mem;
  p_db->p_free_mem += sizeof(tSDP_DISC_REC);
  p_db->mem_free -= sizeof(tSDP_DISC_REC);

  p_rec->p_first_attr = NULL;
  p_rec->p_next_rec = NULL;

  p_rec->remote_bd_addr = bd_addr;

  /* Add the record to the end of chain */
  if (!p_db->p_first_rec)
    p_db->p_first_rec = p_rec;
  else {
    tSDP_DISC_REC* p_rec1 = p_db->p_first_rec;

    while (p_rec1->p_next_rec) p_rec1 = p_rec1->p_next_rec;

    p_rec1->p_next_rec = p_rec;
  }

  return (p_rec);
}

#define SDP_ADDITIONAL_LIST_MASK 0x80
/*******************************************************************************
 *
 * Function         add_attr
 *
 * Description      This function allocates space for an attribute from the DB
 *                  and copies the data into it.
 *
 * Returns          pointer to next byte in data stream
 *
 ******************************************************************************/
static uint8_t* add_attr(uint8_t* p, uint8_t* p_end, tSDP_DISCOVERY_DB* p_db,
                         tSDP_DISC_REC* p_rec, uint16_t attr_id,
                         tSDP_DISC_ATTR* p_parent_attr, uint8_t nest_level) {
  tSDP_DISC_ATTR* p_attr;
  uint32_t attr_len;
  uint32_t total_len;
  uint16_t attr_type;
  uint16_t id;
  uint8_t type;
  uint8_t* p_attr_end;
  uint8_t is_additional_list = nest_level & SDP_ADDITIONAL_LIST_MASK;

  nest_level &= ~(SDP_ADDITIONAL_LIST_MASK);

  type = *p++;
  p = sdpu_get_len_from_type(p, p_end, type, &attr_len);
  if (p == NULL || (p + attr_len) > p_end) {
    log::warn("bad length in attr_rsp");
    return NULL;
  }
  attr_len &= SDP_DISC_ATTR_LEN_MASK;
  attr_type = (type >> 3) & 0x0f;

  /* See if there is enough space in the database */
  if (attr_len > 4)
    total_len = attr_len - 4 + (uint16_t)sizeof(tSDP_DISC_ATTR);
  else
    total_len = sizeof(tSDP_DISC_ATTR);

  p_attr_end = p + attr_len;
  if (p_attr_end > p_end) {
    log::warn("SDP - Attribute length beyond p_end");
    return NULL;
  }

  /* Ensure it is a multiple of 4 */
  total_len = (total_len + 3) & ~3;

  /* See if there is enough space in the database */
  if (p_db->mem_free < total_len) return (NULL);

  p_attr = (tSDP_DISC_ATTR*)p_db->p_free_mem;
  p_attr->attr_id = attr_id;
  p_attr->attr_len_type = (uint16_t)attr_len | (attr_type << 12);
  p_attr->p_next_attr = NULL;

  /* Store the attribute value */
  switch (attr_type) {
    case UINT_DESC_TYPE:
      if ((is_additional_list != 0) && (attr_len == 2)) {
        BE_STREAM_TO_UINT16(id, p);
        if (id != ATTR_ID_PROTOCOL_DESC_LIST)
          p -= 2;
        else {
          /* Reserve the memory for the attribute now, as we need to add
           * sub-attributes */
          p_db->p_free_mem += sizeof(tSDP_DISC_ATTR);
          p_db->mem_free -= sizeof(tSDP_DISC_ATTR);
          total_len = 0;

          /* LOG_VERBOSE ("SDP - attr nest level:%d(list)", nest_level); */
          if (nest_level >= MAX_NEST_LEVELS) {
            log::error("SDP - attr nesting too deep");
            return p_attr_end;
          }

          /* Now, add the list entry */
          p = add_attr(p, p_end, p_db, p_rec, ATTR_ID_PROTOCOL_DESC_LIST,
                       p_attr, (uint8_t)(nest_level + 1));

          break;
        }
      }
      FALLTHROUGH_INTENDED; /* FALLTHROUGH */

    case TWO_COMP_INT_DESC_TYPE:
      switch (attr_len) {
        case 1:
          p_attr->attr_value.v.u8 = *p++;
          break;
        case 2:
          BE_STREAM_TO_UINT16(p_attr->attr_value.v.u16, p);
          break;
        case 4:
          BE_STREAM_TO_UINT32(p_attr->attr_value.v.u32, p);
          break;
        default:
          BE_STREAM_TO_ARRAY(p, p_attr->attr_value.v.array, (int32_t)attr_len);
          break;
      }
      break;

    case UUID_DESC_TYPE:
      switch (attr_len) {
        case 2:
          BE_STREAM_TO_UINT16(p_attr->attr_value.v.u16, p);
          break;
        case 4:
          BE_STREAM_TO_UINT32(p_attr->attr_value.v.u32, p);
          if (p_attr->attr_value.v.u32 < 0x10000) {
            attr_len = 2;
            p_attr->attr_len_type = (uint16_t)attr_len | (attr_type << 12);
            p_attr->attr_value.v.u16 = (uint16_t)p_attr->attr_value.v.u32;
          }
          break;
        case 16:
          /* See if we can compress the UUID down to 16 or 32bit UUIDs */
          if (sdpu_is_base_uuid(p)) {
            if ((p[0] == 0) && (p[1] == 0)) {
              p_attr->attr_len_type =
                  (p_attr->attr_len_type & ~SDP_DISC_ATTR_LEN_MASK) | 2;
              p += 2;
              BE_STREAM_TO_UINT16(p_attr->attr_value.v.u16, p);
              p += Uuid::kNumBytes128 - 4;
            } else {
              p_attr->attr_len_type =
                  (p_attr->attr_len_type & ~SDP_DISC_ATTR_LEN_MASK) | 4;
              BE_STREAM_TO_UINT32(p_attr->attr_value.v.u32, p);
              p += Uuid::kNumBytes128 - 4;
            }
          } else {
            BE_STREAM_TO_ARRAY(p, p_attr->attr_value.v.array,
                               (int32_t)attr_len);
          }
          break;
        default:
          log::warn("SDP - bad len in UUID attr: {}", attr_len);
          return p_attr_end;
      }
      break;

    case DATA_ELE_SEQ_DESC_TYPE:
    case DATA_ELE_ALT_DESC_TYPE:
      /* Reserve the memory for the attribute now, as we need to add
       * sub-attributes */
      p_db->p_free_mem += sizeof(tSDP_DISC_ATTR);
      p_db->mem_free -= sizeof(tSDP_DISC_ATTR);
      total_len = 0;

      /* LOG_VERBOSE ("SDP - attr nest level:%d", nest_level); */
      if (nest_level >= MAX_NEST_LEVELS) {
        log::error("SDP - attr nesting too deep");
        return p_attr_end;
      }
      if (is_additional_list != 0 ||
          attr_id == ATTR_ID_ADDITION_PROTO_DESC_LISTS)
        nest_level |= SDP_ADDITIONAL_LIST_MASK;
      /* LOG_VERBOSE ("SDP - attr nest level:0x%x(finish)", nest_level); */

      while (p < p_attr_end) {
        /* Now, add the list entry */
        p = add_attr(p, p_end, p_db, p_rec, 0, p_attr,
                     (uint8_t)(nest_level + 1));

        if (!p) return (NULL);
      }
      break;

    case TEXT_STR_DESC_TYPE:
    case URL_DESC_TYPE:
      BE_STREAM_TO_ARRAY(p, p_attr->attr_value.v.array, (int32_t)attr_len);
      break;

    case BOOLEAN_DESC_TYPE:
      switch (attr_len) {
        case 1:
          p_attr->attr_value.v.u8 = *p++;
          break;
        default:
          log::warn("SDP - bad len in boolean attr: {}", attr_len);
          return p_attr_end;
      }
      break;

    default: /* switch (attr_type) */
      break;
  }

  p_db->p_free_mem += total_len;
  p_db->mem_free -= total_len;

  /* Add the attribute to the end of the chain */
  if (!p_parent_attr) {
    if (!p_rec->p_first_attr)
      p_rec->p_first_attr = p_attr;
    else {
      tSDP_DISC_ATTR* p_attr1 = p_rec->p_first_attr;

      while (p_attr1->p_next_attr) p_attr1 = p_attr1->p_next_attr;

      p_attr1->p_next_attr = p_attr;
    }
  } else {
    if (!p_parent_attr->attr_value.v.p_sub_attr) {
      p_parent_attr->attr_value.v.p_sub_attr = p_attr;
      /* LOG_VERBOSE ("parent:0x%x(id:%d), ch:0x%x(id:%d)",
          p_parent_attr, p_parent_attr->attr_id, p_attr, p_attr->attr_id); */
    } else {
      tSDP_DISC_ATTR* p_attr1 = p_parent_attr->attr_value.v.p_sub_attr;
      /* LOG_VERBOSE ("parent:0x%x(id:%d), ch1:0x%x(id:%d)",
          p_parent_attr, p_parent_attr->attr_id, p_attr1, p_attr1->attr_id); */

      while (p_attr1->p_next_attr) p_attr1 = p_attr1->p_next_attr;

      p_attr1->p_next_attr = p_attr;
      /* LOG_VERBOSE ("new ch:0x%x(id:%d)", p_attr, p_attr->attr_id); */
    }
  }

  return (p);
}

/*******************************************************************************
 *
 * Function         save_attr_seq
 *
 * Description      This function is called when there is a response from
 *                  the server.
 *
 * Returns          pointer to next byte or NULL if error
 *
 ******************************************************************************/
static uint8_t* save_attr_seq(tCONN_CB* p_ccb, uint8_t* p, uint8_t* p_msg_end) {
  uint32_t seq_len, attr_len;
  uint16_t attr_id;
  uint8_t type, *p_seq_end;
  tSDP_DISC_REC* p_rec;

  type = *p++;

  if ((type >> 3) != DATA_ELE_SEQ_DESC_TYPE) {
    log::warn("SDP - Wrong type: 0x{:02x} in attr_rsp", type);
    return (NULL);
  }
  p = sdpu_get_len_from_type(p, p_msg_end, type, &seq_len);
  if (p == NULL || (p + seq_len) > p_msg_end) {
    log::warn("SDP - Bad len in attr_rsp {}", seq_len);
    return (NULL);
  }

  /* Create a record */
  p_rec = add_record(p_ccb->p_db, p_ccb->device_address);
  if (!p_rec) {
    log::warn("SDP - DB full add_record");
    return (NULL);
  }

  p_seq_end = p + seq_len;

  while (p < p_seq_end) {
    /* First get the attribute ID */
    type = *p++;
    p = sdpu_get_len_from_type(p, p_msg_end, type, &attr_len);
    if (p == NULL || (p + attr_len) > p_seq_end) {
      log::warn("Bad len in attr_rsp {}", attr_len);
      return (NULL);
    }
    if (((type >> 3) != UINT_DESC_TYPE) || (attr_len != 2)) {
      log::warn("SDP - Bad type: 0x{:02x} or len: {} in attr_rsp", type,
                attr_len);
      return (NULL);
    }
    BE_STREAM_TO_UINT16(attr_id, p);

    /* Now, add the attribute value */
    p = add_attr(p, p_seq_end, p_ccb->p_db, p_rec, attr_id, NULL, 0);

    if (!p) {
      log::warn("SDP - DB full add_attr");
      return (NULL);
    }
  }

  return (p);
}

/*******************************************************************************
 *
 * Function         process_service_search_attr_rsp
 *
 * Description      This function is called when there is a search attribute
 *                  response from the server.
 *
 * Returns          void
 *
 ******************************************************************************/
static void process_service_search_attr_rsp(tCONN_CB* p_ccb, uint8_t* p_reply,
                                            uint8_t* p_reply_end) {
  uint8_t *p, *p_start, *p_end, *p_param_len;
  uint8_t type;
  uint32_t seq_len;
  uint16_t param_len, lists_byte_count = 0;
  bool cont_request_needed = false;

  /* If p_reply is NULL, we were called for the initial read */
  if (p_reply) {
    if (p_reply + 4 /* transaction ID and length */ + sizeof(lists_byte_count) >
        p_reply_end) {
      sdp_disconnect(p_ccb, SDP_INVALID_PDU_SIZE);
      return;
    }

    /* Skip transaction ID and length */
    p_reply += 4;

    BE_STREAM_TO_UINT16(lists_byte_count, p_reply);

    /* Copy the response to the scratchpad. First, a safety check on the length
     */
    if ((p_ccb->list_len + lists_byte_count) > SDP_MAX_LIST_BYTE_COUNT) {
      sdp_disconnect(p_ccb, SDP_INVALID_PDU_SIZE);
      return;
    }

    if (p_reply + lists_byte_count + 1 /* continuation */ > p_reply_end) {
      sdp_disconnect(p_ccb, SDP_INVALID_PDU_SIZE);
      return;
    }

    if (p_ccb->rsp_list == NULL)
      p_ccb->rsp_list = (uint8_t*)osi_malloc(SDP_MAX_LIST_BYTE_COUNT);
    memcpy(&p_ccb->rsp_list[p_ccb->list_len], p_reply, lists_byte_count);
    p_ccb->list_len += lists_byte_count;
    p_reply += lists_byte_count;
    if (*p_reply) {
      if (*p_reply > SDP_MAX_CONTINUATION_LEN) {
        sdp_disconnect(p_ccb, SDP_INVALID_CONT_STATE);
        return;
      }

      cont_request_needed = true;
    }
  }

  /* If continuation request (or first time request) */
  if ((cont_request_needed) || (!p_reply)) {
    BT_HDR* p_msg = (BT_HDR*)osi_malloc(SDP_DATA_BUF_SIZE);
    uint8_t* p;
    uint16_t bytes_left = SDP_DATA_BUF_SIZE;

    p_msg->offset = L2CAP_MIN_OFFSET;
    p = p_start = (uint8_t*)(p_msg + 1) + L2CAP_MIN_OFFSET;

    /* Build a service search request packet */
    UINT8_TO_BE_STREAM(p, SDP_PDU_SERVICE_SEARCH_ATTR_REQ);
    UINT16_TO_BE_STREAM(p, p_ccb->transaction_id);
    p_ccb->transaction_id++;

    /* Skip the length, we need to add it at the end */
    p_param_len = p;
    p += 2;

    /* Account for header size, max service record count and
     * continuation state */
    const uint16_t base_bytes = (sizeof(BT_HDR) + L2CAP_MIN_OFFSET +
                                 3u + /* service search request header */
                                 2u + /* param len */
                                 3u + /* max service record count */
                                 ((p_reply) ? (*p_reply) : 0));

    if (base_bytes > bytes_left) {
      sdp_disconnect(p_ccb, SDP_INVALID_CONT_STATE);
      return;
    }

    bytes_left -= base_bytes;

    /* Build the UID sequence. */
    p = sdpu_build_uuid_seq(p, p_ccb->p_db->num_uuid_filters,
                            p_ccb->p_db->uuid_filters, bytes_left);

    /* Max attribute byte count */
    UINT16_TO_BE_STREAM(p, sdp_cb.max_attr_list_size);

    /* If no attribute filters, build a wildcard attribute sequence */
    if (p_ccb->p_db->num_attr_filters)
      p = sdpu_build_attrib_seq(p, p_ccb->p_db->attr_filters,
                                p_ccb->p_db->num_attr_filters);
    else
      p = sdpu_build_attrib_seq(p, NULL, 0);

    /* No continuation for first request */
    if (p_reply) {
      if ((p_reply + *p_reply + 1) <= p_reply_end) {
        memcpy(p, p_reply, *p_reply + 1);
        p += *p_reply + 1;
      }
    } else
      UINT8_TO_BE_STREAM(p, 0);

    /* Go back and put the parameter length into the buffer */
    param_len = p - p_param_len - 2;
    UINT16_TO_BE_STREAM(p_param_len, param_len);

    /* Set the length of the SDP data in the buffer */
    p_msg->len = p - p_start;

<<<<<<< HEAD
    if (L2CA_DataWrite(p_ccb->connection_id, p_msg) != L2CAP_DW_SUCCESS) {
=======
    if (L2CA_DataWrite(p_ccb->connection_id, p_msg) !=
        tL2CAP_DW_RESULT::SUCCESS) {
>>>>>>> 661cafd0
      log::warn("Unable to write L2CAP data peer:{} cid:{} len:{}",
                p_ccb->device_address, p_ccb->connection_id, p_msg->len);
    }

    /* Start inactivity timer */
    alarm_set_on_mloop(p_ccb->sdp_conn_timer, SDP_INACT_TIMEOUT_MS,
                       sdp_conn_timer_timeout, p_ccb);

    return;
  }

/*******************************************************************/
/* We now have the full response, which is a sequence of sequences */
/*******************************************************************/

  if (!sdp_copy_raw_data(p_ccb, true)) {
    log::error("sdp_copy_raw_data failed");
    sdp_disconnect(p_ccb, SDP_ILLEGAL_PARAMETER);
    return;
  }

  p = &p_ccb->rsp_list[0];

  /* The contents is a sequence of attribute sequences */
  type = *p++;

  if ((type >> 3) != DATA_ELE_SEQ_DESC_TYPE) {
    log::warn("Wrong element in attr_rsp type:0x{:02x}", type);
    sdp_disconnect(p_ccb, SDP_ILLEGAL_PARAMETER);
    return;
  }
  p = sdpu_get_len_from_type(p, p + p_ccb->list_len, type, &seq_len);
  if (p == NULL || (p + seq_len) > (p + p_ccb->list_len)) {
    log::warn("Illegal search attribute length");
    sdp_disconnect(p_ccb, SDP_ILLEGAL_PARAMETER);
    return;
  }
  p_end = &p_ccb->rsp_list[p_ccb->list_len];

  if ((p + seq_len) != p_end) {
    sdp_disconnect(p_ccb, SDP_INVALID_CONT_STATE);
    return;
  }

  while (p < p_end) {
    p = save_attr_seq(p_ccb, p, &p_ccb->rsp_list[p_ccb->list_len]);
    if (!p) {
      sdp_disconnect(p_ccb, SDP_DB_FULL);
      return;
    }
  }

  /* Since we got everything we need, disconnect the call */
  sdpu_log_attribute_metrics(p_ccb->device_address, p_ccb->p_db);
  sdp_disconnect(p_ccb, SDP_SUCCESS);
}

/*******************************************************************************
 *
 * Function         process_service_attr_rsp
 *
 * Description      This function is called when there is a attribute response
 *                  from the server.
 *
 * Returns          void
 *
 ******************************************************************************/
static void process_service_attr_rsp(tCONN_CB* p_ccb, uint8_t* p_reply,
                                     uint8_t* p_reply_end) {
  uint8_t *p_start, *p_param_len;
  uint16_t param_len, list_byte_count;
  bool cont_request_needed = false;

  /* If p_reply is NULL, we were called after the records handles were read */
  if (p_reply) {
    if (p_reply + 4 /* transaction ID and length */ + sizeof(list_byte_count) >
        p_reply_end) {
      sdp_disconnect(p_ccb, SDP_INVALID_PDU_SIZE);
      return;
    }

    /* Skip transaction ID and length */
    p_reply += 4;

    BE_STREAM_TO_UINT16(list_byte_count, p_reply);

    /* Copy the response to the scratchpad. First, a safety check on the length
     */
    if ((p_ccb->list_len + list_byte_count) > SDP_MAX_LIST_BYTE_COUNT) {
      sdp_disconnect(p_ccb, SDP_INVALID_PDU_SIZE);
      return;
    }

    if (p_reply + list_byte_count + 1 /* continuation */ > p_reply_end) {
      sdp_disconnect(p_ccb, SDP_INVALID_PDU_SIZE);
      return;
    }

    if (p_ccb->rsp_list == NULL)
      p_ccb->rsp_list = (uint8_t*)osi_malloc(SDP_MAX_LIST_BYTE_COUNT);
    memcpy(&p_ccb->rsp_list[p_ccb->list_len], p_reply, list_byte_count);
    p_ccb->list_len += list_byte_count;
    p_reply += list_byte_count;
    if (*p_reply) {
      if (*p_reply > SDP_MAX_CONTINUATION_LEN) {
        sdp_disconnect(p_ccb, SDP_INVALID_CONT_STATE);
        return;
      }
      cont_request_needed = true;
    } else {
      log::warn("process_service_attr_rsp");
      if (!sdp_copy_raw_data(p_ccb, false)) {
        log::error("sdp_copy_raw_data failed");
        sdp_disconnect(p_ccb, SDP_ILLEGAL_PARAMETER);
        return;
      }

      /* Save the response in the database. Stop on any error */
      if (!save_attr_seq(p_ccb, &p_ccb->rsp_list[0],
                         &p_ccb->rsp_list[p_ccb->list_len])) {
        sdp_disconnect(p_ccb, SDP_DB_FULL);
        return;
      }
      p_ccb->list_len = 0;
      p_ccb->cur_handle++;
    }
  }

  /* Now, ask for the next handle. Re-use the buffer we just got. */
  if (p_ccb->cur_handle < p_ccb->num_handles) {
    BT_HDR* p_msg = (BT_HDR*)osi_malloc(SDP_DATA_BUF_SIZE);
    uint8_t* p;

    p_msg->offset = L2CAP_MIN_OFFSET;
    p = p_start = (uint8_t*)(p_msg + 1) + L2CAP_MIN_OFFSET;

    /* Get all the attributes from the server */
    UINT8_TO_BE_STREAM(p, SDP_PDU_SERVICE_ATTR_REQ);
    UINT16_TO_BE_STREAM(p, p_ccb->transaction_id);
    p_ccb->transaction_id++;

    /* Skip the length, we need to add it at the end */
    p_param_len = p;
    p += 2;

    UINT32_TO_BE_STREAM(p, p_ccb->handles[p_ccb->cur_handle]);

    /* Max attribute byte count */
    UINT16_TO_BE_STREAM(p, sdp_cb.max_attr_list_size);

    /* If no attribute filters, build a wildcard attribute sequence */
    if (p_ccb->p_db->num_attr_filters)
      p = sdpu_build_attrib_seq(p, p_ccb->p_db->attr_filters,
                                p_ccb->p_db->num_attr_filters);
    else
      p = sdpu_build_attrib_seq(p, NULL, 0);

    /* Was this a continuation request ? */
    if (cont_request_needed) {
      if ((p_reply + *p_reply + 1) <= p_reply_end) {
        memcpy(p, p_reply, *p_reply + 1);
        p += *p_reply + 1;
      }
    } else
      UINT8_TO_BE_STREAM(p, 0);

    /* Go back and put the parameter length into the buffer */
    param_len = (uint16_t)(p - p_param_len - 2);
    UINT16_TO_BE_STREAM(p_param_len, param_len);

    /* Set the length of the SDP data in the buffer */
    p_msg->len = (uint16_t)(p - p_start);

<<<<<<< HEAD
    if (L2CA_DataWrite(p_ccb->connection_id, p_msg) != L2CAP_DW_SUCCESS) {
=======
    if (L2CA_DataWrite(p_ccb->connection_id, p_msg) !=
        tL2CAP_DW_RESULT::SUCCESS) {
>>>>>>> 661cafd0
      log::warn("Unable to write L2CAP data peer:{} cid:{} len:{}",
                p_ccb->device_address, p_ccb->connection_id, p_msg->len);
    }

    /* Start inactivity timer */
    alarm_set_on_mloop(p_ccb->sdp_conn_timer, SDP_INACT_TIMEOUT_MS,
                       sdp_conn_timer_timeout, p_ccb);
  } else {
    sdpu_log_attribute_metrics(p_ccb->device_address, p_ccb->p_db);
    sdp_disconnect(p_ccb, SDP_SUCCESS);
    return;
  }
}

/******************************************************************************
 *
 * Function         process_service_search_rsp
 *
 * Description      This function is called when there is a search response from
 *                  the server.
 *
 * Returns          void
 *
 ******************************************************************************/
static void process_service_search_rsp(tCONN_CB* p_ccb, uint8_t* p_reply,
                                       uint8_t* p_reply_end) {
  uint16_t xx;
  uint16_t total, cur_handles, orig;
  uint8_t cont_len;

  if (p_reply + 8 > p_reply_end) {
    sdp_disconnect(p_ccb, SDP_GENERIC_ERROR);
    return;
  }
  /* Skip transaction, and param len */
  p_reply += 4;
  BE_STREAM_TO_UINT16(total, p_reply);
  BE_STREAM_TO_UINT16(cur_handles, p_reply);

  orig = p_ccb->num_handles;
  p_ccb->num_handles += cur_handles;
  if (p_ccb->num_handles == 0 || p_ccb->num_handles < orig) {
    log::warn("SDP - Rcvd ServiceSearchRsp, no matches");
    sdp_disconnect(p_ccb, SDP_NO_RECS_MATCH);
    return;
  }

  /* Save the handles that match. We will can only process a certain number. */
  if (total > sdp_cb.max_recs_per_search) total = sdp_cb.max_recs_per_search;
  if (p_ccb->num_handles > sdp_cb.max_recs_per_search)
    p_ccb->num_handles = sdp_cb.max_recs_per_search;

  if (p_reply + ((p_ccb->num_handles - orig) * 4) + 1 > p_reply_end) {
    sdp_disconnect(p_ccb, SDP_GENERIC_ERROR);
    return;
  }

  for (xx = orig; xx < p_ccb->num_handles; xx++)
    BE_STREAM_TO_UINT32(p_ccb->handles[xx], p_reply);

  BE_STREAM_TO_UINT8(cont_len, p_reply);
  if (cont_len != 0) {
    if (cont_len > SDP_MAX_CONTINUATION_LEN) {
      sdp_disconnect(p_ccb, SDP_INVALID_CONT_STATE);
      return;
    }
    if (p_reply + cont_len > p_reply_end) {
      sdp_disconnect(p_ccb, SDP_INVALID_CONT_STATE);
      return;
    }
    /* stay in the same state */
    sdp_snd_service_search_req(p_ccb, cont_len, p_reply);
  } else {
    /* change state */
    p_ccb->disc_state = SDP_DISC_WAIT_ATTR;

    /* Kick off the first attribute request */
    process_service_attr_rsp(p_ccb, NULL, NULL);
  }
}

/*******************************************************************************
 *
 * Function         sdp_disc_connected
 *
 * Description      This function is called when an SDP discovery attempt is
 *                  connected.
 *
 * Returns          void
 *
 ******************************************************************************/
void sdp_disc_connected(tCONN_CB* p_ccb) {
  if (p_ccb->is_attr_search) {
    p_ccb->disc_state = SDP_DISC_WAIT_SEARCH_ATTR;

    process_service_search_attr_rsp(p_ccb, NULL, NULL);
  } else {
    /* First step is to get a list of the handles from the server. */
    /* We are not searching for a specific attribute, so we will   */
    /* first search for the service, then get all attributes of it */

    p_ccb->num_handles = 0;
    sdp_snd_service_search_req(p_ccb, 0, NULL);
  }
}

/*******************************************************************************
 *
 * Function         sdp_disc_server_rsp
 *
 * Description      This function is called when there is a response from
 *                  the server.
 *
 * Returns          void
 *
 ******************************************************************************/
void sdp_disc_server_rsp(tCONN_CB* p_ccb, BT_HDR* p_msg) {
  uint8_t *p, rsp_pdu;
  bool invalid_pdu = true;

  /* stop inactivity timer when we receive a response */
  alarm_cancel(p_ccb->sdp_conn_timer);

  /* Got a reply!! Check what we got back */
  p = (uint8_t*)(p_msg + 1) + p_msg->offset;
  uint8_t* p_end = p + p_msg->len;

  if (p_msg->len < 1) {
    sdp_disconnect(p_ccb, SDP_GENERIC_ERROR);
    return;
  }

  BE_STREAM_TO_UINT8(rsp_pdu, p);

  p_msg->len--;

  switch (rsp_pdu) {
    case SDP_PDU_SERVICE_SEARCH_RSP:
      if (p_ccb->disc_state == SDP_DISC_WAIT_HANDLES) {
        process_service_search_rsp(p_ccb, p, p_end);
        invalid_pdu = false;
      }
      break;

    case SDP_PDU_SERVICE_ATTR_RSP:
      if (p_ccb->disc_state == SDP_DISC_WAIT_ATTR) {
        process_service_attr_rsp(p_ccb, p, p_end);
        invalid_pdu = false;
      }
      break;

    case SDP_PDU_SERVICE_SEARCH_ATTR_RSP:
      if (p_ccb->disc_state == SDP_DISC_WAIT_SEARCH_ATTR) {
        process_service_search_attr_rsp(p_ccb, p, p_end);
        invalid_pdu = false;
      }
      break;
  }

  if (invalid_pdu) {
    log::warn("SDP - Unexp. PDU: {} in state: {}", rsp_pdu, p_ccb->disc_state);
    sdp_disconnect(p_ccb, SDP_GENERIC_ERROR);
  }
}<|MERGE_RESOLUTION|>--- conflicted
+++ resolved
@@ -177,12 +177,8 @@
   /* Set the length of the SDP data in the buffer */
   p_cmd->len = (uint16_t)(p - p_start);
 
-<<<<<<< HEAD
-  if (L2CA_DataWrite(p_ccb->connection_id, p_cmd) != L2CAP_DW_SUCCESS) {
-=======
   if (L2CA_DataWrite(p_ccb->connection_id, p_cmd) !=
       tL2CAP_DW_RESULT::SUCCESS) {
->>>>>>> 661cafd0
     log::warn("Unable to write L2CAP data peer:{} cid:{} len:{}",
               p_ccb->device_address, p_ccb->connection_id, p_cmd->len);
   }
@@ -692,12 +688,8 @@
     /* Set the length of the SDP data in the buffer */
     p_msg->len = p - p_start;
 
-<<<<<<< HEAD
-    if (L2CA_DataWrite(p_ccb->connection_id, p_msg) != L2CAP_DW_SUCCESS) {
-=======
     if (L2CA_DataWrite(p_ccb->connection_id, p_msg) !=
         tL2CAP_DW_RESULT::SUCCESS) {
->>>>>>> 661cafd0
       log::warn("Unable to write L2CAP data peer:{} cid:{} len:{}",
                 p_ccb->device_address, p_ccb->connection_id, p_msg->len);
     }
@@ -871,12 +863,8 @@
     /* Set the length of the SDP data in the buffer */
     p_msg->len = (uint16_t)(p - p_start);
 
-<<<<<<< HEAD
-    if (L2CA_DataWrite(p_ccb->connection_id, p_msg) != L2CAP_DW_SUCCESS) {
-=======
     if (L2CA_DataWrite(p_ccb->connection_id, p_msg) !=
         tL2CAP_DW_RESULT::SUCCESS) {
->>>>>>> 661cafd0
       log::warn("Unable to write L2CAP data peer:{} cid:{} len:{}",
                 p_ccb->device_address, p_ccb->connection_id, p_msg->len);
     }

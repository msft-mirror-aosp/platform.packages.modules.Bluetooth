--- conflicted
+++ resolved
@@ -533,10 +533,7 @@
         "libosi",
         "libbt-common",
     ],
-<<<<<<< HEAD
-=======
-}
-
+}
 
 // Iso manager unit tests
 cc_test {
@@ -575,5 +572,4 @@
             undefined : true
         },
     },
->>>>>>> c02fd668
 }
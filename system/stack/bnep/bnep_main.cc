/******************************************************************************
 *
 *  Copyright 2001-2012 Broadcom Corporation
 *
 *  Licensed under the Apache License, Version 2.0 (the "License");
 *  you may not use this file except in compliance with the License.
 *  You may obtain a copy of the License at:
 *
 *  http://www.apache.org/licenses/LICENSE-2.0
 *
 *  Unless required by applicable law or agreed to in writing, software
 *  distributed under the License is distributed on an "AS IS" BASIS,
 *  WITHOUT WARRANTIES OR CONDITIONS OF ANY KIND, either express or implied.
 *  See the License for the specific language governing permissions and
 *  limitations under the License.
 *
 ******************************************************************************/

/******************************************************************************
 *
 *  this file contains the main BNEP functions
 *
 ******************************************************************************/

#define LOG_TAG "bluetooth"

#include <bluetooth/log.h>
#include <string.h>

#include "bnep_api.h"
#include "bnep_int.h"
#include "bta/include/bta_sec_api.h"
#include "hci/controller_interface.h"
#include "internal_include/bt_target.h"
#include "l2c_api.h"
#include "l2cdefs.h"
#include "main/shim/entry.h"
#include "main/shim/helpers.h"
#include "osi/include/allocator.h"
#include "stack/include/bt_hdr.h"
#include "stack/include/bt_psm_types.h"
#include "stack/include/bt_types.h"
#include "types/raw_address.h"

using namespace bluetooth;

/******************************************************************************/
/*                     G L O B A L    B N E P       D A T A                   */
/******************************************************************************/
tBNEP_CB bnep_cb;

const uint16_t bnep_frame_hdr_sizes[] = {14, 1, 2, 8, 8};

/******************************************************************************/
/*            L O C A L    F U N C T I O N     P R O T O T Y P E S            */
/******************************************************************************/
static void bnep_connect_ind(const RawAddress& bd_addr, uint16_t l2cap_cid,
                             uint16_t psm, uint8_t l2cap_id);
static void bnep_connect_cfm(uint16_t l2cap_cid, uint16_t result);
static void bnep_config_cfm(uint16_t l2cap_cid, uint16_t result,
                            tL2CAP_CFG_INFO* p_cfg);
static void bnep_disconnect_ind(uint16_t l2cap_cid, bool ack_needed);
static void bnep_data_ind(uint16_t l2cap_cid, BT_HDR* p_msg);
static void bnep_congestion_ind(uint16_t lcid, bool is_congested);
static void bnep_on_l2cap_error(uint16_t l2cap_cid, uint16_t result);
/*******************************************************************************
 *
 * Function         bnep_register_with_l2cap
 *
 * Description      This function registers BNEP PSM with L2CAP
 *
 * Returns          void
 *
 ******************************************************************************/
tBNEP_RESULT bnep_register_with_l2cap(void) {
  /* Initialize the L2CAP configuration. We only care about MTU and flush */
  memset(&bnep_cb.l2cap_my_cfg, 0, sizeof(tL2CAP_CFG_INFO));

  bnep_cb.l2cap_my_cfg.mtu_present = true;
  bnep_cb.l2cap_my_cfg.mtu = BNEP_MTU_SIZE;

  bnep_cb.reg_info.pL2CA_ConnectInd_Cb = bnep_connect_ind;
  bnep_cb.reg_info.pL2CA_ConnectCfm_Cb = bnep_connect_cfm;
  bnep_cb.reg_info.pL2CA_ConfigInd_Cb = nullptr;
  bnep_cb.reg_info.pL2CA_ConfigCfm_Cb = bnep_config_cfm;
  bnep_cb.reg_info.pL2CA_DisconnectInd_Cb = bnep_disconnect_ind;
  bnep_cb.reg_info.pL2CA_DataInd_Cb = bnep_data_ind;
  bnep_cb.reg_info.pL2CA_CongestionStatus_Cb = bnep_congestion_ind;
  bnep_cb.reg_info.pL2CA_Error_Cb = bnep_on_l2cap_error;

  /* Now, register with L2CAP */
<<<<<<< HEAD
  if (!L2CA_Register2(BT_PSM_BNEP, bnep_cb.reg_info, false /* enable_snoop */,
                      nullptr, BNEP_MTU_SIZE, BNEP_MTU_SIZE,
                      BTA_SEC_AUTHENTICATE | BTA_SEC_ENCRYPT)) {
=======
  if (!L2CA_RegisterWithSecurity(BT_PSM_BNEP, bnep_cb.reg_info,
                                 false /* enable_snoop */, nullptr,
                                 BNEP_MTU_SIZE, BNEP_MTU_SIZE,
                                 BTA_SEC_AUTHENTICATE | BTA_SEC_ENCRYPT)) {
>>>>>>> e110efe6
    log::error("BNEP - Registration failed");
    return BNEP_SECURITY_FAIL;
  }

  return BNEP_SUCCESS;
}

/*******************************************************************************
 *
 * Function         bnep_connect_ind
 *
 * Description      This function handles an inbound connection indication
 *                  from L2CAP. This is the case where we are acting as a
 *                  server.
 *
 * Returns          void
 *
 ******************************************************************************/
static void bnep_connect_ind(const RawAddress& bd_addr, uint16_t l2cap_cid,
                             uint16_t /* psm */, uint8_t l2cap_id) {
  tBNEP_CONN* p_bcb = bnepu_find_bcb_by_bd_addr(bd_addr);

  /* If we are not acting as server, or already have a connection, or have */
  /* no more resources to handle the connection, reject the connection.    */
  if (!(bnep_cb.profile_registered) || (p_bcb) ||
      ((p_bcb = bnepu_allocate_bcb(bd_addr)) == NULL)) {
    if (!L2CA_DisconnectReq(l2cap_cid)) {
      log::warn("Unable to request L2CAP disconnect peer:{} cid:{}", bd_addr,
                l2cap_cid);
    }
    return;
  }

  /* Transition to the next appropriate state, waiting for config setup. */
  p_bcb->con_state = BNEP_STATE_CFG_SETUP;

  /* Save the L2CAP Channel ID. */
  p_bcb->l2cap_cid = l2cap_cid;

  /* Start timer waiting for config setup */
  alarm_set_on_mloop(p_bcb->conn_timer, BNEP_CONN_TIMEOUT_MS,
                     bnep_conn_timer_timeout, p_bcb);

  log::debug("BNEP - Rcvd L2CAP conn ind, CID: 0x{:x}", p_bcb->l2cap_cid);
}

static void bnep_on_l2cap_error(uint16_t l2cap_cid, uint16_t result) {
  tBNEP_CONN* p_bcb = bnepu_find_bcb_by_cid(l2cap_cid);
  if (p_bcb == nullptr) return;

  /* Tell the upper layer, if there is a callback */
  if ((p_bcb->con_flags & BNEP_FLAGS_IS_ORIG) && (bnep_cb.p_conn_state_cb)) {
    (*bnep_cb.p_conn_state_cb)(p_bcb->handle, p_bcb->rem_bda, BNEP_CONN_FAILED,
                               false);
  }

  if (!L2CA_DisconnectReq(p_bcb->l2cap_cid)) {
    log::warn("Unable to request L2CAP disconnect peer:{} cid:{}",
              p_bcb->rem_bda, l2cap_cid);
  }

  bnepu_release_bcb(p_bcb);
}

/*******************************************************************************
 *
 * Function         bnep_connect_cfm
 *
 * Description      This function handles the connect confirm events
 *                  from L2CAP. This is the case when we are acting as a
 *                  client and have sent a connect request.
 *
 * Returns          void
 *
 ******************************************************************************/
static void bnep_connect_cfm(uint16_t l2cap_cid, uint16_t result) {
  tBNEP_CONN* p_bcb;

  /* Find CCB based on CID */
  p_bcb = bnepu_find_bcb_by_cid(l2cap_cid);
  if (p_bcb == NULL) {
    log::warn("BNEP - Rcvd conn cnf for unknown CID 0x{:x}", l2cap_cid);
    return;
  }

  /* If the connection response contains success status, then */
  /* Transition to the next state and startup the timer.      */
  if ((result == L2CAP_CONN_OK) &&
      (p_bcb->con_state == BNEP_STATE_CONN_START)) {
    p_bcb->con_state = BNEP_STATE_CFG_SETUP;

    /* Start timer waiting for config results */
    alarm_set_on_mloop(p_bcb->conn_timer, BNEP_CONN_TIMEOUT_MS,
                       bnep_conn_timer_timeout, p_bcb);

    log::debug("BNEP - got conn cnf, sent cfg req, CID: 0x{:x}",
               p_bcb->l2cap_cid);
  } else {
    log::error("invoked with non OK status");
  }
}

/*******************************************************************************
 *
 * Function         bnep_config_cfm
 *
 * Description      This function processes the L2CAP configuration confirmation
 *                  event.
 *
 * Returns          void
 *
 ******************************************************************************/
static void bnep_config_cfm(uint16_t l2cap_cid, uint16_t initiator,
                            tL2CAP_CFG_INFO* p_cfg) {
  tBNEP_CONN* p_bcb;

  log::debug("BNEP - Rcvd cfg cfm, CID: 0x{:x}", l2cap_cid);

  /* Find CCB based on CID */
  p_bcb = bnepu_find_bcb_by_cid(l2cap_cid);
  if (p_bcb == NULL) {
    log::warn("BNEP - Rcvd L2CAP cfg ind, unknown CID: 0x{:x}", l2cap_cid);
    return;
  }

  /* For now, always accept configuration from the other side */
  p_bcb->con_state = BNEP_STATE_SEC_CHECKING;

  /* Start timer waiting for setup or response */
  alarm_set_on_mloop(p_bcb->conn_timer, BNEP_HOST_TIMEOUT_MS,
                     bnep_conn_timer_timeout, p_bcb);

  if (p_bcb->con_flags & BNEP_FLAGS_IS_ORIG) {
    bnep_sec_check_complete(&p_bcb->rem_bda, BT_TRANSPORT_BR_EDR, p_bcb);
  }
}

/*******************************************************************************
 *
 * Function         bnep_disconnect_ind
 *
 * Description      This function handles a disconnect event from L2CAP. If
 *                  requested to, we ack the disconnect before dropping the CCB
 *
 * Returns          void
 *
 ******************************************************************************/
static void bnep_disconnect_ind(uint16_t l2cap_cid, bool ack_needed) {
  tBNEP_CONN* p_bcb;

  /* Find CCB based on CID */
  p_bcb = bnepu_find_bcb_by_cid(l2cap_cid);
  if (p_bcb == NULL) {
    log::warn("BNEP - Rcvd L2CAP disc, unknown CID: 0x{:x}", l2cap_cid);
    return;
  }

  log::debug("BNEP - Rcvd L2CAP disc, CID: 0x{:x}", l2cap_cid);

  /* Tell the user if there is a callback */
  if (p_bcb->con_state == BNEP_STATE_CONNECTED) {
    if (bnep_cb.p_conn_state_cb)
      (*bnep_cb.p_conn_state_cb)(p_bcb->handle, p_bcb->rem_bda,
                                 BNEP_CONN_DISCONNECTED, false);
  } else {
    if ((bnep_cb.p_conn_state_cb) &&
        ((p_bcb->con_flags & BNEP_FLAGS_IS_ORIG) ||
         (p_bcb->con_flags & BNEP_FLAGS_CONN_COMPLETED)))
      (*bnep_cb.p_conn_state_cb)(p_bcb->handle, p_bcb->rem_bda,
                                 BNEP_CONN_FAILED, false);
  }

  bnepu_release_bcb(p_bcb);
}

/*******************************************************************************
 *
 * Function         bnep_congestion_ind
 *
 * Description      This is a callback function called by L2CAP when
 *                  congestion status changes
 *
 ******************************************************************************/
static void bnep_congestion_ind(uint16_t l2cap_cid, bool is_congested) {
  tBNEP_CONN* p_bcb;

  /* Find BCB based on CID */
  p_bcb = bnepu_find_bcb_by_cid(l2cap_cid);
  if (p_bcb == NULL) {
    log::warn("BNEP - Rcvd L2CAP cong, unknown CID: 0x{:x}", l2cap_cid);
    return;
  }

  if (is_congested) {
    p_bcb->con_flags |= BNEP_FLAGS_L2CAP_CONGESTED;
    if (bnep_cb.p_tx_data_flow_cb) {
      bnep_cb.p_tx_data_flow_cb(p_bcb->handle, BNEP_TX_FLOW_OFF);
    }
  } else {
    p_bcb->con_flags &= ~BNEP_FLAGS_L2CAP_CONGESTED;

    if (bnep_cb.p_tx_data_flow_cb) {
      bnep_cb.p_tx_data_flow_cb(p_bcb->handle, BNEP_TX_FLOW_ON);
    }

    /* While not congested, send as many buffers as we can */
    while (!(p_bcb->con_flags & BNEP_FLAGS_L2CAP_CONGESTED)) {
      BT_HDR* p_buf = (BT_HDR*)fixed_queue_try_dequeue(p_bcb->xmit_q);

      if (!p_buf) break;

      if (L2CA_DataWrite(l2cap_cid, p_buf) != L2CAP_DW_SUCCESS) {
        log::warn("Unable to write L2CAP data peer:{} cid:{} len:{}",
                  p_bcb->rem_bda, l2cap_cid, p_buf->len);
      }
    }
  }
}

/*******************************************************************************
 *
 * Function         bnep_data_ind
 *
 * Description      This function is called when data is received from L2CAP.
 *                  if we are the originator of the connection, we are the SDP
 *                  client, and the received message is queued for the client.
 *
 *                  If we are the destination of the connection, we are the SDP
 *                  server, so the message is passed to the server processing
 *                  function.
 *
 * Returns          void
 *
 ******************************************************************************/
static void bnep_data_ind(uint16_t l2cap_cid, BT_HDR* p_buf) {
  tBNEP_CONN* p_bcb;
  uint8_t* p = (uint8_t*)(p_buf + 1) + p_buf->offset;
  uint16_t rem_len = p_buf->len;
  if (rem_len == 0) {
    osi_free(p_buf);
    return;
  }
  uint8_t type, ctrl_type, ext_type = 0;
  bool extension_present, fw_ext_present;
  uint16_t protocol = 0;

  /* Find CCB based on CID */
  p_bcb = bnepu_find_bcb_by_cid(l2cap_cid);
  if (p_bcb == NULL) {
    log::warn("BNEP - Rcvd L2CAP data, unknown CID: 0x{:x}", l2cap_cid);
    osi_free(p_buf);
    return;
  }

  /* Get the type and extension bits */
  type = *p++;
  extension_present = type >> 7;
  type &= 0x7f;
  if (type >= sizeof(bnep_frame_hdr_sizes) / sizeof(bnep_frame_hdr_sizes[0])) {
    log::info("BNEP - rcvd frame, bad type: 0x{:02x}", type);
    osi_free(p_buf);
    return;
  }
  if ((rem_len <= bnep_frame_hdr_sizes[type]) || (rem_len > BNEP_MTU_SIZE)) {
    log::debug("BNEP - rcvd frame, bad len: {}  type: 0x{:02x}", p_buf->len,
               type);
    osi_free(p_buf);
    return;
  }

  rem_len--;

  if ((p_bcb->con_state != BNEP_STATE_CONNECTED) &&
      (!(p_bcb->con_flags & BNEP_FLAGS_CONN_COMPLETED)) &&
      (type != BNEP_FRAME_CONTROL)) {
    log::warn("BNEP - Ignored L2CAP data while in state: {}, CID: 0x{:x}",
              p_bcb->con_state, l2cap_cid);

    if (extension_present) {
      /*
      ** When there is no connection if a data packet is received
      ** with unknown control extension headers then those should be processed
      ** according to complain/ignore law
      */
      uint8_t ext, length;
      uint16_t org_len, new_len;
      /* parse the extension headers and process unknown control headers */
      org_len = rem_len;
      do {
        if (org_len < 2) {
          break;
        }
        ext = *p++;
        length = *p++;

        new_len = (length + 2);
        if (new_len > org_len) {
          break;
        }

        if ((ext & 0x7F) == BNEP_EXTENSION_FILTER_CONTROL) {
          if (length == 0) {
            break;
          }
          if (*p > BNEP_FILTER_MULTI_ADDR_RESPONSE_MSG) {
            bnep_send_command_not_understood(p_bcb, *p);
          }
        }

        p += length;

        org_len -= new_len;
      } while (ext & 0x80);
    }
    osi_free(p_buf);
    return;
  }

  if (type > BNEP_FRAME_COMPRESSED_ETHERNET_DEST_ONLY) {
    log::debug("BNEP - rcvd frame, unknown type: 0x{:02x}", type);
    osi_free(p_buf);
    return;
  }

  log::debug("BNEP - rcv frame, type: {} len: {} Ext: {}", type, p_buf->len,
             extension_present);

  /* Initialize addresses to 'not supplied' */
  RawAddress src_addr = RawAddress::kEmpty;
  RawAddress dst_addr = RawAddress::kEmpty;

  switch (type) {
    case BNEP_FRAME_GENERAL_ETHERNET:
      dst_addr = *(RawAddress*)p;
      p += BD_ADDR_LEN;
      src_addr = *(RawAddress*)p;
      p += BD_ADDR_LEN;
      BE_STREAM_TO_UINT16(protocol, p);
      rem_len -= 14;
      break;

    case BNEP_FRAME_CONTROL:
      ctrl_type = *p;
      p = bnep_process_control_packet(p_bcb, p, &rem_len, false);

      if (ctrl_type == BNEP_SETUP_CONNECTION_REQUEST_MSG &&
          p_bcb->con_state != BNEP_STATE_CONNECTED && extension_present && p &&
          rem_len) {
        osi_free(p_bcb->p_pending_data);
        p_bcb->p_pending_data = (BT_HDR*)osi_malloc(rem_len + sizeof(BT_HDR));
        memcpy((uint8_t*)(p_bcb->p_pending_data + 1), p, rem_len);
        p_bcb->p_pending_data->len = rem_len;
        p_bcb->p_pending_data->offset = 0;
      } else {
        while (extension_present && p && rem_len) {
          ext_type = *p++;
          rem_len--;
          extension_present = ext_type >> 7;
          ext_type &= 0x7F;

          /* if unknown extension present stop processing */
          if (ext_type != BNEP_EXTENSION_FILTER_CONTROL) break;

          p = bnep_process_control_packet(p_bcb, p, &rem_len, true);
        }
      }
      osi_free(p_buf);
      return;

    case BNEP_FRAME_COMPRESSED_ETHERNET:
      BE_STREAM_TO_UINT16(protocol, p);
      rem_len -= 2;
      break;

    case BNEP_FRAME_COMPRESSED_ETHERNET_SRC_ONLY:
      src_addr = *(RawAddress*)p;
      p += BD_ADDR_LEN;
      BE_STREAM_TO_UINT16(protocol, p);
      rem_len -= 8;
      break;

    case BNEP_FRAME_COMPRESSED_ETHERNET_DEST_ONLY:
      dst_addr = *(RawAddress*)p;
      p += BD_ADDR_LEN;
      BE_STREAM_TO_UINT16(protocol, p);
      rem_len -= 8;
      break;
  }

  /* Process the header extension if there is one */
  while (extension_present && p && rem_len) {
    ext_type = *p;
    extension_present = ext_type >> 7;
    ext_type &= 0x7F;

    /* if unknown extension present stop processing */
    if (ext_type) {
      log::debug("Data extension type 0x{:x} found", ext_type);
      break;
    }

    p++;
    rem_len--;
    p = bnep_process_control_packet(p_bcb, p, &rem_len, true);
  }

  p_buf->offset += p_buf->len - rem_len;
  p_buf->len = rem_len;

  /* Always give the upper layer MAC addresses */
  if (src_addr == RawAddress::kEmpty) src_addr = p_bcb->rem_bda;

  if (dst_addr == RawAddress::kEmpty)
    dst_addr = bluetooth::ToRawAddress(
        bluetooth::shim::GetController()->GetMacAddress());

  /* check whether there are any extensions to be forwarded */
  if (ext_type)
    fw_ext_present = true;
  else
    fw_ext_present = false;

  if (bnep_cb.p_data_buf_cb) {
    (*bnep_cb.p_data_buf_cb)(p_bcb->handle, src_addr, dst_addr, protocol, p_buf,
                             fw_ext_present);
  } else if (bnep_cb.p_data_ind_cb) {
    (*bnep_cb.p_data_ind_cb)(p_bcb->handle, src_addr, dst_addr, protocol, p,
                             rem_len, fw_ext_present);
    osi_free(p_buf);
  }
}

/*******************************************************************************
 *
 * Function         bnep_conn_timer_timeout
 *
 * Description      This function processes a timeout. If it is a startup
 *                  timeout, we check for reading our BD address. If it
 *                  is an L2CAP timeout, we send a disconnect req to L2CAP.
 *
 * Returns          void
 *
 ******************************************************************************/
void bnep_conn_timer_timeout(void* data) {
  tBNEP_CONN* p_bcb = (tBNEP_CONN*)data;

  log::debug(
      "BNEP - CCB timeout in state: {}  CID: 0x{:x} flags {:x}, re_transmit {}",
      p_bcb->con_state, p_bcb->l2cap_cid, p_bcb->con_flags,
      p_bcb->re_transmits);

  if (p_bcb->con_state == BNEP_STATE_CONN_SETUP) {
    log::debug("BNEP - CCB timeout in state: {}  CID: 0x{:x}", p_bcb->con_state,
               p_bcb->l2cap_cid);

    if (!(p_bcb->con_flags & BNEP_FLAGS_IS_ORIG)) {
      if (!L2CA_DisconnectReq(p_bcb->l2cap_cid)) {
        log::warn("Unable to request L2CAP disconnect peer:{} cid:{}",
                  p_bcb->rem_bda, p_bcb->l2cap_cid);
      }
      bnepu_release_bcb(p_bcb);
      return;
    }

    if (p_bcb->re_transmits++ != BNEP_MAX_RETRANSMITS) {
      bnep_send_conn_req(p_bcb);
      alarm_set_on_mloop(p_bcb->conn_timer, BNEP_CONN_TIMEOUT_MS,
                         bnep_conn_timer_timeout, p_bcb);
    } else {
      if (!L2CA_DisconnectReq(p_bcb->l2cap_cid)) {
        log::warn("Unable to request L2CAP disconnect peer:{} cid:{}",
                  p_bcb->rem_bda, p_bcb->l2cap_cid);
      }

      if ((p_bcb->con_flags & BNEP_FLAGS_IS_ORIG) && (bnep_cb.p_conn_state_cb))
        (*bnep_cb.p_conn_state_cb)(p_bcb->handle, p_bcb->rem_bda,
                                   BNEP_CONN_FAILED, false);

      bnepu_release_bcb(p_bcb);
      return;
    }
  } else if (p_bcb->con_state != BNEP_STATE_CONNECTED) {
    log::debug("BNEP - CCB timeout in state: {}  CID: 0x{:x}", p_bcb->con_state,
               p_bcb->l2cap_cid);

    if (!L2CA_DisconnectReq(p_bcb->l2cap_cid)) {
      log::warn("Unable to request L2CAP disconnect peer:{} cid:{}",
                p_bcb->rem_bda, p_bcb->l2cap_cid);
    }

    /* Tell the user if there is a callback */
    if ((p_bcb->con_flags & BNEP_FLAGS_IS_ORIG) && (bnep_cb.p_conn_state_cb))
      (*bnep_cb.p_conn_state_cb)(p_bcb->handle, p_bcb->rem_bda,
                                 BNEP_CONN_FAILED, false);

    bnepu_release_bcb(p_bcb);
  } else if (p_bcb->con_flags & BNEP_FLAGS_FILTER_RESP_PEND) {
    if (p_bcb->re_transmits++ != BNEP_MAX_RETRANSMITS) {
      bnepu_send_peer_our_filters(p_bcb);
      alarm_set_on_mloop(p_bcb->conn_timer, BNEP_FILTER_SET_TIMEOUT_MS,
                         bnep_conn_timer_timeout, p_bcb);
    } else {
      if (!L2CA_DisconnectReq(p_bcb->l2cap_cid)) {
        log::warn("Unable to request L2CAP disconnect peer:{} cid:{}",
                  p_bcb->rem_bda, p_bcb->l2cap_cid);
      }

      /* Tell the user if there is a callback */
      if (bnep_cb.p_conn_state_cb)
        (*bnep_cb.p_conn_state_cb)(p_bcb->handle, p_bcb->rem_bda,
                                   BNEP_SET_FILTER_FAIL, false);

      bnepu_release_bcb(p_bcb);
      return;
    }
  } else if (p_bcb->con_flags & BNEP_FLAGS_MULTI_RESP_PEND) {
    if (p_bcb->re_transmits++ != BNEP_MAX_RETRANSMITS) {
      bnepu_send_peer_our_multi_filters(p_bcb);
      alarm_set_on_mloop(p_bcb->conn_timer, BNEP_FILTER_SET_TIMEOUT_MS,
                         bnep_conn_timer_timeout, p_bcb);
    } else {
      if (!L2CA_DisconnectReq(p_bcb->l2cap_cid)) {
        log::warn("Unable to request L2CAP disconnect peer:{} cid:{}",
                  p_bcb->rem_bda, p_bcb->l2cap_cid);
      }

      /* Tell the user if there is a callback */
      if (bnep_cb.p_conn_state_cb)
        (*bnep_cb.p_conn_state_cb)(p_bcb->handle, p_bcb->rem_bda,
                                   BNEP_SET_FILTER_FAIL, false);

      bnepu_release_bcb(p_bcb);
      return;
    }
  }
}

/*******************************************************************************
 *
 * Function         bnep_connected
 *
 * Description      This function is called when a connection is established
 *                  (after config).
 *
 * Returns          void
 *
 ******************************************************************************/
void bnep_connected(tBNEP_CONN* p_bcb) {
  bool is_role_change;

  if (p_bcb->con_flags & BNEP_FLAGS_CONN_COMPLETED)
    is_role_change = true;
  else
    is_role_change = false;

  p_bcb->con_state = BNEP_STATE_CONNECTED;
  p_bcb->con_flags |= BNEP_FLAGS_CONN_COMPLETED;
  p_bcb->con_flags &= (~BNEP_FLAGS_SETUP_RCVD);

  /* Ensure timer is stopped */
  alarm_cancel(p_bcb->conn_timer);
  p_bcb->re_transmits = 0;

  /* Tell the upper layer, if there is a callback */
  if (bnep_cb.p_conn_state_cb)
    (*bnep_cb.p_conn_state_cb)(p_bcb->handle, p_bcb->rem_bda, BNEP_SUCCESS,
                               is_role_change);
}<|MERGE_RESOLUTION|>--- conflicted
+++ resolved
@@ -89,16 +89,10 @@
   bnep_cb.reg_info.pL2CA_Error_Cb = bnep_on_l2cap_error;
 
   /* Now, register with L2CAP */
-<<<<<<< HEAD
-  if (!L2CA_Register2(BT_PSM_BNEP, bnep_cb.reg_info, false /* enable_snoop */,
-                      nullptr, BNEP_MTU_SIZE, BNEP_MTU_SIZE,
-                      BTA_SEC_AUTHENTICATE | BTA_SEC_ENCRYPT)) {
-=======
   if (!L2CA_RegisterWithSecurity(BT_PSM_BNEP, bnep_cb.reg_info,
                                  false /* enable_snoop */, nullptr,
                                  BNEP_MTU_SIZE, BNEP_MTU_SIZE,
                                  BTA_SEC_AUTHENTICATE | BTA_SEC_ENCRYPT)) {
->>>>>>> e110efe6
     log::error("BNEP - Registration failed");
     return BNEP_SECURITY_FAIL;
   }

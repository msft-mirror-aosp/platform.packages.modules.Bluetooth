--- conflicted
+++ resolved
@@ -415,11 +415,7 @@
       fixed_queue_enqueue(p_bcb->xmit_q, p_buf);
     }
   } else {
-<<<<<<< HEAD
-    if (L2CA_DataWrite(p_bcb->l2cap_cid, p_buf) != L2CAP_DW_SUCCESS) {
-=======
     if (L2CA_DataWrite(p_bcb->l2cap_cid, p_buf) != tL2CAP_DW_RESULT::SUCCESS) {
->>>>>>> 661cafd0
       log::warn("Unable to write L2CAP data peer:{} cid:{} len:{}",
                 p_bcb->rem_bda, p_bcb->l2cap_cid, p_buf->len);
     }

/*
 * Copyright 2022 The Android Open Source Project
 *
 * Licensed under the Apache License, Version 2.0 (the "License");
 * you may not use this file except in compliance with the License.
 * You may obtain a copy of the License at
 *
 *      http://www.apache.org/licenses/LICENSE-2.0
 *
 * Unless required by applicable law or agreed to in writing, software
 * distributed under the License is distributed on an "AS IS" BASIS,
 * WITHOUT WARRANTIES OR CONDITIONS OF ANY KIND, either express or implied.
 * See the License for the specific language governing permissions and
 * limitations under the License.
 */

#include <base/location.h>
#include <bluetooth/log.h>
#include <fuzzer/FuzzedDataProvider.h>
#include <gmock/gmock.h>

#include <cstdint>
#include <string>
#include <vector>

#include "btif/include/stack_manager_t.h"
#include "hal/snoop_logger.h"
#include "hci/controller_interface_mock.h"
#include "osi/include/allocator.h"
#include "stack/btm/btm_int_types.h"
#include "stack/include/bt_psm_types.h"
#include "stack/include/l2c_api.h"
#include "stack/include/l2cap_acl_interface.h"
#include "stack/include/l2cap_controller_interface.h"
#include "stack/include/l2cap_hci_link_interface.h"
#include "stack/include/l2cdefs.h"
#include "test/fake/fake_osi.h"
#include "test/mock/mock_main_shim_entry.h"
#include "test/mock/mock_stack_acl.h"
#include "test/mock/mock_stack_btm_devctl.h"

using bluetooth::Uuid;
using testing::Return;
using namespace bluetooth;

// Verify the passed data is readable
static void ConsumeData(const uint8_t* data, size_t size) {
  volatile uint8_t checksum = 0;
  for (size_t i = 0; i < size; i++) {
    checksum ^= data[i];
  }
}

tBTM_CB btm_cb;

bt_status_t do_in_main_thread(base::Location const&,
                              base::OnceCallback<void()>) {
  // this is not properly mocked, so we use abort to catch if this is used in
  // any test cases
  abort();
}
bt_status_t do_in_main_thread_delayed(base::Location const&,
                                      base::OnceCallback<void()>,
                                      std::chrono::microseconds) {
  // this is not properly mocked, so we use abort to catch if this is used in
  // any test cases
  abort();
}

namespace bluetooth {
namespace os {
uint32_t GetSystemPropertyUint32Base(const std::string& property,
                                     uint32_t default_value, int base) {
  return default_value;
}
}  // namespace os

namespace hal {
class SnoopLogger;

const std::string SnoopLogger::kBtSnoopLogModeFiltered = "filtered";

std::string SnoopLogger::GetBtSnoopMode() { return "filtered"; }
void SnoopLogger::AcceptlistL2capChannel(uint16_t, uint16_t, uint16_t) {}
void SnoopLogger::AddA2dpMediaChannel(uint16_t, uint16_t, uint16_t) {}
void SnoopLogger::AddRfcommL2capChannel(uint16_t, uint16_t, uint16_t) {}
void SnoopLogger::ClearL2capAcceptlist(uint16_t, uint16_t, uint16_t) {}
void SnoopLogger::RemoveA2dpMediaChannel(uint16_t, uint16_t) {}
void SnoopLogger::SetL2capChannelClose(uint16_t, uint16_t, uint16_t) {}
void SnoopLogger::SetL2capChannelOpen(uint16_t, uint16_t, uint16_t, uint16_t,
                                      bool) {}
}  // namespace hal
}  // namespace bluetooth

namespace {

class FakeBtStack {
 public:
  FakeBtStack() {
    test::mock::stack_btm_devctl::BTM_IsDeviceUp.body = []() { return true; };
    test::mock::stack_acl::acl_create_le_connection.body =
        [](const RawAddress& bd_addr) { return true; };
    test::mock::stack_acl::acl_create_classic_connection.body =
        [](const RawAddress& bd_addr, bool there_are_high_priority_channels,
           bool is_bonding) { return true; };

    test::mock::stack_acl::acl_send_data_packet_br_edr.body =
        [](const RawAddress& bd_addr, BT_HDR* hdr) {
          ConsumeData((const uint8_t*)hdr, hdr->offset + hdr->len);
          osi_free(hdr);
        };
    test::mock::stack_acl::acl_send_data_packet_ble.body =
        [](const RawAddress& bd_addr, BT_HDR* hdr) {
          ConsumeData((const uint8_t*)hdr, hdr->offset + hdr->len);
          osi_free(hdr);
        };

    GetInterfaceToProfiles()->profileSpecific_HACK->GetHearingAidDeviceCount =
        []() { return 1; };

    ON_CALL(controller_, GetLeSuggestedDefaultDataLength)
        .WillByDefault(Return(512));
    bluetooth::hci::LeBufferSize iso_size;
    iso_size.le_data_packet_length_ = 512;
    iso_size.total_num_le_packets_ = 6;
    ON_CALL(controller_, GetControllerIsoBufferSize)
        .WillByDefault(Return(iso_size));
    bluetooth::hci::LeBufferSize le_size;
    le_size.le_data_packet_length_ = 512;
    le_size.total_num_le_packets_ = 6;
    ON_CALL(controller_, GetLeBufferSize).WillByDefault(Return(le_size));
    ON_CALL(controller_, SupportsBle).WillByDefault(Return(true));
    ON_CALL(controller_, GetAclPacketLength).WillByDefault(Return(512));
    bluetooth::hci::testing::mock_controller_ = &controller_;
  }

  ~FakeBtStack() {
    test::mock::stack_btm_devctl::BTM_IsDeviceUp = {};
    test::mock::stack_acl::acl_create_le_connection = {};
    test::mock::stack_acl::acl_create_classic_connection = {};
    test::mock::stack_acl::acl_send_data_packet_br_edr = {};
    test::mock::stack_acl::acl_send_data_packet_ble = {};
    bluetooth::hci::testing::mock_controller_ = nullptr;
  }
  bluetooth::hci::testing::MockControllerInterface controller_;
};

class Fakes {
 public:
  test::fake::FakeOsi fake_osi;
  FakeBtStack fake_stack;
};

}  // namespace

constexpr uint8_t kAttAddr[] = {0x11, 0x78, 0x78, 0x78, 0x78, 0x78};
constexpr uint16_t kAttHndl = 0x0111;

constexpr uint8_t kEattAddr[] = {0x22, 0x78, 0x78, 0x78, 0x78, 0x78};

constexpr uint8_t kSmpBrAddr[] = {0x33, 0x78, 0x78, 0x78, 0x78, 0x78};
constexpr uint16_t kSmpBrHndl = 0x0222;

constexpr uint16_t kNumClassicAclBuffer = 100;
constexpr uint16_t kNumLeAclBuffer = 100;

void l2c_link_hci_conn_comp(tHCI_STATUS status, uint16_t handle,
                            const RawAddress& p_bda);

static void Fuzz(const uint8_t* data, size_t size) {
  memset(&btm_cb, 0, sizeof(btm_cb));

  l2c_init();

  l2c_link_init(kNumClassicAclBuffer);
  l2c_link_processs_ble_num_bufs(kNumLeAclBuffer);

  tL2CAP_FIXED_CHNL_REG reg = {
      .pL2CA_FixedConn_Cb = [](uint16_t, const RawAddress&, bool, uint16_t,
                               tBT_TRANSPORT) {},
      .pL2CA_FixedData_Cb =
          [](uint16_t, const RawAddress&, BT_HDR* hdr) {
            ConsumeData((const uint8_t*)hdr, hdr->offset + hdr->len);
          },
      .pL2CA_FixedCong_Cb = [](const RawAddress&, bool) {},
      .default_idle_tout = 1000,
  };

  tL2CAP_APPL_INFO appl_info = {
      .pL2CA_ConnectInd_Cb = [](const RawAddress&, uint16_t, uint16_t,
                                uint8_t) {},
      .pL2CA_ConnectCfm_Cb = [](uint16_t, uint16_t) {},
      .pL2CA_ConfigInd_Cb = [](uint16_t, tL2CAP_CFG_INFO*) {},
      .pL2CA_ConfigCfm_Cb = [](uint16_t, uint16_t, tL2CAP_CFG_INFO*) {},
      .pL2CA_DisconnectInd_Cb = [](uint16_t, bool) {},
      .pL2CA_DisconnectCfm_Cb = [](uint16_t, uint16_t) {},
      .pL2CA_DataInd_Cb =
          [](uint16_t, BT_HDR* hdr) {
            ConsumeData((const uint8_t*)hdr, hdr->offset + hdr->len);
          },
      .pL2CA_CongestionStatus_Cb = [](uint16_t, bool) {},
      .pL2CA_TxComplete_Cb = [](uint16_t, uint16_t) {},
      .pL2CA_Error_Cb = [](uint16_t, uint16_t) {},
      .pL2CA_CreditBasedConnectInd_Cb = [](const RawAddress&,
                                           std::vector<uint16_t>&, uint16_t,
                                           uint16_t, uint8_t) {},
      .pL2CA_CreditBasedConnectCfm_Cb = [](const RawAddress&, uint16_t,
                                           uint16_t, uint16_t) {},
      .pL2CA_CreditBasedReconfigCompleted_Cb = [](const RawAddress&, uint16_t,
                                                  bool, tL2CAP_LE_CFG_INFO*) {},
      .pL2CA_CreditBasedCollisionInd_Cb = [](const RawAddress&) {},
  };
<<<<<<< HEAD
  log::assert_that(L2CA_Register2(BT_PSM_ATT, appl_info, false, nullptr,
                                  L2CAP_MTU_SIZE, 0, BTM_SEC_NONE),
                   "assert failed: L2CA_Register2(BT_PSM_ATT, appl_info, "
                   "false, nullptr, L2CAP_MTU_SIZE, 0, BTM_SEC_NONE)");
=======
  log::assert_that(
      L2CA_RegisterWithSecurity(BT_PSM_ATT, appl_info, false, nullptr,
                                L2CAP_MTU_SIZE, 0, BTM_SEC_NONE),
      "assert failed: L2CA_RegisterWithSecurity(BT_PSM_ATT, appl_info, "
      "false, nullptr, L2CAP_MTU_SIZE, 0, BTM_SEC_NONE)");
>>>>>>> e110efe6
  log::assert_that(L2CA_RegisterLECoc(BT_PSM_EATT, appl_info, BTM_SEC_NONE, {}),
                   "assert failed: L2CA_RegisterLECoc(BT_PSM_EATT, appl_info, "
                   "BTM_SEC_NONE, {{}})");

  log::assert_that(
      L2CA_RegisterFixedChannel(L2CAP_ATT_CID, &reg),
      "assert failed: L2CA_RegisterFixedChannel(L2CAP_ATT_CID, &reg)");
  log::assert_that(
      L2CA_ConnectFixedChnl(L2CAP_ATT_CID, kAttAddr),
      "assert failed: L2CA_ConnectFixedChnl(L2CAP_ATT_CID, kAttAddr)");
  log::assert_that(
      l2cble_conn_comp(kAttHndl, HCI_ROLE_CENTRAL, kAttAddr, BLE_ADDR_PUBLIC,
                       100, 100, 100),
      "assert failed: l2cble_conn_comp(kAttHndl, HCI_ROLE_CENTRAL, kAttAddr, "
      "BLE_ADDR_PUBLIC, 100, 100, 100)");

  log::assert_that(
      L2CA_RegisterFixedChannel(L2CAP_SMP_BR_CID, &reg),
      "assert failed: L2CA_RegisterFixedChannel(L2CAP_SMP_BR_CID, &reg)");
  log::assert_that(
      L2CA_ConnectFixedChnl(L2CAP_SMP_BR_CID, kSmpBrAddr),
      "assert failed: L2CA_ConnectFixedChnl(L2CAP_SMP_BR_CID, kSmpBrAddr)");
  l2c_link_hci_conn_comp(HCI_SUCCESS, kSmpBrHndl, kSmpBrAddr);

  auto att_cid = L2CA_ConnectReq(BT_PSM_ATT, kAttAddr);
  log::assert_that(att_cid != 0, "assert failed: att_cid != 0");

  tL2CAP_LE_CFG_INFO cfg;
  auto eatt_cid = L2CA_ConnectLECocReq(BT_PSM_EATT, kEattAddr, &cfg, 0);
  log::assert_that(eatt_cid != 0, "assert failed: eatt_cid != 0");

  FuzzedDataProvider fdp(data, size);

  // Feeding input packets
  constexpr uint16_t kMinPacketSize = 4 + L2CAP_PKT_OVERHEAD;
  constexpr uint16_t kMaxPacketSize = 1024;
  for (;;) {
    auto size =
        fdp.ConsumeIntegralInRange<uint16_t>(kMinPacketSize, kMaxPacketSize);
    auto bytes = fdp.ConsumeBytes<uint8_t>(size);
    if (bytes.size() < kMinPacketSize) {
      break;
    }

    BT_HDR* hdr = (BT_HDR*)osi_calloc(sizeof(BT_HDR) + bytes.size());
    hdr->len = bytes.size();
    std::copy(bytes.cbegin(), bytes.cend(), hdr->data);
    l2c_rcv_acl_data(hdr);
  }

  (void)L2CA_DisconnectReq(att_cid);
  (void)L2CA_DisconnectLECocReq(eatt_cid);

  (void)L2CA_RemoveFixedChnl(L2CAP_SMP_BR_CID, kSmpBrAddr);
  l2c_link_hci_disc_comp(kSmpBrHndl, HCI_SUCCESS);

  (void)L2CA_RemoveFixedChnl(L2CAP_ATT_CID, kAttAddr);
  l2c_link_hci_disc_comp(kAttHndl, HCI_SUCCESS);

  l2cu_device_reset();
  l2c_free();
}

extern "C" int LLVMFuzzerTestOneInput(const uint8_t* Data, size_t Size) {
  auto fakes = std::make_unique<Fakes>();
  Fuzz(Data, Size);
  return 0;
}<|MERGE_RESOLUTION|>--- conflicted
+++ resolved
@@ -210,18 +210,11 @@
                                                   bool, tL2CAP_LE_CFG_INFO*) {},
       .pL2CA_CreditBasedCollisionInd_Cb = [](const RawAddress&) {},
   };
-<<<<<<< HEAD
-  log::assert_that(L2CA_Register2(BT_PSM_ATT, appl_info, false, nullptr,
-                                  L2CAP_MTU_SIZE, 0, BTM_SEC_NONE),
-                   "assert failed: L2CA_Register2(BT_PSM_ATT, appl_info, "
-                   "false, nullptr, L2CAP_MTU_SIZE, 0, BTM_SEC_NONE)");
-=======
   log::assert_that(
       L2CA_RegisterWithSecurity(BT_PSM_ATT, appl_info, false, nullptr,
                                 L2CAP_MTU_SIZE, 0, BTM_SEC_NONE),
       "assert failed: L2CA_RegisterWithSecurity(BT_PSM_ATT, appl_info, "
       "false, nullptr, L2CAP_MTU_SIZE, 0, BTM_SEC_NONE)");
->>>>>>> e110efe6
   log::assert_that(L2CA_RegisterLECoc(BT_PSM_EATT, appl_info, BTM_SEC_NONE, {}),
                    "assert failed: L2CA_RegisterLECoc(BT_PSM_EATT, appl_info, "
                    "BTM_SEC_NONE, {{}})");

--- conflicted
+++ resolved
@@ -86,11 +86,7 @@
     test::mock::stack_l2cap_api::L2CA_DataWrite.body = [](uint16_t lcid,
                                                           BT_HDR* hdr) {
       osi_free(hdr);
-<<<<<<< HEAD
-      return L2CAP_DW_SUCCESS;
-=======
       return tL2CAP_DW_RESULT::SUCCESS;
->>>>>>> 661cafd0
     };
     test::mock::stack_l2cap_api::L2CA_DisconnectReq.body = [](uint16_t) {
       return true;
@@ -98,11 +94,7 @@
     test::mock::stack_l2cap_api::L2CA_SendFixedChnlData.body =
         [](uint16_t cid, const RawAddress& addr, BT_HDR* hdr) {
           osi_free(hdr);
-<<<<<<< HEAD
-          return L2CAP_DW_SUCCESS;
-=======
           return tL2CAP_DW_RESULT::SUCCESS;
->>>>>>> 661cafd0
         };
     test::mock::stack_l2cap_api::L2CA_RegisterFixedChannel.body =
         [](uint16_t fixed_cid, tL2CAP_FIXED_CHNL_REG* p_freg) {

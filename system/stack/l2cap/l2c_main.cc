/******************************************************************************
 *
 *  Copyright 1999-2012 Broadcom Corporation
 *
 *  Licensed under the Apache License, Version 2.0 (the "License");
 *  you may not use this file except in compliance with the License.
 *  You may obtain a copy of the License at:
 *
 *  http://www.apache.org/licenses/LICENSE-2.0
 *
 *  Unless required by applicable law or agreed to in writing, software
 *  distributed under the License is distributed on an "AS IS" BASIS,
 *  WITHOUT WARRANTIES OR CONDITIONS OF ANY KIND, either express or implied.
 *  See the License for the specific language governing permissions and
 *  limitations under the License.
 *
 ******************************************************************************/

/******************************************************************************
 *
 *  This file contains the main L2CAP entry points
 *
 ******************************************************************************/

#define LOG_TAG "bt_l2c_main"

#include <bluetooth/log.h>
#include <string.h>

#include "common/init_flags.h"
#include "hal/snoop_logger.h"
#include "hcimsgs.h"  // HCID_GET_
#include "internal_include/bt_target.h"
#include "main/shim/entry.h"
#include "os/log.h"
#include "osi/include/allocator.h"
#include "stack/include/bt_hdr.h"
#include "stack/include/bt_psm_types.h"
#include "stack/include/bt_types.h"
#include "stack/include/l2c_api.h"
#include "stack/include/l2cap_hci_link_interface.h"
#include "stack/include/l2cdefs.h"
#include "stack/l2cap/l2c_int.h"

using namespace bluetooth;

/******************************************************************************/
/*            L O C A L    F U N C T I O N     P R O T O T Y P E S            */
/******************************************************************************/
static void process_l2cap_cmd(tL2C_LCB* p_lcb, uint8_t* p, uint16_t pkt_len);

/******************************************************************************/
/*               G L O B A L      L 2 C A P       D A T A                     */
/******************************************************************************/
tL2C_CB l2cb;

/*******************************************************************************
 *
 * Function         l2c_rcv_acl_data
 *
 * Description      This function is called from the HCI Interface when an ACL
 *                  data packet is received.
 *
 * Returns          void
 *
 ******************************************************************************/
void l2c_rcv_acl_data(BT_HDR* p_msg) {
  uint8_t* p = (uint8_t*)(p_msg + 1) + p_msg->offset;

  /* Extract the handle */
  uint16_t handle;
  STREAM_TO_UINT16(handle, p);
  uint8_t pkt_type = HCID_GET_EVENT(handle);
  handle = HCID_GET_HANDLE(handle);

  /* Since the HCI Transport is putting segmented packets back together, we */
  /* should never get a valid packet with the type set to "continuation"    */
  if (pkt_type == L2CAP_PKT_CONTINUE) {
    log::warn("L2CAP - received packet continuation");
    osi_free(p_msg);
    return;
  }

  uint16_t hci_len;
  STREAM_TO_UINT16(hci_len, p);
  if (hci_len < L2CAP_PKT_OVERHEAD || hci_len != p_msg->len - 4) {
    /* Remote-declared packet size must match HCI_ACL size - ACL header (4) */
    log::warn("L2CAP - got incorrect hci header");
    osi_free(p_msg);
    return;
  }

  uint16_t l2cap_len, rcv_cid;
  STREAM_TO_UINT16(l2cap_len, p);
  STREAM_TO_UINT16(rcv_cid, p);

  /* Find the LCB based on the handle */
  tL2C_LCB* p_lcb = l2cu_find_lcb_by_handle(handle);
  if (!p_lcb) {
    log::error("L2CAP - rcvd ACL for unknown handle:{} ls:{} cid:{}", handle,
               p_msg->layer_specific, rcv_cid);
    osi_free(p_msg);
    return;
  }

  /* Update the buffer header */
  p_msg->offset += 4;

  /* for BLE channel, always notify connection when ACL data received on the
   * link */
  if (p_lcb && p_lcb->transport == BT_TRANSPORT_LE &&
      p_lcb->link_state != LST_DISCONNECTING) {
    /* only process fixed channel data as channel open indication when link is
     * not in disconnecting mode */
    l2cble_notify_le_connection(p_lcb->remote_bd_addr);
  }

  /* Find the CCB for this CID */
  tL2C_CCB* p_ccb = NULL;
  if (rcv_cid >= L2CAP_BASE_APPL_CID) {
    p_ccb = l2cu_find_ccb_by_cid(p_lcb, rcv_cid);
    if (!p_ccb) {
      log::warn("L2CAP - unknown CID: 0x{:04x}", rcv_cid);
      osi_free(p_msg);
      return;
    }
  }

  p_msg->len = hci_len - L2CAP_PKT_OVERHEAD;
  p_msg->offset += L2CAP_PKT_OVERHEAD;

  if (l2cap_len != p_msg->len) {
    log::warn("L2CAP - bad length in pkt. Exp: {}  Act: {}", l2cap_len,
              p_msg->len);
    osi_free(p_msg);
    return;
  }

  /* Send the data through the channel state machine */
  if (rcv_cid == L2CAP_SIGNALLING_CID) {
    process_l2cap_cmd(p_lcb, p, l2cap_len);
    osi_free(p_msg);
    return;
  }

  if (rcv_cid == L2CAP_CONNECTIONLESS_CID) {
    /* process_connectionless_data (p_lcb); */
    osi_free(p_msg);
    return;
  }

  if (rcv_cid == L2CAP_BLE_SIGNALLING_CID) {
    l2cble_process_sig_cmd(p_lcb, p, l2cap_len);
    osi_free(p_msg);
    return;
  }

  if ((rcv_cid >= L2CAP_FIRST_FIXED_CHNL) &&
      (rcv_cid <= L2CAP_LAST_FIXED_CHNL) &&
      (l2cb.fixed_reg[rcv_cid - L2CAP_FIRST_FIXED_CHNL].pL2CA_FixedData_Cb !=
       NULL)) {
    /* only process fixed channel data when link is open or wait for data
     * indication */
    if (!p_lcb || p_lcb->link_state == LST_DISCONNECTING ||
        !l2cu_initialize_fixed_ccb(p_lcb, rcv_cid)) {
      osi_free(p_msg);
      return;
    }

    /* If no CCB for this channel, allocate one */
    p_ccb = p_lcb->p_fixed_ccbs[rcv_cid - L2CAP_FIRST_FIXED_CHNL];
    p_ccb->metrics.rx(p_msg->len);

    if (p_ccb->peer_cfg.fcr.mode != L2CAP_FCR_BASIC_MODE)
      l2c_fcr_proc_pdu(p_ccb, p_msg);
    else
      (*l2cb.fixed_reg[rcv_cid - L2CAP_FIRST_FIXED_CHNL].pL2CA_FixedData_Cb)(
          rcv_cid, p_lcb->remote_bd_addr, p_msg);
    return;
  }

  if (!p_ccb) {
    osi_free(p_msg);
    return;
  }

  if (p_lcb->transport == BT_TRANSPORT_LE) {
    l2c_lcc_proc_pdu(p_ccb, p_msg);

    /* The remote device has one less credit left */
    --p_ccb->remote_credit_count;

    /* If the credits left on the remote device are getting low, send some */
    if (p_ccb->remote_credit_count <= L2CA_LeCreditThreshold()) {
      uint16_t credits = L2CA_LeCreditDefault() - p_ccb->remote_credit_count;
      p_ccb->remote_credit_count = L2CA_LeCreditDefault();

      /* Return back credits */
      l2c_csm_execute(p_ccb, L2CEVT_L2CA_SEND_FLOW_CONTROL_CREDIT, &credits);
    }
  } else {
    /* Basic mode packets go straight to the state machine */
    if (p_ccb->peer_cfg.fcr.mode == L2CAP_FCR_BASIC_MODE)
      l2c_csm_execute(p_ccb, L2CEVT_L2CAP_DATA, p_msg);
    else {
      /* eRTM or streaming mode, so we need to validate states first */
      if ((p_ccb->chnl_state == CST_OPEN) || (p_ccb->chnl_state == CST_CONFIG))
        l2c_fcr_proc_pdu(p_ccb, p_msg);
      else
        osi_free(p_msg);
    }
  }
}

/*******************************************************************************
 *
 * Function         process_l2cap_cmd
 *
 * Description      This function is called when a packet is received on the
 *                  L2CAP signalling CID
 *
 * Returns          void
 *
 ******************************************************************************/
static void process_l2cap_cmd(tL2C_LCB* p_lcb, uint8_t* p, uint16_t pkt_len) {
  tL2C_CONN_INFO con_info;
  tL2C_RCB* p_rcb;

  /* if l2cap command received in CID 1 on top of an LE link, ignore this
   * command */
  if (p_lcb->transport == BT_TRANSPORT_LE) {
    log::info("Dropping data on CID 1 for LE link");
    return;
  }

  /* Reject the packet if it exceeds the default Signalling Channel MTU */
  bool pkt_size_rej = false;
  if (pkt_len > L2CAP_DEFAULT_MTU) {
    /* Core Spec requires a single response to the first command found in a
     * multi-command L2cap packet.  If only responses in the packet, then it
     * will be ignored. Here we simply mark the bad packet and decide which cmd
     * ID to reject later */
    pkt_size_rej = true;
    log::warn("Signaling pkt_len={} exceeds MTU size {}", pkt_len,
              L2CAP_DEFAULT_MTU);
  }

  uint8_t* p_next_cmd = p;
  uint8_t* p_pkt_end = p + pkt_len;
  uint8_t last_id = 0;
  bool first_cmd = true;

  tL2CAP_CFG_INFO cfg_info;
  memset(&cfg_info, 0, sizeof(cfg_info));

  /* An L2CAP packet may contain multiple commands */
  while (true) {
    /* Smallest command is 4 bytes */
    p = p_next_cmd;
    if (p > (p_pkt_end - 4)) {
      /* Reject to the previous endpoint if reliable channel is being used.
       * This is required in L2CAP/COS/CED/BI-02-C */
      if (!first_cmd &&
          (cfg_info.fcr.mode == L2CAP_FCR_BASIC_MODE ||
           cfg_info.fcr.mode == L2CAP_FCR_ERTM_MODE) &&
          p != p_pkt_end)
        l2cu_send_peer_cmd_reject(p_lcb, L2CAP_CMD_REJ_NOT_UNDERSTOOD, last_id,
                                  0, 0);
      break;
    }

    uint8_t cmd_code, id;
    uint16_t cmd_len;
    STREAM_TO_UINT8(cmd_code, p);
    STREAM_TO_UINT8(id, p);
    STREAM_TO_UINT16(cmd_len, p);

    last_id = id;
    first_cmd = false;

    if (cmd_len > BT_SMALL_BUFFER_SIZE) {
      log::warn("Command size {} exceeds limit {}", cmd_len,
                BT_SMALL_BUFFER_SIZE);
      l2cu_send_peer_cmd_reject(p_lcb, L2CAP_CMD_REJ_MTU_EXCEEDED, id, 0, 0);
      return;
    }

    /* Check command length does not exceed packet length */
    p_next_cmd = p + cmd_len;
    if (p_next_cmd > p_pkt_end) {
      log::warn("cmd_len > pkt_len, pkt_len={}, cmd_len={}, code={}", pkt_len,
                cmd_len, cmd_code);
      break;
    }

    log::debug("cmd: {}, id:{}, cmd_len:{}", l2cap_command_code_text(cmd_code),
               id, cmd_len);

    /* Bad L2CAP packet length, look for cmd to reject */
    if (pkt_size_rej) {
      /* If command found rejected it and we're done, otherwise keep looking */
      if (l2c_is_cmd_rejected(cmd_code, id, p_lcb)) {
        log::warn("Rejected command {} due to bad packet length", cmd_code);
        return;
      } else {
        log::warn("No need to reject command {} for bad packet len", cmd_code);
        continue; /* Look for next cmd/response in current packet */
      }
    }

    switch (cmd_code) {
      case L2CAP_CMD_REJECT:
        uint16_t rej_reason;
        if (p + 2 > p_next_cmd) {
          log::warn("Not enough data for L2CAP_CMD_REJECT");
          return;
        }
        STREAM_TO_UINT16(rej_reason, p);
        if (rej_reason == L2CAP_CMD_REJ_MTU_EXCEEDED) {
          uint16_t rej_mtu;
          if (p + 2 > p_next_cmd) {
            log::warn("Not enough data for L2CAP_CMD_REJ_MTU_EXCEEDED");
            return;
          }
          STREAM_TO_UINT16(rej_mtu, p);
          /* What to do with the MTU reject ? We have negotiated an MTU. For now
           * we will ignore it and let a higher protocol timeout take care of it
           */
          log::warn("MTU rej Handle: {} MTU: {}", p_lcb->Handle(), rej_mtu);
        }
        if (rej_reason == L2CAP_CMD_REJ_INVALID_CID) {
          uint16_t lcid, rcid;
          if (p + 4 > p_next_cmd) {
            log::warn("Not enough data for L2CAP_CMD_REJ_INVALID_CID");
            return;
          }
          STREAM_TO_UINT16(rcid, p);
          STREAM_TO_UINT16(lcid, p);

          log::warn(
              "Rejected due to invalid CID, LCID: 0x{:04x} RCID: 0x{:04x}",
              lcid, rcid);

          /* Remote CID invalid. Treat as a disconnect */
          tL2C_CCB* p_ccb = l2cu_find_ccb_by_cid(p_lcb, lcid);
          if ((p_ccb != NULL) && (p_ccb->remote_cid == rcid)) {
            /* Fake link disconnect - no reply is generated */
            log::warn("Remote CID is invalid, treat as disconnected");
            l2c_csm_execute(p_ccb, L2CEVT_LP_DISCONNECT_IND, NULL);
          }
        }

        /* SonyEricsson Info request Bug workaround (Continue connection) */
        else if (rej_reason == L2CAP_CMD_REJ_NOT_UNDERSTOOD &&
                 p_lcb->w4_info_rsp) {
          alarm_cancel(p_lcb->info_resp_timer);

          p_lcb->w4_info_rsp = false;
          tL2C_CONN_INFO ci;
          ci.status = HCI_SUCCESS;
          ci.bd_addr = p_lcb->remote_bd_addr;

          /* For all channels, send the event through their FSMs */
          for (tL2C_CCB* p_ccb = p_lcb->ccb_queue.p_first_ccb; p_ccb;
               p_ccb = p_ccb->p_next_ccb) {
            l2c_csm_execute(p_ccb, L2CEVT_L2CAP_INFO_RSP, &ci);
          }
        }
        break;

      case L2CAP_CMD_CONN_REQ: {
        uint16_t rcid;
        if (p + 4 > p_next_cmd) {
          log::warn("Not enough data for L2CAP_CMD_CONN_REQ");
          return;
        }
        STREAM_TO_UINT16(con_info.psm, p);
        STREAM_TO_UINT16(rcid, p);
        p_rcb = l2cu_find_rcb_by_psm(con_info.psm);
        if (!p_rcb) {
          log::warn("Rcvd conn req for unknown PSM: {}", con_info.psm);
          l2cu_reject_connection(p_lcb, rcid, id, L2CAP_CONN_NO_PSM);
          break;
        } else {
          if (!p_rcb->api.pL2CA_ConnectInd_Cb) {
            log::warn("Rcvd conn req for outgoing-only connection PSM: {}",
                      con_info.psm);
            l2cu_reject_connection(p_lcb, rcid, id, L2CAP_CONN_NO_PSM);
            break;
          }
        }
        tL2C_CCB* p_ccb = l2cu_allocate_ccb(p_lcb, 0);
        if (p_ccb == nullptr) {
          log::error("Unable to allocate CCB");
          l2cu_reject_connection(p_lcb, rcid, id, L2CAP_CONN_NO_RESOURCES);
          break;
        }
        p_ccb->remote_id = id;
        p_ccb->p_rcb = p_rcb;
        p_ccb->remote_cid = rcid;
        p_ccb->connection_initiator = L2CAP_INITIATOR_REMOTE;

        if (p_rcb->psm == BT_PSM_RFCOMM) {
          bluetooth::shim::GetSnoopLogger()->AddRfcommL2capChannel(
              p_lcb->Handle(), p_ccb->local_cid, p_ccb->remote_cid);
        } else if (p_rcb->log_packets) {
          bluetooth::shim::GetSnoopLogger()->AcceptlistL2capChannel(
              p_lcb->Handle(), p_ccb->local_cid, p_ccb->remote_cid);
        }

        l2c_csm_execute(p_ccb, L2CEVT_L2CAP_CONNECT_REQ, &con_info);
        break;
      }

      case L2CAP_CMD_CONN_RSP: {
        uint16_t lcid;
        if (p + 8 > p_next_cmd) {
          log::warn("Not enough data for L2CAP_CMD_CONN_REQ");
          return;
        }
        STREAM_TO_UINT16(con_info.remote_cid, p);
        STREAM_TO_UINT16(lcid, p);
        STREAM_TO_UINT16(con_info.l2cap_result, p);
        STREAM_TO_UINT16(con_info.l2cap_status, p);

        tL2C_CCB* p_ccb = l2cu_find_ccb_by_cid(p_lcb, lcid);
        if (!p_ccb) {
          log::warn("no CCB for conn rsp, LCID: {} RCID: {}", lcid,
                    con_info.remote_cid);
          break;
        }
        if (p_ccb->local_id != id) {
          log::warn("con rsp - bad ID. Exp: {} Got: {}", p_ccb->local_id, id);
          break;
        }

        if (con_info.l2cap_result == L2CAP_CONN_OK) {
          l2c_csm_execute(p_ccb, L2CEVT_L2CAP_CONNECT_RSP, &con_info);
        } else if (con_info.l2cap_result == L2CAP_CONN_PENDING) {
          l2c_csm_execute(p_ccb, L2CEVT_L2CAP_CONNECT_RSP_PND, &con_info);
        } else {
          l2c_csm_execute(p_ccb, L2CEVT_L2CAP_CONNECT_RSP_NEG, &con_info);

          p_rcb = p_ccb->p_rcb;
          if (p_rcb->psm == BT_PSM_RFCOMM) {
            bluetooth::shim::GetSnoopLogger()->AddRfcommL2capChannel(
                p_lcb->Handle(), p_ccb->local_cid, p_ccb->remote_cid);
          } else if (p_rcb->log_packets) {
            bluetooth::shim::GetSnoopLogger()->AcceptlistL2capChannel(
                p_lcb->Handle(), p_ccb->local_cid, p_ccb->remote_cid);
          }
        }

        break;
      }

      case L2CAP_CMD_CONFIG_REQ: {
        uint8_t* p_cfg_end = p + cmd_len;
        bool cfg_rej = false;
        uint16_t cfg_rej_len = 0;

        uint16_t lcid;
        if (p + 4 > p_next_cmd) {
          log::warn("Not enough data for L2CAP_CMD_CONFIG_REQ");
          return;
        }
        STREAM_TO_UINT16(lcid, p);
        STREAM_TO_UINT16(cfg_info.flags, p);

        uint8_t* p_cfg_start = p;

        cfg_info.flush_to_present = cfg_info.mtu_present =
            cfg_info.qos_present = cfg_info.fcr_present = cfg_info.fcs_present =
                false;

        while (p < p_cfg_end) {
          uint8_t cfg_code, cfg_len;
          if (p + 2 > p_next_cmd) {
            log::warn("Not enough data for L2CAP_CMD_CONFIG_REQ sub_event");
            return;
          }
          STREAM_TO_UINT8(cfg_code, p);
          STREAM_TO_UINT8(cfg_len, p);

          switch (cfg_code & 0x7F) {
            case L2CAP_CFG_TYPE_MTU:
              cfg_info.mtu_present = true;
              if (cfg_len != 2) {
                return;
              }
              if (p + cfg_len > p_next_cmd) {
                return;
              }
              STREAM_TO_UINT16(cfg_info.mtu, p);
              break;

            case L2CAP_CFG_TYPE_FLUSH_TOUT:
              cfg_info.flush_to_present = true;
              if (cfg_len != 2) {
                return;
              }
              if (p + cfg_len > p_next_cmd) {
                return;
              }
              STREAM_TO_UINT16(cfg_info.flush_to, p);
              break;

            case L2CAP_CFG_TYPE_QOS:
              cfg_info.qos_present = true;
              if (cfg_len != 2 + 5 * 4) {
                return;
              }
              if (p + cfg_len > p_next_cmd) {
                return;
              }
              STREAM_TO_UINT8(cfg_info.qos.qos_flags, p);
              STREAM_TO_UINT8(cfg_info.qos.service_type, p);
              STREAM_TO_UINT32(cfg_info.qos.token_rate, p);
              STREAM_TO_UINT32(cfg_info.qos.token_bucket_size, p);
              STREAM_TO_UINT32(cfg_info.qos.peak_bandwidth, p);
              STREAM_TO_UINT32(cfg_info.qos.latency, p);
              STREAM_TO_UINT32(cfg_info.qos.delay_variation, p);
              break;

            case L2CAP_CFG_TYPE_FCR:
              cfg_info.fcr_present = true;
              if (cfg_len != 3 + 3 * 2) {
                return;
              }
              if (p + cfg_len > p_next_cmd) {
                return;
              }
              STREAM_TO_UINT8(cfg_info.fcr.mode, p);
              STREAM_TO_UINT8(cfg_info.fcr.tx_win_sz, p);
              STREAM_TO_UINT8(cfg_info.fcr.max_transmit, p);
              STREAM_TO_UINT16(cfg_info.fcr.rtrans_tout, p);
              STREAM_TO_UINT16(cfg_info.fcr.mon_tout, p);
              STREAM_TO_UINT16(cfg_info.fcr.mps, p);
              break;

            case L2CAP_CFG_TYPE_FCS:
              cfg_info.fcs_present = true;
              if (cfg_len != 1) {
                return;
              }
              if (p + cfg_len > p_next_cmd) {
                return;
              }
              STREAM_TO_UINT8(cfg_info.fcs, p);
              break;

            case L2CAP_CFG_TYPE_EXT_FLOW:
              cfg_info.ext_flow_spec_present = true;
              if (cfg_len != 2 + 2 + 3 * 4) {
                return;
              }
              if (p + cfg_len > p_next_cmd) {
                return;
              }
              STREAM_TO_UINT8(cfg_info.ext_flow_spec.id, p);
              STREAM_TO_UINT8(cfg_info.ext_flow_spec.stype, p);
              STREAM_TO_UINT16(cfg_info.ext_flow_spec.max_sdu_size, p);
              STREAM_TO_UINT32(cfg_info.ext_flow_spec.sdu_inter_time, p);
              STREAM_TO_UINT32(cfg_info.ext_flow_spec.access_latency, p);
              STREAM_TO_UINT32(cfg_info.ext_flow_spec.flush_timeout, p);
              break;

            default:
              /* sanity check option length */
              if ((cfg_len + L2CAP_CFG_OPTION_OVERHEAD) <= cmd_len) {
                if (p + cfg_len > p_next_cmd) return;
                p += cfg_len;
                if ((cfg_code & 0x80) == 0) {
                  cfg_rej_len += cfg_len + L2CAP_CFG_OPTION_OVERHEAD;
                  cfg_rej = true;
                }
              }
              /* bad length; force loop exit */
              else {
                p = p_cfg_end;
                cfg_rej = true;
              }
              break;
          }
        }

        tL2C_CCB* p_ccb = l2cu_find_ccb_by_cid(p_lcb, lcid);
        if (p_ccb) {
          p_ccb->remote_id = id;
          if (cfg_rej) {
            l2cu_send_peer_config_rej(
                p_ccb, p_cfg_start, (uint16_t)(cmd_len - L2CAP_CONFIG_REQ_LEN),
                cfg_rej_len);
          } else {
            l2c_csm_execute(p_ccb, L2CEVT_L2CAP_CONFIG_REQ, &cfg_info);
          }
        } else {
          /* updated spec says send command reject on invalid cid */
          l2cu_send_peer_cmd_reject(p_lcb, L2CAP_CMD_REJ_INVALID_CID, id, 0, 0);
        }
        break;
      }

      case L2CAP_CMD_CONFIG_RSP: {
        uint8_t* p_cfg_end = p + cmd_len;
        uint16_t lcid;
        if (p + 6 > p_next_cmd) {
          log::warn("Not enough data for L2CAP_CMD_CONFIG_RSP");
          return;
        }
        STREAM_TO_UINT16(lcid, p);
        STREAM_TO_UINT16(cfg_info.flags, p);
        STREAM_TO_UINT16(cfg_info.result, p);

        cfg_info.flush_to_present = cfg_info.mtu_present =
            cfg_info.qos_present = cfg_info.fcr_present = cfg_info.fcs_present =
                false;

        while (p < p_cfg_end) {
          uint8_t cfg_code, cfg_len;
          if (p + 2 > p_next_cmd) {
            log::warn("Not enough data for L2CAP_CMD_CONFIG_RSP sub_event");
            return;
          }
          STREAM_TO_UINT8(cfg_code, p);
          STREAM_TO_UINT8(cfg_len, p);

          switch (cfg_code & 0x7F) {
            case L2CAP_CFG_TYPE_MTU:
              cfg_info.mtu_present = true;
              if (p + 2 > p_next_cmd) {
                log::warn("Not enough data for L2CAP_CFG_TYPE_MTU");
                return;
              }
              STREAM_TO_UINT16(cfg_info.mtu, p);
              break;

            case L2CAP_CFG_TYPE_FLUSH_TOUT:
              cfg_info.flush_to_present = true;
              if (p + 2 > p_next_cmd) {
                log::warn("Not enough data for L2CAP_CFG_TYPE_FLUSH_TOUT");
                return;
              }
              STREAM_TO_UINT16(cfg_info.flush_to, p);
              break;

            case L2CAP_CFG_TYPE_QOS:
              cfg_info.qos_present = true;
              if (p + 2 + 5 * 4 > p_next_cmd) {
                log::warn("Not enough data for L2CAP_CFG_TYPE_QOS");
                return;
              }
              STREAM_TO_UINT8(cfg_info.qos.qos_flags, p);
              STREAM_TO_UINT8(cfg_info.qos.service_type, p);
              STREAM_TO_UINT32(cfg_info.qos.token_rate, p);
              STREAM_TO_UINT32(cfg_info.qos.token_bucket_size, p);
              STREAM_TO_UINT32(cfg_info.qos.peak_bandwidth, p);
              STREAM_TO_UINT32(cfg_info.qos.latency, p);
              STREAM_TO_UINT32(cfg_info.qos.delay_variation, p);
              break;

            case L2CAP_CFG_TYPE_FCR:
              cfg_info.fcr_present = true;
              if (p + 3 + 3 * 2 > p_next_cmd) {
                log::warn("Not enough data for L2CAP_CFG_TYPE_FCR");
                return;
              }
              STREAM_TO_UINT8(cfg_info.fcr.mode, p);
              STREAM_TO_UINT8(cfg_info.fcr.tx_win_sz, p);
              STREAM_TO_UINT8(cfg_info.fcr.max_transmit, p);
              STREAM_TO_UINT16(cfg_info.fcr.rtrans_tout, p);
              STREAM_TO_UINT16(cfg_info.fcr.mon_tout, p);
              STREAM_TO_UINT16(cfg_info.fcr.mps, p);
              break;

            case L2CAP_CFG_TYPE_FCS:
              cfg_info.fcs_present = true;
              if (p + 1 > p_next_cmd) {
                log::warn("Not enough data for L2CAP_CFG_TYPE_FCS");
                return;
              }
              STREAM_TO_UINT8(cfg_info.fcs, p);
              break;

            case L2CAP_CFG_TYPE_EXT_FLOW:
              cfg_info.ext_flow_spec_present = true;
              if (p + 2 + 2 + 3 * 4 > p_next_cmd) {
                log::warn("Not enough data for L2CAP_CFG_TYPE_EXT_FLOW");
                return;
              }
              STREAM_TO_UINT8(cfg_info.ext_flow_spec.id, p);
              STREAM_TO_UINT8(cfg_info.ext_flow_spec.stype, p);
              STREAM_TO_UINT16(cfg_info.ext_flow_spec.max_sdu_size, p);
              STREAM_TO_UINT32(cfg_info.ext_flow_spec.sdu_inter_time, p);
              STREAM_TO_UINT32(cfg_info.ext_flow_spec.access_latency, p);
              STREAM_TO_UINT32(cfg_info.ext_flow_spec.flush_timeout, p);
              break;
          }
        }

        tL2C_CCB* p_ccb = l2cu_find_ccb_by_cid(p_lcb, lcid);
        if (p_ccb) {
          if (p_ccb->local_id != id) {
            log::warn("cfg rsp - bad ID. Exp: {} Got: {}", p_ccb->local_id, id);
            break;
          }
          if (cfg_info.result == L2CAP_CFG_OK) {
            l2c_csm_execute(p_ccb, L2CEVT_L2CAP_CONFIG_RSP, &cfg_info);
          } else {
            l2c_csm_execute(p_ccb, L2CEVT_L2CAP_CONFIG_RSP_NEG, &cfg_info);
          }
        } else {
          log::warn("Rcvd cfg rsp for unknown CID: 0x{:04x}", lcid);
        }
        break;
      }

      case L2CAP_CMD_DISC_REQ: {
        uint16_t lcid, rcid;
        if (p + 4 > p_next_cmd) {
          log::warn("Not enough data for L2CAP_CMD_DISC_REQ");
          return;
        }
        STREAM_TO_UINT16(lcid, p);
        STREAM_TO_UINT16(rcid, p);

        tL2C_CCB* p_ccb = l2cu_find_ccb_by_cid(p_lcb, lcid);
        if (p_ccb) {
          if (p_ccb->remote_cid == rcid) {
            p_ccb->remote_id = id;
            l2c_csm_execute(p_ccb, L2CEVT_L2CAP_DISCONNECT_REQ, &con_info);
          }
        } else
          l2cu_send_peer_disc_rsp(p_lcb, id, lcid, rcid);

        break;
      }

      case L2CAP_CMD_DISC_RSP: {
        uint16_t lcid, rcid;
        if (p + 4 > p_next_cmd) {
          log::warn("Not enough data for L2CAP_CMD_DISC_RSP");
          return;
        }
        STREAM_TO_UINT16(rcid, p);
        STREAM_TO_UINT16(lcid, p);

        tL2C_CCB* p_ccb = l2cu_find_ccb_by_cid(p_lcb, lcid);
        if (p_ccb) {
          if ((p_ccb->remote_cid == rcid) && (p_ccb->local_id == id)) {
            l2c_csm_execute(p_ccb, L2CEVT_L2CAP_DISCONNECT_RSP, &con_info);
          }
        }
        break;
      }

      case L2CAP_CMD_ECHO_REQ:
        l2cu_send_peer_echo_rsp(p_lcb, id, p, cmd_len);
        break;

      case L2CAP_CMD_INFO_REQ: {
        uint16_t info_type;
        if (p + 2 > p_next_cmd) {
          log::warn("Not enough data for L2CAP_CMD_INFO_REQ");
          return;
        }
        STREAM_TO_UINT16(info_type, p);
        l2cu_send_peer_info_rsp(p_lcb, id, info_type);
        break;
      }

      case L2CAP_CMD_INFO_RSP:
        /* Stop the link connect timer if sent before L2CAP connection is up */
        if (p_lcb->w4_info_rsp) {
          alarm_cancel(p_lcb->info_resp_timer);
          p_lcb->w4_info_rsp = false;
        }

        uint16_t info_type, result;
        if (p + 4 > p_next_cmd) {
          log::warn("Not enough data for L2CAP_CMD_INFO_RSP");
          return;
        }
        STREAM_TO_UINT16(info_type, p);
        STREAM_TO_UINT16(result, p);

        if ((info_type == L2CAP_EXTENDED_FEATURES_INFO_TYPE) &&
            (result == L2CAP_INFO_RESP_RESULT_SUCCESS)) {
          if (p + 4 > p_next_cmd) {
            log::warn("Not enough data for L2CAP_CMD_INFO_RSP sub_event");
            return;
          }
          STREAM_TO_UINT32(p_lcb->peer_ext_fea, p);

          if (p_lcb->peer_ext_fea & L2CAP_EXTFEA_FIXED_CHNLS) {
            l2cu_send_peer_info_req(p_lcb, L2CAP_FIXED_CHANNELS_INFO_TYPE);
            break;
          } else {
            l2cu_process_fixed_chnl_resp(p_lcb);
          }
        }

        if (info_type == L2CAP_FIXED_CHANNELS_INFO_TYPE) {
          if (result == L2CAP_INFO_RESP_RESULT_SUCCESS) {
            if (p + L2CAP_FIXED_CHNL_ARRAY_SIZE > p_next_cmd) {
              return;
            }
            memcpy(p_lcb->peer_chnl_mask, p, L2CAP_FIXED_CHNL_ARRAY_SIZE);
          }

          l2cu_process_fixed_chnl_resp(p_lcb);
        }
        {
          tL2C_CONN_INFO ci;
          ci.status = HCI_SUCCESS;
          ci.bd_addr = p_lcb->remote_bd_addr;
          for (tL2C_CCB* p_ccb = p_lcb->ccb_queue.p_first_ccb; p_ccb;
               p_ccb = p_ccb->p_next_ccb) {
            l2c_csm_execute(p_ccb, L2CEVT_L2CAP_INFO_RSP, &ci);
          }
        }
        break;

      default:
        log::warn("Bad cmd code: {}", cmd_code);
        l2cu_send_peer_cmd_reject(p_lcb, L2CAP_CMD_REJ_NOT_UNDERSTOOD, id, 0,
                                  0);
        return;
    }
  }
}

/*******************************************************************************
 *
 * Function         l2c_init
 *
 * Description      This function is called once at startup to initialize
 *                  all the L2CAP structures
 *
 * Returns          void
 *
 ******************************************************************************/
void l2c_init(void) {
  int16_t xx;

  memset(&l2cb, 0, sizeof(tL2C_CB));

  /* the LE PSM is increased by 1 before being used */
  l2cb.le_dyn_psm = LE_DYNAMIC_PSM_START - 1;

  /* Put all the channel control blocks on the free queue */
  for (xx = 0; xx < MAX_L2CAP_CHANNELS - 1; xx++) {
    l2cb.ccb_pool[xx].p_next_ccb = &l2cb.ccb_pool[xx + 1];
  }

  /* it will be set to L2CAP_PKT_START_NON_FLUSHABLE if controller supports */
  l2cb.non_flushable_pbf = L2CAP_PKT_START << L2CAP_PKT_TYPE_SHIFT;

  l2cb.p_free_ccb_first = &l2cb.ccb_pool[0];
  l2cb.p_free_ccb_last = &l2cb.ccb_pool[MAX_L2CAP_CHANNELS - 1];

  /* Set the default idle timeout */
  l2cb.idle_timeout = L2CAP_LINK_INACTIVITY_TOUT;

#if (L2CAP_CONFORMANCE_TESTING == TRUE)
  /* Conformance testing needs a dynamic response */
  l2cb.test_info_resp = L2CAP_EXTFEA_SUPPORTED_MASK;
#endif

  /* Number of ACL buffers to use for high priority channel */

  l2cb.l2c_ble_fixed_chnls_mask = L2CAP_FIXED_CHNL_ATT_BIT |
                                  L2CAP_FIXED_CHNL_BLE_SIG_BIT |
                                  L2CAP_FIXED_CHNL_SMP_BIT;
}

void l2c_free(void) {}

void l2c_ccb_timer_timeout(void* data) {
  tL2C_CCB* p_ccb = (tL2C_CCB*)data;

  l2c_csm_execute(p_ccb, L2CEVT_TIMEOUT, NULL);
}

void l2c_fcrb_ack_timer_timeout(void* data) {
  tL2C_CCB* p_ccb = (tL2C_CCB*)data;

  l2c_csm_execute(p_ccb, L2CEVT_ACK_TIMEOUT, NULL);
}

void l2c_lcb_timer_timeout(void* data) {
  tL2C_LCB* p_lcb = (tL2C_LCB*)data;

  l2c_link_timeout(p_lcb);
}

/*******************************************************************************
 *
 * Function         l2c_data_write
 *
 * Description      API functions call this function to write data.
 *
 * Returns          L2CAP_DW_SUCCESS, if data accepted, else false
 *                  L2CAP_DW_CONGESTED, if data accepted and the channel is
 *                                      congested
 *                  L2CAP_DW_FAILED, if error
 *
 ******************************************************************************/
uint8_t l2c_data_write(uint16_t cid, BT_HDR* p_data, uint16_t flags) {
  /* Find the channel control block. We don't know the link it is on. */
  tL2C_CCB* p_ccb = l2cu_find_ccb_by_cid(NULL, cid);
  if (!p_ccb) {
    log::warn("L2CAP - no CCB for L2CA_DataWrite, CID: {}", cid);
    osi_free(p_data);
<<<<<<< HEAD
    return (L2CAP_DW_FAILED);
=======
    return (tL2CAP_DW_RESULT::FAILED);
>>>>>>> 661cafd0
  }

  /* Sending message bigger than mtu size of peer is a violation of protocol */
  uint16_t mtu;

  if (p_ccb->p_lcb->transport == BT_TRANSPORT_LE)
    mtu = p_ccb->peer_conn_cfg.mtu;
  else
    mtu = p_ccb->peer_cfg.mtu;

  if (p_data->len > mtu) {
    log::warn(
        "L2CAP - CID: 0x{:04x}  cannot send message bigger than peer's mtu "
        "size: len={} mtu={}",
        cid, p_data->len, mtu);
    osi_free(p_data);
<<<<<<< HEAD
    return (L2CAP_DW_FAILED);
=======
    return (tL2CAP_DW_RESULT::FAILED);
>>>>>>> 661cafd0
  }

  /* channel based, packet based flushable or non-flushable */
  p_data->layer_specific = flags;

  /* If already congested, do not accept any more packets */
  if (p_ccb->cong_sent) {
    log::error(
        "L2CAP - CID: 0x{:04x} cannot send, already congested  "
        "xmit_hold_q.count: {}  buff_quota: {}",
        p_ccb->local_cid, fixed_queue_length(p_ccb->xmit_hold_q),
        p_ccb->buff_quota);

    osi_free(p_data);
<<<<<<< HEAD
    return (L2CAP_DW_FAILED);
=======
    return (tL2CAP_DW_RESULT::FAILED);
>>>>>>> 661cafd0
  }

  l2c_csm_execute(p_ccb, L2CEVT_L2CA_DATA_WRITE, p_data);

<<<<<<< HEAD
  if (p_ccb->cong_sent) return (L2CAP_DW_CONGESTED);

  return (L2CAP_DW_SUCCESS);
=======
  if (p_ccb->cong_sent) return (tL2CAP_DW_RESULT::CONGESTED);

  return (tL2CAP_DW_RESULT::SUCCESS);
>>>>>>> 661cafd0
}<|MERGE_RESOLUTION|>--- conflicted
+++ resolved
@@ -900,23 +900,20 @@
  *
  * Description      API functions call this function to write data.
  *
- * Returns          L2CAP_DW_SUCCESS, if data accepted, else false
- *                  L2CAP_DW_CONGESTED, if data accepted and the channel is
- *                                      congested
- *                  L2CAP_DW_FAILED, if error
+ * Returns          tL2CAP_DW_RESULT::L2CAP_DW_SUCCESS, if data accepted,
+ *                  else false
+ *                  tL2CAP_DW_RESULT::L2CAP_DW_CONGESTED, if data accepted
+ *                  and the channel is congested
+ *                  tL2CAP_DW_RESULT::L2CAP_DW_FAILED, if error
  *
  ******************************************************************************/
-uint8_t l2c_data_write(uint16_t cid, BT_HDR* p_data, uint16_t flags) {
+tL2CAP_DW_RESULT l2c_data_write(uint16_t cid, BT_HDR* p_data, uint16_t flags) {
   /* Find the channel control block. We don't know the link it is on. */
   tL2C_CCB* p_ccb = l2cu_find_ccb_by_cid(NULL, cid);
   if (!p_ccb) {
     log::warn("L2CAP - no CCB for L2CA_DataWrite, CID: {}", cid);
     osi_free(p_data);
-<<<<<<< HEAD
-    return (L2CAP_DW_FAILED);
-=======
     return (tL2CAP_DW_RESULT::FAILED);
->>>>>>> 661cafd0
   }
 
   /* Sending message bigger than mtu size of peer is a violation of protocol */
@@ -933,11 +930,7 @@
         "size: len={} mtu={}",
         cid, p_data->len, mtu);
     osi_free(p_data);
-<<<<<<< HEAD
-    return (L2CAP_DW_FAILED);
-=======
     return (tL2CAP_DW_RESULT::FAILED);
->>>>>>> 661cafd0
   }
 
   /* channel based, packet based flushable or non-flushable */
@@ -952,22 +945,12 @@
         p_ccb->buff_quota);
 
     osi_free(p_data);
-<<<<<<< HEAD
-    return (L2CAP_DW_FAILED);
-=======
     return (tL2CAP_DW_RESULT::FAILED);
->>>>>>> 661cafd0
   }
 
   l2c_csm_execute(p_ccb, L2CEVT_L2CA_DATA_WRITE, p_data);
 
-<<<<<<< HEAD
-  if (p_ccb->cong_sent) return (L2CAP_DW_CONGESTED);
-
-  return (L2CAP_DW_SUCCESS);
-=======
   if (p_ccb->cong_sent) return (tL2CAP_DW_RESULT::CONGESTED);
 
   return (tL2CAP_DW_RESULT::SUCCESS);
->>>>>>> 661cafd0
 }
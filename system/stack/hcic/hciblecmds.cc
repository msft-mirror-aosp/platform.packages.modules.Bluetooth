/******************************************************************************
 *
 *  Copyright 1999-2012 Broadcom Corporation
 *
 *  Licensed under the Apache License, Version 2.0 (the "License");
 *  you may not use this file except in compliance with the License.
 *  You may obtain a copy of the License at:
 *
 *  http://www.apache.org/licenses/LICENSE-2.0
 *
 *  Unless required by applicable law or agreed to in writing, software
 *  distributed under the License is distributed on an "AS IS" BASIS,
 *  WITHOUT WARRANTIES OR CONDITIONS OF ANY KIND, either express or implied.
 *  See the License for the specific language governing permissions and
 *  limitations under the License.
 *
 ******************************************************************************/

/******************************************************************************
 *
 *  This file contains function of the HCIC unit to format and send HCI
 *  commands.
 *
 ******************************************************************************/

#include <base/functional/bind.h>
#include <bluetooth/log.h>
#include <stddef.h>
#include <string.h>

#include <bitset>

#include "hcidefs.h"
#include "hcimsgs.h"
#include "internal_include/bt_target.h"
#include "osi/include/allocator.h"
#include "stack/include/bt_hdr.h"
#include "stack/include/bt_octets.h"
#include "stack/include/bt_types.h"
#include "stack/include/btu_hcif.h"
#include "types/raw_address.h"

/*******************************************************************************
 * BLE Commands
 *      Note: "local_controller_id" is for transport, not counted in HCI
 *             message size
 ******************************************************************************/
#define HCIC_BLE_RAND_DI_SIZE 8
#define HCIC_BLE_IRK_SIZE 16

#define HCIC_PARAM_SIZE_SET_USED_FEAT_CMD 8
#define HCIC_PARAM_SIZE_WRITE_RANDOM_ADDR_CMD 6
#define HCIC_PARAM_SIZE_BLE_WRITE_ADV_PARAMS 15
#define HCIC_PARAM_SIZE_BLE_WRITE_SCAN_RSP 31
#define HCIC_PARAM_SIZE_WRITE_ADV_ENABLE 1
#define HCIC_PARAM_SIZE_BLE_WRITE_SCAN_PARAM 7
#define HCIC_PARAM_SIZE_BLE_WRITE_SCAN_ENABLE 2
#define HCIC_PARAM_SIZE_BLE_CREATE_LL_CONN 25
#define HCIC_PARAM_SIZE_BLE_CREATE_CONN_CANCEL 0
#define HCIC_PARAM_SIZE_CLEAR_ACCEPTLIST 0
#define HCIC_PARAM_SIZE_ADD_ACCEPTLIST 7
#define HCIC_PARAM_SIZE_REMOVE_ACCEPTLIST 7
#define HCIC_PARAM_SIZE_BLE_UPD_LL_CONN_PARAMS 14
#define HCIC_PARAM_SIZE_SET_HOST_CHNL_CLASS 5
#define HCIC_PARAM_SIZE_READ_CHNL_MAP 2
#define HCIC_PARAM_SIZE_BLE_READ_REMOTE_FEAT 2
#define HCIC_PARAM_SIZE_BLE_ENCRYPT 32
#define HCIC_PARAM_SIZE_WRITE_LE_HOST_SUPPORTED 2

#define HCIC_BLE_RAND_DI_SIZE 8
#define HCIC_BLE_ENCRYPT_KEY_SIZE 16
#define HCIC_PARAM_SIZE_BLE_START_ENC \
  (4 + HCIC_BLE_RAND_DI_SIZE + HCIC_BLE_ENCRYPT_KEY_SIZE)
#define HCIC_PARAM_SIZE_LTK_REQ_REPLY (2 + HCIC_BLE_ENCRYPT_KEY_SIZE)
#define HCIC_PARAM_SIZE_LTK_REQ_NEG_REPLY 2
#define HCIC_BLE_CHNL_MAP_SIZE 5
#define HCIC_PARAM_SIZE_BLE_WRITE_ADV_DATA 31

#define HCIC_PARAM_SIZE_BLE_ADD_DEV_RESOLVING_LIST (7 + HCIC_BLE_IRK_SIZE * 2)
#define HCIC_PARAM_SIZE_BLE_RM_DEV_RESOLVING_LIST 7
#define HCIC_PARAM_SIZE_BLE_SET_PRIVACY_MODE 8
#define HCIC_PARAM_SIZE_BLE_CLEAR_RESOLVING_LIST 0
#define HCIC_PARAM_SIZE_BLE_READ_RESOLVING_LIST_SIZE 0
#define HCIC_PARAM_SIZE_BLE_READ_RESOLVABLE_ADDR_PEER 7
#define HCIC_PARAM_SIZE_BLE_READ_RESOLVABLE_ADDR_LOCAL 7
#define HCIC_PARAM_SIZE_BLE_SET_ADDR_RESOLUTION_ENABLE 1
#define HCIC_PARAM_SIZE_BLE_SET_RAND_PRIV_ADDR_TIMOUT 2

#define HCIC_PARAM_SIZE_BLE_READ_PHY 2
#define HCIC_PARAM_SIZE_BLE_SET_DEFAULT_PHY 3
#define HCIC_PARAM_SIZE_BLE_SET_PHY 7
#define HCIC_PARAM_SIZE_BLE_ENH_RX_TEST 3
#define HCIC_PARAM_SIZE_BLE_ENH_TX_TEST 4

#define HCIC_PARAM_SIZE_BLE_SET_DATA_LENGTH 6
#define HCIC_PARAM_SIZE_BLE_WRITE_EXTENDED_SCAN_PARAM 11

#define HCIC_PARAM_SIZE_BLE_RC_PARAM_REQ_REPLY 14
#define HCIC_PARAM_SIZE_BLE_RC_PARAM_REQ_NEG_REPLY 3

#define HCIC_PARAM_SIZE_PERIODIC_ADVERTISING_CREATE_SYNC 14
#define HCIC_PARAM_SIZE_PERIODIC_ADVERTISING_CREATE_SYNC_CANCEL 0
#define HCIC_PARAM_SIZE_PERIODIC_ADVERTISING_TERMINATE_SYNC 2
#define HCIC_PARAM_SIZE_ADD_DEVICE_TO_PERIODIC_ADVERTISER_LIST 8
#define HCIC_PARAM_SIZE_REMOVE_DEVICE_FROM_PERIODIC_ADVERTISER_LIST 8
#define HCIC_PARAM_SIZE_CLEAR_PERIODIC_ADVERTISER_LIST 0
#define HCIC_PARAM_SIZE_READ_PERIODIC_ADVERTISER_LIST_SIZE 0
#define HCIC_PARAM_SIZE_SET_PERIODIC_ADVERTISING_RECEIVE_ENABLE 3
#define HCIC_PARAM_SIZE_PERIODIC_ADVERTISING_SYNC_TRANSFER 6
#define HCIC_PARAM_SIZE_PERIODIC_ADVERTISING_SET_INFO_TRANSFER 5
#define HCIC_PARAM_SIZE_SET_PERIODIC_ADVERTISING_SYNC_TRANSFER_PARAMS 8
#define HCIC_PARAM_SIZE_SET_DEFAULT_PERIODIC_ADVERTISING_SYNC_TRANSFER_PARAMS 8

void btsnd_hcic_ble_write_adv_params(uint16_t adv_int_min, uint16_t adv_int_max,
                                     uint8_t adv_type,
                                     tBLE_ADDR_TYPE addr_type_own,
                                     tBLE_ADDR_TYPE addr_type_dir,
                                     const RawAddress& direct_bda,
                                     uint8_t channel_map,
                                     uint8_t adv_filter_policy) {
  BT_HDR* p = (BT_HDR*)osi_malloc(HCI_CMD_BUF_SIZE);
  uint8_t* pp = (uint8_t*)(p + 1);

  p->len = HCIC_PREAMBLE_SIZE + HCIC_PARAM_SIZE_BLE_WRITE_ADV_PARAMS;
  p->offset = 0;

  UINT16_TO_STREAM(pp, HCI_BLE_WRITE_ADV_PARAMS);
  UINT8_TO_STREAM(pp, HCIC_PARAM_SIZE_BLE_WRITE_ADV_PARAMS);

  UINT16_TO_STREAM(pp, adv_int_min);
  UINT16_TO_STREAM(pp, adv_int_max);
  UINT8_TO_STREAM(pp, adv_type);
  UINT8_TO_STREAM(pp, addr_type_own);
  UINT8_TO_STREAM(pp, addr_type_dir);
  BDADDR_TO_STREAM(pp, direct_bda);
  UINT8_TO_STREAM(pp, channel_map);
  UINT8_TO_STREAM(pp, adv_filter_policy);

  btu_hcif_send_cmd(LOCAL_BR_EDR_CONTROLLER_ID, p);
}
void btsnd_hcic_ble_read_adv_chnl_tx_power(void) {
  BT_HDR* p = (BT_HDR*)osi_malloc(HCI_CMD_BUF_SIZE);
  uint8_t* pp = (uint8_t*)(p + 1);

  p->len = HCIC_PREAMBLE_SIZE + HCIC_PARAM_SIZE_READ_CMD;
  p->offset = 0;

  UINT16_TO_STREAM(pp, HCI_BLE_READ_ADV_CHNL_TX_POWER);
  UINT8_TO_STREAM(pp, HCIC_PARAM_SIZE_READ_CMD);

  btu_hcif_send_cmd(LOCAL_BR_EDR_CONTROLLER_ID, p);
}

void btsnd_hcic_ble_set_adv_data(uint8_t data_len, uint8_t* p_data) {
  BT_HDR* p = (BT_HDR*)osi_malloc(HCI_CMD_BUF_SIZE);
  uint8_t* pp = (uint8_t*)(p + 1);

  p->len = HCIC_PREAMBLE_SIZE + HCIC_PARAM_SIZE_BLE_WRITE_ADV_DATA + 1;
  p->offset = 0;

  UINT16_TO_STREAM(pp, HCI_BLE_WRITE_ADV_DATA);
  UINT8_TO_STREAM(pp, HCIC_PARAM_SIZE_BLE_WRITE_ADV_DATA + 1);

  memset(pp, 0, HCIC_PARAM_SIZE_BLE_WRITE_ADV_DATA);

  if (p_data != NULL && data_len > 0) {
    if (data_len > HCIC_PARAM_SIZE_BLE_WRITE_ADV_DATA)
      data_len = HCIC_PARAM_SIZE_BLE_WRITE_ADV_DATA;

    UINT8_TO_STREAM(pp, data_len);

    ARRAY_TO_STREAM(pp, p_data, data_len);
  }
  btu_hcif_send_cmd(LOCAL_BR_EDR_CONTROLLER_ID, p);
}

void btsnd_hcic_ble_set_adv_enable(uint8_t adv_enable) {
  BT_HDR* p = (BT_HDR*)osi_malloc(HCI_CMD_BUF_SIZE);
  uint8_t* pp = (uint8_t*)(p + 1);

  p->len = HCIC_PREAMBLE_SIZE + HCIC_PARAM_SIZE_WRITE_ADV_ENABLE;
  p->offset = 0;

  UINT16_TO_STREAM(pp, HCI_BLE_WRITE_ADV_ENABLE);
  UINT8_TO_STREAM(pp, HCIC_PARAM_SIZE_WRITE_ADV_ENABLE);

  UINT8_TO_STREAM(pp, adv_enable);

  btu_hcif_send_cmd(LOCAL_BR_EDR_CONTROLLER_ID, p);
}
void btsnd_hcic_ble_set_scan_params(uint8_t scan_type, uint16_t scan_int,
                                    uint16_t scan_win, uint8_t addr_type_own,
                                    uint8_t scan_filter_policy) {
  BT_HDR* p = (BT_HDR*)osi_malloc(HCI_CMD_BUF_SIZE);
  uint8_t* pp = (uint8_t*)(p + 1);

  p->len = HCIC_PREAMBLE_SIZE + HCIC_PARAM_SIZE_BLE_WRITE_SCAN_PARAM;
  p->offset = 0;

  UINT16_TO_STREAM(pp, HCI_BLE_WRITE_SCAN_PARAMS);
  UINT8_TO_STREAM(pp, HCIC_PARAM_SIZE_BLE_WRITE_SCAN_PARAM);

  UINT8_TO_STREAM(pp, scan_type);
  UINT16_TO_STREAM(pp, scan_int);
  UINT16_TO_STREAM(pp, scan_win);
  UINT8_TO_STREAM(pp, addr_type_own);
  UINT8_TO_STREAM(pp, scan_filter_policy);

  btu_hcif_send_cmd(LOCAL_BR_EDR_CONTROLLER_ID, p);
}

void btsnd_hcic_ble_set_scan_enable(uint8_t scan_enable, uint8_t duplicate) {
  BT_HDR* p = (BT_HDR*)osi_malloc(HCI_CMD_BUF_SIZE);
  uint8_t* pp = (uint8_t*)(p + 1);

  p->len = HCIC_PREAMBLE_SIZE + HCIC_PARAM_SIZE_BLE_WRITE_SCAN_ENABLE;
  p->offset = 0;

  UINT16_TO_STREAM(pp, HCI_BLE_WRITE_SCAN_ENABLE);
  UINT8_TO_STREAM(pp, HCIC_PARAM_SIZE_BLE_WRITE_SCAN_ENABLE);

  UINT8_TO_STREAM(pp, scan_enable);
  UINT8_TO_STREAM(pp, duplicate);

  btu_hcif_send_cmd(LOCAL_BR_EDR_CONTROLLER_ID, p);
}

void btsnd_hcic_ble_read_remote_feat(uint16_t handle) {
  BT_HDR* p = (BT_HDR*)osi_malloc(HCI_CMD_BUF_SIZE);
  uint8_t* pp = (uint8_t*)(p + 1);

  p->len = HCIC_PREAMBLE_SIZE + HCIC_PARAM_SIZE_BLE_READ_REMOTE_FEAT;
  p->offset = 0;

  UINT16_TO_STREAM(pp, HCI_BLE_READ_REMOTE_FEAT);
  UINT8_TO_STREAM(pp, HCIC_PARAM_SIZE_BLE_READ_REMOTE_FEAT);

  UINT16_TO_STREAM(pp, handle);

  btu_hcif_send_cmd(LOCAL_BR_EDR_CONTROLLER_ID, p);
}

void btsnd_hcic_ble_rand(base::Callback<void(BT_OCTET8)> cb) {
  btu_hcif_send_cmd_with_cb(FROM_HERE, HCI_BLE_RAND, nullptr, 0,
                            base::Bind(
                                [](base::Callback<void(BT_OCTET8)> cb,
<<<<<<< HEAD
                                   uint8_t* param, uint16_t param_len) {
=======
                                   uint8_t* param, uint16_t /* param_len */) {
>>>>>>> 67a65fc1
                                  bluetooth::log::assert_that(
                                      param[0] == 0,
                                      "LE Rand return status must be zero");
                                  cb.Run(param + 1 /* skip status */);
                                },
                                std::move(cb)));
}

void btsnd_hcic_ble_start_enc(uint16_t handle,
                              uint8_t rand[HCIC_BLE_RAND_DI_SIZE],
                              uint16_t ediv, const Octet16& ltk) {
  BT_HDR* p = (BT_HDR*)osi_malloc(HCI_CMD_BUF_SIZE);
  uint8_t* pp = (uint8_t*)(p + 1);

  p->len = HCIC_PREAMBLE_SIZE + HCIC_PARAM_SIZE_BLE_START_ENC;
  p->offset = 0;

  UINT16_TO_STREAM(pp, HCI_BLE_START_ENC);
  UINT8_TO_STREAM(pp, HCIC_PARAM_SIZE_BLE_START_ENC);

  UINT16_TO_STREAM(pp, handle);
  ARRAY_TO_STREAM(pp, rand, HCIC_BLE_RAND_DI_SIZE);
  UINT16_TO_STREAM(pp, ediv);
  ARRAY_TO_STREAM(pp, ltk.data(), HCIC_BLE_ENCRYPT_KEY_SIZE);

  btu_hcif_send_cmd(LOCAL_BR_EDR_CONTROLLER_ID, p);
}

void btsnd_hcic_ble_ltk_req_reply(uint16_t handle, const Octet16& ltk) {
  BT_HDR* p = (BT_HDR*)osi_malloc(HCI_CMD_BUF_SIZE);
  uint8_t* pp = (uint8_t*)(p + 1);

  p->len = HCIC_PREAMBLE_SIZE + HCIC_PARAM_SIZE_LTK_REQ_REPLY;
  p->offset = 0;

  UINT16_TO_STREAM(pp, HCI_BLE_LTK_REQ_REPLY);
  UINT8_TO_STREAM(pp, HCIC_PARAM_SIZE_LTK_REQ_REPLY);

  UINT16_TO_STREAM(pp, handle);
  ARRAY_TO_STREAM(pp, ltk.data(), HCIC_BLE_ENCRYPT_KEY_SIZE);

  btu_hcif_send_cmd(LOCAL_BR_EDR_CONTROLLER_ID, p);
}

void btsnd_hcic_ble_ltk_req_neg_reply(uint16_t handle) {
  BT_HDR* p = (BT_HDR*)osi_malloc(HCI_CMD_BUF_SIZE);
  uint8_t* pp = (uint8_t*)(p + 1);

  p->len = HCIC_PREAMBLE_SIZE + HCIC_PARAM_SIZE_LTK_REQ_NEG_REPLY;
  p->offset = 0;

  UINT16_TO_STREAM(pp, HCI_BLE_LTK_REQ_NEG_REPLY);
  UINT8_TO_STREAM(pp, HCIC_PARAM_SIZE_LTK_REQ_NEG_REPLY);

  UINT16_TO_STREAM(pp, handle);

  btu_hcif_send_cmd(LOCAL_BR_EDR_CONTROLLER_ID, p);
}

void btsnd_hcic_ble_receiver_test(uint8_t rx_freq) {
  BT_HDR* p = (BT_HDR*)osi_malloc(HCI_CMD_BUF_SIZE);
  uint8_t* pp = (uint8_t*)(p + 1);

  p->len = HCIC_PREAMBLE_SIZE + HCIC_PARAM_SIZE_WRITE_PARAM1;
  p->offset = 0;

  UINT16_TO_STREAM(pp, HCI_BLE_RECEIVER_TEST);
  UINT8_TO_STREAM(pp, HCIC_PARAM_SIZE_WRITE_PARAM1);

  UINT8_TO_STREAM(pp, rx_freq);

  btu_hcif_send_cmd(LOCAL_BR_EDR_CONTROLLER_ID, p);
}

void btsnd_hcic_ble_transmitter_test(uint8_t tx_freq, uint8_t test_data_len,
                                     uint8_t payload) {
  BT_HDR* p = (BT_HDR*)osi_malloc(HCI_CMD_BUF_SIZE);
  uint8_t* pp = (uint8_t*)(p + 1);

  p->len = HCIC_PREAMBLE_SIZE + HCIC_PARAM_SIZE_WRITE_PARAM3;
  p->offset = 0;

  UINT16_TO_STREAM(pp, HCI_BLE_TRANSMITTER_TEST);
  UINT8_TO_STREAM(pp, HCIC_PARAM_SIZE_WRITE_PARAM3);

  UINT8_TO_STREAM(pp, tx_freq);
  UINT8_TO_STREAM(pp, test_data_len);
  UINT8_TO_STREAM(pp, payload);

  btu_hcif_send_cmd(LOCAL_BR_EDR_CONTROLLER_ID, p);
}

void btsnd_hcic_ble_test_end(void) {
  BT_HDR* p = (BT_HDR*)osi_malloc(HCI_CMD_BUF_SIZE);
  uint8_t* pp = (uint8_t*)(p + 1);

  p->len = HCIC_PREAMBLE_SIZE + HCIC_PARAM_SIZE_READ_CMD;
  p->offset = 0;

  UINT16_TO_STREAM(pp, HCI_BLE_TEST_END);
  UINT8_TO_STREAM(pp, HCIC_PARAM_SIZE_READ_CMD);

  btu_hcif_send_cmd(LOCAL_BR_EDR_CONTROLLER_ID, p);
}

void btsnd_hcic_ble_read_resolvable_addr_peer(uint8_t addr_type_peer,
                                              const RawAddress& bda_peer) {
  BT_HDR* p = (BT_HDR*)osi_malloc(HCI_CMD_BUF_SIZE);
  uint8_t* pp = (uint8_t*)(p + 1);

  p->len = HCIC_PREAMBLE_SIZE + HCIC_PARAM_SIZE_BLE_READ_RESOLVABLE_ADDR_PEER;
  p->offset = 0;

  UINT16_TO_STREAM(pp, HCI_BLE_READ_RESOLVABLE_ADDR_PEER);
  UINT8_TO_STREAM(pp, HCIC_PARAM_SIZE_BLE_READ_RESOLVABLE_ADDR_PEER);
  UINT8_TO_STREAM(pp, addr_type_peer);
  BDADDR_TO_STREAM(pp, bda_peer);

  btu_hcif_send_cmd(LOCAL_BR_EDR_CONTROLLER_ID, p);
}

void btsnd_hcic_ble_set_rand_priv_addr_timeout(uint16_t rpa_timout) {
  BT_HDR* p = (BT_HDR*)osi_malloc(HCI_CMD_BUF_SIZE);
  uint8_t* pp = (uint8_t*)(p + 1);

  p->len = HCIC_PREAMBLE_SIZE + HCIC_PARAM_SIZE_BLE_SET_RAND_PRIV_ADDR_TIMOUT;
  p->offset = 0;

  UINT16_TO_STREAM(pp, HCI_BLE_SET_RAND_PRIV_ADDR_TIMOUT);
  UINT8_TO_STREAM(pp, HCIC_PARAM_SIZE_BLE_SET_RAND_PRIV_ADDR_TIMOUT);
  UINT16_TO_STREAM(pp, rpa_timout);

  btu_hcif_send_cmd(LOCAL_BR_EDR_CONTROLLER_ID, p);
}

void btsnd_hcic_ble_set_data_length(uint16_t conn_handle, uint16_t tx_octets,
                                    uint16_t tx_time) {
  BT_HDR* p = (BT_HDR*)osi_malloc(HCI_CMD_BUF_SIZE);
  uint8_t* pp = (uint8_t*)(p + 1);

  p->len = HCIC_PREAMBLE_SIZE + HCIC_PARAM_SIZE_BLE_SET_DATA_LENGTH;
  p->offset = 0;

  UINT16_TO_STREAM(pp, HCI_BLE_SET_DATA_LENGTH);
  UINT8_TO_STREAM(pp, HCIC_PARAM_SIZE_BLE_SET_DATA_LENGTH);

  UINT16_TO_STREAM(pp, conn_handle);
  UINT16_TO_STREAM(pp, tx_octets);
  UINT16_TO_STREAM(pp, tx_time);

  btu_hcif_send_cmd(LOCAL_BR_EDR_CONTROLLER_ID, p);
}

void btsnd_hcic_ble_set_extended_scan_params(uint8_t own_address_type,
                                             uint8_t scanning_filter_policy,
                                             uint8_t scanning_phys,
                                             scanning_phy_cfg* phy_cfg) {
  BT_HDR* p = (BT_HDR*)osi_malloc(HCI_CMD_BUF_SIZE);
  uint8_t* pp = (uint8_t*)(p + 1);

  int phy_cnt =
      std::bitset<std::numeric_limits<uint8_t>::digits>(scanning_phys).count();

  uint16_t param_len = 3 + (5 * phy_cnt);
  p->len = HCIC_PREAMBLE_SIZE + param_len;
  p->offset = 0;

  UINT16_TO_STREAM(pp, HCI_LE_SET_EXTENDED_SCAN_PARAMETERS);
  UINT8_TO_STREAM(pp, param_len);

  UINT8_TO_STREAM(pp, own_address_type);
  UINT8_TO_STREAM(pp, scanning_filter_policy);
  UINT8_TO_STREAM(pp, scanning_phys);

  for (int i = 0; i < phy_cnt; i++) {
    UINT8_TO_STREAM(pp, phy_cfg[i].scan_type);
    UINT16_TO_STREAM(pp, phy_cfg[i].scan_int);
    UINT16_TO_STREAM(pp, phy_cfg[i].scan_win);
  }

  btu_hcif_send_cmd(LOCAL_BR_EDR_CONTROLLER_ID, p);
}

void btsnd_hcic_ble_set_extended_scan_enable(uint8_t enable,
                                             uint8_t filter_duplicates,
                                             uint16_t duration,
                                             uint16_t period) {
  BT_HDR* p = (BT_HDR*)osi_malloc(HCI_CMD_BUF_SIZE);
  uint8_t* pp = (uint8_t*)(p + 1);

  const int param_len = 6;
  p->len = HCIC_PREAMBLE_SIZE + param_len;
  p->offset = 0;

  UINT16_TO_STREAM(pp, HCI_LE_SET_EXTENDED_SCAN_ENABLE);
  UINT8_TO_STREAM(pp, param_len);

  UINT8_TO_STREAM(pp, enable);
  UINT8_TO_STREAM(pp, filter_duplicates);
  UINT16_TO_STREAM(pp, duration);
  UINT16_TO_STREAM(pp, period);

  btu_hcif_send_cmd(LOCAL_BR_EDR_CONTROLLER_ID, p);
}

void btsnd_hcic_set_cig_params(
    uint8_t cig_id, uint32_t sdu_itv_mtos, uint32_t sdu_itv_stom, uint8_t sca,
    uint8_t packing, uint8_t framing, uint16_t max_trans_lat_stom,
    uint16_t max_trans_lat_mtos, uint8_t cis_cnt, const EXT_CIS_CFG* cis_cfg,
    base::OnceCallback<void(uint8_t*, uint16_t)> cb) {
  const int params_len = 15 + cis_cnt * 9;
  uint8_t param[params_len];
  uint8_t* pp = param;

  UINT8_TO_STREAM(pp, cig_id);
  UINT24_TO_STREAM(pp, sdu_itv_mtos);
  UINT24_TO_STREAM(pp, sdu_itv_stom);
  UINT8_TO_STREAM(pp, sca);
  UINT8_TO_STREAM(pp, packing);
  UINT8_TO_STREAM(pp, framing);
  UINT16_TO_STREAM(pp, max_trans_lat_mtos);
  UINT16_TO_STREAM(pp, max_trans_lat_stom);
  UINT8_TO_STREAM(pp, cis_cnt);

  for (int i = 0; i < cis_cnt; i++) {
    UINT8_TO_STREAM(pp, cis_cfg[i].cis_id);
    UINT16_TO_STREAM(pp, cis_cfg[i].max_sdu_size_mtos);
    UINT16_TO_STREAM(pp, cis_cfg[i].max_sdu_size_stom);
    UINT8_TO_STREAM(pp, cis_cfg[i].phy_mtos);
    UINT8_TO_STREAM(pp, cis_cfg[i].phy_stom);
    UINT8_TO_STREAM(pp, cis_cfg[i].rtn_mtos);
    UINT8_TO_STREAM(pp, cis_cfg[i].rtn_stom);
  }

  btu_hcif_send_cmd_with_cb(FROM_HERE, HCI_LE_SET_CIG_PARAMS, param, params_len,
                            std::move(cb));
}

void btsnd_hcic_create_cis(uint8_t num_cis, const EXT_CIS_CREATE_CFG* cis_cfg,
                           base::OnceCallback<void(uint8_t*, uint16_t)> cb) {
  const int params_len = 1 + num_cis * 4;
  uint8_t param[params_len];
  uint8_t* pp = param;

  UINT8_TO_STREAM(pp, num_cis);

  for (int i = 0; i < num_cis; i++) {
    UINT16_TO_STREAM(pp, cis_cfg[i].cis_conn_handle);
    UINT16_TO_STREAM(pp, cis_cfg[i].acl_conn_handle);
  }

  btu_hcif_send_cmd_with_cb(FROM_HERE, HCI_LE_CREATE_CIS, param, params_len,
                            std::move(cb));
}

void btsnd_hcic_remove_cig(uint8_t cig_id,
                           base::OnceCallback<void(uint8_t*, uint16_t)> cb) {
  const int params_len = 1;
  uint8_t param[params_len];
  uint8_t* pp = param;

  UINT8_TO_STREAM(pp, cig_id);

  btu_hcif_send_cmd_with_cb(FROM_HERE, HCI_LE_REMOVE_CIG, param, params_len,
                            std::move(cb));
}

void btsnd_hcic_req_peer_sca(uint16_t conn_handle) {
  BT_HDR* p = (BT_HDR*)osi_malloc(HCI_CMD_BUF_SIZE);
  uint8_t* pp = (uint8_t*)(p + 1);

  const int param_len = 2;
  p->len = HCIC_PREAMBLE_SIZE + param_len;
  p->offset = 0;

  UINT16_TO_STREAM(pp, HCI_LE_REQ_PEER_SCA);
  UINT8_TO_STREAM(pp, param_len);
  UINT16_TO_STREAM(pp, conn_handle);

  btu_hcif_send_cmd(LOCAL_BR_EDR_CONTROLLER_ID, p);
}

void btsnd_hcic_create_big(uint8_t big_handle, uint8_t adv_handle,
                           uint8_t num_bis, uint32_t sdu_itv,
                           uint16_t max_sdu_size, uint16_t transport_latency,
                           uint8_t rtn, uint8_t phy, uint8_t packing,
                           uint8_t framing, uint8_t enc,
                           std::array<uint8_t, 16> bcst_code) {
  BT_HDR* p = (BT_HDR*)osi_malloc(HCI_CMD_BUF_SIZE);
  uint8_t* pp = (uint8_t*)(p + 1);

  const int param_len = 31;
  p->len = HCIC_PREAMBLE_SIZE + param_len;
  p->offset = 0;

  UINT16_TO_STREAM(pp, HCI_LE_CREATE_BIG);
  UINT8_TO_STREAM(pp, param_len);

  UINT8_TO_STREAM(pp, big_handle);
  UINT8_TO_STREAM(pp, adv_handle);
  UINT8_TO_STREAM(pp, num_bis);
  UINT24_TO_STREAM(pp, sdu_itv);
  UINT16_TO_STREAM(pp, max_sdu_size);
  UINT16_TO_STREAM(pp, transport_latency);
  UINT8_TO_STREAM(pp, rtn);
  UINT8_TO_STREAM(pp, phy);
  UINT8_TO_STREAM(pp, packing);
  UINT8_TO_STREAM(pp, framing);
  UINT8_TO_STREAM(pp, enc);

  uint8_t* buf_ptr = bcst_code.data();
  ARRAY_TO_STREAM(pp, buf_ptr, 16);

  btu_hcif_send_cmd(LOCAL_BR_EDR_CONTROLLER_ID, p);
}

void btsnd_hcic_term_big(uint8_t big_handle, uint8_t reason) {
  BT_HDR* p = (BT_HDR*)osi_malloc(HCI_CMD_BUF_SIZE);
  uint8_t* pp = (uint8_t*)(p + 1);

  const int param_len = 2;
  p->len = HCIC_PREAMBLE_SIZE + param_len;
  p->offset = 0;

  UINT16_TO_STREAM(pp, HCI_LE_TERM_BIG);
  UINT8_TO_STREAM(pp, param_len);

  UINT8_TO_STREAM(pp, big_handle);
  UINT8_TO_STREAM(pp, reason);

  btu_hcif_send_cmd(LOCAL_BR_EDR_CONTROLLER_ID, p);
}

void btsnd_hcic_setup_iso_data_path(
    uint16_t iso_handle, uint8_t data_path_dir, uint8_t data_path_id,
    uint8_t codec_id_format, uint16_t codec_id_company,
    uint16_t codec_id_vendor, uint32_t controller_delay,
    std::vector<uint8_t> codec_conf,
    base::OnceCallback<void(uint8_t*, uint16_t)> cb) {
  const int params_len = 13 + codec_conf.size();
  uint8_t param[params_len];
  uint8_t* pp = param;

  UINT16_TO_STREAM(pp, iso_handle);
  UINT8_TO_STREAM(pp, data_path_dir);
  UINT8_TO_STREAM(pp, data_path_id);
  UINT8_TO_STREAM(pp, codec_id_format);
  UINT16_TO_STREAM(pp, codec_id_company);
  UINT16_TO_STREAM(pp, codec_id_vendor);
  UINT24_TO_STREAM(pp, controller_delay);
  UINT8_TO_STREAM(pp, codec_conf.size());
  ARRAY_TO_STREAM(pp, codec_conf.data(), static_cast<int>(codec_conf.size()));

  btu_hcif_send_cmd_with_cb(FROM_HERE, HCI_LE_SETUP_ISO_DATA_PATH, param,
                            params_len, std::move(cb));
}

void btsnd_hcic_remove_iso_data_path(
    uint16_t iso_handle, uint8_t data_path_dir,
    base::OnceCallback<void(uint8_t*, uint16_t)> cb) {
  const int params_len = 3;
  uint8_t param[params_len];
  uint8_t* pp = param;

  UINT16_TO_STREAM(pp, iso_handle);
  UINT8_TO_STREAM(pp, data_path_dir);

  btu_hcif_send_cmd_with_cb(FROM_HERE, HCI_LE_REMOVE_ISO_DATA_PATH, param,
                            params_len, std::move(cb));
}

void btsnd_hcic_read_iso_link_quality(
    uint16_t iso_handle, base::OnceCallback<void(uint8_t*, uint16_t)> cb) {
  const int params_len = 2;
  uint8_t param[params_len];
  uint8_t* pp = param;

  UINT16_TO_STREAM(pp, iso_handle);

  btu_hcif_send_cmd_with_cb(FROM_HERE, HCI_LE_READ_ISO_LINK_QUALITY, param,
                            params_len, std::move(cb));
}

void btsnd_hcic_ble_periodic_advertising_create_sync(
    uint8_t options, uint8_t adv_sid, uint8_t adv_addr_type,
    const RawAddress& adv_addr, uint16_t skip_num, uint16_t sync_timeout,
    uint8_t sync_cte_type) {
  BT_HDR* p = (BT_HDR*)osi_malloc(HCI_CMD_BUF_SIZE);
  uint8_t* pp = (uint8_t*)(p + 1);

  p->len =
      HCIC_PREAMBLE_SIZE + HCIC_PARAM_SIZE_PERIODIC_ADVERTISING_CREATE_SYNC;
  p->offset = 0;

  UINT16_TO_STREAM(pp, HCI_BLE_PERIODIC_ADVERTISING_CREATE_SYNC);
  UINT8_TO_STREAM(pp, HCIC_PARAM_SIZE_PERIODIC_ADVERTISING_CREATE_SYNC);
  UINT8_TO_STREAM(pp, options);
  UINT8_TO_STREAM(pp, adv_sid);
  UINT8_TO_STREAM(pp, adv_addr_type);
  BDADDR_TO_STREAM(pp, adv_addr);
  UINT16_TO_STREAM(pp, skip_num);
  UINT16_TO_STREAM(pp, sync_timeout);
  UINT8_TO_STREAM(pp, sync_cte_type);

  btu_hcif_send_cmd(LOCAL_BR_EDR_CONTROLLER_ID, p);
}

void btsnd_hcic_ble_periodic_advertising_create_sync_cancel(
    base::OnceCallback<void(uint8_t*, uint16_t)> cb) {
  btu_hcif_send_cmd_with_cb(
      FROM_HERE, HCI_BLE_PERIODIC_ADVERTISING_CREATE_SYNC_CANCEL, nullptr,
      HCIC_PARAM_SIZE_PERIODIC_ADVERTISING_CREATE_SYNC_CANCEL, std::move(cb));
}

void btsnd_hcic_ble_periodic_advertising_terminate_sync(
    uint16_t sync_handle, base::OnceCallback<void(uint8_t*, uint16_t)> cb) {
  uint8_t param[HCIC_PARAM_SIZE_PERIODIC_ADVERTISING_TERMINATE_SYNC];
  uint8_t* pp = param;

  UINT16_TO_STREAM(pp, sync_handle);

  btu_hcif_send_cmd_with_cb(
      FROM_HERE, HCI_BLE_PERIODIC_ADVERTISING_TERMINATE_SYNC, param,
      HCIC_PARAM_SIZE_PERIODIC_ADVERTISING_TERMINATE_SYNC, std::move(cb));
}

void btsnd_hci_ble_add_device_to_periodic_advertiser_list(
    uint8_t adv_addr_type, const RawAddress& adv_addr, uint8_t adv_sid,
    base::OnceCallback<void(uint8_t*, uint16_t)> cb) {
  uint8_t param[HCIC_PARAM_SIZE_ADD_DEVICE_TO_PERIODIC_ADVERTISER_LIST];
  uint8_t* pp = param;

  UINT8_TO_STREAM(pp, adv_addr_type);
  BDADDR_TO_STREAM(pp, adv_addr);
  UINT8_TO_STREAM(pp, adv_sid);

  btu_hcif_send_cmd_with_cb(
      FROM_HERE, HCI_BLE_ADD_DEVICE_TO_PERIODIC_ADVERTISER_LIST, param,
      HCIC_PARAM_SIZE_ADD_DEVICE_TO_PERIODIC_ADVERTISER_LIST, std::move(cb));
}

void btsnd_hci_ble_remove_device_from_periodic_advertiser_list(
    uint8_t adv_addr_type, const RawAddress& adv_addr, uint8_t adv_sid,
    base::OnceCallback<void(uint8_t*, uint16_t)> cb) {
  uint8_t param[HCIC_PARAM_SIZE_REMOVE_DEVICE_FROM_PERIODIC_ADVERTISER_LIST];
  uint8_t* pp = param;

  UINT8_TO_STREAM(pp, adv_addr_type);
  BDADDR_TO_STREAM(pp, adv_addr);
  UINT8_TO_STREAM(pp, adv_sid);

  btu_hcif_send_cmd_with_cb(
      FROM_HERE, HCI_BLE_REMOVE_DEVICE_FROM_PERIODIC_ADVERTISER_LIST, param,
      HCIC_PARAM_SIZE_REMOVE_DEVICE_FROM_PERIODIC_ADVERTISER_LIST,
      std::move(cb));
}

void btsnd_hci_ble_clear_periodic_advertiser_list(
    base::OnceCallback<void(uint8_t*, uint16_t)> cb) {
  btu_hcif_send_cmd_with_cb(
      FROM_HERE, HCI_BLE_CLEAR_PERIODIC_ADVERTISER_LIST, nullptr,
      HCIC_PARAM_SIZE_CLEAR_PERIODIC_ADVERTISER_LIST, std::move(cb));
}

void btsnd_hcic_ble_set_periodic_advertising_receive_enable(
    uint16_t sync_handle, bool enable,
    base::OnceCallback<void(uint8_t*, uint16_t)> cb) {
  uint8_t param[HCIC_PARAM_SIZE_SET_PERIODIC_ADVERTISING_RECEIVE_ENABLE];
  uint8_t* pp = param;

  UINT16_TO_STREAM(pp, sync_handle);
  UINT8_TO_STREAM(pp, (enable ? 0x01 : 0x00));

  btu_hcif_send_cmd_with_cb(
      FROM_HERE, HCI_LE_SET_PERIODIC_ADVERTISING_RECEIVE_ENABLE, param,
      HCIC_PARAM_SIZE_SET_PERIODIC_ADVERTISING_RECEIVE_ENABLE, std::move(cb));
}

void btsnd_hcic_ble_periodic_advertising_sync_transfer(
    uint16_t conn_handle, uint16_t service_data, uint16_t sync_handle,
    base::OnceCallback<void(uint8_t*, uint16_t)> cb) {
  uint8_t param[HCIC_PARAM_SIZE_PERIODIC_ADVERTISING_SYNC_TRANSFER];
  uint8_t* pp = param;

  UINT16_TO_STREAM(pp, conn_handle);
  UINT16_TO_STREAM(pp, service_data);
  UINT16_TO_STREAM(pp, sync_handle);

  btu_hcif_send_cmd_with_cb(
      FROM_HERE, HCI_LE_PERIODIC_ADVERTISING_SYNC_TRANSFER, param,
      HCIC_PARAM_SIZE_PERIODIC_ADVERTISING_SYNC_TRANSFER, std::move(cb));
}

void btsnd_hcic_ble_periodic_advertising_set_info_transfer(
    uint16_t conn_handle, uint16_t service_data, uint8_t adv_handle,
    base::OnceCallback<void(uint8_t*, uint16_t)> cb) {
  uint8_t param[HCIC_PARAM_SIZE_PERIODIC_ADVERTISING_SET_INFO_TRANSFER];
  uint8_t* pp = param;

  UINT16_TO_STREAM(pp, conn_handle);
  UINT16_TO_STREAM(pp, service_data);
  UINT8_TO_STREAM(pp, adv_handle);

  btu_hcif_send_cmd_with_cb(
      FROM_HERE, HCI_LE_PERIODIC_ADVERTISING_SET_INFO_TRANSFER, param,
      HCIC_PARAM_SIZE_PERIODIC_ADVERTISING_SET_INFO_TRANSFER, std::move(cb));
}

void btsnd_hcic_ble_set_periodic_advertising_sync_transfer_params(
    uint16_t conn_handle, uint8_t mode, uint16_t skip, uint16_t sync_timeout,
    uint8_t cte_type, base::OnceCallback<void(uint8_t*, uint16_t)> cb) {
  uint8_t param[HCIC_PARAM_SIZE_SET_PERIODIC_ADVERTISING_SYNC_TRANSFER_PARAMS];
  uint8_t* pp = param;

  UINT16_TO_STREAM(pp, conn_handle);
  UINT8_TO_STREAM(pp, mode);
  UINT16_TO_STREAM(pp, skip);
  UINT16_TO_STREAM(pp, sync_timeout);
  UINT8_TO_STREAM(pp, cte_type);

  btu_hcif_send_cmd_with_cb(
      FROM_HERE, HCI_LE_SET_PERIODIC_ADVERTISING_SYNC_TRANSFER_PARAM, param,
      HCIC_PARAM_SIZE_SET_PERIODIC_ADVERTISING_SYNC_TRANSFER_PARAMS,
      std::move(cb));
}

void btsnd_hcic_ble_set_default_periodic_advertising_sync_transfer_params(
    uint16_t conn_handle, uint8_t mode, uint16_t skip, uint16_t sync_timeout,
    uint8_t cte_type, base::OnceCallback<void(uint8_t*, uint16_t)> cb) {
  uint8_t param
      [HCIC_PARAM_SIZE_SET_DEFAULT_PERIODIC_ADVERTISING_SYNC_TRANSFER_PARAMS];
  uint8_t* pp = param;

  UINT16_TO_STREAM(pp, conn_handle);
  UINT8_TO_STREAM(pp, mode);
  UINT16_TO_STREAM(pp, skip);
  UINT16_TO_STREAM(pp, sync_timeout);
  UINT8_TO_STREAM(pp, cte_type);

  btu_hcif_send_cmd_with_cb(
      FROM_HERE, HCI_LE_SET_DEFAULT_PERIODIC_ADVERTISING_SYNC_TRANSFER_PARAM,
      param,
      HCIC_PARAM_SIZE_SET_DEFAULT_PERIODIC_ADVERTISING_SYNC_TRANSFER_PARAMS,
      std::move(cb));
}<|MERGE_RESOLUTION|>--- conflicted
+++ resolved
@@ -244,11 +244,7 @@
   btu_hcif_send_cmd_with_cb(FROM_HERE, HCI_BLE_RAND, nullptr, 0,
                             base::Bind(
                                 [](base::Callback<void(BT_OCTET8)> cb,
-<<<<<<< HEAD
-                                   uint8_t* param, uint16_t param_len) {
-=======
                                    uint8_t* param, uint16_t /* param_len */) {
->>>>>>> 67a65fc1
                                   bluetooth::log::assert_that(
                                       param[0] == 0,
                                       "LE Rand return status must be zero");

--- conflicted
+++ resolved
@@ -32,11 +32,7 @@
 #include "osi/include/allocator.h"
 #include "stack/include/acl_api.h"
 #include "stack/include/bt_hdr.h"
-<<<<<<< HEAD
-#include "stack/include/btm_status.h"
-=======
 #include "stack/include/l2cap_interface.h"
->>>>>>> 5177f60d
 #include "types/raw_address.h"
 
 using namespace bluetooth;
@@ -208,7 +204,7 @@
   /* If we reject the connection, send DisconnectReq */
   if (result != tL2CAP_CONN::L2CAP_CONN_OK) {
     log::warn("lcid: 0x{:04x}, result: {}", lcid, l2cap_result_code_text(result));
-    if (!L2CA_DisconnectReq(lcid)) {
+    if (!stack::l2cap::get_interface().L2CA_DisconnectReq(lcid)) {
       log::warn("Unable to disconnect L2CAP lcid: 0x{:04x}", lcid);
     }
     return;

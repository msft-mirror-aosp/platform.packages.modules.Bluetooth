/******************************************************************************
 *
 *  Copyright 2003-2016 Broadcom Corporation
 *
 *  Licensed under the Apache License, Version 2.0 (the "License");
 *  you may not use this file except in compliance with the License.
 *  You may obtain a copy of the License at:
 *
 *  http://www.apache.org/licenses/LICENSE-2.0
 *
 *  Unless required by applicable law or agreed to in writing, software
 *  distributed under the License is distributed on an "AS IS" BASIS,
 *  WITHOUT WARRANTIES OR CONDITIONS OF ANY KIND, either express or implied.
 *  See the License for the specific language governing permissions and
 *  limitations under the License.
 *
 ******************************************************************************/

/******************************************************************************
 *
 *  This module contains API of the audio/video control transport protocol.
 *
 ******************************************************************************/

#include "avct_api.h"

#include <bluetooth/log.h>
#include <com_android_bluetooth_flags.h>
#include <string.h>

#include "avct_int.h"
#include "bta/include/bta_sec_api.h"
#include "internal_include/bt_target.h"
#include "osi/include/allocator.h"
#include "stack/include/bt_hdr.h"
<<<<<<< HEAD
=======
#include "stack/include/bt_psm_types.h"
#include "stack/include/l2cap_interface.h"
>>>>>>> 5177f60d
#include "types/raw_address.h"

using namespace bluetooth;

/* Control block for AVCT */
tAVCT_CB avct_cb;

/*******************************************************************************
 *
 * Function         AVCT_Register
 *
 * Description      This is the system level registration function for the
 *                  AVCTP protocol.  This function initializes AVCTP and
 *                  prepares the protocol stack for its use.  This function
 *                  must be called once by the system or platform using AVCTP
 *                  before the other functions of the API an be used.
 *
 *
 * Returns          void
 *
 ******************************************************************************/
void AVCT_Register() {
  log::verbose("AVCT_Register");

  /* initialize AVCTP data structures */
  memset(&avct_cb, 0, sizeof(tAVCT_CB));

  uint16_t sec = BTA_SEC_AUTHENTICATE | BTA_SEC_ENCRYPT;
  if (!com::android::bluetooth::flags::use_encrypt_req_for_av()) {
    sec = BTA_SEC_AUTHENTICATE;
  }

  /* register PSM with L2CAP */
<<<<<<< HEAD
  if (!L2CA_RegisterWithSecurity(AVCT_PSM, avct_l2c_appl, true /* enable_snoop */, nullptr,
                                 kAvrcMtu, 0, sec)) {
    log::error("Unable to register with L2CAP AVCT profile psm:AVCT_PSM[0x0017]");
=======
  if (!stack::l2cap::get_interface().L2CA_RegisterWithSecurity(
              BT_PSM_AVCTP, avct_l2c_appl, true /* enable_snoop */, nullptr, kAvrcMtu, 0, sec)) {
    log::error("Unable to register with L2CAP AVCT profile psm:{}", bt_psm_text(BT_PSM_AVCTP));
>>>>>>> 5177f60d
  }

  /* Include the browsing channel which uses eFCR */
  tL2CAP_ERTM_INFO ertm_info = {
          .preferred_mode = L2CAP_FCR_ERTM_MODE,
  };

<<<<<<< HEAD
  if (!L2CA_RegisterWithSecurity(AVCT_BR_PSM, avct_l2c_br_appl, true /*enable_snoop*/, &ertm_info,
                                 kAvrcBrMtu, AVCT_MIN_BROWSE_MTU, sec)) {
    log::error(
            "Unable to register with L2CAP AVCT_BR profile "
            "psm:AVCT_BR_PSM[0x001b]");
=======
  if (!stack::l2cap::get_interface().L2CA_RegisterWithSecurity(
              BT_PSM_AVCTP_BROWSE, avct_l2c_br_appl, true /*enable_snoop*/, &ertm_info, kAvrcBrMtu,
              AVCT_MIN_BROWSE_MTU, sec)) {
    log::error("Unable to register with L2CAP AVCT_BROWSE profile psm:{}",
               bt_psm_text(BT_PSM_AVCTP_BROWSE));
>>>>>>> 5177f60d
  }
}

/*******************************************************************************
 *
 * Function         AVCT_Deregister
 *
 * Description      This function is called to deregister use AVCTP protocol.
 *                  It is called when AVCTP is no longer being used by any
 *                  application in the system.  Before this function can be
 *                  called, all connections must be removed with
 *                  AVCT_RemoveConn().
 *
 *
 * Returns          void
 *
 ******************************************************************************/
void AVCT_Deregister(void) {
  log::verbose("AVCT_Deregister");

  /* deregister PSM with L2CAP */
<<<<<<< HEAD
  L2CA_Deregister(AVCT_PSM);
=======
  stack::l2cap::get_interface().L2CA_Deregister(BT_PSM_AVCTP);

  /* deregister AVCT_BR_PSM with L2CAP */
  stack::l2cap::get_interface().L2CA_Deregister(BT_PSM_AVCTP_BROWSE);
>>>>>>> 5177f60d
}

/*******************************************************************************
 *
 * Function         AVCT_CreateConn
 *
 * Description      Create an AVCTP connection.  There are two types of
 *                  connections, initiator and acceptor, as determined by
 *                  the p_cc->role parameter.  When this function is called to
 *                  create an initiator connection, an AVCTP connection to
 *                  the peer device is initiated if one does not already exist.
 *                  If an acceptor connection is created, the connection waits
 *                  passively for an incoming AVCTP connection from a peer
 *                  device.
 *
 *
 * Returns          AVCT_SUCCESS if successful, otherwise error.
 *
 ******************************************************************************/
uint16_t AVCT_CreateConn(uint8_t* p_handle, tAVCT_CC* p_cc, const RawAddress& peer_addr) {
  uint16_t result = AVCT_SUCCESS;
  tAVCT_CCB* p_ccb;
  tAVCT_LCB* p_lcb;

  log::verbose("AVCT_CreateConn:{}, control:0x{:x}", avct_role_text(p_cc->role), p_cc->control);

  /* Allocate ccb; if no ccbs, return failure */
  p_ccb = avct_ccb_alloc(p_cc);
  if (p_ccb == NULL) {
    result = AVCT_NO_RESOURCES;
  } else {
    /* get handle */
    *p_handle = avct_ccb_to_idx(p_ccb);

    /* if initiator connection */
    if (p_cc->role == AVCT_ROLE_INITIATOR) {
      /* find link; if none allocate a new one */
      p_lcb = avct_lcb_by_bd(peer_addr);
      if (p_lcb == NULL) {
        p_lcb = avct_lcb_alloc(peer_addr);
        if (p_lcb == NULL) {
          /* no link resources; free ccb as well */
          avct_ccb_dealloc(p_ccb, AVCT_NO_EVT, 0, NULL);
          result = AVCT_NO_RESOURCES;
        }
      }
      /* check if PID already in use */
      else if (avct_lcb_has_pid(p_lcb, p_cc->pid)) {
        avct_ccb_dealloc(p_ccb, AVCT_NO_EVT, 0, NULL);
        result = AVCT_PID_IN_USE;
      }

      if (result == AVCT_SUCCESS) {
        /* bind lcb to ccb */
        p_ccb->p_lcb = p_lcb;
        log::verbose("ch_state:{}", avct_ch_state_text(p_lcb->ch_state));
        tAVCT_LCB_EVT avct_lcb_evt = {
                .p_ccb = p_ccb,
        };
        avct_lcb_event(p_lcb, AVCT_LCB_UL_BIND_EVT, &avct_lcb_evt);
      }
    }
  }
  return result;
}

/*******************************************************************************
 *
 * Function         AVCT_RemoveConn
 *
 * Description      Remove an AVCTP connection.  This function is called when
 *                  the application is no longer using a connection.  If this
 *                  is the last connection to a peer the L2CAP channel for AVCTP
 *                  will be closed.
 *
 *
 * Returns          AVCT_SUCCESS if successful, otherwise error.
 *
 ******************************************************************************/
uint16_t AVCT_RemoveConn(uint8_t handle) {
  uint16_t result = AVCT_SUCCESS;
  tAVCT_CCB* p_ccb;

  log::verbose("AVCT_RemoveConn");

  /* map handle to ccb */
  p_ccb = avct_ccb_by_idx(handle);
  if (p_ccb == NULL) {
    result = AVCT_BAD_HANDLE;
  }
  /* if connection not bound to lcb, dealloc */
  else if (p_ccb->p_lcb == NULL) {
    avct_ccb_dealloc(p_ccb, AVCT_NO_EVT, 0, NULL);
  }
  /* send unbind event to lcb */
  else {
    tAVCT_LCB_EVT avct_lcb_evt;
    avct_lcb_evt.p_ccb = p_ccb;
    avct_lcb_event(p_ccb->p_lcb, AVCT_LCB_UL_UNBIND_EVT, &avct_lcb_evt);
  }
  return result;
}

/*******************************************************************************
 *
 * Function         AVCT_CreateBrowse
 *
 * Description      Create an AVCTP Browse channel.  There are two types of
 *                  connections, initiator and acceptor, as determined by
 *                  the role parameter.  When this function is called to
 *                  create an initiator connection, the Browse channel to
 *                  the peer device is initiated if one does not already exist.
 *                  If an acceptor connection is created, the connection waits
 *                  passively for an incoming AVCTP connection from a peer
 *                  device.
 *
 *
 * Returns          AVCT_SUCCESS if successful, otherwise error.
 *
 ******************************************************************************/
uint16_t AVCT_CreateBrowse(uint8_t handle, tAVCT_ROLE role) {
  uint16_t result = AVCT_SUCCESS;
  tAVCT_CCB* p_ccb;
  tAVCT_BCB* p_bcb;
  int index;

  log::verbose("AVCT_CreateBrowse: role:{}", avct_role_text(role));

  /* map handle to ccb */
  p_ccb = avct_ccb_by_idx(handle);
  if (p_ccb == NULL) {
    return AVCT_BAD_HANDLE;
  } else {
    /* mark this CCB as supporting browsing channel */
    if ((p_ccb->allocated & AVCT_ALOC_BCB) == 0) {
      p_ccb->allocated |= AVCT_ALOC_BCB;
    }
  }

  /* if initiator connection */
  if (role == AVCT_ROLE_INITIATOR) {
    /* the link control block must exist before this function is called as INT.
     */
    if ((p_ccb->p_lcb == NULL) || (p_ccb->p_lcb->allocated == 0)) {
      result = AVCT_NOT_OPEN;
    } else {
      /* find link; if none allocate a new one */
      index = p_ccb->p_lcb->allocated;
      if (index > AVCT_NUM_LINKS) {
        result = AVCT_BAD_HANDLE;
      } else {
        p_bcb = &avct_cb.bcb[index - 1];
        p_bcb->allocated = index;
      }
    }

    if (result == AVCT_SUCCESS) {
      /* bind bcb to ccb */
      p_ccb->p_bcb = p_bcb;
      p_bcb->peer_addr = p_ccb->p_lcb->peer_addr;
      log::verbose("Created BCB ch_state:{}", avct_ch_state_text(p_bcb->ch_state));
      tAVCT_LCB_EVT avct_lcb_evt;
      avct_lcb_evt.p_ccb = p_ccb;
      avct_bcb_event(p_bcb, AVCT_LCB_UL_BIND_EVT, &avct_lcb_evt);
    }
  }

  return result;
}

/*******************************************************************************
 *
 * Function         AVCT_RemoveBrowse
 *
 * Description      Remove an AVCTP Browse channel.  This function is called
 *                  when the application is no longer using a connection.  If
 *                  this is the last connection to a peer the L2CAP channel for
 *                  AVCTP will be closed.
 *
 *
 * Returns          AVCT_SUCCESS if successful, otherwise error.
 *
 ******************************************************************************/
uint16_t AVCT_RemoveBrowse(uint8_t handle) {
  uint16_t result = AVCT_SUCCESS;
  tAVCT_CCB* p_ccb;

  log::verbose("AVCT_RemoveBrowse");

  /* map handle to ccb */
  p_ccb = avct_ccb_by_idx(handle);
  if (p_ccb == NULL) {
    result = AVCT_BAD_HANDLE;
  } else if (p_ccb->p_bcb != NULL)
  /* send unbind event to bcb */
  {
    tAVCT_LCB_EVT avct_lcb_evt;
    avct_lcb_evt.p_ccb = p_ccb;
    avct_bcb_event(p_ccb->p_bcb, AVCT_LCB_UL_UNBIND_EVT, &avct_lcb_evt);
  }

  return result;
}

/*******************************************************************************
 *
 * Function         AVCT_GetBrowseMtu
 *
 * Description      Get the peer_mtu for the AVCTP Browse channel of the given
 *                  connection.
 *
 * Returns          the peer browsing channel MTU.
 *
 ******************************************************************************/
uint16_t AVCT_GetBrowseMtu(uint8_t handle) {
  uint16_t peer_mtu = AVCT_MIN_BROWSE_MTU;

  tAVCT_CCB* p_ccb = avct_ccb_by_idx(handle);

  if (p_ccb != NULL && p_ccb->p_bcb != NULL) {
    peer_mtu = p_ccb->p_bcb->peer_mtu;
  }

  return peer_mtu;
}

/*******************************************************************************
 *
 * Function         AVCT_GetPeerMtu
 *
 * Description      Get the peer_mtu for the AVCTP channel of the given
 *                  connection.
 *
 * Returns          the peer MTU size.
 *
 ******************************************************************************/
uint16_t AVCT_GetPeerMtu(uint8_t handle) {
  uint16_t peer_mtu = L2CAP_DEFAULT_MTU;
  tAVCT_CCB* p_ccb;

  /* map handle to ccb */
  p_ccb = avct_ccb_by_idx(handle);
  if (p_ccb != NULL) {
    if (p_ccb->p_lcb) {
      peer_mtu = p_ccb->p_lcb->peer_mtu;
    }
  }

  return peer_mtu;
}

/*******************************************************************************
 *
 * Function         AVCT_MsgReq
 *
 * Description      Send an AVCTP message to a peer device.  In calling
 *                  AVCT_MsgReq(), the application should keep track of the
 *                  congestion state of AVCTP as communicated with events
 *                  AVCT_CONG_IND_EVT and AVCT_UNCONG_IND_EVT.   If the
 *                  application calls AVCT_MsgReq() when AVCTP is congested
 *                  the message may be discarded.  The application may make its
 *                  first call to AVCT_MsgReq() after it receives an
 *                  AVCT_CONNECT_CFM_EVT or AVCT_CONNECT_IND_EVT on control
 *                  channel or AVCT_BROWSE_CONN_CFM_EVT or
 *                  AVCT_BROWSE_CONN_IND_EVT on browsing channel.
 *
 *                  p_msg->layer_specific must be set to
 *                  AVCT_DATA_CTRL for control channel traffic;
 *                  AVCT_DATA_BROWSE for for browse channel traffic.
 *
 * Returns          AVCT_SUCCESS if successful, otherwise error.
 *
 ******************************************************************************/
uint16_t AVCT_MsgReq(uint8_t handle, uint8_t label, uint8_t cr, BT_HDR* p_msg) {
  uint16_t result = AVCT_SUCCESS;
  tAVCT_CCB* p_ccb;
  tAVCT_UL_MSG ul_msg;

  log::verbose("");

  /* verify p_msg parameter */
  if (p_msg == NULL) {
    return AVCT_NO_RESOURCES;
  }
  log::verbose("msg_len:{} msg_layer_specific:{}", p_msg->len, p_msg->layer_specific);

  /* map handle to ccb */
  p_ccb = avct_ccb_by_idx(handle);
  if (p_ccb == NULL) {
    result = AVCT_BAD_HANDLE;
    osi_free(p_msg);
  }
  /* verify channel is bound to link */
  else if (p_ccb->p_lcb == NULL) {
    result = AVCT_NOT_OPEN;
    osi_free(p_msg);
  }

  if (result == AVCT_SUCCESS) {
    ul_msg.p_buf = p_msg;
    ul_msg.p_ccb = p_ccb;
    ul_msg.label = label;
    ul_msg.cr = cr;

    /* send msg event to bcb */
    if (p_msg->layer_specific == AVCT_DATA_BROWSE) {
      if (p_ccb->p_bcb == NULL && (p_ccb->allocated & AVCT_ALOC_BCB) == 0) {
        /* BCB channel is not open and not allocated */
        result = AVCT_BAD_HANDLE;
        osi_free(p_msg);
      } else {
        p_ccb->p_bcb = avct_bcb_by_lcb(p_ccb->p_lcb);
        tAVCT_LCB_EVT avct_lcb_evt;
        avct_lcb_evt.ul_msg = ul_msg;
        avct_bcb_event(p_ccb->p_bcb, AVCT_LCB_UL_MSG_EVT, &avct_lcb_evt);
      }
    }
    /* send msg event to lcb */
    else {
      tAVCT_LCB_EVT avct_lcb_evt;
      avct_lcb_evt.ul_msg = ul_msg;
      avct_lcb_event(p_ccb->p_lcb, AVCT_LCB_UL_MSG_EVT, &avct_lcb_evt);
    }
  }
  return result;
}<|MERGE_RESOLUTION|>--- conflicted
+++ resolved
@@ -33,11 +33,8 @@
 #include "internal_include/bt_target.h"
 #include "osi/include/allocator.h"
 #include "stack/include/bt_hdr.h"
-<<<<<<< HEAD
-=======
 #include "stack/include/bt_psm_types.h"
 #include "stack/include/l2cap_interface.h"
->>>>>>> 5177f60d
 #include "types/raw_address.h"
 
 using namespace bluetooth;
@@ -71,15 +68,9 @@
   }
 
   /* register PSM with L2CAP */
-<<<<<<< HEAD
-  if (!L2CA_RegisterWithSecurity(AVCT_PSM, avct_l2c_appl, true /* enable_snoop */, nullptr,
-                                 kAvrcMtu, 0, sec)) {
-    log::error("Unable to register with L2CAP AVCT profile psm:AVCT_PSM[0x0017]");
-=======
   if (!stack::l2cap::get_interface().L2CA_RegisterWithSecurity(
               BT_PSM_AVCTP, avct_l2c_appl, true /* enable_snoop */, nullptr, kAvrcMtu, 0, sec)) {
     log::error("Unable to register with L2CAP AVCT profile psm:{}", bt_psm_text(BT_PSM_AVCTP));
->>>>>>> 5177f60d
   }
 
   /* Include the browsing channel which uses eFCR */
@@ -87,19 +78,11 @@
           .preferred_mode = L2CAP_FCR_ERTM_MODE,
   };
 
-<<<<<<< HEAD
-  if (!L2CA_RegisterWithSecurity(AVCT_BR_PSM, avct_l2c_br_appl, true /*enable_snoop*/, &ertm_info,
-                                 kAvrcBrMtu, AVCT_MIN_BROWSE_MTU, sec)) {
-    log::error(
-            "Unable to register with L2CAP AVCT_BR profile "
-            "psm:AVCT_BR_PSM[0x001b]");
-=======
   if (!stack::l2cap::get_interface().L2CA_RegisterWithSecurity(
               BT_PSM_AVCTP_BROWSE, avct_l2c_br_appl, true /*enable_snoop*/, &ertm_info, kAvrcBrMtu,
               AVCT_MIN_BROWSE_MTU, sec)) {
     log::error("Unable to register with L2CAP AVCT_BROWSE profile psm:{}",
                bt_psm_text(BT_PSM_AVCTP_BROWSE));
->>>>>>> 5177f60d
   }
 }
 
@@ -121,14 +104,10 @@
   log::verbose("AVCT_Deregister");
 
   /* deregister PSM with L2CAP */
-<<<<<<< HEAD
-  L2CA_Deregister(AVCT_PSM);
-=======
   stack::l2cap::get_interface().L2CA_Deregister(BT_PSM_AVCTP);
 
   /* deregister AVCT_BR_PSM with L2CAP */
   stack::l2cap::get_interface().L2CA_Deregister(BT_PSM_AVCTP_BROWSE);
->>>>>>> 5177f60d
 }
 
 /*******************************************************************************

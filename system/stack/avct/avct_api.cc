/******************************************************************************
 *
 *  Copyright 2003-2016 Broadcom Corporation
 *
 *  Licensed under the Apache License, Version 2.0 (the "License");
 *  you may not use this file except in compliance with the License.
 *  You may obtain a copy of the License at:
 *
 *  http://www.apache.org/licenses/LICENSE-2.0
 *
 *  Unless required by applicable law or agreed to in writing, software
 *  distributed under the License is distributed on an "AS IS" BASIS,
 *  WITHOUT WARRANTIES OR CONDITIONS OF ANY KIND, either express or implied.
 *  See the License for the specific language governing permissions and
 *  limitations under the License.
 *
 ******************************************************************************/

/******************************************************************************
 *
 *  This module contains API of the audio/video control transport protocol.
 *
 ******************************************************************************/

#include "avct_api.h"

#include <bluetooth/log.h>
#include <string.h>

#include "avct_int.h"
#include "bta/include/bta_sec_api.h"
#include "internal_include/bt_target.h"
#include "l2c_api.h"
#include "l2cdefs.h"
#include "osi/include/allocator.h"
#include "stack/include/bt_hdr.h"
#include "types/raw_address.h"

using namespace bluetooth;

/* Control block for AVCT */
tAVCT_CB avct_cb;

/*******************************************************************************
 *
 * Function         AVCT_Register
 *
 * Description      This is the system level registration function for the
 *                  AVCTP protocol.  This function initializes AVCTP and
 *                  prepares the protocol stack for its use.  This function
 *                  must be called once by the system or platform using AVCTP
 *                  before the other functions of the API an be used.
 *
 *
 * Returns          void
 *
 ******************************************************************************/
void AVCT_Register() {
  log::verbose("AVCT_Register");

  /* initialize AVCTP data structures */
  memset(&avct_cb, 0, sizeof(tAVCT_CB));

  /* register PSM with L2CAP */
<<<<<<< HEAD
  if (!L2CA_Register2(AVCT_PSM, avct_l2c_appl, true /* enable_snoop */, nullptr,
                      kAvrcMtu, 0, BTA_SEC_AUTHENTICATE)) {
=======
  if (!L2CA_RegisterWithSecurity(AVCT_PSM, avct_l2c_appl,
                                 true /* enable_snoop */, nullptr, kAvrcMtu, 0,
                                 BTA_SEC_AUTHENTICATE)) {
>>>>>>> e110efe6
    log::error(
        "Unable to register with L2CAP AVCT profile psm:AVCT_PSM[0x0017]");
  }

  /* Include the browsing channel which uses eFCR */
  tL2CAP_ERTM_INFO ertm_info;
  ertm_info.preferred_mode = L2CAP_FCR_ERTM_MODE;

<<<<<<< HEAD
  if (!L2CA_Register2(AVCT_BR_PSM, avct_l2c_br_appl, true /*enable_snoop*/,
                      &ertm_info, kAvrcBrMtu, AVCT_MIN_BROWSE_MTU,
                      BTA_SEC_AUTHENTICATE)) {
=======
  if (!L2CA_RegisterWithSecurity(AVCT_BR_PSM, avct_l2c_br_appl,
                                 true /*enable_snoop*/, &ertm_info, kAvrcBrMtu,
                                 AVCT_MIN_BROWSE_MTU, BTA_SEC_AUTHENTICATE)) {
>>>>>>> e110efe6
    log::error(
        "Unable to register with L2CAP AVCT_BR profile "
        "psm:AVCT_BR_PSM[0x001b]");
  }
}

/*******************************************************************************
 *
 * Function         AVCT_Deregister
 *
 * Description      This function is called to deregister use AVCTP protocol.
 *                  It is called when AVCTP is no longer being used by any
 *                  application in the system.  Before this function can be
 *                  called, all connections must be removed with
 *                  AVCT_RemoveConn().
 *
 *
 * Returns          void
 *
 ******************************************************************************/
void AVCT_Deregister(void) {
  log::verbose("AVCT_Deregister");

  /* deregister PSM with L2CAP */
  L2CA_Deregister(AVCT_PSM);
}

/*******************************************************************************
 *
 * Function         AVCT_CreateConn
 *
 * Description      Create an AVCTP connection.  There are two types of
 *                  connections, initiator and acceptor, as determined by
 *                  the p_cc->role parameter.  When this function is called to
 *                  create an initiator connection, an AVCTP connection to
 *                  the peer device is initiated if one does not already exist.
 *                  If an acceptor connection is created, the connection waits
 *                  passively for an incoming AVCTP connection from a peer
 *                  device.
 *
 *
 * Returns          AVCT_SUCCESS if successful, otherwise error.
 *
 ******************************************************************************/
uint16_t AVCT_CreateConn(uint8_t* p_handle, tAVCT_CC* p_cc,
                         const RawAddress& peer_addr) {
  uint16_t result = AVCT_SUCCESS;
  tAVCT_CCB* p_ccb;
  tAVCT_LCB* p_lcb;

  log::verbose("AVCT_CreateConn: {}, control:{}", p_cc->role, p_cc->control);

  /* Allocate ccb; if no ccbs, return failure */
  p_ccb = avct_ccb_alloc(p_cc);
  if (p_ccb == NULL) {
    result = AVCT_NO_RESOURCES;
  } else {
    /* get handle */
    *p_handle = avct_ccb_to_idx(p_ccb);

    /* if initiator connection */
    if (p_cc->role == AVCT_INT) {
      /* find link; if none allocate a new one */
      p_lcb = avct_lcb_by_bd(peer_addr);
      if (p_lcb == NULL) {
        p_lcb = avct_lcb_alloc(peer_addr);
        if (p_lcb == NULL) {
          /* no link resources; free ccb as well */
          avct_ccb_dealloc(p_ccb, AVCT_NO_EVT, 0, NULL);
          result = AVCT_NO_RESOURCES;
        }
      }
      /* check if PID already in use */
      else if (avct_lcb_has_pid(p_lcb, p_cc->pid)) {
        avct_ccb_dealloc(p_ccb, AVCT_NO_EVT, 0, NULL);
        result = AVCT_PID_IN_USE;
      }

      if (result == AVCT_SUCCESS) {
        /* bind lcb to ccb */
        p_ccb->p_lcb = p_lcb;
        log::verbose("ch_state: {}", p_lcb->ch_state);
        tAVCT_LCB_EVT avct_lcb_evt;
        avct_lcb_evt.p_ccb = p_ccb;
        avct_lcb_event(p_lcb, AVCT_LCB_UL_BIND_EVT, &avct_lcb_evt);
      }
    }
  }
  return result;
}

/*******************************************************************************
 *
 * Function         AVCT_RemoveConn
 *
 * Description      Remove an AVCTP connection.  This function is called when
 *                  the application is no longer using a connection.  If this
 *                  is the last connection to a peer the L2CAP channel for AVCTP
 *                  will be closed.
 *
 *
 * Returns          AVCT_SUCCESS if successful, otherwise error.
 *
 ******************************************************************************/
uint16_t AVCT_RemoveConn(uint8_t handle) {
  uint16_t result = AVCT_SUCCESS;
  tAVCT_CCB* p_ccb;

  log::verbose("AVCT_RemoveConn");

  /* map handle to ccb */
  p_ccb = avct_ccb_by_idx(handle);
  if (p_ccb == NULL) {
    result = AVCT_BAD_HANDLE;
  }
  /* if connection not bound to lcb, dealloc */
  else if (p_ccb->p_lcb == NULL) {
    avct_ccb_dealloc(p_ccb, AVCT_NO_EVT, 0, NULL);
  }
  /* send unbind event to lcb */
  else {
    tAVCT_LCB_EVT avct_lcb_evt;
    avct_lcb_evt.p_ccb = p_ccb;
    avct_lcb_event(p_ccb->p_lcb, AVCT_LCB_UL_UNBIND_EVT, &avct_lcb_evt);
  }
  return result;
}

/*******************************************************************************
 *
 * Function         AVCT_CreateBrowse
 *
 * Description      Create an AVCTP Browse channel.  There are two types of
 *                  connections, initiator and acceptor, as determined by
 *                  the role parameter.  When this function is called to
 *                  create an initiator connection, the Browse channel to
 *                  the peer device is initiated if one does not already exist.
 *                  If an acceptor connection is created, the connection waits
 *                  passively for an incoming AVCTP connection from a peer
 *                  device.
 *
 *
 * Returns          AVCT_SUCCESS if successful, otherwise error.
 *
 ******************************************************************************/
uint16_t AVCT_CreateBrowse(uint8_t handle, uint8_t role) {
  uint16_t result = AVCT_SUCCESS;
  tAVCT_CCB* p_ccb;
  tAVCT_BCB* p_bcb;
  int index;

  log::verbose("AVCT_CreateBrowse: {}", role);

  /* map handle to ccb */
  p_ccb = avct_ccb_by_idx(handle);
  if (p_ccb == NULL) {
    return AVCT_BAD_HANDLE;
  } else {
    /* mark this CCB as supporting browsing channel */
    if ((p_ccb->allocated & AVCT_ALOC_BCB) == 0) {
      p_ccb->allocated |= AVCT_ALOC_BCB;
    }
  }

  /* if initiator connection */
  if (role == AVCT_INT) {
    /* the link control block must exist before this function is called as INT.
     */
    if ((p_ccb->p_lcb == NULL) || (p_ccb->p_lcb->allocated == 0)) {
      result = AVCT_NOT_OPEN;
    } else {
      /* find link; if none allocate a new one */
      index = p_ccb->p_lcb->allocated;
      if (index > AVCT_NUM_LINKS) {
        result = AVCT_BAD_HANDLE;
      } else {
        p_bcb = &avct_cb.bcb[index - 1];
        p_bcb->allocated = index;
      }
    }

    if (result == AVCT_SUCCESS) {
      /* bind bcb to ccb */
      p_ccb->p_bcb = p_bcb;
      p_bcb->peer_addr = p_ccb->p_lcb->peer_addr;
      log::verbose("ch_state: {}", p_bcb->ch_state);
      tAVCT_LCB_EVT avct_lcb_evt;
      avct_lcb_evt.p_ccb = p_ccb;
      avct_bcb_event(p_bcb, AVCT_LCB_UL_BIND_EVT, &avct_lcb_evt);
    }
  }

  return result;
}

/*******************************************************************************
 *
 * Function         AVCT_RemoveBrowse
 *
 * Description      Remove an AVCTP Browse channel.  This function is called
 *                  when the application is no longer using a connection.  If
 *                  this is the last connection to a peer the L2CAP channel for
 *                  AVCTP will be closed.
 *
 *
 * Returns          AVCT_SUCCESS if successful, otherwise error.
 *
 ******************************************************************************/
uint16_t AVCT_RemoveBrowse(uint8_t handle) {
  uint16_t result = AVCT_SUCCESS;
  tAVCT_CCB* p_ccb;

  log::verbose("AVCT_RemoveBrowse");

  /* map handle to ccb */
  p_ccb = avct_ccb_by_idx(handle);
  if (p_ccb == NULL) {
    result = AVCT_BAD_HANDLE;
  } else if (p_ccb->p_bcb != NULL)
  /* send unbind event to bcb */
  {
    tAVCT_LCB_EVT avct_lcb_evt;
    avct_lcb_evt.p_ccb = p_ccb;
    avct_bcb_event(p_ccb->p_bcb, AVCT_LCB_UL_UNBIND_EVT, &avct_lcb_evt);
  }

  return result;
}

/*******************************************************************************
 *
 * Function         AVCT_GetBrowseMtu
 *
 * Description      Get the peer_mtu for the AVCTP Browse channel of the given
 *                  connection.
 *
 * Returns          the peer browsing channel MTU.
 *
 ******************************************************************************/
uint16_t AVCT_GetBrowseMtu(uint8_t handle) {
  uint16_t peer_mtu = AVCT_MIN_BROWSE_MTU;

  tAVCT_CCB* p_ccb = avct_ccb_by_idx(handle);

  if (p_ccb != NULL && p_ccb->p_bcb != NULL) {
    peer_mtu = p_ccb->p_bcb->peer_mtu;
  }

  return peer_mtu;
}

/*******************************************************************************
 *
 * Function         AVCT_GetPeerMtu
 *
 * Description      Get the peer_mtu for the AVCTP channel of the given
 *                  connection.
 *
 * Returns          the peer MTU size.
 *
 ******************************************************************************/
uint16_t AVCT_GetPeerMtu(uint8_t handle) {
  uint16_t peer_mtu = L2CAP_DEFAULT_MTU;
  tAVCT_CCB* p_ccb;

  /* map handle to ccb */
  p_ccb = avct_ccb_by_idx(handle);
  if (p_ccb != NULL) {
    if (p_ccb->p_lcb) {
      peer_mtu = p_ccb->p_lcb->peer_mtu;
    }
  }

  return peer_mtu;
}

/*******************************************************************************
 *
 * Function         AVCT_MsgReq
 *
 * Description      Send an AVCTP message to a peer device.  In calling
 *                  AVCT_MsgReq(), the application should keep track of the
 *                  congestion state of AVCTP as communicated with events
 *                  AVCT_CONG_IND_EVT and AVCT_UNCONG_IND_EVT.   If the
 *                  application calls AVCT_MsgReq() when AVCTP is congested
 *                  the message may be discarded.  The application may make its
 *                  first call to AVCT_MsgReq() after it receives an
 *                  AVCT_CONNECT_CFM_EVT or AVCT_CONNECT_IND_EVT on control
 *                  channel or AVCT_BROWSE_CONN_CFM_EVT or
 *                  AVCT_BROWSE_CONN_IND_EVT on browsing channel.
 *
 *                  p_msg->layer_specific must be set to
 *                  AVCT_DATA_CTRL for control channel traffic;
 *                  AVCT_DATA_BROWSE for for browse channel traffic.
 *
 * Returns          AVCT_SUCCESS if successful, otherwise error.
 *
 ******************************************************************************/
uint16_t AVCT_MsgReq(uint8_t handle, uint8_t label, uint8_t cr, BT_HDR* p_msg) {
  uint16_t result = AVCT_SUCCESS;
  tAVCT_CCB* p_ccb;
  tAVCT_UL_MSG ul_msg;

  log::verbose("");

  /* verify p_msg parameter */
  if (p_msg == NULL) {
    return AVCT_NO_RESOURCES;
  }
  log::verbose("len: {} layer_specific: {}", p_msg->len, p_msg->layer_specific);

  /* map handle to ccb */
  p_ccb = avct_ccb_by_idx(handle);
  if (p_ccb == NULL) {
    result = AVCT_BAD_HANDLE;
    osi_free(p_msg);
  }
  /* verify channel is bound to link */
  else if (p_ccb->p_lcb == NULL) {
    result = AVCT_NOT_OPEN;
    osi_free(p_msg);
  }

  if (result == AVCT_SUCCESS) {
    ul_msg.p_buf = p_msg;
    ul_msg.p_ccb = p_ccb;
    ul_msg.label = label;
    ul_msg.cr = cr;

    /* send msg event to bcb */
    if (p_msg->layer_specific == AVCT_DATA_BROWSE) {
      if (p_ccb->p_bcb == NULL && (p_ccb->allocated & AVCT_ALOC_BCB) == 0) {
        /* BCB channel is not open and not allocated */
        result = AVCT_BAD_HANDLE;
        osi_free(p_msg);
      } else {
        p_ccb->p_bcb = avct_bcb_by_lcb(p_ccb->p_lcb);
        tAVCT_LCB_EVT avct_lcb_evt;
        avct_lcb_evt.ul_msg = ul_msg;
        avct_bcb_event(p_ccb->p_bcb, AVCT_LCB_UL_MSG_EVT, &avct_lcb_evt);
      }
    }
    /* send msg event to lcb */
    else {
      tAVCT_LCB_EVT avct_lcb_evt;
      avct_lcb_evt.ul_msg = ul_msg;
      avct_lcb_event(p_ccb->p_lcb, AVCT_LCB_UL_MSG_EVT, &avct_lcb_evt);
    }
  }
  return result;
}<|MERGE_RESOLUTION|>--- conflicted
+++ resolved
@@ -62,14 +62,9 @@
   memset(&avct_cb, 0, sizeof(tAVCT_CB));
 
   /* register PSM with L2CAP */
-<<<<<<< HEAD
-  if (!L2CA_Register2(AVCT_PSM, avct_l2c_appl, true /* enable_snoop */, nullptr,
-                      kAvrcMtu, 0, BTA_SEC_AUTHENTICATE)) {
-=======
   if (!L2CA_RegisterWithSecurity(AVCT_PSM, avct_l2c_appl,
                                  true /* enable_snoop */, nullptr, kAvrcMtu, 0,
                                  BTA_SEC_AUTHENTICATE)) {
->>>>>>> e110efe6
     log::error(
         "Unable to register with L2CAP AVCT profile psm:AVCT_PSM[0x0017]");
   }
@@ -78,15 +73,9 @@
   tL2CAP_ERTM_INFO ertm_info;
   ertm_info.preferred_mode = L2CAP_FCR_ERTM_MODE;
 
-<<<<<<< HEAD
-  if (!L2CA_Register2(AVCT_BR_PSM, avct_l2c_br_appl, true /*enable_snoop*/,
-                      &ertm_info, kAvrcBrMtu, AVCT_MIN_BROWSE_MTU,
-                      BTA_SEC_AUTHENTICATE)) {
-=======
   if (!L2CA_RegisterWithSecurity(AVCT_BR_PSM, avct_l2c_br_appl,
                                  true /*enable_snoop*/, &ertm_info, kAvrcBrMtu,
                                  AVCT_MIN_BROWSE_MTU, BTA_SEC_AUTHENTICATE)) {
->>>>>>> e110efe6
     log::error(
         "Unable to register with L2CAP AVCT_BR profile "
         "psm:AVCT_BR_PSM[0x001b]");

--- conflicted
+++ resolved
@@ -507,12 +507,8 @@
   if (!p_lcb->cong && !fixed_queue_is_empty(p_lcb->tx_q)) {
     while (!p_lcb->cong &&
            (p_buf = (BT_HDR*)fixed_queue_try_dequeue(p_lcb->tx_q)) != NULL) {
-<<<<<<< HEAD
-      if (L2CA_DataWrite(p_lcb->ch_lcid, p_buf) == L2CAP_DW_CONGESTED) {
-=======
       if (L2CA_DataWrite(p_lcb->ch_lcid, p_buf) ==
           tL2CAP_DW_RESULT::CONGESTED) {
->>>>>>> 661cafd0
         p_lcb->cong = true;
       }
     }
@@ -624,12 +620,8 @@
 
     /* send message to L2CAP */
     else {
-<<<<<<< HEAD
-      if (L2CA_DataWrite(p_lcb->ch_lcid, p_buf) == L2CAP_DW_CONGESTED) {
-=======
       if (L2CA_DataWrite(p_lcb->ch_lcid, p_buf) ==
           tL2CAP_DW_RESULT::CONGESTED) {
->>>>>>> 661cafd0
         p_lcb->cong = true;
       }
     }
@@ -733,11 +725,7 @@
     p = (uint8_t*)(p_buf + 1) + p_buf->offset;
     AVCT_BUILD_HDR(p, label, AVCT_PKT_TYPE_SINGLE, AVCT_REJ);
     UINT16_TO_BE_STREAM(p, pid);
-<<<<<<< HEAD
-    if (L2CA_DataWrite(p_lcb->ch_lcid, p_buf) != L2CAP_DW_SUCCESS) {
-=======
     if (L2CA_DataWrite(p_lcb->ch_lcid, p_buf) != tL2CAP_DW_RESULT::SUCCESS) {
->>>>>>> 661cafd0
       log::warn("Unable to write L2CAP data peer:{} cid:{} len:{}",
                 p_lcb->peer_addr, p_lcb->ch_lcid, p_buf->len);
     }

/******************************************************************************
 *
 *  Copyright 2000-2012 Broadcom Corporation
 *
 *  Licensed under the Apache License, Version 2.0 (the "License");
 *  you may not use this file except in compliance with the License.
 *  You may obtain a copy of the License at:
 *
 *  http://www.apache.org/licenses/LICENSE-2.0
 *
 *  Unless required by applicable law or agreed to in writing, software
 *  distributed under the License is distributed on an "AS IS" BASIS,
 *  WITHOUT WARRANTIES OR CONDITIONS OF ANY KIND, either express or implied.
 *  See the License for the specific language governing permissions and
 *  limitations under the License.
 *
 ******************************************************************************/

/*****************************************************************************
 *
 *  This file contains functions that manages ACL link modes.
 *  This includes operations such as active, hold,
 *  park and sniff modes.
 *
 *  This module contains both internal and external (API)
 *  functions. External (API) functions are distinguishable
 *  by their names beginning with uppercase BTM.
 *
 *****************************************************************************/

#include "main/shim/entry.h"
#define LOG_TAG "bt_btm_pm"

#include <base/strings/stringprintf.h>
#include <bluetooth/log.h>

#include <cstdint>
#include <unordered_map>

#include "device/include/interop.h"
#include "hci/controller_interface.h"
#include "internal_include/bt_target.h"
#include "main/shim/dumpsys.h"
#include "main/shim/entry.h"
#include "os/log.h"
#include "osi/include/stack_power_telemetry.h"
#include "stack/btm/btm_int_types.h"
#include "stack/include/bt_types.h"
#include "stack/include/btm_log_history.h"
#include "stack/include/btm_status.h"
#include "types/raw_address.h"

using namespace bluetooth;

void l2c_OnHciModeChangeSendPendingPackets(RawAddress remote);
void btm_sco_chk_pend_unpark(tHCI_STATUS status, uint16_t handle);
void btm_cont_rswitch_from_handle(uint16_t hci_handle);
extern tBTM_CB btm_cb;

namespace {
uint16_t pm_pend_link = 0;

std::unordered_map<uint16_t /* handle */, tBTM_PM_MCB> pm_mode_db;

tBTM_PM_MCB* btm_pm_get_power_manager_from_address(const RawAddress& bda) {
  for (auto& entry : pm_mode_db) {
    if (entry.second.bda_ == bda) {
      return &entry.second;
    }
  }
  return nullptr;
}

tBTM_PM_RCB pm_reg_db; /* per application/module */

uint8_t pm_pend_id = 0; /* the id pf the module, which has a pending PM cmd */

constexpr char kBtmLogTag[] = "ACL";
}

/*****************************************************************************/
/*      to handle different modes                                            */
/*****************************************************************************/
#define BTM_PM_NUM_SET_MODES 3  /* only hold, sniff & park */

#define BTM_PM_GET_MD1 1
#define BTM_PM_GET_MD2 2
#define BTM_PM_GET_COMP 3

const uint8_t
    btm_pm_md_comp_matrix[BTM_PM_NUM_SET_MODES * BTM_PM_NUM_SET_MODES] = {
        BTM_PM_GET_COMP, BTM_PM_GET_MD2,  BTM_PM_GET_MD2,

        BTM_PM_GET_MD1,  BTM_PM_GET_COMP, BTM_PM_GET_MD1,

        BTM_PM_GET_MD1,  BTM_PM_GET_MD2,  BTM_PM_GET_COMP};

static void send_sniff_subrating(uint16_t handle, const RawAddress& addr,
                                 uint16_t max_lat, uint16_t min_rmt_to,
                                 uint16_t min_loc_to) {
  uint16_t new_max_lat = 0;
  if (interop_match_addr_get_max_lat(INTEROP_UPDATE_HID_SSR_MAX_LAT, &addr,
                                     &new_max_lat)) {
    max_lat = new_max_lat;
  }

  btsnd_hcic_sniff_sub_rate(handle, max_lat, min_rmt_to, min_loc_to);
  BTM_LogHistory(kBtmLogTag, addr, "Sniff subrating",
                 base::StringPrintf(
                     "max_latency:%.2f peer_timeout:%.2f local_timeout:%.2f",
                     ticks_to_seconds(max_lat), ticks_to_seconds(min_rmt_to),
                     ticks_to_seconds(min_loc_to)));
}

static tBTM_STATUS btm_pm_snd_md_req(uint16_t handle, uint8_t pm_id,
                                     int link_ind,
                                     const tBTM_PM_PWR_MD* p_mode);

/*****************************************************************************/
/*                     P U B L I C  F U N C T I O N S                        */
/*****************************************************************************/
/*******************************************************************************
 *
 * Function         BTM_PmRegister
 *
 * Description      register or deregister with power manager
 *
 * Returns          BTM_SUCCESS if successful,
 *                  BTM_NO_RESOURCES if no room to hold registration
 *                  BTM_ILLEGAL_VALUE
 *
 ******************************************************************************/
tBTM_STATUS BTM_PmRegister(uint8_t mask, uint8_t* p_pm_id,
                           tBTM_PM_STATUS_CBACK* p_cb) {
  /* de-register */
  if (mask & BTM_PM_DEREG) {
    if (*p_pm_id >= BTM_MAX_PM_RECORDS) return BTM_ILLEGAL_VALUE;
    pm_reg_db.mask = BTM_PM_REC_NOT_USED;
    return BTM_SUCCESS;
  }

  if (pm_reg_db.mask == BTM_PM_REC_NOT_USED) {
    /* if register for notification, should provide callback routine */
    if (p_cb == NULL) return BTM_ILLEGAL_VALUE;
    pm_reg_db.cback = p_cb;
    pm_reg_db.mask = mask;
    *p_pm_id = 0;
    return BTM_SUCCESS;
  }

  return BTM_NO_RESOURCES;
}

void BTM_PM_OnConnected(uint16_t handle, const RawAddress& remote_bda) {
  if (pm_mode_db.find(handle) != pm_mode_db.end()) {
    log::error("Overwriting power mode db entry handle:{} peer:{}", handle,
               remote_bda);
  }
  pm_mode_db[handle] = {};
  pm_mode_db[handle].Init(remote_bda, handle);
}

void BTM_PM_OnDisconnected(uint16_t handle) {
  if (pm_mode_db.find(handle) == pm_mode_db.end()) {
    log::error("Erasing unknown power mode db entry handle:{}", handle);
  }
  pm_mode_db.erase(handle);
  if (handle == pm_pend_link) {
    pm_pend_link = 0;
  }
}

/*******************************************************************************
 *
 * Function         BTM_SetPowerMode
 *
 * Description      store the mode in control block or
 *                  alter ACL connection behavior.
 *
 * Returns          BTM_SUCCESS if successful,
 *                  BTM_UNKNOWN_ADDR if bd addr is not active or bad
 *
 ******************************************************************************/
tBTM_STATUS BTM_SetPowerMode(uint8_t pm_id, const RawAddress& remote_bda,
                             const tBTM_PM_PWR_MD* p_mode) {
  if (pm_id >= BTM_MAX_PM_RECORDS) {
    pm_id = BTM_PM_SET_ONLY_ID;
  }

  if (!p_mode) {
    log::error("pm_id: {}, p_mode is null for {}", unsigned(pm_id), remote_bda);
    return BTM_ILLEGAL_VALUE;
  }

  // per ACL link
  auto* p_cb = btm_pm_get_power_manager_from_address(remote_bda);
  if (p_cb == nullptr) {
    log::warn("Unable to find power manager for peer: {}", remote_bda);
    return BTM_UNKNOWN_ADDR;
  }
  uint16_t handle = p_cb->handle_;

  tBTM_PM_MODE mode = p_mode->mode;
  if (!is_legal_power_mode(mode)) {
    log::error("Unable to set illegal power mode value:0x{:02x}", mode);
    return BTM_ILLEGAL_VALUE;
  }

  if (p_mode->mode & BTM_PM_MD_FORCE) {
    log::info("Attempting to force into this power mode");
    /* take out the force bit */
    mode &= (~BTM_PM_MD_FORCE);
  }

  if (mode != BTM_PM_MD_ACTIVE) {
    auto controller = bluetooth::shim::GetController();
    if ((mode == BTM_PM_MD_HOLD && !controller->SupportsHoldMode()) ||
        (mode == BTM_PM_MD_SNIFF && !controller->SupportsSniffMode()) ||
        (mode == BTM_PM_MD_PARK && !controller->SupportsParkMode()) ||
        interop_match_addr(INTEROP_DISABLE_SNIFF, &remote_bda)) {
      log::error("pm_id {} mode {} is not supported for {}", pm_id, mode,
                 remote_bda);
      return BTM_MODE_UNSUPPORTED;
    }
  }

  if (mode == p_cb->state) {
    /* already in the requested mode and the current interval has less latency
     * than the max */
    if ((mode == BTM_PM_MD_ACTIVE) ||
        ((p_mode->mode & BTM_PM_MD_FORCE) && (p_mode->max >= p_cb->interval) &&
         (p_mode->min <= p_cb->interval)) ||
        ((p_mode->mode & BTM_PM_MD_FORCE) == 0 &&
         (p_mode->max >= p_cb->interval))) {
      log::debug(
          "Device is already in requested mode {}, interval: {}, max: {}, min: "
          "{}",
          p_mode->mode, p_cb->interval, p_mode->max, p_mode->min);
      return BTM_SUCCESS;
    }
  }

  /* update mode database */
  if (((pm_id != BTM_PM_SET_ONLY_ID) && (pm_reg_db.mask & BTM_PM_REG_SET)) ||
      ((pm_id == BTM_PM_SET_ONLY_ID) && (pm_pend_link != 0))) {
    /* Make sure mask is set to BTM_PM_REG_SET */
    pm_reg_db.mask |= BTM_PM_REG_SET;
    *(&p_cb->req_mode) = *p_mode;
    p_cb->chg_ind = true;
  }

  /* if mode == hold or pending, return */
  if ((p_cb->state == BTM_PM_STS_HOLD) || (p_cb->state == BTM_PM_STS_PENDING) ||
      (pm_pend_link != 0)) {
    log::info(
        "Current power mode is hold or pending status or pending links "
        "state:{}[{}] pm_pending_link:{}",
        power_mode_state_text(p_cb->state), p_cb->state, pm_pend_link);
    /* command pending */
    if (handle != pm_pend_link) {
      p_cb->state |= BTM_PM_STORED_MASK;
      log::info("Setting stored bitmask for peer:{}", remote_bda);
    }
    return BTM_CMD_STORED;
  }

  log::info(
      "Setting power mode for peer:{} current_mode:{}[{}] new_mode:{}[{}]",
      remote_bda, power_mode_state_text(p_cb->state), p_cb->state,
      power_mode_text(p_mode->mode), p_mode->mode);

  return btm_pm_snd_md_req(p_cb->handle_, pm_id, p_cb->handle_, p_mode);
}

bool BTM_SetLinkPolicyActiveMode(const RawAddress& remote_bda) {
  tBTM_PM_PWR_MD settings;
  memset((void*)&settings, 0, sizeof(settings));
  settings.mode = BTM_PM_MD_ACTIVE;

  switch (BTM_SetPowerMode(BTM_PM_SET_ONLY_ID, remote_bda, &settings)) {
    case BTM_CMD_STORED:
    case BTM_SUCCESS:
      return true;
    default:
      return false;
  }
}

bool BTM_ReadPowerMode(const RawAddress& remote_bda, tBTM_PM_MODE* p_mode) {
  if (p_mode == nullptr) {
    log::error("power mode is nullptr");
    return false;
  }
  tBTM_PM_MCB* p_mcb = btm_pm_get_power_manager_from_address(remote_bda);
  if (p_mcb == nullptr) {
    log::warn("Unknown device:{}", remote_bda);
    return false;
  }
  *p_mode = static_cast<tBTM_PM_MODE>(p_mcb->state);
  return true;
}

/*******************************************************************************
 *
 * Function         BTM_SetSsrParams
 *
 * Description      This sends the given SSR parameters for the given ACL
 *                  connection if it is in ACTIVE mode.
 *
 * Input Param      remote_bda - device address of desired ACL connection
 *                  max_lat    - maximum latency (in 0.625ms)(0-0xFFFE)
 *                  min_rmt_to - minimum remote timeout
 *                  min_loc_to - minimum local timeout
 *
 *
 * Returns          BTM_SUCCESS if the HCI command is issued successful,
 *                  BTM_UNKNOWN_ADDR if bd addr is not active or bad
 *                  BTM_CMD_STORED if the command is stored
 *
 ******************************************************************************/
tBTM_STATUS BTM_SetSsrParams(const RawAddress& remote_bda, uint16_t max_lat,
                             uint16_t min_rmt_to, uint16_t min_loc_to) {
  tBTM_PM_MCB* p_cb = btm_pm_get_power_manager_from_address(remote_bda);
  if (p_cb == nullptr) {
    log::warn("Unable to find power manager for peer:{}", remote_bda);
    return BTM_UNKNOWN_ADDR;
  }

  if (!bluetooth::shim::GetController()->SupportsSniffSubrating()) {
    log::info("No controller support for sniff subrating");
    return BTM_SUCCESS;
  }

  if (p_cb->state == BTM_PM_ST_ACTIVE || p_cb->state == BTM_PM_ST_SNIFF) {
    log::info(
        "Set sniff subrating state:{}[{}] max_latency:0x{:04x} "
        "min_remote_timeout:0x{:04x} min_local_timeout:0x{:04x}",
        power_mode_state_text(p_cb->state), p_cb->state, max_lat, min_rmt_to,
        min_loc_to);
    send_sniff_subrating(p_cb->handle_, remote_bda, max_lat, min_rmt_to,
                         min_loc_to);
    return BTM_SUCCESS;
  }
  log::info("pm_mode_db state: {}", p_cb->state);
  p_cb->max_lat = max_lat;
  p_cb->min_rmt_to = min_rmt_to;
  p_cb->min_loc_to = min_loc_to;
  return BTM_CMD_STORED;
}

/*******************************************************************************
 *
 * Function         btm_pm_reset
 *
 * Description      as a part of the BTM reset process.
 *
 * Returns          void
 *
 ******************************************************************************/
void btm_pm_reset(void) {
  tBTM_PM_STATUS_CBACK* cb = NULL;

  /* clear the pending request for application */
  if ((pm_pend_id != BTM_PM_SET_ONLY_ID) && (pm_reg_db.mask & BTM_PM_REG_SET)) {
    cb = pm_reg_db.cback;
  }

  pm_reg_db.mask = BTM_PM_REC_NOT_USED;

  if (cb != NULL && pm_pend_link != 0) {
    const RawAddress raw_address = pm_mode_db[pm_pend_link].bda_;
    (*cb)(raw_address, BTM_PM_STS_ERROR, BTM_DEV_RESET, HCI_SUCCESS);
  }
  /* no command pending */
  pm_pend_link = 0;
  pm_mode_db.clear();
  pm_pend_id = 0;
  memset(&pm_reg_db, 0, sizeof(pm_reg_db));
  log::info("reset pm");
}

/*******************************************************************************
 *
 * Function     btm_pm_compare_modes
 * Description  get the "more active" mode of the 2
 * Returns      void
 *
 ******************************************************************************/
static tBTM_PM_PWR_MD* btm_pm_compare_modes(const tBTM_PM_PWR_MD* p_md1,
                                            const tBTM_PM_PWR_MD* p_md2,
                                            tBTM_PM_PWR_MD* p_res) {
  uint8_t res;

  if (p_md1 == NULL) {
    *p_res = *p_md2;
    p_res->mode &= ~BTM_PM_MD_FORCE;

    return p_res;
  }

  if (p_md2->mode == BTM_PM_MD_ACTIVE || p_md1->mode == BTM_PM_MD_ACTIVE) {
    return NULL;
  }

  /* check if force bit is involved */
  if (p_md1->mode & BTM_PM_MD_FORCE) {
    *p_res = *p_md1;
    p_res->mode &= ~BTM_PM_MD_FORCE;
    return p_res;
  }

  if (p_md2->mode & BTM_PM_MD_FORCE) {
    *p_res = *p_md2;
    p_res->mode &= ~BTM_PM_MD_FORCE;
    return p_res;
  }

  res = (p_md1->mode - 1) * BTM_PM_NUM_SET_MODES + (p_md2->mode - 1);
  res = btm_pm_md_comp_matrix[res];
  switch (res) {
    case BTM_PM_GET_MD1:
      *p_res = *p_md1;
      return p_res;

    case BTM_PM_GET_MD2:
      *p_res = *p_md2;
      return p_res;

    case BTM_PM_GET_COMP:
      p_res->mode = p_md1->mode;
      /* min of the two */
      p_res->max = (p_md1->max < p_md2->max) ? (p_md1->max) : (p_md2->max);
      /* max of the two */
      p_res->min = (p_md1->min > p_md2->min) ? (p_md1->min) : (p_md2->min);

      /* the intersection is NULL */
      if (p_res->max < p_res->min) return NULL;

      if (p_res->mode == BTM_PM_MD_SNIFF) {
        /* max of the two */
        p_res->attempt = (p_md1->attempt > p_md2->attempt) ? (p_md1->attempt)
                                                           : (p_md2->attempt);
        p_res->timeout = (p_md1->timeout > p_md2->timeout) ? (p_md1->timeout)
                                                           : (p_md2->timeout);
      }
      return p_res;
  }
  return NULL;
}

/*******************************************************************************
 *
 * Function     btm_pm_get_set_mode
 * Description  get the resulting mode from the registered parties, then compare
 *              it with the requested mode, if the command is from an
 *              unregistered party.
 *
 * Returns      void
 *
 ******************************************************************************/
static tBTM_PM_MODE btm_pm_get_set_mode(uint8_t pm_id, tBTM_PM_MCB* p_cb,
                                        const tBTM_PM_PWR_MD* p_mode,
                                        tBTM_PM_PWR_MD* p_res) {
  tBTM_PM_PWR_MD* p_md = NULL;

  if (p_mode != NULL && p_mode->mode & BTM_PM_MD_FORCE) {
    *p_res = *p_mode;
    p_res->mode &= ~BTM_PM_MD_FORCE;
    return p_res->mode;
  }

  /* g through all the registered "set" parties */
  if (pm_reg_db.mask & BTM_PM_REG_SET) {
    if (p_cb->req_mode.mode == BTM_PM_MD_ACTIVE) {
      /* if at least one registered (SET) party says ACTIVE, stay active */
      return BTM_PM_MD_ACTIVE;
    } else {
      /* if registered parties give conflicting information, stay active */
      if ((btm_pm_compare_modes(p_md, &p_cb->req_mode, p_res)) == NULL)
        return BTM_PM_MD_ACTIVE;
      p_md = p_res;
    }
  }

  /* if the resulting mode is NULL(nobody registers SET), use the requested mode
   */
  if (p_md == NULL) {
    if (p_mode)
      *p_res = *((tBTM_PM_PWR_MD*)p_mode);
    else /* p_mode is NULL when btm_pm_snd_md_req is called from
            btm_pm_proc_mode_change */
      return BTM_PM_MD_ACTIVE;
  } else {
    /* if the command is from unregistered party,
       compare the resulting mode from registered party*/
    if ((pm_id == BTM_PM_SET_ONLY_ID) &&
        ((btm_pm_compare_modes(p_mode, p_md, p_res)) == NULL))
      return BTM_PM_MD_ACTIVE;
  }

  return p_res->mode;
}

/*******************************************************************************
 *
 * Function     btm_pm_snd_md_req
 * Description  get the resulting mode and send the resuest to host controller
 * Returns      tBTM_STATUS
 *, bool    *p_chg_ind
 ******************************************************************************/
static tBTM_STATUS btm_pm_snd_md_req(uint16_t handle, uint8_t pm_id,
                                     int link_ind,
                                     const tBTM_PM_PWR_MD* p_mode) {
  log::assert_that(pm_mode_db.count(handle) != 0,
                   "Unable to find active acl for handle {}", handle);
  tBTM_PM_PWR_MD md_res;
  tBTM_PM_MODE mode;
  tBTM_PM_MCB* p_cb = &pm_mode_db[handle];
  bool chg_ind = false;

  mode = btm_pm_get_set_mode(pm_id, p_cb, p_mode, &md_res);
  md_res.mode = mode;

<<<<<<< HEAD
  log::debug("Found controller in mode:{}", power_mode_text(mode));
=======
  log::verbose("Found controller in mode:{}", power_mode_text(mode));
>>>>>>> e110efe6

  if (p_cb->state == mode) {
    log::info("Link already in requested mode pm_id:{} link_ind:{} mode:{}[{}]",
              pm_id, link_ind, power_mode_text(mode), mode);

    /* already in the resulting mode */
    if ((mode == BTM_PM_MD_ACTIVE) ||
        ((md_res.max >= p_cb->interval) && (md_res.min <= p_cb->interval))) {
      log::debug("Storing command");
      return BTM_CMD_STORED;
    }
    log::debug("Need to wake then sleep");
    chg_ind = true;
  }
  p_cb->chg_ind = chg_ind;

  /* cannot go directly from current mode to resulting mode. */
  if (mode != BTM_PM_MD_ACTIVE && p_cb->state != BTM_PM_MD_ACTIVE) {
    log::debug("Power mode change delay required");
    p_cb->chg_ind = true; /* needs to wake, then sleep */
  }

  if (p_cb->chg_ind) {
    log::debug("Need to wake first");
    md_res.mode = BTM_PM_MD_ACTIVE;
  } else if (BTM_PM_MD_SNIFF == md_res.mode && p_cb->max_lat) {
    if (bluetooth::shim::GetController()->SupportsSniffSubrating()) {
      log::debug("Sending sniff subrating to controller");
      send_sniff_subrating(handle, p_cb->bda_, p_cb->max_lat, p_cb->min_rmt_to,
                           p_cb->min_loc_to);
    }
    p_cb->max_lat = 0;
  }
  /* Default is failure */
  pm_pend_link = 0;

  /* send the appropriate HCI command */
  pm_pend_id = pm_id;

  log::info("Switching from {}[0x{:02x}] to {}[0x{:02x}]",
            power_mode_state_text(p_cb->state), p_cb->state,
            power_mode_state_text(md_res.mode), md_res.mode);
  BTM_LogHistory(kBtmLogTag, p_cb->bda_, "Power mode change",
                 base::StringPrintf(
                     "%s[0x%02x] ==> %s[0x%02x]",
                     power_mode_state_text(p_cb->state).c_str(), p_cb->state,
                     power_mode_state_text(md_res.mode).c_str(), md_res.mode));

  switch (md_res.mode) {
    case BTM_PM_MD_ACTIVE:
      switch (p_cb->state) {
        case BTM_PM_MD_SNIFF:
          btsnd_hcic_exit_sniff_mode(handle);
          pm_pend_link = handle;
          break;
        case BTM_PM_MD_PARK:
          btsnd_hcic_exit_park_mode(handle);
          pm_pend_link = handle;
          break;
        default:
          /* Failure pm_pend_link = MAX_L2CAP_LINKS */
          break;
      }
      break;

    case BTM_PM_MD_HOLD:
      btsnd_hcic_hold_mode(handle, md_res.max, md_res.min);
      pm_pend_link = handle;
      break;

    case BTM_PM_MD_SNIFF:
      btsnd_hcic_sniff_mode(handle, md_res.max, md_res.min, md_res.attempt,
                            md_res.timeout);
      pm_pend_link = handle;
      break;

    case BTM_PM_MD_PARK:
      btsnd_hcic_park_mode(handle, md_res.max, md_res.min);
      pm_pend_link = handle;
      break;
    default:
      /* Failure pm_pend_link = MAX_L2CAP_LINKS */
      break;
  }

  if (pm_pend_link == 0) {
    /* the command was not sent */
    log::error("pm_pending_link maxed out");
    return (BTM_NO_RESOURCES);
  }

  return BTM_CMD_STARTED;
}

static void btm_pm_continue_pending_mode_changes() {
  for (auto& entry : pm_mode_db) {
    if (entry.second.state & BTM_PM_STORED_MASK) {
      entry.second.state &= ~BTM_PM_STORED_MASK;
      log::info("Found another link requiring power mode change:{}",
                entry.second.bda_);
      btm_pm_snd_md_req(entry.second.handle_, BTM_PM_SET_ONLY_ID,
                        entry.second.handle_, NULL);
      return;
    }
  }
}

/*******************************************************************************
 *
 * Function         btm_pm_proc_cmd_status
 *
 * Description      This function is called when an HCI command status event
 *                  occurs for power manager related commands.
 *
 * Input Parms      status - status of the event (HCI_SUCCESS if no errors)
 *
 * Returns          none.
 *
 ******************************************************************************/
void btm_pm_proc_cmd_status(tHCI_STATUS status) {
  if (pm_pend_link == 0) {
    log::error(
        "There are no links pending power mode changes; try to find other "
        "pending changes");
    btm_pm_continue_pending_mode_changes();
    return;
  }
  if (pm_mode_db.count(pm_pend_link) == 0) {
    log::error(
        "Got PM change status for disconnected link {}; forgot to clean up "
        "pm_pend_link?",
        pm_pend_link);
    btm_pm_continue_pending_mode_changes();
    return;
  }

  tBTM_PM_MCB* p_cb = &pm_mode_db[pm_pend_link];

  // if the command was not successful. Stay in the same state
  tBTM_PM_STATUS pm_status = BTM_PM_STS_ERROR;

  if (status == HCI_SUCCESS) {
    p_cb->state = BTM_PM_ST_PENDING;
    pm_status = BTM_PM_STS_PENDING;
  }

  /* notify the caller is appropriate */
  if ((pm_pend_id != BTM_PM_SET_ONLY_ID) && (pm_reg_db.mask & BTM_PM_REG_SET)) {
    const RawAddress bd_addr = pm_mode_db[pm_pend_link].bda_;
<<<<<<< HEAD
    log::debug("Notifying callback that link power mode is complete peer:{}",
               bd_addr);
    (*pm_reg_db.cback)(bd_addr, pm_status, 0, status);
  }

  log::info("Clearing pending power mode link state:{}",
            power_mode_state_text(p_cb->state));
=======
    log::verbose("Notifying callback that link power mode is complete peer:{}",
                 bd_addr);
    (*pm_reg_db.cback)(bd_addr, pm_status, 0, status);
  }

  log::verbose("Clearing pending power mode link state:{}",
               power_mode_state_text(p_cb->state));
>>>>>>> e110efe6
  pm_pend_link = 0;

  btm_pm_continue_pending_mode_changes();
}

/*******************************************************************************
 *
 * Function         btm_process_mode_change
 *
 * Description      This function is called when an HCI mode change event
 *                  occurs.
 *
 * Input Parms      hci_status - status of the event (HCI_SUCCESS if no errors)
 *                  hci_handle - connection handle associated with the change
 *                  mode - HCI_MODE_ACTIVE, HCI_MODE_HOLD, HCI_MODE_SNIFF, or
 *                         HCI_MODE_PARK
 *                  interval - number of baseband slots (meaning depends on
 *                                                       mode)
 *
 * Returns          none.
 *
 ******************************************************************************/
void btm_pm_proc_mode_change(tHCI_STATUS hci_status, uint16_t hci_handle,
                             tHCI_MODE hci_mode, uint16_t interval) {
  tBTM_PM_STATUS mode = static_cast<tBTM_PM_STATUS>(hci_mode);

  /* update control block */
  if (pm_mode_db.count(hci_handle) == 0) {
    log::warn("Unable to find active acl for handle {}", hci_handle);
    return;
  }
  tBTM_PM_MCB* p_cb = &pm_mode_db[hci_handle];

  const tBTM_PM_STATE old_state = p_cb->state;
  p_cb->state = mode;
  p_cb->interval = interval;

  log::info("Power mode switched from {}[{}] to {}[{}]",
            power_mode_state_text(old_state), old_state,
            power_mode_state_text(p_cb->state), p_cb->state);

  if ((p_cb->state == BTM_PM_ST_ACTIVE) || (p_cb->state == BTM_PM_ST_SNIFF)) {
    l2c_OnHciModeChangeSendPendingPackets(p_cb->bda_);
  }

  (mode != BTM_PM_ST_ACTIVE)
      ? power_telemetry::GetInstance().LogSniffStarted(hci_handle, p_cb->bda_)
      : power_telemetry::GetInstance().LogSniffStopped(hci_handle, p_cb->bda_);

  /* set req_mode  HOLD mode->ACTIVE */
  if ((mode == BTM_PM_MD_ACTIVE) && (p_cb->req_mode.mode == BTM_PM_MD_HOLD))
    p_cb->req_mode.mode = BTM_PM_MD_ACTIVE;

  /* new request has been made. - post a message to BTU task */
  if (old_state & BTM_PM_STORED_MASK) {
    btm_pm_snd_md_req(hci_handle, BTM_PM_SET_ONLY_ID, hci_handle, NULL);
  } else {
    for (auto& entry : pm_mode_db) {
      if (entry.second.chg_ind) {
        btm_pm_snd_md_req(entry.second.handle_, BTM_PM_SET_ONLY_ID,
                          entry.second.handle_, NULL);
        break;
      }
    }
  }

  /* notify registered parties */
  if (pm_reg_db.mask & BTM_PM_REG_SET) {
    (*pm_reg_db.cback)(p_cb->bda_, mode, interval, hci_status);
  }
  /*check if sco disconnect  is waiting for the mode change */
  btm_sco_disc_chk_pend_for_modechange(hci_handle);

  /* If mode change was because of an active role switch or change link key */
  btm_cont_rswitch_from_handle(hci_handle);
}

/*******************************************************************************
 *
 * Function         btm_pm_proc_ssr_evt
 *
 * Description      This function is called when an HCI sniff subrating event
 *                  occurs.
 *
 * Returns          none.
 *
 ******************************************************************************/
void process_ssr_event(tHCI_STATUS status, uint16_t handle,
                       uint16_t /* max_tx_lat */, uint16_t max_rx_lat) {
  if (pm_mode_db.count(handle) == 0) {
    log::warn("Received sniff subrating event with no active ACL");
    return;
  }
  tBTM_PM_MCB* p_cb = &pm_mode_db[handle];
  auto bd_addr = p_cb->bda_;

  bool use_ssr = true;
  if (p_cb->interval == max_rx_lat) {
<<<<<<< HEAD
    log::debug("Sniff subrating unsupported so dropping to legacy sniff mode");
    use_ssr = false;
  } else {
    log::debug("Sniff subrating enabled");
=======
    log::verbose(
        "Sniff subrating unsupported so dropping to legacy sniff mode");
    use_ssr = false;
  } else {
    log::verbose("Sniff subrating enabled");
>>>>>>> e110efe6
  }

  int cnt = 0;
  if (pm_reg_db.mask & BTM_PM_REG_SET) {
    (*pm_reg_db.cback)(bd_addr, BTM_PM_STS_SSR, (use_ssr) ? 1 : 0, status);
    cnt++;
  }
  log::debug(
      "Notified sniff subrating registered clients cnt:{} peer:{} use_ssr:{} "
      "status:{}",
      cnt, bd_addr, use_ssr, hci_error_code_text(status));
}

void btm_pm_on_sniff_subrating(tHCI_STATUS status, uint16_t handle,
                               uint16_t maximum_transmit_latency,
                               uint16_t maximum_receive_latency,
                               uint16_t /* minimum_remote_timeout */,
                               uint16_t /* minimum_local_timeout */) {
  process_ssr_event(status, handle, maximum_transmit_latency,
                    maximum_receive_latency);
}

void btm_pm_proc_ssr_evt(uint8_t* p, uint16_t /* evt_len */) {
  uint8_t status;
  uint16_t handle;
  uint16_t max_tx_lat;
  uint16_t max_rx_lat;

  STREAM_TO_UINT8(status, p);
  STREAM_TO_UINT16(handle, p);
  STREAM_TO_UINT16(max_tx_lat, p);
  STREAM_TO_UINT16(max_rx_lat, p);

  process_ssr_event(static_cast<tHCI_STATUS>(status), handle, max_tx_lat,
                    max_rx_lat);
}

/*******************************************************************************
 *
 * Function         btm_pm_device_in_active_or_sniff_mode
 *
 * Description      This function is called to check if in active or sniff mode
 *
 * Returns          true, if in active or sniff mode
 *
 ******************************************************************************/
static bool btm_pm_device_in_active_or_sniff_mode(void) {
  /* The active state is the highest state-includes connected device and sniff
   * mode*/

  /* Covers active and sniff modes */
  if (!pm_mode_db.empty()) {
    return true;
  }

  /* Check BLE states */
  if (!btm_cb.ble_ctr_cb.is_connection_state_idle()) {
    log::verbose("- BLE state is not idle");
    return true;
  }

  return false;
}

/*******************************************************************************
 *
 * Function         BTM_PM_DeviceInScanState
 *
 * Description      This function is called to check if in inquiry
 *
 * Returns          true, if in inquiry
 *
 ******************************************************************************/
bool BTM_PM_DeviceInScanState(void) {
  /* Check for inquiry */
  if ((btm_cb.btm_inq_vars.inq_active &
       (BTM_BR_INQ_ACTIVE_MASK | BTM_BLE_INQ_ACTIVE_MASK)) != 0) {
    log::verbose("BTM_PM_DeviceInScanState- Inq active");
    return true;
  }

  return false;
}

/*******************************************************************************
 *
 * Function         BTM_PM_ReadControllerState
 *
 * Description      This function is called to obtain the controller state
 *
 * Returns          Controller State-BTM_CONTRL_ACTIVE, BTM_CONTRL_SCAN, and
 *                  BTM_CONTRL_IDLE
 *
 ******************************************************************************/
tBTM_CONTRL_STATE BTM_PM_ReadControllerState(void) {
  if (btm_pm_device_in_active_or_sniff_mode())
    return BTM_CONTRL_ACTIVE;
  else if (BTM_PM_DeviceInScanState())
    return BTM_CONTRL_SCAN;
  else
    return BTM_CONTRL_IDLE;
}

/*******************************************************************************
 *
 * Function         BTM_PM_ReadSniffLinkCount
 *
 * Description      Return the number of BT connection in sniff mode
 *
 * Returns          Number of BT connection in sniff mode
 *
 ******************************************************************************/
uint8_t BTM_PM_ReadSniffLinkCount(void) {
  uint8_t count = 0;
  for (auto& entry : pm_mode_db) {
    if (entry.second.state == HCI_MODE_SNIFF) {
      ++count;
    }
  }
  return count;
}

/*******************************************************************************
 *
 * Function         BTM_PM_ReadBleLinkCount
 *
 * Description      Return the number of BLE connection
 *
 * Returns          Number of BLE connection
 *
 ******************************************************************************/
uint8_t BTM_PM_ReadBleLinkCount(void) {
  return btm_cb.ble_ctr_cb.link_count[HCI_ROLE_CENTRAL] +
         btm_cb.ble_ctr_cb.link_count[HCI_ROLE_PERIPHERAL];
}

/*******************************************************************************
 *
 * Function         BTM_PM_ReadBleScanDutyCycle
 *
 * Description      Returns BLE scan duty cycle which is (window * 100) /
 *interval
 *
 * Returns          BLE scan duty cycle
 *
 ******************************************************************************/
uint32_t BTM_PM_ReadBleScanDutyCycle(void) {
  if (!btm_cb.ble_ctr_cb.is_ble_scan_active()) {
    return 0;
  }
  uint32_t scan_window = btm_cb.ble_ctr_cb.inq_var.scan_window;
  uint32_t scan_interval = btm_cb.ble_ctr_cb.inq_var.scan_interval;
  log::debug("LE scan_window:{} scan interval:{}", scan_window, scan_interval);
  return (scan_window * 100) / scan_interval;
}

void btm_pm_on_mode_change(tHCI_STATUS status, uint16_t handle,
                           tHCI_MODE current_mode, uint16_t interval) {
  btm_sco_chk_pend_unpark(status, handle);
  btm_pm_proc_mode_change(status, handle, current_mode, interval);
}<|MERGE_RESOLUTION|>--- conflicted
+++ resolved
@@ -521,11 +521,7 @@
   mode = btm_pm_get_set_mode(pm_id, p_cb, p_mode, &md_res);
   md_res.mode = mode;
 
-<<<<<<< HEAD
-  log::debug("Found controller in mode:{}", power_mode_text(mode));
-=======
   log::verbose("Found controller in mode:{}", power_mode_text(mode));
->>>>>>> e110efe6
 
   if (p_cb->state == mode) {
     log::info("Link already in requested mode pm_id:{} link_ind:{} mode:{}[{}]",
@@ -675,15 +671,6 @@
   /* notify the caller is appropriate */
   if ((pm_pend_id != BTM_PM_SET_ONLY_ID) && (pm_reg_db.mask & BTM_PM_REG_SET)) {
     const RawAddress bd_addr = pm_mode_db[pm_pend_link].bda_;
-<<<<<<< HEAD
-    log::debug("Notifying callback that link power mode is complete peer:{}",
-               bd_addr);
-    (*pm_reg_db.cback)(bd_addr, pm_status, 0, status);
-  }
-
-  log::info("Clearing pending power mode link state:{}",
-            power_mode_state_text(p_cb->state));
-=======
     log::verbose("Notifying callback that link power mode is complete peer:{}",
                  bd_addr);
     (*pm_reg_db.cback)(bd_addr, pm_status, 0, status);
@@ -691,7 +678,6 @@
 
   log::verbose("Clearing pending power mode link state:{}",
                power_mode_state_text(p_cb->state));
->>>>>>> e110efe6
   pm_pend_link = 0;
 
   btm_pm_continue_pending_mode_changes();
@@ -790,18 +776,11 @@
 
   bool use_ssr = true;
   if (p_cb->interval == max_rx_lat) {
-<<<<<<< HEAD
-    log::debug("Sniff subrating unsupported so dropping to legacy sniff mode");
-    use_ssr = false;
-  } else {
-    log::debug("Sniff subrating enabled");
-=======
     log::verbose(
         "Sniff subrating unsupported so dropping to legacy sniff mode");
     use_ssr = false;
   } else {
     log::verbose("Sniff subrating enabled");
->>>>>>> e110efe6
   }
 
   int cnt = 0;

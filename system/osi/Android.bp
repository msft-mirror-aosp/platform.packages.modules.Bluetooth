--- conflicted
+++ resolved
@@ -95,10 +95,7 @@
         "libbt-platform-protos-lite",
         "libbt_shim_bridge",
         "server_configurable_flags",
-<<<<<<< HEAD
-=======
         "libaconfig_storage_read_api_cc",
->>>>>>> e110efe6
     ],
 }
 
@@ -134,10 +131,7 @@
         "libcutils",
         "liblog",
         "server_configurable_flags",
-<<<<<<< HEAD
-=======
         "libaconfig_storage_read_api_cc",
->>>>>>> e110efe6
     ],
     local_include_dirs: [
         "include_internal",

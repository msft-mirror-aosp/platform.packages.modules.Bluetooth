--- conflicted
+++ resolved
@@ -166,8 +166,6 @@
         cs_trackers_[connection_handle].address, REASON_INTERNAL_ERROR, METHOD_CS);
   }
 
-<<<<<<< HEAD
-=======
   void OnHandleVendorSpecificReplyComplete(uint16_t connection_handle, bool success) {
     log::info("connection_handle:0x{:04x}, success:{}", connection_handle, success);
     if (cs_trackers_.find(connection_handle) == cs_trackers_.end()) {
@@ -200,7 +198,6 @@
         DistanceMeasurementMethod::METHOD_CS);
   }
 
->>>>>>> 73ea6588
   ~impl() {}
   void start(
       os::Handler* handler,
@@ -390,6 +387,38 @@
       ranging_hal_->OpenSession(connection_handle, att_handle, vendor_specific_data);
       return;
     }
+    start_distance_measurement_with_cs(tracker.address, connection_handle, tracker.interval_ms);
+  }
+
+  void handle_vendor_specific_reply(
+      const Address address,
+      const std::vector<hal::VendorSpecificCharacteristic> vendor_specific_reply) {
+    uint16_t connection_handle = acl_manager_->HACK_GetLeHandle(address);
+    cs_trackers_[connection_handle].address = address;
+    if (ranging_hal_->IsBound()) {
+      ranging_hal_->HandleVendorSpecificReply(connection_handle, vendor_specific_reply);
+      return;
+    }
+  }
+
+  void handle_vendor_specific_reply_complete(const Address address, bool success) {
+    uint16_t connection_handle = acl_manager_->HACK_GetLeHandle(address);
+    log::info(
+        "address:{}, connection_handle:0x{:04x}, success:{}", address, connection_handle, success);
+    if (cs_trackers_.find(connection_handle) == cs_trackers_.end()) {
+      log::warn("can't find tracker for 0x{:04x}", connection_handle);
+      distance_measurement_callbacks_->OnDistanceMeasurementStartFail(
+          address, REASON_INTERNAL_ERROR, METHOD_CS);
+      return;
+    }
+
+    if (!success) {
+      distance_measurement_callbacks_->OnDistanceMeasurementStartFail(
+          address, REASON_INTERNAL_ERROR, METHOD_CS);
+      return;
+    }
+
+    auto& tracker = cs_trackers_[connection_handle];
     start_distance_measurement_with_cs(tracker.address, connection_handle, tracker.interval_ms);
   }
 
@@ -1571,6 +1600,17 @@
       pimpl_.get(), &impl::handle_ras_connected_event, address, att_handle, vendor_specific_data);
 }
 
+void DistanceMeasurementManager::HandleVendorSpecificReply(
+    const Address& address,
+    const std::vector<hal::VendorSpecificCharacteristic>& vendor_specific_reply) {
+  CallOn(pimpl_.get(), &impl::handle_vendor_specific_reply, address, vendor_specific_reply);
+}
+
+void DistanceMeasurementManager::HandleVendorSpecificReplyComplete(
+    const Address& address, bool success) {
+  CallOn(pimpl_.get(), &impl::handle_vendor_specific_reply_complete, address, success);
+}
+
 void DistanceMeasurementManager::HandleRemoteData(
     const Address& address, const std::vector<uint8_t>& raw_data) {
   CallOn(pimpl_.get(), &impl::handle_remote_data, address, raw_data);

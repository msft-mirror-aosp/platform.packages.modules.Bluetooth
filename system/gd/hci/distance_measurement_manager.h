/*
 * Copyright 2022 The Android Open Source Project
 *
 * Licensed under the Apache License, Version 2.0 (the "License");
 * you may not use this file except in compliance with the License.
 * You may obtain a copy of the License at
 *
 *      http://www.apache.org/licenses/LICENSE-2.0
 *
 * Unless required by applicable law or agreed to in writing, software
 * distributed under the License is distributed on an "AS IS" BASIS,
 * WITHOUT WARRANTIES OR CONDITIONS OF ANY KIND, either express or implied.
 * See the License for the specific language governing permissions and
 * limitations under the License.
 */
#pragma once

#include <bluetooth/log.h>

#include "address.h"
#include "hal/ranging_hal.h"
#include "module.h"

namespace bluetooth {
namespace hci {

enum DistanceMeasurementMethod {
  METHOD_AUTO,
  METHOD_RSSI,
  METHOD_CS,
};

enum DistanceMeasurementErrorCode {
  REASON_FEATURE_NOT_SUPPORTED_LOCAL,
  REASON_FEATURE_NOT_SUPPORTED_REMOTE,
  REASON_LOCAL_REQUEST,
  REASON_REMOTE_REQUEST,
  REASON_DURATION_TIMEOUT,
  REASON_NO_LE_CONNECTION,
  REASON_INVALID_PARAMETERS,
  REASON_INTERNAL_ERROR,
};

struct DistanceMeasurementResult {
  Address address;
  uint32_t centimeter;
  uint32_t error_centimeter;
  DistanceMeasurementMethod method;
};

class DistanceMeasurementCallbacks {
 public:
  virtual ~DistanceMeasurementCallbacks() = default;
  virtual void OnDistanceMeasurementStarted(Address address, DistanceMeasurementMethod method) = 0;
  virtual void OnDistanceMeasurementStartFail(
      Address address, DistanceMeasurementErrorCode reason, DistanceMeasurementMethod method) = 0;
  virtual void OnDistanceMeasurementStopped(
      Address address, DistanceMeasurementErrorCode reason, DistanceMeasurementMethod method) = 0;
  virtual void OnDistanceMeasurementResult(
      Address address,
      uint32_t centimeter,
      uint32_t error_centimeter,
      int azimuth_angle,
      int error_azimuth_angle,
      int altitude_angle,
      int error_altitude_angle,
      DistanceMeasurementMethod method) = 0;
  virtual void OnRasFragmentReady(
      Address address, uint16_t procedure_counter, bool is_last, std::vector<uint8_t> raw_data) = 0;
  virtual void OnVendorSpecificCharacteristics(
      std::vector<hal::VendorSpecificCharacteristic> vendor_specific_characteristics) = 0;
  virtual void OnVendorSpecificReply(
      Address address,
      std::vector<bluetooth::hal::VendorSpecificCharacteristic>
          vendor_specific_characteristics) = 0;
<<<<<<< HEAD
=======
  virtual void OnHandleVendorSpecificReplyComplete(Address address, bool success) = 0;
>>>>>>> 6cdb3953
};

class DistanceMeasurementManager : public bluetooth::Module {
 public:
  DistanceMeasurementManager();
  ~DistanceMeasurementManager();
  DistanceMeasurementManager(const DistanceMeasurementManager&) = delete;
  DistanceMeasurementManager& operator=(const DistanceMeasurementManager&) = delete;

  void RegisterDistanceMeasurementCallbacks(DistanceMeasurementCallbacks* callbacks);
  void StartDistanceMeasurement(
      const Address&, uint16_t interval, DistanceMeasurementMethod method);
<<<<<<< HEAD
  void HandleRasConnectedEvent(
      const Address& address,
      uint16_t att_handle,
      const std::vector<hal::VendorSpecificCharacteristic>& vendor_specific_data);
  void StopDistanceMeasurement(const Address& address, DistanceMeasurementMethod method);
=======
  void StopDistanceMeasurement(const Address& address, DistanceMeasurementMethod method);
  void HandleRasConnectedEvent(
      const Address& address,
      uint16_t att_handle,
      const std::vector<hal::VendorSpecificCharacteristic>& vendor_specific_data);
  void HandleVendorSpecificReply(
      const Address& address,
      const std::vector<hal::VendorSpecificCharacteristic>& vendor_specific_reply);
  void HandleVendorSpecificReplyComplete(const Address& address, bool success);
>>>>>>> 6cdb3953
  void HandleRemoteData(const Address& address, const std::vector<uint8_t>& raw_data);

  static const ModuleFactory Factory;

 protected:
  void ListDependencies(ModuleList* list) const override;

  void Start() override;

  void Stop() override;

  std::string ToString() const override;

 private:
  struct impl;
  std::unique_ptr<impl> pimpl_;
};

}  // namespace hci
}  // namespace bluetooth

namespace fmt {
template <>
struct formatter<bluetooth::hci::DistanceMeasurementMethod>
    : enum_formatter<bluetooth::hci::DistanceMeasurementMethod> {};
}  // namespace fmt<|MERGE_RESOLUTION|>--- conflicted
+++ resolved
@@ -73,10 +73,7 @@
       Address address,
       std::vector<bluetooth::hal::VendorSpecificCharacteristic>
           vendor_specific_characteristics) = 0;
-<<<<<<< HEAD
-=======
   virtual void OnHandleVendorSpecificReplyComplete(Address address, bool success) = 0;
->>>>>>> 6cdb3953
 };
 
 class DistanceMeasurementManager : public bluetooth::Module {
@@ -89,13 +86,6 @@
   void RegisterDistanceMeasurementCallbacks(DistanceMeasurementCallbacks* callbacks);
   void StartDistanceMeasurement(
       const Address&, uint16_t interval, DistanceMeasurementMethod method);
-<<<<<<< HEAD
-  void HandleRasConnectedEvent(
-      const Address& address,
-      uint16_t att_handle,
-      const std::vector<hal::VendorSpecificCharacteristic>& vendor_specific_data);
-  void StopDistanceMeasurement(const Address& address, DistanceMeasurementMethod method);
-=======
   void StopDistanceMeasurement(const Address& address, DistanceMeasurementMethod method);
   void HandleRasConnectedEvent(
       const Address& address,
@@ -105,7 +95,6 @@
       const Address& address,
       const std::vector<hal::VendorSpecificCharacteristic>& vendor_specific_reply);
   void HandleVendorSpecificReplyComplete(const Address& address, bool success);
->>>>>>> 6cdb3953
   void HandleRemoteData(const Address& address, const std::vector<uint8_t>& raw_data);
 
   static const ModuleFactory Factory;

little_endian_packets

custom_field Address : 48 "hci/"
custom_field ClassOfDevice : 24 "hci/"

enum Enable : 8 {
  DISABLED = 0x00,
  ENABLED = 0x01,
}

// https://www.bluetooth.com/specifications/assigned-numbers/generic-access-profile
enum GapDataTypes : 8 {
  FLAGS = 0x01,
  INCOMPLETE_LIST_16_BIT_UUIDS = 0x02,
  COMPLETE_LIST_16_BIT_UUIDS = 0x03,
  INCOMPLETE_LIST_32_BIT_UUIDS = 0x04,
  COMPLETE_LIST_32_BIT_UUIDS = 0x05,
  INCOMPLETE_LIST_128_BIT_UUIDS = 0x06,
  COMPLETE_LIST_128_BIT_UUIDS = 0x07,
  SHORTENED_LOCAL_NAME = 0x08,
  COMPLETE_LOCAL_NAME = 0x09,
  TX_POWER_LEVEL = 0x0A,
  CLASS_OF_DEVICE = 0x0D,
}

// HCI ACL Packets

enum PacketBoundaryFlag : 2 {
  FIRST_NON_AUTOMATICALLY_FLUSHABLE = 0,
  CONTINUING_FRAGMENT = 1,
  FIRST_AUTOMATICALLY_FLUSHABLE = 2,
  COMPLETE_PDU = 3,
}

enum BroadcastFlag : 2 {
  POINT_TO_POINT = 0,
  ACTIVE_SLAVE_BROADCAST = 1,
}

packet AclPacket {
  handle : 12,
  packet_boundary_flag : PacketBoundaryFlag,
  broadcast_flag : BroadcastFlag,
  _size_(_payload_) : 16,
  _payload_,
}

// HCI SCO Packets

enum PacketStatusFlag : 2 {
  CORRECTLY_RECEIVED = 0,
  POSSIBLY_INCOMPLETE = 1,
  NO_DATA = 2,
  PARTIALLY_LOST = 3,
}

packet ScoPacket {
  handle : 12,
  packet_status_flag : PacketStatusFlag,
  _reserved_ : 2, // BroadcastFlag
  _size_(data) : 8,
  data : 8[],
}

// HCI Command Packets

enum OpCode : 16 {
  NONE = 0x0000,

  // LINK_CONTROL
  INQUIRY = 0x0401,
  INQUIRY_CANCEL = 0x0402,
  PERIODIC_INQUIRY_MODE = 0x0403,
  EXIT_PERIODIC_INQUIRY_MODE = 0x0404,
  CREATE_CONNECTION = 0x0405,
  DISCONNECT = 0x0406,
  CREATE_CONNECTION_CANCEL = 0x0408,
  ACCEPT_CONNECTION_REQUEST = 0x0409,
  REJECT_CONNECTION_REQUEST = 0x040A,
  LINK_KEY_REQUEST_REPLY = 0x040B,
  LINK_KEY_REQUEST_NEGATIVE_REPLY = 0x040C,
  PIN_CODE_REQUEST_REPLY = 0x040D,
  PIN_CODE_REQUEST_NEGATIVE_REPLY = 0x040E,
  CHANGE_CONNECTION_PACKET_TYPE = 0x040F,
  AUTHENTICATION_REQUESTED = 0x0411,
  SET_CONNECTION_ENCRYPTION = 0x0413,
  CHANGE_CONNECTION_LINK_KEY = 0x0415,
  MASTER_LINK_KEY = 0x0417,
  REMOTE_NAME_REQUEST = 0x0419,
  REMOTE_NAME_REQUEST_CANCEL = 0x041A,
  READ_REMOTE_SUPPORTED_FEATURES = 0x041B,
  READ_REMOTE_EXTENDED_FEATURES = 0x041C,
  READ_REMOTE_VERSION_INFORMATION = 0x041D,
  READ_CLOCK_OFFSET = 0x041F,
  READ_LMP_HANDLE = 0x0420,
  SETUP_SYNCHRONOUS_CONNECTION = 0x0428,
  ACCEPT_SYNCHRONOUS_CONNECTION = 0x0429,
  REJECT_SYNCHRONOUS_CONNECTION = 0x042A,
  IO_CAPABILITY_REQUEST_REPLY = 0x042B,
  USER_CONFIRMATION_REQUEST_REPLY = 0x042C,
  USER_CONFIRMATION_REQUEST_NEGATIVE_REPLY = 0x042D,
  USER_PASSKEY_REQUEST_REPLY = 0x042E,
  USER_PASSKEY_REQUEST_NEGATIVE_REPLY = 0x042F,
  REMOTE_OOB_DATA_REQUEST_REPLY = 0x0430,
  REMOTE_OOB_DATA_REQUEST_NEGATIVE_REPLY = 0x0433,
  IO_CAPABILITY_REQUEST_NEGATIVE_REPLY = 0x0434,
  ENHANCED_SETUP_SYNCHRONOUS_CONNECTION = 0x043D,
  ENHANCED_ACCEPT_SYNCHRONOUS_CONNECTION = 0x043E,

  // LINK_POLICY
  HOLD_MODE = 0x0801,
  SNIFF_MODE = 0x0803,
  EXIT_SNIFF_MODE = 0x0804,
  QOS_SETUP = 0x0807,
  ROLE_DISCOVERY = 0x0809,
  SWITCH_ROLE = 0x080B,
  READ_LINK_POLICY_SETTINGS = 0x080C,
  WRITE_LINK_POLICY_SETTINGS = 0x080D,
  READ_DEFAULT_LINK_POLICY_SETTINGS = 0x080E,
  WRITE_DEFAULT_LINK_POLICY_SETTINGS = 0x080F,
  FLOW_SPECIFICATION = 0x0810,
  SNIFF_SUBRATING = 0x0811,

  // CONTROLLER_AND_BASEBAND
  SET_EVENT_MASK = 0x0C01,
  RESET = 0x0C03,
  SET_EVENT_FILTER = 0x0C05,
  FLUSH = 0x0C08,
  READ_PIN_TYPE = 0x0C09,
  WRITE_PIN_TYPE = 0x0C0A,
  CREATE_NEW_UNIT_KEY = 0x0C0B,
  READ_STORED_LINK_KEY = 0x0C0D,
  WRITE_STORED_LINK_KEY = 0x0C11,
  DELETE_STORED_LINK_KEY = 0x0C12,
  WRITE_LOCAL_NAME = 0x0C13,
  READ_LOCAL_NAME = 0x0C14,
  READ_CONNECTION_ACCEPT_TIMEOUT = 0x0C15,
  WRITE_CONNECTION_ACCEPT_TIMEOUT = 0x0C16,
  READ_PAGE_TIMEOUT = 0x0C17,
  WRITE_PAGE_TIMEOUT = 0x0C18,
  READ_SCAN_ENABLE = 0x0C19,
  WRITE_SCAN_ENABLE = 0x0C1A,
  READ_PAGE_SCAN_ACTIVITY = 0x0C1B,
  WRITE_PAGE_SCAN_ACTIVITY = 0x0C1C,
  READ_INQUIRY_SCAN_ACTIVITY = 0x0C1D,
  WRITE_INQUIRY_SCAN_ACTIVITY = 0x0C1E,
  READ_AUTHENTICATION_ENABLE = 0x0C1F,
  WRITE_AUTHENTICATION_ENABLE = 0x0C20,
  READ_CLASS_OF_DEVICE = 0x0C23,
  WRITE_CLASS_OF_DEVICE = 0x0C24,
  READ_VOICE_SETTING = 0x0C25,
  WRITE_VOICE_SETTING = 0x0C26,
  READ_AUTOMATIC_FLUSH_TIMEOUT = 0x0C27,
  WRITE_AUTOMATIC_FLUSH_TIMEOUT = 0x0C28,
  READ_NUM_BROADCAST_RETRANSMITS = 0x0C29,
  WRITE_NUM_BROADCAST_RETRANSMITS = 0x0C2A,
  READ_HOLD_MODE_ACTIVITY = 0x0C2B,
  WRITE_HOLD_MODE_ACTIVITY = 0x0C2C,
  READ_TRANSMIT_POWER_LEVEL = 0x0C2D,
  READ_SYNCHRONOUS_FLOW_CONTROL_ENABLE = 0x0C2E,
  WRITE_SYNCHRONOUS_FLOW_CONTROL_ENABLE = 0x0C2F,
  SET_CONTROLLER_TO_HOST_FLOW_CONTROL = 0x0C31,
  HOST_BUFFER_SIZE = 0x0C33,
  HOST_NUM_COMPLETED_PACKETS = 0x0C35,
  READ_LINK_SUPERVISION_TIMEOUT = 0x0C36,
  WRITE_LINK_SUPERVISION_TIMEOUT = 0x0C37,
  READ_NUMBER_OF_SUPPORTED_IAC = 0x0C38,
  READ_CURRENT_IAC_LAP = 0x0C39,
  WRITE_CURRENT_IAC_LAP = 0x0C3A,
  SET_AFH_HOST_CHANNEL_CLASSIFICATION = 0x0C3F,
  READ_INQUIRY_SCAN_TYPE = 0x0C42,
  WRITE_INQUIRY_SCAN_TYPE = 0x0C43,
  READ_INQUIRY_MODE = 0x0C44,
  WRITE_INQUIRY_MODE = 0x0C45,
  READ_PAGE_SCAN_TYPE = 0x0C46,
  WRITE_PAGE_SCAN_TYPE = 0x0C47,
  READ_AFH_CHANNEL_ASSESSMENT_MODE = 0x0C48,
  WRITE_AFH_CHANNEL_ASSESSMENT_MODE = 0x0C49,
  READ_EXTENDED_INQUIRY_RESPONSE = 0x0C51,
  WRITE_EXTENDED_INQUIRY_RESPONSE = 0x0C52,
  REFRESH_ENCRYPTION_KEY = 0x0C53,
  READ_SIMPLE_PAIRING_MODE = 0x0C55,
  WRITE_SIMPLE_PAIRING_MODE = 0x0C56,
  READ_LOCAL_OOB_DATA = 0x0C57,
  READ_INQUIRY_RESPONSE_TRANSMIT_POWER_LEVEL = 0x0C58,
  WRITE_INQUIRY_TRANSMIT_POWER_LEVEL = 0x0C59,
  SEND_KEYPRESS_NOTIFICATION = 0x0C60,

  READ_LE_HOST_SUPPORT = 0x0C6C,
  WRITE_LE_HOST_SUPPORT = 0x0C6D,

  READ_SECURE_CONNECTIONS_HOST_SUPPORT = 0x0C79,
  WRITE_SECURE_CONNECTIONS_HOST_SUPPORT = 0x0C7A,
  READ_LOCAL_OOB_EXTENDED_DATA = 0x0C7D,

  // INFORMATIONAL_PARAMETERS
  READ_LOCAL_VERSION_INFORMATION = 0x1001,
  READ_LOCAL_SUPPORTED_COMMANDS = 0x1002,
  READ_LOCAL_SUPPORTED_FEATURES = 0x1003,
  READ_LOCAL_EXTENDED_FEATURES = 0x1004,
  READ_BUFFER_SIZE = 0x1005,
  READ_BD_ADDR = 0x1009,
  READ_DATA_BLOCK_SIZE = 0x100A,
  READ_LOCAL_SUPPORTED_CODECS = 0x100B,

  // STATUS_PARAMETERS
  READ_FAILED_CONTACT_COUNTER = 0x1401,
  RESET_FAILED_CONTACT_COUNTER = 0x1402,
  READ_LINK_QUALITY = 0x1403,
  READ_RSSI = 0x1405,
  READ_AFH_CHANNEL_MAP = 0x1406,
  READ_CLOCK = 0x1407,
  READ_ENCRYPTION_KEY_SIZE = 0x1408,

  // TESTING
  READ_LOOPBACK_MODE = 0x1801,
  WRITE_LOOPBACK_MODE = 0x1802,
  ENABLE_DEVICE_UNDER_TEST_MODE = 0x1803,
  WRITE_SIMPLE_PAIRING_DEBUG_MODE = 0x1804,
  WRITE_SECURE_CONNECTIONS_TEST_MODE = 0x180A,

  // LE_CONTROLLER
  LE_SET_EVENT_MASK = 0x2001,
  LE_READ_BUFFER_SIZE = 0x2002,
  LE_READ_LOCAL_SUPPORTED_FEATURES = 0x2003,
  LE_SET_RANDOM_ADDRESS = 0x2005,
  LE_SET_ADVERTISING_PARAMETERS = 0x2006,
  LE_READ_ADVERTISING_CHANNEL_TX_POWER = 0x2007,
  LE_SET_ADVERTISING_DATA = 0x2008,
  LE_SET_SCAN_RESPONSE_DATA = 0x2009,
  LE_SET_ADVERTISING_ENABLE = 0x200A,
  LE_SET_SCAN_PARAMETERS = 0x200B,
  LE_SET_SCAN_ENABLE = 0x200C,
  LE_CREATE_CONNECTION = 0x200D,
  LE_CREATE_CONNECTION_CANCEL = 0x200E,
  LE_READ_WHITE_LIST_SIZE = 0x200F,
  LE_CLEAR_WHITE_LIST = 0x2010,
  LE_ADD_DEVICE_TO_WHITE_LIST = 0x2011,
  LE_REMOVE_DEVICE_FROM_WHITE_LIST = 0x2012,
  LE_CONNECTION_UPDATE = 0x2013,
  LE_SET_HOST_CHANNEL_CLASSIFICATION = 0x2014,
  LE_READ_CHANNEL_MAP = 0x2015,
  LE_READ_REMOTE_FEATURES = 0x2016,
  LE_ENCRYPT = 0x2017,
  LE_RAND = 0x2018,
  LE_START_ENCRYPTION = 0x2019,
  LE_LONG_TERM_KEY_REQUEST_REPLY = 0x201A,
  LE_LONG_TERM_KEY_REQUEST_NEGATIVE_REPLY = 0x201B,
  LE_READ_SUPPORTED_STATES = 0x201C,
  LE_RECEIVER_TEST = 0x201D,
  LE_TRANSMITTER_TEST = 0x201E,
  LE_TEST_END = 0x201F,
  LE_REMOTE_CONNECTION_PARAMETER_REQUEST_REPLY = 0x2020,
  LE_REMOTE_CONNECTION_PARAMETER_REQUEST_NEGATIVE_REPLY = 0x2021,

  LE_SET_DATA_LENGTH = 0x2022,
  LE_READ_SUGGESTED_DEFAULT_DATA_LENGTH = 0x2023,
  LE_WRITE_SUGGESTED_DEFAULT_DATA_LENGTH = 0x2024,
  LE_READ_LOCAL_P_256_PUBLIC_KEY_COMMAND = 0x2025,
  LE_GENERATE_DHKEY_COMMAND = 0x2026,
  LE_ADD_DEVICE_TO_RESOLVING_LIST = 0x2027,
  LE_REMOVE_DEVICE_FROM_RESOLVING_LIST = 0x2028,
  LE_CLEAR_RESOLVING_LIST = 0x2029,
  LE_READ_RESOLVING_LIST_SIZE = 0x202A,
  LE_READ_PEER_RESOLVABLE_ADDRESS = 0x202B,
  LE_READ_LOCAL_RESOLVABLE_ADDRESS = 0x202C,
  LE_SET_ADDRESS_RESOLUTION_ENABLE = 0x202D,
  LE_SET_RESOLVABLE_PRIVATE_ADDRESS_TIMEOUT = 0x202E,
  LE_READ_MAXIMUM_DATA_LENGTH = 0x202F,
  LE_READ_PHY = 0x2030,
  LE_SET_DEFAULT_PHY = 0x2031,
  LE_SET_PHY = 0x2032,
  LE_ENHANCED_RECEIVER_TEST = 0x2033,
  LE_ENHANCED_TRANSMITTER_TEST = 0x2034,
  LE_SET_EXTENDED_ADVERTISING_RANDOM_ADDRESS = 0x2035,
  LE_SET_EXTENDED_ADVERTISING_PARAMETERS = 0x2036,
  LE_SET_EXTENDED_ADVERTISING_DATA = 0x2037,
  LE_SET_EXTENDED_ADVERTISING_SCAN_RESPONSE = 0x2038,
  LE_SET_EXTENDED_ADVERTISING_ENABLE = 0x2039,
  LE_READ_MAXIMUM_ADVERTISING_DATA_LENGTH = 0x203A,
  LE_READ_NUMBER_OF_SUPPORTED_ADVERTISING_SETS = 0x203B,
  LE_REMOVE_ADVERTISING_SET = 0x203C,
  LE_CLEAR_ADVERTISING_SETS = 0x203D,
  LE_SET_PERIODIC_ADVERTISING_PARAM = 0x203E,
  LE_SET_PERIODIC_ADVERTISING_DATA = 0x203F,
  LE_SET_PERIODIC_ADVERTISING_ENABLE = 0x2040,
  LE_SET_EXTENDED_SCAN_PARAMETERS = 0x2041,
  LE_SET_EXTENDED_SCAN_ENABLE = 0x2042,
  LE_EXTENDED_CREATE_CONNECTION = 0x2043,
  LE_PERIODIC_ADVERTISING_CREATE_SYNC = 0x2044,
  LE_PERIODIC_ADVERTISING_CREATE_SYNC_CANCEL = 0x2045,
  LE_PERIODIC_ADVERTISING_TERMINATE_SYNC = 0x2046,
  LE_ADD_DEVICE_TO_PERIODIC_ADVERTISING_LIST = 0x2047,
  LE_REMOVE_DEVICE_FROM_PERIODIC_ADVERTISING_LIST = 0x2048,
  LE_CLEAR_PERIODIC_ADVERTISING_LIST = 0x2049,
  LE_READ_PERIODIC_ADVERTISING_LIST_SIZE = 0x204A,
  LE_READ_TRANSMIT_POWER = 0x204B,
  LE_READ_RF_PATH_COMPENSATION_POWER = 0x204C,
  LE_WRITE_RF_PATH_COMPENSATION_POWER = 0x204D,
  LE_SET_PRIVACY_MODE = 0x204E,

  // VENDOR_SPECIFIC
  LE_GET_VENDOR_CAPABILITIES = 0xFD53,
  LE_MULTI_ADVT = 0xFD54,
  LE_BATCH_SCAN = 0xFD56,
  LE_ADV_FILTER = 0xFD57,
  LE_TRACK_ADV = 0xFD58,
  LE_ENERGY_INFO = 0xFD59,
  LE_EXTENDED_SCAN_PARAMS = 0xFD5A,
  CONTROLLER_DEBUG_INFO = 0xFD5B,
  CONTROLLER_A2DP_OPCODE = 0xFD5D,
}

// For mapping Local Supported Commands command
// Value = Octet * 10 + bit
enum OpCodeIndex : 16 {
  INQUIRY = 0,
  INQUIRY_CANCEL = 1,
  PERIODIC_INQUIRY_MODE = 2,
  EXIT_PERIODIC_INQUIRY_MODE = 3,
  CREATE_CONNECTION = 4,
  DISCONNECT = 5,
  CREATE_CONNECTION_CANCEL = 7,
  ACCEPT_CONNECTION_REQUEST = 10,
  REJECT_CONNECTION_REQUEST = 11,
  LINK_KEY_REQUEST_REPLY = 12,
  LINK_KEY_REQUEST_NEGATIVE_REPLY = 13,
  PIN_CODE_REQUEST_REPLY = 14,
  PIN_CODE_REQUEST_NEGATIVE_REPLY = 15,
  CHANGE_CONNECTION_PACKET_TYPE = 16,
  AUTHENTICATION_REQUESTED = 17,
  SET_CONNECTION_ENCRYPTION = 20,
  CHANGE_CONNECTION_LINK_KEY = 21,
  MASTER_LINK_KEY = 22,
  REMOTE_NAME_REQUEST = 23,
  REMOTE_NAME_REQUEST_CANCEL = 24,
  READ_REMOTE_SUPPORTED_FEATURES = 25,
  READ_REMOTE_EXTENDED_FEATURES = 26,
  READ_REMOTE_VERSION_INFORMATION = 27,
  READ_CLOCK_OFFSET = 30,
  READ_LMP_HANDLE = 31,
  HOLD_MODE = 41,
  SNIFF_MODE = 42,
  EXIT_SNIFF_MODE = 43,
  QOS_SETUP = 46,
  ROLE_DISCOVERY = 47,
  SWITCH_ROLE = 50,
  READ_LINK_POLICY_SETTINGS = 51,
  WRITE_LINK_POLICY_SETTINGS = 52,
  READ_DEFAULT_LINK_POLICY_SETTINGS = 53,
  WRITE_DEFAULT_LINK_POLICY_SETTINGS = 54,
  FLOW_SPECIFICATION = 55,
  SET_EVENT_MASK = 56,
  RESET = 57,
  SET_EVENT_FILTER = 60,
  FLUSH = 61,
  READ_PIN_TYPE = 62,
  WRITE_PIN_TYPE = 63,
  READ_STORED_LINK_KEY = 65,
  WRITE_STORED_LINK_KEY = 66,
  DELETE_STORED_LINK_KEY = 67,
  WRITE_LOCAL_NAME = 70,
  READ_LOCAL_NAME = 71,
  READ_CONNECTION_ACCEPT_TIMEOUT = 72,
  WRITE_CONNECTION_ACCEPT_TIMEOUT = 73,
  READ_PAGE_TIMEOUT = 74,
  WRITE_PAGE_TIMEOUT = 75,
  READ_SCAN_ENABLE = 76,
  WRITE_SCAN_ENABLE = 77,
  READ_PAGE_SCAN_ACTIVITY = 80,
  WRITE_PAGE_SCAN_ACTIVITY = 81,
  READ_INQUIRY_SCAN_ACTIVITY = 82,
  WRITE_INQUIRY_SCAN_ACTIVITY = 83,
  READ_AUTHENTICATION_ENABLE = 84,
  WRITE_AUTHENTICATION_ENABLE = 85,
  READ_CLASS_OF_DEVICE = 90,
  WRITE_CLASS_OF_DEVICE = 91,
  READ_VOICE_SETTING = 92,
  WRITE_VOICE_SETTING = 93,
  READ_AUTOMATIC_FLUSH_TIMEOUT = 94,
  WRITE_AUTOMATIC_FLUSH_TIMEOUT = 95,
  READ_NUM_BROADCAST_RETRANSMITS = 96,
  WRITE_NUM_BROADCAST_RETRANSMITS = 97,
  READ_HOLD_MODE_ACTIVITY = 100,
  WRITE_HOLD_MODE_ACTIVITY = 101,
  READ_TRANSMIT_POWER_LEVEL = 102,
  READ_SYNCHRONOUS_FLOW_CONTROL_ENABLE = 103,
  WRITE_SYNCHRONOUS_FLOW_CONTROL_ENABLE = 104,
  SET_CONTROLLER_TO_HOST_FLOW_CONTROL = 105,
  HOST_BUFFER_SIZE = 106,
  HOST_NUM_COMPLETED_PACKETS = 107,
  READ_LINK_SUPERVISION_TIMEOUT = 110,
  WRITE_LINK_SUPERVISION_TIMEOUT = 111,
  READ_NUMBER_OF_SUPPORTED_IAC = 112,
  READ_CURRENT_IAC_LAP = 113,
  WRITE_CURRENT_IAC_LAP = 114,
  SET_AFH_HOST_CHANNEL_CLASSIFICATION = 121,
  READ_INQUIRY_SCAN_TYPE = 124,
  WRITE_INQUIRY_SCAN_TYPE = 125,
  READ_INQUIRY_MODE = 126,
  WRITE_INQUIRY_MODE = 127,
  READ_PAGE_SCAN_TYPE = 130,
  WRITE_PAGE_SCAN_TYPE = 131,
  READ_AFH_CHANNEL_ASSESSMENT_MODE = 132,
  WRITE_AFH_CHANNEL_ASSESSMENT_MODE = 133,
  READ_LOCAL_VERSION_INFORMATION = 143,
  READ_LOCAL_SUPPORTED_FEATURES = 145,
  READ_LOCAL_EXTENDED_FEATURES = 146,
  READ_BUFFER_SIZE = 147,
  READ_BD_ADDR = 151,
  READ_FAILED_CONTACT_COUNTER = 152,
  RESET_FAILED_CONTACT_COUNTER = 153,
  READ_LINK_QUALITY = 154,
  READ_RSSI = 155,
  READ_AFH_CHANNEL_MAP = 156,
  READ_CLOCK = 157,
  READ_LOOPBACK_MODE = 160,
  WRITE_LOOPBACK_MODE = 161,
  ENABLE_DEVICE_UNDER_TEST_MODE = 162,
  SETUP_SYNCHRONOUS_CONNECTION = 163,
  ACCEPT_SYNCHRONOUS_CONNECTION = 164,
  REJECT_SYNCHRONOUS_CONNECTION = 165,
  READ_EXTENDED_INQUIRY_RESPONSE = 170,
  WRITE_EXTENDED_INQUIRY_RESPONSE = 171,
  REFRESH_ENCRYPTION_KEY = 172,
  SNIFF_SUBRATING = 174,
  READ_SIMPLE_PAIRING_MODE = 175,
  WRITE_SIMPLE_PAIRING_MODE = 176,
  READ_LOCAL_OOB_DATA = 177,
  READ_INQUIRY_RESPONSE_TRANSMIT_POWER_LEVEL = 180,
  WRITE_INQUIRY_TRANSMIT_POWER_LEVEL = 181,
  IO_CAPABILITY_REQUEST_REPLY = 187,
  USER_CONFIRMATION_REQUEST_REPLY = 190,
  USER_CONFIRMATION_REQUEST_NEGATIVE_REPLY = 191,
  USER_PASSKEY_REQUEST_REPLY = 192,
  USER_PASSKEY_REQUEST_NEGATIVE_REPLY = 193,
  REMOTE_OOB_DATA_REQUEST_REPLY = 194,
  WRITE_SIMPLE_PAIRING_DEBUG_MODE = 195,
  REMOTE_OOB_DATA_REQUEST_NEGATIVE_REPLY = 197,
  SEND_KEYPRESS_NOTIFICATION = 202,
  IO_CAPABILITY_REQUEST_NEGATIVE_REPLY = 203,
  READ_ENCRYPTION_KEY_SIZE = 204,
  READ_DATA_BLOCK_SIZE = 232,
  READ_LE_HOST_SUPPORT = 245,
  WRITE_LE_HOST_SUPPORT = 246,
  LE_SET_EVENT_MASK = 250,
  LE_READ_BUFFER_SIZE = 251,
  LE_READ_LOCAL_SUPPORTED_FEATURES = 252,
  LE_SET_RANDOM_ADDRESS = 254,
  LE_SET_ADVERTISING_PARAMETERS = 255,
  LE_READ_ADVERTISING_CHANNEL_TX_POWER = 256,
  LE_SET_ADVERTISING_DATA = 257,
  LE_SET_SCAN_RESPONSE_DATA = 260,
  LE_SET_ADVERTISING_ENABLE = 261,
  LE_SET_SCAN_PARAMETERS = 262,
  LE_SET_SCAN_ENABLE = 263,
  LE_CREATE_CONNECTION = 264,
  LE_CREATE_CONNECTION_CANCEL = 265,
  LE_READ_WHITE_LIST_SIZE = 266,
  LE_CLEAR_WHITE_LIST = 267,
  LE_ADD_DEVICE_TO_WHITE_LIST = 270,
  LE_REMOVE_DEVICE_FROM_WHITE_LIST = 271,
  LE_CONNECTION_UPDATE = 272,
  LE_SET_HOST_CHANNEL_CLASSIFICATION = 273,
  LE_READ_CHANNEL_MAP = 274,
  LE_READ_REMOTE_FEATURES = 275,
  LE_ENCRYPT = 276,
  LE_RAND = 277,
  LE_START_ENCRYPTION = 280,
  LE_LONG_TERM_KEY_REQUEST_REPLY = 281,
  LE_LONG_TERM_KEY_REQUEST_NEGATIVE_REPLY = 282,
  LE_READ_SUPPORTED_STATES = 283,
  LE_RECEIVER_TEST = 284,
  LE_TRANSMITTER_TEST = 285,
  LE_TEST_END = 286,
  ENHANCED_SETUP_SYNCHRONOUS_CONNECTION = 293,
  ENHANCED_ACCEPT_SYNCHRONOUS_CONNECTION = 294,
  READ_LOCAL_SUPPORTED_CODECS = 295,
  READ_SECURE_CONNECTIONS_HOST_SUPPORT = 322,
  WRITE_SECURE_CONNECTIONS_HOST_SUPPORT = 323,
  READ_LOCAL_OOB_EXTENDED_DATA = 326,
  WRITE_SECURE_CONNECTIONS_TEST_MODE = 327,
  LE_REMOTE_CONNECTION_PARAMETER_REQUEST_REPLY = 334,
  LE_REMOTE_CONNECTION_PARAMETER_REQUEST_NEGATIVE_REPLY = 335,
  LE_SET_DATA_LENGTH = 336,
  LE_READ_SUGGESTED_DEFAULT_DATA_LENGTH = 337,
  LE_WRITE_SUGGESTED_DEFAULT_DATA_LENGTH = 340,
  LE_READ_LOCAL_P_256_PUBLIC_KEY_COMMAND = 341,
  LE_GENERATE_DHKEY_COMMAND = 342,
  LE_ADD_DEVICE_TO_RESOLVING_LIST = 343,
  LE_REMOVE_DEVICE_FROM_RESOLVING_LIST = 344,
  LE_CLEAR_RESOLVING_LIST = 345,
  LE_READ_RESOLVING_LIST_SIZE = 346,
  LE_READ_PEER_RESOLVABLE_ADDRESS = 347,
  LE_READ_LOCAL_RESOLVABLE_ADDRESS = 350,
  LE_SET_ADDRESS_RESOLUTION_ENABLE = 351,
  LE_SET_RESOLVABLE_PRIVATE_ADDRESS_TIMEOUT = 352,
  LE_READ_MAXIMUM_DATA_LENGTH = 353,
  LE_READ_PHY = 354,
  LE_SET_DEFAULT_PHY = 355,
  LE_SET_PHY = 356,
  LE_ENHANCED_RECEIVER_TEST = 357,
  LE_ENHANCED_TRANSMITTER_TEST = 360,
  LE_SET_EXTENDED_ADVERTISING_RANDOM_ADDRESS = 361,
  LE_SET_EXTENDED_ADVERTISING_PARAMETERS = 362,
  LE_SET_EXTENDED_ADVERTISING_DATA = 363,
  LE_SET_EXTENDED_ADVERTISING_SCAN_RESPONSE = 364,
  LE_SET_EXTENDED_ADVERTISING_ENABLE = 365,
  LE_READ_MAXIMUM_ADVERTISING_DATA_LENGTH = 366,
  LE_READ_NUMBER_OF_SUPPORTED_ADVERTISING_SETS = 367,
  LE_REMOVE_ADVERTISING_SET = 370,
  LE_CLEAR_ADVERTISING_SETS = 371,
  LE_SET_PERIODIC_ADVERTISING_PARAM = 372,
  LE_SET_PERIODIC_ADVERTISING_DATA = 373,
  LE_SET_PERIODIC_ADVERTISING_ENABLE = 374,
  LE_SET_EXTENDED_SCAN_PARAMETERS = 375,
  LE_SET_EXTENDED_SCAN_ENABLE = 376,
  LE_EXTENDED_CREATE_CONNECTION = 377,
  LE_PERIODIC_ADVERTISING_CREATE_SYNC = 380,
  LE_PERIODIC_ADVERTISING_CREATE_SYNC_CANCEL = 381,
  LE_PERIODIC_ADVERTISING_TERMINATE_SYNC = 382,
  LE_ADD_DEVICE_TO_PERIODIC_ADVERTISING_LIST = 383,
  LE_REMOVE_DEVICE_FROM_PERIODIC_ADVERTISING_LIST = 384,
  LE_CLEAR_PERIODIC_ADVERTISING_LIST = 385,
  LE_READ_PERIODIC_ADVERTISING_LIST_SIZE = 386,
  LE_READ_TRANSMIT_POWER = 387,
  LE_READ_RF_PATH_COMPENSATION_POWER = 390,
  LE_WRITE_RF_PATH_COMPENSATION_POWER = 391,
  LE_SET_PRIVACY_MODE = 392,
}

packet CommandPacket {
  op_code : OpCode,
  _size_(_payload_) : 8,
  _payload_,
}

// Packets for interfaces

packet DiscoveryCommand : CommandPacket { _payload_, }
packet ConnectionManagementCommand : CommandPacket { _payload_, }
packet SecurityCommand : CommandPacket { _payload_, }
packet ScoConnectionCommand : CommandPacket { _payload_, }
packet LeAdvertisingCommand : CommandPacket { _payload_, }
packet LeConnectionManagementCommand : CommandPacket { _payload_, }
packet LeSecurityCommand : CommandPacket { _payload_, }
packet VendorCommand : CommandPacket { _payload_, }

// HCI Event Packets

enum EventCode : 8 {
  INQUIRY_COMPLETE = 0x01,
  INQUIRY_RESULT = 0x02,
  CONNECTION_COMPLETE = 0x03,
  CONNECTION_REQUEST = 0x04,
  DISCONNECTION_COMPLETE = 0x05,
  AUTHENTICATION_COMPLETE = 0x06,
  REMOTE_NAME_REQUEST_COMPLETE = 0x07,
  ENCRYPTION_CHANGE = 0x08,
  CHANGE_CONNECTION_LINK_KEY_COMPLETE = 0x09,
  MASTER_LINK_KEY_COMPLETE = 0x0A,
  READ_REMOTE_SUPPORTED_FEATURES_COMPLETE = 0x0B,
  READ_REMOTE_VERSION_INFORMATION_COMPLETE = 0x0C,
  QOS_SETUP_COMPLETE = 0x0D,
  COMMAND_COMPLETE = 0x0E,
  COMMAND_STATUS = 0x0F,
  HARDWARE_ERROR = 0x10,
  FLUSH_OCCURRED = 0x11,
  ROLE_CHANGE = 0x12,
  NUMBER_OF_COMPLETED_PACKETS = 0x13,
  MODE_CHANGE = 0x14,
  RETURN_LINK_KEYS = 0x15,
  PIN_CODE_REQUEST = 0x16,
  LINK_KEY_REQUEST = 0x17,
  LINK_KEY_NOTIFICATION = 0x18,
  LOOPBACK_COMMAND = 0x19,
  DATA_BUFFER_OVERFLOW = 0x1A,
  MAX_SLOTS_CHANGE = 0x1B,
  READ_CLOCK_OFFSET_COMPLETE = 0x1C,
  CONNECTION_PACKET_TYPE_CHANGED = 0x1D,
  QOS_VIOLATION = 0x1E,
  PAGE_SCAN_REPETITION_MODE_CHANGE = 0x20,
  FLOW_SPECIFICATION_COMPLETE = 0x21,
  INQUIRY_RESULT_WITH_RSSI = 0x22,
  READ_REMOTE_EXTENDED_FEATURES_COMPLETE = 0x23,
  SYNCHRONOUS_CONNECTION_COMPLETE = 0x2C,
  SYNCHRONOUS_CONNECTION_CHANGED = 0x2D,
  SNIFF_SUBRATING = 0x2E,
  EXTENDED_INQUIRY_RESULT = 0x2F,
  ENCRYPTION_KEY_REFRESH_COMPLETE = 0x30,
  IO_CAPABILITY_REQUEST = 0x31,
  IO_CAPABILITY_RESPONSE = 0x32,
  USER_CONFIRMATION_REQUEST = 0x33,
  USER_PASSKEY_REQUEST = 0x34,
  REMOTE_OOB_DATA_REQUEST = 0x35,
  SIMPLE_PAIRING_COMPLETE = 0x36,
  LINK_SUPERVISION_TIMEOUT_CHANGED = 0x38,
  ENHANCED_FLUSH_COMPLETE = 0x39,
  USER_PASSKEY_NOTIFICATION = 0x3B,
  KEYPRESS_NOTIFICATION = 0x3C,
  REMOTE_HOST_SUPPORTED_FEATURES_NOTIFICATION = 0x3D,
  LE_META_EVENT = 0x3e,
  NUMBER_OF_COMPLETED_DATA_BLOCKS = 0x48,
  VENDOR_SPECIFIC = 0xFF,
}

packet EventPacket {
  event_code : EventCode,
  _size_(_payload_) : 8,
  _payload_,
}

// LE Events

enum SubeventCode : 8 {
  CONNECTION_COMPLETE = 0x01,
  ADVERTISING_REPORT = 0x02,
  CONNECTION_UPDATE_COMPLETE = 0x03,
  READ_REMOTE_FEATURES_COMPLETE = 0x04,
  LONG_TERM_KEY_REQUEST = 0x05,
  REMOTE_CONNECTION_PARAMETER_REQUEST = 0x06,
  DATA_LENGTH_CHANGE = 0x07,
  READ_LOCAL_P256_PUBLIC_KEY_COMPLETE = 0x08,
  GENERATE_DHKEY_COMPLETE = 0x09,
  ENHANCED_CONNECTION_COMPLETE = 0x0a,
  DIRECTED_ADVERTISING_REPORT = 0x0b,
  PHY_UPDATE_COMPLETE = 0x0c,
  EXTENDED_ADVERTISING_REPORT = 0x0D,
  PERIODIC_ADVERTISING_SYNC_ESTABLISHED = 0x0E,
  PERIODIC_ADVERTISING_REPORT = 0x0F,
  PERIODIC_ADVERTISING_SYNC_LOST = 0x10,
  SCAN_TIMEOUT = 0x11,
  ADVERTISING_SET_TERMINATED = 0x12,
  SCAN_REQUEST_RECEIVED = 0x13,
}

// Common definitions for commands and events

enum FeatureFlag : 1 {
  UNSUPPORTED = 0,
  SUPPORTED = 1,
}

enum ErrorCode: 8 {
  SUCCESS = 0x00,
  UNKNOWN_HCI_COMMAND = 0x01,
  UNKNOWN_CONNECTION = 0x02,
  HARDWARE_FAILURE = 0x03,
  PAGE_TIMEOUT = 0x04,
  AUTHENTICATION_FAILURE = 0x05,
  PIN_OR_KEY_MISSING = 0x06,
  MEMORY_CAPACITY_EXCEEDED = 0x07,
  CONNECTION_TIMEOUT = 0x08,
  CONNECTION_LIMIT_EXCEEDED = 0x09,
  SYNCHRONOUS_CONNECTION_LIMIT_EXCEEDED = 0x0A,
  CONNECTION_ALREADY_EXISTS = 0x0B,
  COMMAND_DISALLOWED = 0x0C,
  CONNECTION_REJECTED_LIMITED_RESOURCES = 0x0D,
  CONNECTION_REJECTED_SECURITY_REASONS = 0x0E,
  CONNECTION_REJECTED_UNACCEPTABLE_BD_ADDR = 0x0F,
  CONNECTION_ACCEPT_TIMEOUT = 0x10,
  UNSUPORTED_FEATURE_OR_PARAMETER_VALUE = 0x11,
  INVALID_HCI_COMMAND_PARAMETERS = 0x12,
  REMOTE_USER_TERMINATED_CONNECTION = 0x13,
  REMOTE_DEVICE_TERMINATED_CONNECTION_LOW_RESOURCES = 0x14,
  REMOTE_DEVICE_TERMINATED_CONNECTION_POWER_OFF = 0x15,
  CONNECTION_TERMINATED_BY_LOCAL_HOST = 0x16,
  REPEATED_ATTEMPTS = 0x17,
  PAIRING_NOT_ALLOWED = 0x18,
  UNKNOWN_LMP_PDU = 0x19,
  UNSUPPORTED_REMOTE_OR_LMP_FEATURE = 0x1A,
  SCO_OFFSET_REJECTED = 0x1B,
  SCO_INTERVAL_REJECTED = 0x1C,
  SCO_AIR_MODE_REJECTED = 0x1D,
  INVALID_LMP_OR_LL_PARAMETERS = 0x1E,
  UNSPECIFIED_ERROR = 0x1F,
  UNSUPPORTED_LMP_OR_LL_PARAMETER = 0x20,
  ROLE_CHANGE_NOT_ALLOWED = 0x21,
}

// Events that are defined with their respective commands

packet CommandComplete : EventPacket (event_code = COMMAND_COMPLETE){
  num_hci_command_packets : 8,
  command_op_code : OpCode,
  _payload_,
}

packet CommandStatus : EventPacket (event_code = COMMAND_STATUS){
  status : ErrorCode, // SUCCESS means PENDING
  num_hci_command_packets : 8,
  command_op_code : OpCode,
  _payload_,
}

  // Credits
packet NoCommandComplete : CommandComplete (command_op_code = NONE){
}

  // LINK_CONTROL
packet Inquiry : DiscoveryCommand (op_code = INQUIRY) {
  lap0 : 8, // 0x00 - 0x3F
  _fixed_ = 0x9E8B : 16, // LAP upper bits are _fixed_
  inquiry_length : 8, // 0x1 - 0x30 (times 1.28s)
  num_responses : 8, // 0x00 unlimited
}

packet InquiryStatus : CommandStatus (command_op_code = INQUIRY) {
}

packet InquiryCancel : DiscoveryCommand (op_code = INQUIRY_CANCEL) {
}

packet InquiryCancelComplete : CommandComplete (command_op_code = INQUIRY_CANCEL) {
  status : ErrorCode,
}

packet PeriodicInquiryMode : DiscoveryCommand (op_code = PERIODIC_INQUIRY_MODE) {
  _payload_,  // placeholder (unimplemented)
}

packet PeriodicInquiryModeComplete : CommandComplete (command_op_code = PERIODIC_INQUIRY_MODE) {
  status : ErrorCode,
}

packet ExitPeriodicInquiryMode : DiscoveryCommand (op_code = EXIT_PERIODIC_INQUIRY_MODE) {
}

packet ExitPeriodicInquiryModeComplete : CommandComplete (command_op_code = EXIT_PERIODIC_INQUIRY_MODE) {
  status : ErrorCode,
}

enum PageScanRepetitionMode : 8 {
  R0 = 0x00,
  R1 = 0x01,
  R2 = 0x02,
}

enum ClockOffsetValid : 1 {
  INVALID = 0,
  VALID = 1,
}

enum CreateConnectionRoleSwitch : 8 {
  REMAIN_MASTER = 0x00,
  ALLOW_ROLE_SWITCH = 0x01,
}

packet CreateConnection : ConnectionManagementCommand (op_code = CREATE_CONNECTION) {
  bd_addr : Address,
  packet_type : 16,
  page_scan_repetition_mode : PageScanRepetitionMode,
  _reserved_ : 8,
  clock_offset : 15,
  clock_offset_valid : ClockOffsetValid,
  allow_role_switch : CreateConnectionRoleSwitch,
}

packet CreateConnectionStatus : CommandStatus (command_op_code = CREATE_CONNECTION) {
}

enum DisconnectReason : 8 {
  AUTHENTICATION_FAILURE = 0x05,
  REMOTE_USER_TERMINATED_CONNECTION = 0x13,
  REMOTE_DEVICE_TERMINATED_CONNECTION_LOW_RESOURCES = 0x14,
  REMOTE_DEVICE_TERMINATED_CONNECTION_POWER_OFF = 0x15,
  UNSUPPORTED_REMOTE_FEATURE = 0x1A,
  PAIRING_WITH_UNIT_KEY_NOT_SUPPORTED = 0x29,
  UNACCEPTABLE_CONNECTION_PARAMETERS = 0x3B,
}

packet Disconnect : ConnectionManagementCommand (op_code = DISCONNECT) {
  connection_handle : 12,
  _reserved_ : 4,
  reason : DisconnectReason,
}

packet DisconnectStatus : CommandStatus (command_op_code = DISCONNECT) {
}

packet CreateConnectionCancel : ConnectionManagementCommand (op_code = CREATE_CONNECTION_CANCEL) {
  bd_addr : Address,
}

packet CreateConnectionCancelComplete : CommandComplete (command_op_code = CREATE_CONNECTION_CANCEL) {
  status : ErrorCode,
  bd_addr : Address,
}

enum AcceptConnectionRequestRole : 8 {
  BECOME_MASTER = 0x00,
  REMAIN_SLAVE = 0x01,
}

packet AcceptConnectionRequest : ConnectionManagementCommand (op_code = ACCEPT_CONNECTION_REQUEST) {
  bd_addr : Address,
  role : AcceptConnectionRequestRole,
}

packet AcceptConnectionRequestStatus : CommandStatus (command_op_code = ACCEPT_CONNECTION_REQUEST) {
}

enum RejectConnectionReason : 8 {
  LIMITED_RESOURCES = 0x0D,
  SECURITY_REASONS = 0x0E,
  UNACCEPTABLE_BD_ADDR = 0x0F,
}

packet RejectConnectionRequest : ConnectionManagementCommand (op_code = REJECT_CONNECTION_REQUEST) {
  bd_addr : Address,
  reason : RejectConnectionReason,
}

packet RejectConnectionRequestStatus : CommandStatus (command_op_code = REJECT_CONNECTION_REQUEST) {
}

packet LinkKeyRequestReply : SecurityCommand (op_code = LINK_KEY_REQUEST_REPLY) {
  bd_addr : Address,
  link_key : 8[16],
}

packet LinkKeyRequestReplyComplete : CommandComplete (command_op_code = LINK_KEY_REQUEST_REPLY) {
  status : ErrorCode,
}

packet LinkKeyRequestNegativeReply : SecurityCommand (op_code = LINK_KEY_REQUEST_NEGATIVE_REPLY) {
  bd_addr : Address,
}

packet LinkKeyRequestNegativeReplyComplete : CommandComplete (command_op_code = LINK_KEY_REQUEST_NEGATIVE_REPLY) {
  status : ErrorCode,
  bd_addr : Address,
}

packet PinCodeRequestReply : SecurityCommand (op_code = PIN_CODE_REQUEST_REPLY) {
  bd_addr : Address,
  pin_code_length : 5, // 0x01 - 0x10
  _reserved_ : 3,
  pin_code : 8[16], // string parameter, first octet first
}

packet PinCodeRequestReplyComplete : CommandComplete (command_op_code = PIN_CODE_REQUEST_REPLY) {
  status : ErrorCode,
  bd_addr : Address,
}

packet PinCodeRequestNegativeReply : SecurityCommand (op_code = PIN_CODE_REQUEST_NEGATIVE_REPLY) {
  bd_addr : Address,
}

packet PinCodeRequestNegativeReplyComplete : CommandComplete (command_op_code = PIN_CODE_REQUEST_NEGATIVE_REPLY) {
  status : ErrorCode,
  bd_addr : Address,
}

packet ChangeConnectionPacketType : ConnectionManagementCommand (op_code = CHANGE_CONNECTION_PACKET_TYPE) {
  connection_handle : 12,
  _reserved_ : 4,
  packet_type : 16,
}

packet ChangeConnectionPacketTypeStatus : CommandStatus (command_op_code = CHANGE_CONNECTION_PACKET_TYPE) {
}

packet AuthenticationRequested : ConnectionManagementCommand (op_code = AUTHENTICATION_REQUESTED) {
  connection_handle : 12,
  _reserved_ : 4,
}

packet AuthenticationRequestedStatus : CommandStatus (command_op_code = AUTHENTICATION_REQUESTED) {
}

packet SetConnectionEncryption : ConnectionManagementCommand (op_code = SET_CONNECTION_ENCRYPTION) {
  connection_handle : 12,
  _reserved_ : 4,
  encryption_enable : Enable,
}

packet SetConnectionEncryptionStatus : CommandStatus (command_op_code = SET_CONNECTION_ENCRYPTION) {
}

packet ChangeConnectionLinkKey : ConnectionManagementCommand (op_code = CHANGE_CONNECTION_LINK_KEY) {
  connection_handle : 12,
  _reserved_ : 4,
}

packet ChangeConnectionLinkKeyStatus : CommandStatus (command_op_code = CHANGE_CONNECTION_LINK_KEY) {
}

enum KeyFlag : 8 {
  SEMI_PERMANENT = 0x00,
  TEMPORARY = 0x01,
}

packet MasterLinkKey : ConnectionManagementCommand (op_code = MASTER_LINK_KEY) {
  key_flag : KeyFlag,
}

packet MasterLinkKeyStatus : CommandStatus (command_op_code = MASTER_LINK_KEY) {
}

packet RemoteNameRequest : DiscoveryCommand (op_code = REMOTE_NAME_REQUEST) {
  bd_addr : Address,
  page_scan_repetition_mode : PageScanRepetitionMode,
  _reserved_ : 8,
  clock_offset : 15,
  clock_offset_valid : ClockOffsetValid,
}

packet RemoteNameRequestStatus : CommandStatus (command_op_code = REMOTE_NAME_REQUEST) {
}

packet RemoteNameRequestCancel : DiscoveryCommand (op_code = REMOTE_NAME_REQUEST_CANCEL) {
  bd_addr : Address,
}

packet RemoteNameRequestCancelComplete : CommandComplete (command_op_code = REMOTE_NAME_REQUEST_CANCEL) {
  status : ErrorCode,
  bd_addr : Address,
}

packet ReadRemoteSupportedFeatures : DiscoveryCommand (op_code = READ_REMOTE_SUPPORTED_FEATURES) {
  connection_handle : 12,
  _reserved_ : 4,
}

packet ReadRemoteSupportedFeaturesStatus : CommandStatus (command_op_code = READ_REMOTE_SUPPORTED_FEATURES) {
}

packet ReadRemoteExtendedFeatures : DiscoveryCommand (op_code = READ_REMOTE_EXTENDED_FEATURES) {
  connection_handle : 12,
  _reserved_ : 4,
  page_number : 8,
}

packet ReadRemoteExtendedFeaturesStatus : CommandStatus (command_op_code = READ_REMOTE_EXTENDED_FEATURES) {
}

packet ReadRemoteVersionInformation : DiscoveryCommand (op_code = READ_REMOTE_VERSION_INFORMATION) {
  connection_handle : 12,
  _reserved_ : 4,
}

packet ReadRemoteVersionInformationStatus : CommandStatus (command_op_code = READ_REMOTE_VERSION_INFORMATION) {
}

packet ReadClockOffset : ConnectionManagementCommand (op_code = READ_CLOCK_OFFSET) {
  connection_handle : 12,
  _reserved_ : 4,
}

packet ReadClockOffsetStatus : CommandStatus (command_op_code = READ_CLOCK_OFFSET) {
}

packet ReadLmpHandle : ConnectionManagementCommand (op_code = READ_LMP_HANDLE) {
  connection_handle : 12,
  _reserved_ : 4,
}

packet ReadLmpHandleComplete : CommandComplete (command_op_code = READ_LMP_HANDLE) {
  status : ErrorCode,
  connection_handle : 12,
  _reserved_ : 4,
  lmp_handle : 8,
  _reserved_ : 32,
}

packet SetupSynchronousConnection : ScoConnectionCommand (op_code = SETUP_SYNCHRONOUS_CONNECTION) {
  _payload_,  // placeholder (unimplemented)
}

packet AcceptSynchronousConnection : ScoConnectionCommand (op_code = ACCEPT_SYNCHRONOUS_CONNECTION) {
  _payload_,  // placeholder (unimplemented)
}

packet RejectSynchronousConnection : ScoConnectionCommand (op_code = REJECT_SYNCHRONOUS_CONNECTION) {
  _payload_,  // placeholder (unimplemented)
}

enum IoCapability : 8 {
  DISPLAY_ONLY = 0x00,
  DISPLAY_YES_NO = 0x01,
  KEYBOARD_ONLY = 0x02,
  NO_INPUT_NO_OUTPUT = 0x03,
}

enum OobDataPresent : 8 {
  NOT_PRESENT = 0x00,
  P_192_PRESENT = 0x01,
  P_256_PRESENT = 0x02,
  P_192_AND_256_PRESENT = 0x03,
}

enum AuthenticationRequirements : 8 {
  NO_BONDING = 0x00,
  NO_BONDING_MITM_PROTECTION = 0x01,
  DEDICATED_BONDING = 0x02,
  DEDICATED_BONDING_MITM_PROTECTION = 0x03,
  GENERAL_BONDING = 0x04,
  GENERAL_BONDING_MITM_PROTECTION = 0x05,
}

packet IoCapabilityRequestReply : SecurityCommand (op_code = IO_CAPABILITY_REQUEST_REPLY) {
  bd_addr : Address,
  io_capability : IoCapability,
  oob_present : OobDataPresent,
  authentication_requirements : AuthenticationRequirements,
}

packet IoCapabilityRequestReplyComplete : CommandComplete (command_op_code = IO_CAPABILITY_REQUEST_REPLY) {
  status : ErrorCode,
  bd_addr : Address,
}

packet UserConfirmationRequestReply : SecurityCommand (op_code = USER_CONFIRMATION_REQUEST_REPLY) {
  bd_addr : Address,
}

packet UserConfirmationRequestReplyComplete : CommandComplete (command_op_code = USER_CONFIRMATION_REQUEST_REPLY) {
  status : ErrorCode,
  bd_addr : Address,
}

packet UserConfirmationRequestNegativeReply : SecurityCommand (op_code = USER_CONFIRMATION_REQUEST_NEGATIVE_REPLY) {
  bd_addr : Address,
}

packet UserConfirmationRequestNegativeReplyComplete : CommandComplete (command_op_code = USER_CONFIRMATION_REQUEST_NEGATIVE_REPLY) {
  status : ErrorCode,
  bd_addr : Address,
}

packet UserPasskeyRequestReply : SecurityCommand (op_code = USER_PASSKEY_REQUEST_REPLY) {
  bd_addr : Address,
  numeric_value : 32, // 000000-999999 decimal or 0x0-0xF423F
}

packet UserPasskeyReplyComplete : CommandComplete (command_op_code = USER_PASSKEY_REQUEST_REPLY) {
  status : ErrorCode,
  bd_addr : Address,
}

packet UserPasskeyRequestNegativeReply : SecurityCommand (op_code = USER_PASSKEY_REQUEST_NEGATIVE_REPLY) {
  bd_addr : Address,
}

packet UserPasskeyRequestNegativeReplyComplete : CommandComplete (command_op_code = USER_PASSKEY_REQUEST_NEGATIVE_REPLY) {
  status : ErrorCode,
  bd_addr : Address,
}

packet RemoteOobDataRequestReply : SecurityCommand (op_code = REMOTE_OOB_DATA_REQUEST_REPLY) {
  bd_addr : Address,
  c : 8[16],
  r : 8[16],
}

packet RemoteOobDataRequestReplyComplete : CommandComplete (command_op_code = REMOTE_OOB_DATA_REQUEST_REPLY) {
  status : ErrorCode,
  bd_addr : Address,
}

packet RemoteOobDataRequestNegativeReply : SecurityCommand (op_code = REMOTE_OOB_DATA_REQUEST_NEGATIVE_REPLY) {
  bd_addr : Address,
}

packet RemoteOobDataRequestNegativeReplyComplete : CommandComplete (command_op_code = REMOTE_OOB_DATA_REQUEST_NEGATIVE_REPLY) {
  status : ErrorCode,
  bd_addr : Address,
}

packet IoCapabilityRequestNegativeReply : SecurityCommand (op_code = IO_CAPABILITY_REQUEST_NEGATIVE_REPLY) {
  bd_addr : Address,
  reason : ErrorCode,
}

packet IoCapabilityRequestNegativeReplyComplete : CommandComplete (command_op_code = IO_CAPABILITY_REQUEST_NEGATIVE_REPLY) {
  status : ErrorCode,
  bd_addr : Address,
}

packet EnhancedSetupSynchronousConnection : ScoConnectionCommand (op_code = ENHANCED_SETUP_SYNCHRONOUS_CONNECTION) {
  _payload_,  // placeholder (unimplemented)
}

packet EnhancedAcceptSynchronousConnection : ScoConnectionCommand (op_code = ENHANCED_ACCEPT_SYNCHRONOUS_CONNECTION) {
  _payload_,  // placeholder (unimplemented)
}


  // LINK_POLICY
packet HoldMode : ConnectionManagementCommand (op_code = HOLD_MODE) {
  connection_handle : 12,
  _reserved_ : 4,
  hold_mode_max_interval: 16, // 0x0002-0xFFFE (1.25ms-40.9s)
  hold_mode_min_interval: 16, // 0x0002-0xFFFE (1.25ms-40.9s)
}

packet HoldModeStatus : CommandStatus (command_op_code = HOLD_MODE) {
}


packet SniffMode : ConnectionManagementCommand (op_code = SNIFF_MODE) {
  connection_handle : 12,
  _reserved_ : 4,
  sniff_max_interval: 16, // 0x0002-0xFFFE (1.25ms-40.9s)
  sniff_min_interval: 16, // 0x0002-0xFFFE (1.25ms-40.9s)
  sniff_attempt: 16, // 0x0001-0x7FFF (1.25ms-40.9s)
  sniff_timeout: 16, // 0x0000-0x7FFF (0ms-40.9s)
}

packet SniffModeStatus : CommandStatus (command_op_code = SNIFF_MODE) {
}


packet ExitSniffMode : ConnectionManagementCommand (op_code = EXIT_SNIFF_MODE) {
  connection_handle : 12,
  _reserved_ : 4,
}

packet ExitSniffModeStatus : CommandStatus (command_op_code = EXIT_SNIFF_MODE) {
}

enum ServiceType : 8 {
  NO_TRAFFIC = 0x00,
  BEST_EFFORT = 0x01,
  GUARANTEED = 0x02,
}

packet QosSetup : ConnectionManagementCommand (op_code = QOS_SETUP) {
  connection_handle : 12,
  _reserved_ : 4,
  _reserved_ : 8,
  service_type : ServiceType,
  token_rate : 32, // Octets/s
  peak_bandwidth : 32, // Octets/s
  latency : 32, // Octets/s
  delay_variation : 32, // microseconds
}

packet QosSetupStatus : CommandStatus (command_op_code = QOS_SETUP) {
}

packet RoleDiscovery : ConnectionManagementCommand (op_code = ROLE_DISCOVERY) {
  connection_handle : 12,
  _reserved_ : 4,
}

enum Role : 8 {
  MASTER = 0x00,
  SLAVE = 0x01,
}

packet RoleDiscoveryComplete : CommandComplete (command_op_code = ROLE_DISCOVERY) {
  status : ErrorCode,
  connection_handle : 12,
  _reserved_ : 4,
  current_role : Role,
}

packet SwitchRole : ConnectionManagementCommand (op_code = SWITCH_ROLE) {
  bd_addr : Address,
  role : Role,
}

packet SwitchRoleStatus : CommandStatus (command_op_code = SWITCH_ROLE) {
}


packet ReadLinkPolicySettings : ConnectionManagementCommand (op_code = READ_LINK_POLICY_SETTINGS) {
  connection_handle : 12,
  _reserved_ : 4,
}

enum LinkPolicy : 16 {
  ENABLE_ROLE_SWITCH = 0x01,
  ENABLE_HOLD_MODE = 0x02,
  ENABLE_SNIFF_MODE = 0x04,
  ENABLE_PARK_MODE = 0x08, // deprecated after 5.0
}

packet ReadLinkPolicySettingsComplete : CommandComplete (command_op_code = READ_LINK_POLICY_SETTINGS) {
  status : ErrorCode,
  connection_handle : 12,
  _reserved_ : 4,
  link_policy_settings : 16,
}

packet WriteLinkPolicySettings : ConnectionManagementCommand (op_code = WRITE_LINK_POLICY_SETTINGS) {
  connection_handle : 12,
  _reserved_ : 4,
  link_policy_settings : 16,
}

packet WriteLinkPolicySettingsComplete : CommandComplete (command_op_code = WRITE_LINK_POLICY_SETTINGS) {
  status : ErrorCode,
  connection_handle : 12,
  _reserved_ : 4,
}

packet ReadDefaultLinkPolicySettings : ConnectionManagementCommand (op_code = READ_DEFAULT_LINK_POLICY_SETTINGS) {
}

packet ReadDefaultLinkPolicySettingsComplete : CommandComplete (command_op_code = READ_DEFAULT_LINK_POLICY_SETTINGS) {
  status : ErrorCode,
  default_link_policy_settings : 16,
}

packet WriteDefaultLinkPolicySettings : ConnectionManagementCommand (op_code = WRITE_DEFAULT_LINK_POLICY_SETTINGS) {
  default_link_policy_settings : 16,
}

packet WriteDefaultLinkPolicySettingsComplete : CommandComplete (command_op_code = WRITE_DEFAULT_LINK_POLICY_SETTINGS) {
  status : ErrorCode,
}

enum FlowDirection : 8 {
  OUTGOING_FLOW = 0x00,
  INCOMING_FLOW = 0x01,
}

packet FlowSpecification : ConnectionManagementCommand (op_code = FLOW_SPECIFICATION) {
  connection_handle : 12,
  _reserved_ : 4,
  _reserved_ : 8,
  flow_direction : FlowDirection,
  service_type : ServiceType,
  token_rate : 32, // Octets/s
  token_bucket_size : 32,
  peak_bandwidth : 32, // Octets/s
  access_latency : 32, // Octets/s
}

packet FlowSpecificationStatus : CommandStatus (command_op_code = FLOW_SPECIFICATION) {
}

packet SniffSubrating : ConnectionManagementCommand (op_code = SNIFF_SUBRATING) {
  connection_handle : 12,
  _reserved_ : 4,
  maximum_latency : 16,  // 0x0002-0xFFFE (1.25ms-40.9s)
  minimum_remote_timeout : 16, // 0x0000-0xFFFE (0-40.9s)
  minimum_local_timeout: 16, // 0x0000-0xFFFE (0-40.9s)
}

packet SniffSubratingComplete : CommandComplete (command_op_code = SNIFF_SUBRATING) {
  status : ErrorCode,
  connection_handle : 12,
  _reserved_ : 4,
}

  // CONTROLLER_AND_BASEBAND
packet SetEventMask : CommandPacket (op_code = SET_EVENT_MASK) {
  event_mask : 64,
}

packet SetEventMaskComplete : CommandComplete (command_op_code = SET_EVENT_MASK) {
  status : ErrorCode,
}

packet Reset : CommandPacket (op_code = RESET) {
}

packet ResetComplete : CommandComplete (command_op_code = RESET) {
  status : ErrorCode,
}

enum FilterType : 8 {
  CLEAR_ALL_FILTERS = 0x00,
  INQUIRY_RESULT = 0x01,
  CONNECTION_SETUP = 0x02,
}

packet SetEventFilter : CommandPacket (op_code = SET_EVENT_FILTER) {
  filter_type : FilterType,
  _body_,
}

packet SetEventFilterComplete : CommandComplete (command_op_code = SET_EVENT_FILTER) {
  status : ErrorCode,
}

packet SetEventFilterClearAll : SetEventFilter (filter_type = CLEAR_ALL_FILTERS) {
}

enum FilterConditionType : 8 {
  ALL_DEVICES = 0x00,
  CLASS_OF_DEVICE = 0x01,
  ADDRESS = 0x02,
}

packet SetEventFilterInquiryResult : SetEventFilter (filter_type = INQUIRY_RESULT) {
  filter_condition_type : FilterConditionType,
  _body_,
}

packet SetEventFilterInquiryResultAllDevices : SetEventFilterInquiryResult (filter_condition_type = ALL_DEVICES) {
}

packet SetEventFilterInquiryResultClassOfDevice : SetEventFilterInquiryResult (filter_condition_type = CLASS_OF_DEVICE) {
  class_of_device : ClassOfDevice,
  class_of_device_mask : ClassOfDevice,
}

packet SetEventFilterInquiryResultAddress : SetEventFilterInquiryResult (filter_condition_type = ADDRESS) {
  address : Address,
}

packet SetEventFilterConnectionSetup : SetEventFilter (filter_type = CONNECTION_SETUP) {
  filter_condition_type : FilterConditionType,
  _body_,
}

enum AutoAcceptFlag : 8 {
  AUTO_ACCEPT_OFF = 0x01,
  AUTO_ACCEPT_ON_ROLE_SWITCH_DISABLED = 0x02,
  AUTO_ACCEPT_ON_ROLE_SWITCH_ENABLED = 0x03,
}

packet SetEventFilterConnectionSetupAllDevices : SetEventFilterConnectionSetup (filter_condition_type = ALL_DEVICES) {
  auto_accept_flag : AutoAcceptFlag,
}

packet SetEventFilterConnectionSetupClassOfDevice : SetEventFilterConnectionSetup (filter_condition_type = CLASS_OF_DEVICE) {
  class_of_device : ClassOfDevice,
  class_of_device_mask : ClassOfDevice,
  auto_accept_flag : AutoAcceptFlag,
}

packet SetEventFilterConnectionSetupAddress : SetEventFilterConnectionSetup (filter_condition_type = ADDRESS) {
  address : Address,
  auto_accept_flag : AutoAcceptFlag,
}

packet Flush : ConnectionManagementCommand (op_code = FLUSH) {
  connection_handle : 12,
  _reserved_ : 4,
}

packet FlushComplete : CommandComplete (command_op_code = FLUSH) {
  status : ErrorCode,
  connection_handle : 12,
  _reserved_ : 4,
}

packet ReadPinType : CommandPacket (op_code = READ_PIN_TYPE) {
  _payload_,  // placeholder (unimplemented)
}

packet WritePinType : CommandPacket (op_code = WRITE_PIN_TYPE) {
  _payload_,  // placeholder (unimplemented)
}

packet CreateNewUnitKey : CommandPacket (op_code = CREATE_NEW_UNIT_KEY) {
  _payload_,  // placeholder (unimplemented)
}

enum ReadStoredLinkKeyReadAllFlag : 8 {
  SPECIFIED_BD_ADDR = 0x00,
  ALL = 0x01,
}

packet ReadStoredLinkKey : SecurityCommand (op_code = READ_STORED_LINK_KEY) {
  bd_addr : Address,
  read_all_flag : ReadStoredLinkKeyReadAllFlag,
}

packet ReadStoredLinkKeyComplete : CommandComplete (command_op_code = READ_STORED_LINK_KEY) {
  status : ErrorCode,
  max_num_keys : 16,
  num_keys_read : 16,
}

struct KeyAndAddress {
  address : Address,
  link_key : 8[16],
}

packet WriteStoredLinkKey : SecurityCommand (op_code = WRITE_STORED_LINK_KEY) {
  _count_(keys_to_write) : 8, // 0x01-0x0B
  keys_to_write : KeyAndAddress[],
}

packet WriteStoredLinkKeyComplete : CommandComplete (command_op_code = WRITE_STORED_LINK_KEY) {
  status : ErrorCode,
  num_keys_written : 8,
}

enum DeleteStoredLinkKeyDeleteAllFlag : 8 {
  SPECIFIED_BD_ADDR = 0x00,
  ALL = 0x01,
}

packet DeleteStoredLinkKey : SecurityCommand (op_code = DELETE_STORED_LINK_KEY) {
  bd_addr : Address,
  delete_all_flag : DeleteStoredLinkKeyDeleteAllFlag,
}

packet DeleteStoredLinkKeyComplete : CommandComplete (command_op_code = DELETE_STORED_LINK_KEY) {
  status : ErrorCode,
  num_keys_deleted : 8,
}

packet WriteLocalName : CommandPacket (op_code = WRITE_LOCAL_NAME) {
  local_name : 8[248], // Null-terminated UTF-8 encoded name
}

packet WriteLocalNameComplete : CommandComplete (command_op_code = WRITE_LOCAL_NAME) {
  status : ErrorCode,
}

packet ReadLocalName : CommandPacket (op_code = READ_LOCAL_NAME) {
}

packet ReadLocalNameComplete : CommandComplete (command_op_code = READ_LOCAL_NAME) {
  status : ErrorCode,
  local_name : 8[248], // Null-terminated UTF-8 encoded name
}

packet ReadConnectionAcceptTimeout : ConnectionManagementCommand (op_code = READ_CONNECTION_ACCEPT_TIMEOUT) {
  _payload_,  // placeholder (unimplemented)
}

packet WriteConnectionAcceptTimeout : ConnectionManagementCommand (op_code = WRITE_CONNECTION_ACCEPT_TIMEOUT) {
  _payload_,  // placeholder (unimplemented)
}

packet ReadPageTimeout : DiscoveryCommand (op_code = READ_PAGE_TIMEOUT) {
}

packet ReadPageTimeoutComplete : CommandComplete (command_op_code = READ_PAGE_TIMEOUT) {
  status : ErrorCode,
  page_timeout : 16,
}

packet WritePageTimeout : DiscoveryCommand (op_code = WRITE_PAGE_TIMEOUT) {
  _payload_,  // placeholder (unimplemented)
}

enum ScanEnable : 8 {
  NO_SCANS = 0x00,
  INQUIRY_SCAN_ONLY = 0x01,
  PAGE_SCAN_ONLY = 0x02,
  INQUIRY_AND_PAGE_SCAN = 0x03,
}

packet ReadScanEnable : DiscoveryCommand (op_code = READ_SCAN_ENABLE) {
}

packet ReadScanEnableComplete : CommandComplete (command_op_code = READ_SCAN_ENABLE) {
  status : ErrorCode,
  scan_enable : ScanEnable,
}

packet WriteScanEnable : DiscoveryCommand (op_code = WRITE_SCAN_ENABLE) {
  scan_enable : ScanEnable,
}

packet WriteScanEnableComplete : CommandComplete (command_op_code = WRITE_SCAN_ENABLE) {
  status : ErrorCode,
}

packet ReadPageScanActivity : DiscoveryCommand (op_code = READ_PAGE_SCAN_ACTIVITY) {
}

packet ReadPageScanActivityComplete : CommandComplete (command_op_code = READ_PAGE_SCAN_ACTIVITY) {
  status : ErrorCode,
  page_scan_interval : 16, // Range: 0x0012 to 0x1000; only even values are valid * 0x625 ms
  page_scan_window : 16, // 0x0011 to PageScanInterval
}

packet WritePageScanActivity : DiscoveryCommand (op_code = WRITE_PAGE_SCAN_ACTIVITY) {
  page_scan_interval : 16, // Range: 0x0012 to 0x1000; only even values are valid * 0x625 ms
  page_scan_window : 16, // 0x0011 to PageScanInterval
}

packet WritePageScanActivityComplete : CommandComplete (command_op_code = WRITE_PAGE_SCAN_ACTIVITY) {
  status : ErrorCode,
}

packet ReadInquiryScanActivity : DiscoveryCommand (op_code = READ_INQUIRY_SCAN_ACTIVITY) {
  _payload_,  // placeholder (unimplemented)
}

packet WriteInquiryScanActivity : DiscoveryCommand (op_code = WRITE_INQUIRY_SCAN_ACTIVITY) {
  inquiry_scan_interval : 16, // Range: 0x0012 to 0x1000; only even values are valid * 0x625 ms
  inquiry_scan_window : 16, // Range: 0x0011 to 0x1000
}

packet WriteInquiryScanActivityComplete : CommandComplete (command_op_code = WRITE_INQUIRY_SCAN_ACTIVITY) {
  status : ErrorCode,
}

enum AuthenticationEnable : 8 {
  NOT_REQUIRED = 0x00,
  REQUIRED = 0x01,
}

packet ReadAuthenticationEnable : CommandPacket (op_code = READ_AUTHENTICATION_ENABLE) {
}

packet ReadAuthenticationEnableComplete : CommandComplete (command_op_code = READ_AUTHENTICATION_ENABLE) {
  status : ErrorCode,
  authentication_enable : AuthenticationEnable,
}

packet WriteAuthenticationEnable : CommandPacket (op_code = WRITE_AUTHENTICATION_ENABLE) {
  authentication_enable : AuthenticationEnable,
}

packet WriteAuthenticationEnableComplete : CommandComplete (command_op_code = WRITE_AUTHENTICATION_ENABLE) {
  status : ErrorCode,
}

packet ReadClassOfDevice : DiscoveryCommand (op_code = READ_CLASS_OF_DEVICE) {
}

packet ReadClassOfDeviceComplete : CommandComplete (command_op_code = READ_CLASS_OF_DEVICE) {
  status : ErrorCode,
  class_of_device : ClassOfDevice,
}

packet WriteClassOfDevice : DiscoveryCommand (op_code = WRITE_CLASS_OF_DEVICE) {
  class_of_device : ClassOfDevice,
}

packet WriteClassOfDeviceComplete : CommandComplete (command_op_code = WRITE_CLASS_OF_DEVICE) {
  status : ErrorCode,
}

packet ReadVoiceSetting : CommandPacket (op_code = READ_VOICE_SETTING) {
  _payload_,  // placeholder (unimplemented)
}

packet WriteVoiceSetting : CommandPacket (op_code = WRITE_VOICE_SETTING) {
  _payload_,  // placeholder (unimplemented)
}

packet ReadAutomaticFlushTimeout : ConnectionManagementCommand (op_code = READ_AUTOMATIC_FLUSH_TIMEOUT) {
  connection_handle : 12,
  _reserved_ : 4,
}

packet ReadAutomaticFlushTimeoutComplete : CommandComplete (command_op_code = READ_AUTOMATIC_FLUSH_TIMEOUT) {
  status : ErrorCode,
  connection_handle : 12,
  _reserved_ : 4,
  flush_timeout : 16,
}

packet WriteAutomaticFlushTimeout : ConnectionManagementCommand (op_code = WRITE_AUTOMATIC_FLUSH_TIMEOUT) {
  connection_handle : 12,
  _reserved_ : 4,
  flush_timeout : 16, // 0x0000-0x07FF Default 0x0000 (No Automatic Flush)
}

packet WriteAutomaticFlushTimeoutComplete : CommandComplete (command_op_code = WRITE_AUTOMATIC_FLUSH_TIMEOUT) {
  status : ErrorCode,
  connection_handle : 12,
  _reserved_ : 4,
}

packet ReadNumBroadcastRetransmits : CommandPacket (op_code = READ_NUM_BROADCAST_RETRANSMITS) {
  _payload_,  // placeholder (unimplemented)
}

packet WriteNumBroadcastRetransmits : CommandPacket (op_code = WRITE_NUM_BROADCAST_RETRANSMITS) {
  _payload_,  // placeholder (unimplemented)
}

packet ReadHoldModeActivity : CommandPacket (op_code = READ_HOLD_MODE_ACTIVITY) {
  _payload_,  // placeholder (unimplemented)
}

packet WriteHoldModeActivity : CommandPacket (op_code = WRITE_HOLD_MODE_ACTIVITY) {
  _payload_,  // placeholder (unimplemented)
}


enum TransmitPowerLevelType : 8 {
  CURRENT = 0x00,
  MAXIMUM = 0x01,
}

packet ReadTransmitPowerLevel : ConnectionManagementCommand (op_code = READ_TRANSMIT_POWER_LEVEL) {
  connection_handle : 12,
  _reserved_ : 4,
  type : TransmitPowerLevelType,

}

packet ReadTransmitPowerLevelComplete : CommandComplete (command_op_code = READ_TRANSMIT_POWER_LEVEL) {
  status : ErrorCode,
  connection_handle : 12,
  _reserved_ : 4,
  transmit_power_level : 8,
}

packet ReadSynchronousFlowControlEnable : CommandPacket (op_code = READ_SYNCHRONOUS_FLOW_CONTROL_ENABLE) {
  _payload_,  // placeholder (unimplemented)
}

packet WriteSynchronousFlowControlEnable : CommandPacket (op_code = WRITE_SYNCHRONOUS_FLOW_CONTROL_ENABLE) {
  _payload_,  // placeholder (unimplemented)
}

packet SetControllerToHostFlowControl : CommandPacket (op_code = SET_CONTROLLER_TO_HOST_FLOW_CONTROL) {
  _payload_,  // placeholder (unimplemented)
}

packet HostBufferSize : CommandPacket (op_code = HOST_BUFFER_SIZE) {
  host_acl_data_packet_length : 16,
  host_synchronous_data_packet_length : 8,
  host_total_num_acl_data_packets : 16,
  host_total_num_synchronous_data_packets : 16,
}

packet HostBufferSizeComplete : CommandComplete (command_op_code = HOST_BUFFER_SIZE) {
  status : ErrorCode,
}

struct CompletedPackets {
  connection_handle : 12,
  _reserved_ : 4,
  host_num_of_completed_packets : 16,
}

packet HostNumCompletedPackets : CommandPacket (op_code = HOST_NUM_COMPLETED_PACKETS) {
  _count_(completed_packets) : 8,
  completed_packets : CompletedPackets[],
}

packet HostNumCompletedPacketsError : CommandComplete (command_op_code = HOST_NUM_COMPLETED_PACKETS) {
  error_code : ErrorCode,
}

packet ReadLinkSupervisionTimeout : ConnectionManagementCommand (op_code = READ_LINK_SUPERVISION_TIMEOUT) {
  connection_handle : 12,
  _reserved_ : 4,
}

packet ReadLinkSupervisionTimeoutComplete : CommandComplete (command_op_code = READ_LINK_SUPERVISION_TIMEOUT) {
  status : ErrorCode,
  connection_handle : 12,
  _reserved_ : 4,
  link_supervision_timeout : 16, // 0x001-0xFFFF (0.625ms-40.9s)
}

packet WriteLinkSupervisionTimeout : ConnectionManagementCommand (op_code = WRITE_LINK_SUPERVISION_TIMEOUT) {
  handle : 12,
  _reserved_ : 4,
  link_supervision_timeout : 16, // 0x001-0xFFFF (0.625ms-40.9s)
}

packet WriteLinkSupervisionTimeoutComplete : CommandComplete (command_op_code = WRITE_LINK_SUPERVISION_TIMEOUT) {
  status : ErrorCode,
  connection_handle : 12,
  _reserved_ : 4,
}

packet ReadNumberOfSupportedIac : DiscoveryCommand (op_code = READ_NUMBER_OF_SUPPORTED_IAC) {
}

packet ReadNumberOfSupportedIacComplete : CommandComplete (command_op_code = READ_NUMBER_OF_SUPPORTED_IAC) {
  status : ErrorCode,
  num_support_iac : 8,
<<<<<<< HEAD
=======
}

struct Lap { // Lower Address Part
  lap : 6,
  _reserved_ : 2,
  _fixed_ = 0x9e8b : 16,
>>>>>>> 2c726ea6
}

packet ReadCurrentIacLap : DiscoveryCommand (op_code = READ_CURRENT_IAC_LAP) {
  _payload_,  // placeholder (unimplemented)
}

packet WriteCurrentIacLap : DiscoveryCommand (op_code = WRITE_CURRENT_IAC_LAP) {
  _count_(laps_to_write) : 8,
  laps_to_write : Lap[],
}

packet WriteCurrentIacLapComplete : CommandComplete (command_op_code = WRITE_CURRENT_IAC_LAP) {
  status : ErrorCode,
}

packet SetAfhHostChannelClassification : CommandPacket (op_code = SET_AFH_HOST_CHANNEL_CLASSIFICATION) {
  _payload_,  // placeholder (unimplemented)
}

enum InquiryScanType : 8 {
  STANDARD = 0x00,
  INTERLACED = 0x01,
}

packet ReadInquiryScanType : DiscoveryCommand (op_code = READ_INQUIRY_SCAN_TYPE) {
}

packet ReadInquiryScanTypeComplete : CommandComplete (command_op_code = READ_INQUIRY_SCAN_TYPE) {
  status : ErrorCode,
  inquiry_scan_type : InquiryScanType,
}

packet WriteInquiryScanType : DiscoveryCommand (op_code = WRITE_INQUIRY_SCAN_TYPE) {
  inquiry_scan_type : InquiryScanType,
}

packet WriteInquiryScanTypeComplete : CommandComplete (command_op_code = WRITE_INQUIRY_SCAN_TYPE) {
  status : ErrorCode,
}

enum InquiryMode : 8 {
  STANDARD = 0x00,
  RSSI = 0x01,
  RSSI_OR_EXTENDED = 0x02,
}

packet ReadInquiryMode : DiscoveryCommand (op_code = READ_INQUIRY_MODE) {
}

packet ReadInquiryModeComplete : CommandComplete (command_op_code = READ_INQUIRY_MODE) {
  status : ErrorCode,
  inquiry_mode : InquiryMode,
}

packet WriteInquiryMode : DiscoveryCommand (op_code = WRITE_INQUIRY_MODE) {
  inquiry_mode : InquiryMode,
}

packet WriteInquiryModeComplete : CommandComplete (command_op_code = WRITE_INQUIRY_MODE) {
  status : ErrorCode,
}

enum PageScanType : 8 {
  STANDARD = 0x00,
  INTERLACED = 0x01,
}

packet ReadPageScanType : DiscoveryCommand (op_code = READ_PAGE_SCAN_TYPE) {
}

packet ReadPageScanTypeComplete : CommandComplete (command_op_code = READ_PAGE_SCAN_TYPE) {
  status : ErrorCode,
  page_scan_type : PageScanType,
}

packet WritePageScanType : DiscoveryCommand (op_code = WRITE_PAGE_SCAN_TYPE) {
  page_scan_type : PageScanType,
}

packet WritePageScanTypeComplete : CommandComplete (command_op_code = WRITE_PAGE_SCAN_TYPE) {
  status : ErrorCode,
}

packet ReadAfhChannelAssessmentMode : CommandPacket (op_code = READ_AFH_CHANNEL_ASSESSMENT_MODE) {
  _payload_,  // placeholder (unimplemented)
}

packet WriteAfhChannelAssessmentMode : CommandPacket (op_code = WRITE_AFH_CHANNEL_ASSESSMENT_MODE) {
  _payload_,  // placeholder (unimplemented)
}

enum FecRequired : 8 {
  NOT_REQUIRED = 0x00,
  REQUIRED = 0x01,
}

packet ReadExtendedInquiryResponse : CommandPacket (op_code = READ_EXTENDED_INQUIRY_RESPONSE) {
}

packet ReadExtendedInquiryResponseComplete : CommandComplete (command_op_code = READ_EXTENDED_INQUIRY_RESPONSE) {
  status : ErrorCode,
  fec_required : FecRequired,
  _payload_,
}

packet WriteExtendedInquiryResponse : CommandPacket (op_code = WRITE_EXTENDED_INQUIRY_RESPONSE) {
  fec_required : FecRequired,
  _payload_,
}

packet WriteExtendedInquiryResponseComplete : CommandComplete (command_op_code = WRITE_EXTENDED_INQUIRY_RESPONSE) {
  status : ErrorCode,
}

packet RefreshEncryptionKey : SecurityCommand (op_code = REFRESH_ENCRYPTION_KEY) {
  connection_handle : 12,
  _reserved_ : 4,
}

packet RefreshEncryptionKeyStatus : CommandStatus (command_op_code = REFRESH_ENCRYPTION_KEY) {
}

packet ReadSimplePairingMode : SecurityCommand (op_code = READ_SIMPLE_PAIRING_MODE) {
}

packet ReadSimplePairingModeComplete : CommandComplete (command_op_code = READ_SIMPLE_PAIRING_MODE) {
  status : ErrorCode,
  simple_pairing_mode : Enable,
}

packet WriteSimplePairingMode : SecurityCommand (op_code = WRITE_SIMPLE_PAIRING_MODE) {
  simple_pairing_mode : Enable,
}

packet WriteSimplePairingModeComplete : CommandComplete (command_op_code = WRITE_SIMPLE_PAIRING_MODE) {
  status : ErrorCode,
}

packet ReadLocalOobData : SecurityCommand (op_code = READ_LOCAL_OOB_DATA) {
}

packet ReadLocalOobDataComplete : CommandComplete (command_op_code = READ_LOCAL_OOB_DATA) {
  status : ErrorCode,
  c : 8[16],
  r : 8[16],
}

packet ReadInquiryResponseTransmitPowerLevel : DiscoveryCommand (op_code = READ_INQUIRY_RESPONSE_TRANSMIT_POWER_LEVEL) {
}

packet ReadInquiryResponseTransmitPowerLevelComplete : CommandComplete (command_op_code = READ_INQUIRY_RESPONSE_TRANSMIT_POWER_LEVEL) {
  status : ErrorCode,
  tx_power : 8, // (-70dBm to 20dBm)
}

packet WriteInquiryTransmitPowerLevel : DiscoveryCommand (op_code = WRITE_INQUIRY_TRANSMIT_POWER_LEVEL) {
  tx_power : 8,
}

packet WriteInquiryResponseTransmitPowerLevelComplete : CommandComplete (command_op_code = WRITE_INQUIRY_TRANSMIT_POWER_LEVEL) {
  status : ErrorCode,
}

enum KeypressNotificationType : 8 {
  ENTRY_STARTED = 0,
  DIGIT_ENTERED = 1,
  DIGIT_ERASED = 2,
  CLEARED = 3,
  ENTRY_COMPLETED = 4,
}

packet SendKeypressNotification : SecurityCommand (op_code = SEND_KEYPRESS_NOTIFICATION) {
  bd_addr : Address,
  notification_type : KeypressNotificationType,
}

packet SendKeypressNotificationComplete : CommandComplete (command_op_code = SEND_KEYPRESS_NOTIFICATION) {
  status : ErrorCode,
  bd_addr : Address,
}

enum SimultaneousLeHost : 8 {
  DISABLED = 0x00,
}

packet ReadLeHostSupport : CommandPacket (op_code = READ_LE_HOST_SUPPORT) {
}

packet ReadLeHostSupportComplete : CommandComplete (command_op_code = READ_LE_HOST_SUPPORT) {
  status : ErrorCode,
  le_supported_host : Enable,
  simultaneous_le_host : SimultaneousLeHost,
}

packet WriteLeHostSupport : CommandPacket (op_code = WRITE_LE_HOST_SUPPORT) {
  le_supported_host : Enable,
  simultaneous_le_host : SimultaneousLeHost,
}

packet WriteLeHostSupportComplete : CommandComplete (command_op_code = WRITE_LE_HOST_SUPPORT) {
  status : ErrorCode,
}

packet ReadSecureConnectionsHostSupport : CommandPacket (op_code = READ_SECURE_CONNECTIONS_HOST_SUPPORT) {
}

packet ReadSecureConnectionsHostSupportComplete : CommandComplete (command_op_code = READ_SECURE_CONNECTIONS_HOST_SUPPORT) {
  status : ErrorCode,
  secure_connections_host_support : Enable,
}

packet WriteSecureConnectionsHostSupport : CommandPacket (op_code = WRITE_SECURE_CONNECTIONS_HOST_SUPPORT) {
  secure_connections_host_support : Enable,
}

packet WriteSecureConnectionsHostSupportComplete : CommandComplete (command_op_code = WRITE_SECURE_CONNECTIONS_HOST_SUPPORT) {
  status : ErrorCode,
}

packet ReadLocalOobExtendedData : SecurityCommand (op_code = READ_LOCAL_OOB_EXTENDED_DATA) {
}

packet ReadLocalOobExtendedDataComplete : CommandComplete (command_op_code = READ_LOCAL_OOB_EXTENDED_DATA) {
  status : ErrorCode,
  c_192 : 8[16],
  r_192 : 8[16],
  c_256 : 8[16],
  r_256 : 8[16],
}


  // INFORMATIONAL_PARAMETERS
packet ReadLocalVersionInformation : CommandPacket (op_code = READ_LOCAL_VERSION_INFORMATION) {
}

enum HciVersion : 8 {
  V_1_0B = 0x00,
  V_1_1 = 0x01,
  V_1_2 = 0x02,
  V_2_0 = 0x03, //  + EDR
  V_2_1 = 0x04, //  + EDR
  V_3_0 = 0x05, //  + HS
  V_4_0 = 0x06,
  V_4_1 = 0x07,
  V_4_2 = 0x08,
  V_5_0 = 0x09,
  V_5_1 = 0x0a,
}

enum LmpVersion : 8 {
  V_1_0B = 0x00, // withdrawn
  V_1_1 = 0x01, // withdrawn
  V_1_2 = 0x02, // withdrawn
  V_2_0 = 0x03, //  + EDR
  V_2_1 = 0x04, //  + EDR
  V_3_0 = 0x05, //  + HS
  V_4_0 = 0x06,
  V_4_1 = 0x07,
  V_4_2 = 0x08,
  V_5_0 = 0x09,
  V_5_1 = 0x0a,
}

struct LocalVersionInformation {
  hci_version : HciVersion,
  hci_revision : 16,
  lmp_version : LmpVersion,
  manufacturer_name : 16,
  lmp_subversion : 16,
}

packet ReadLocalVersionInformationComplete : CommandComplete (command_op_code = READ_LOCAL_VERSION_INFORMATION) {
  status : ErrorCode,
  local_version_information : LocalVersionInformation,
}

packet ReadLocalSupportedCommands : CommandPacket (op_code = READ_LOCAL_SUPPORTED_COMMANDS) {
}

packet ReadLocalSupportedCommandsComplete : CommandComplete (command_op_code = READ_LOCAL_SUPPORTED_COMMANDS) {
  status : ErrorCode,
  supported_commands : 8[64],
}

packet ReadLocalSupportedFeatures : CommandPacket (op_code = READ_LOCAL_SUPPORTED_FEATURES) {
}

packet ReadLocalSupportedFeaturesComplete : CommandComplete (command_op_code = READ_LOCAL_SUPPORTED_FEATURES) {
  status : ErrorCode,
  lmp_features : 64,
}

packet ReadLocalExtendedFeatures : CommandPacket (op_code = READ_LOCAL_EXTENDED_FEATURES) {
  page_number : 8,
}

packet ReadLocalExtendedFeaturesComplete : CommandComplete (command_op_code = READ_LOCAL_EXTENDED_FEATURES) {
  status : ErrorCode,
  page_number : 8,
  maximum_page_number : 8,
  extended_lmp_features : 64,
}

packet ReadBufferSize : CommandPacket (op_code = READ_BUFFER_SIZE) {
}

packet ReadBufferSizeComplete : CommandComplete (command_op_code = READ_BUFFER_SIZE) {
  status : ErrorCode,
  acl_data_packet_length : 16,
  synchronous_data_packet_length : 8,
  total_num_acl_data_packets : 16,
  total_num_synchronous_data_packets : 16,
}

packet ReadBdAddr : CommandPacket (op_code = READ_BD_ADDR) {
}

packet ReadBdAddrComplete : CommandComplete (command_op_code = READ_BD_ADDR) {
  status : ErrorCode,
  bd_addr : Address,
}

packet ReadDataBlockSize : CommandPacket (op_code = READ_DATA_BLOCK_SIZE) {
}

packet ReadLocalSupportedCodecs : CommandPacket (op_code = READ_LOCAL_SUPPORTED_CODECS) {
}


  // STATUS_PARAMETERS
packet ReadFailedContactCounter : ConnectionManagementCommand (op_code = READ_FAILED_CONTACT_COUNTER) {
  connection_handle : 12,
  _reserved_ : 4,
}

packet ReadFailedContactCounterComplete : CommandComplete (command_op_code = READ_FAILED_CONTACT_COUNTER) {
  status : ErrorCode,
  connection_handle : 12,
  _reserved_ : 4,
  failed_contact_counter : 16,
}

packet ResetFailedContactCounter : ConnectionManagementCommand (op_code = RESET_FAILED_CONTACT_COUNTER) {
  connection_handle : 12,
  _reserved_ : 4,
}

packet ResetFailedContactCounterComplete : CommandComplete (command_op_code = RESET_FAILED_CONTACT_COUNTER) {
  status : ErrorCode,
  connection_handle : 12,
  _reserved_ : 4,
}

packet ReadLinkQuality : ConnectionManagementCommand (op_code = READ_LINK_QUALITY) {
  connection_handle : 12,
  _reserved_ : 4,
}

packet ReadLinkQualityComplete : CommandComplete (command_op_code = READ_LINK_QUALITY) {
  status : ErrorCode,
  connection_handle : 12,
  _reserved_ : 4,
  link_quality : 8,
}

packet ReadRssi : ConnectionManagementCommand (op_code = READ_RSSI) {
  connection_handle : 12,
  _reserved_ : 4,
}

packet ReadRssiComplete : CommandComplete (command_op_code = READ_RSSI) {
  status : ErrorCode,
  connection_handle : 12,
  _reserved_ : 4,
  rssi : 8,
}

packet ReadAfhChannelMap : ConnectionManagementCommand (op_code = READ_AFH_CHANNEL_MAP) {
  connection_handle : 12,
  _reserved_ : 4,
}

enum AfhMode : 8 {
  AFH_DISABLED = 0x00,
  AFH_ENABLED = 0x01,
}

packet ReadAfhChannelMapComplete : CommandComplete (command_op_code = READ_AFH_CHANNEL_MAP) {
  status : ErrorCode,
  connection_handle : 12,
  _reserved_ : 4,
  afh_mode : AfhMode,
  afh_channel_map : 8[10],
}


enum WhichClock : 8 {
  LOCAL = 0x00,
  PICONET = 0x01,
}

packet ReadClock : ConnectionManagementCommand (op_code = READ_CLOCK) {
  connection_handle : 12,
  _reserved_ : 4,
  which_clock : WhichClock,
}

packet ReadClockComplete : CommandComplete (command_op_code = READ_CLOCK) {
  status : ErrorCode,
  connection_handle : 12,
  _reserved_ : 4,
  clock : 28,
  _reserved_ : 4,
  accuracy : 16,
}

packet ReadEncryptionKeySize : SecurityCommand (op_code = READ_ENCRYPTION_KEY_SIZE) {
  connection_handle : 12,
  _reserved_ : 4,
}


  // TESTING
enum LoopbackMode : 8 {
  NO_LOOPBACK = 0x00,
  ENABLE_LOCAL = 0x01,
  ENABLE_REMOTE = 0x02,
}

packet ReadLoopbackMode : CommandPacket (op_code = READ_LOOPBACK_MODE) {
}

packet ReadLoopbackModeComplete : CommandComplete (command_op_code = READ_LOOPBACK_MODE) {
  status : ErrorCode,
  loopback_mode : LoopbackMode,
}

packet WriteLoopbackMode : CommandPacket (op_code = WRITE_LOOPBACK_MODE) {
  loopback_mode : LoopbackMode,
}

packet WriteLoopbackModeComplete : CommandComplete (command_op_code = WRITE_LOOPBACK_MODE) {
  status : ErrorCode,
}

packet EnableDeviceUnderTestMode : CommandPacket (op_code = ENABLE_DEVICE_UNDER_TEST_MODE) {
}

packet EnableDeviceUnderTestModeComplete : CommandComplete (command_op_code = ENABLE_DEVICE_UNDER_TEST_MODE) {
  status : ErrorCode,
}

packet WriteSimplePairingDebugMode : CommandPacket (op_code = WRITE_SIMPLE_PAIRING_DEBUG_MODE) {
  simple_pairing_debug_mode : Enable,
}

packet WriteSimplePairingDebugModeComplete : CommandComplete (command_op_code = WRITE_SIMPLE_PAIRING_DEBUG_MODE) {
  status : ErrorCode,
}

packet WriteSecureConnectionsTestMode : CommandPacket (op_code = WRITE_SECURE_CONNECTIONS_TEST_MODE) {
  connection_handle : 12,
  _reserved_ : 4,
  dm1_aclu_mode : Enable,
  esco_loopback_mode : Enable,
}

packet WriteSecureConnectionsTestModeComplete : CommandComplete (command_op_code = WRITE_SECURE_CONNECTIONS_TEST_MODE) {
  status : ErrorCode,
}

  // LE_CONTROLLER
packet LeSetEventMask : CommandPacket (op_code = LE_SET_EVENT_MASK) {
  le_event_mask : 64,
}

packet LeSetEventMaskComplete : CommandComplete (command_op_code = LE_SET_EVENT_MASK) {
  status : ErrorCode,
}

packet LeReadBufferSize : CommandPacket (op_code = LE_READ_BUFFER_SIZE) {
}

struct LeBufferSize {
  le_data_packet_length : 16,
  total_num_le_packets : 8,
}

packet LeReadBufferSizeComplete : CommandComplete (command_op_code = LE_READ_BUFFER_SIZE) {
  status : ErrorCode,
  le_buffer_size : LeBufferSize,
}

packet LeReadLocalSupportedFeatures : CommandPacket (op_code = LE_READ_LOCAL_SUPPORTED_FEATURES) {
}

packet LeReadLocalSupportedFeaturesComplete : CommandComplete (command_op_code = LE_READ_LOCAL_SUPPORTED_FEATURES) {
  status : ErrorCode,
  le_features : 64,
}

packet LeSetRandomAddress : CommandPacket (op_code = LE_SET_RANDOM_ADDRESS) {
  random_address : Address,
}

packet LeSetRandomAddressComplete : CommandComplete (command_op_code = LE_SET_RANDOM_ADDRESS) {
  status : ErrorCode,
}

enum AdvertisingFilterPolicy : 1 {
  ALL_DEVICES = 0, // Default
  ONLY_WHITE_LISTED_DEVICES = 1,
}

enum PeerAddressType : 8 {
  PUBLIC_DEVICE_OR_IDENTITY_ADDRESS = 0x00,
  RANDOM_DEVICE_OR_IDENTITY_ADDRESS = 0x01,
}

enum AdvertisingEventType : 8 {
  ADV_IND = 0x00,
  ADV_DIRECT_IND = 0x01,
  ADV_SCAN_IND = 0x02,
  ADV_NONCONN_IND = 0x03,
  SCAN_RSP = 0x04,
}

enum AddressType : 8 {
  PUBLIC_DEVICE_ADDRESS = 0x00,
  RANDOM_DEVICE_ADDRESS = 0x01,
  PUBLIC_IDENTITY_ADDRESS = 0x02,
  RANDOM_IDENTITY_ADDRESS = 0x03,
}

packet LeSetAdvertisingParameters : LeAdvertisingCommand (op_code = LE_SET_ADVERTISING_PARAMETERS) {
  advertising_interval_min : 16,
  advertising_interval_max : 16,
  advertising_type : AdvertisingEventType,
  own_address_type : AddressType,
  peer_address_type : PeerAddressType,
  peer_address : Address,
  advertising_channel_map : 8,
  connection_filter_policy : AdvertisingFilterPolicy,
  scan_filter_policy : AdvertisingFilterPolicy,
  _reserved_ : 6,
}

packet LeSetAdvertisingParametersComplete : CommandComplete (command_op_code = LE_SET_ADVERTISING_PARAMETERS) {
  status : ErrorCode,
}

packet LeReadAdvertisingChannelTxPower : LeAdvertisingCommand (op_code = LE_READ_ADVERTISING_CHANNEL_TX_POWER) {
}

packet LeReadAdvertisingChannelTxPowerComplete : CommandComplete (command_op_code = LE_READ_ADVERTISING_CHANNEL_TX_POWER) {
  status : ErrorCode,
  transmit_power_level : 8, // (-20dBm to 10dBm) Accuracy: +/-4dB
}

packet LeSetAdvertisingData : LeAdvertisingCommand (op_code = LE_SET_ADVERTISING_DATA) {
  _payload_,
}

packet LeSetAdvertisingDataComplete : CommandComplete (command_op_code = LE_SET_ADVERTISING_DATA) {
  status : ErrorCode,
}

packet LeSetScanResponseData : LeAdvertisingCommand (op_code = LE_SET_SCAN_RESPONSE_DATA) {
  _payload_,
}

packet LeSetScanResponseDataComplete : CommandComplete (command_op_code = LE_SET_SCAN_RESPONSE_DATA) {
  status : ErrorCode,
}

packet LeSetAdvertisingEnable : LeAdvertisingCommand (op_code = LE_SET_ADVERTISING_ENABLE) {
  advertising_enable : Enable, // Default DISABLED
}

packet LeSetAdvertisingEnableComplete : CommandComplete (command_op_code = LE_SET_ADVERTISING_ENABLE) {
  status : ErrorCode,
}

enum LeScanType : 8 {
  PASSIVE = 0x00, // Default
  ACTIVE = 0x01,
}

enum LeSetScanningFilterPolicy : 8 {
  ACCEPT_ALL = 0x00, // Default
  WHITE_LIST_ONLY = 0x01,
  CHECK_INITIATORS_IDENTITY = 0x02,
  WHITE_LIST_AND_INITIATORS_IDENTITY = 0x03,
}

packet LeSetScanParameters : LeAdvertisingCommand (op_code = LE_SET_SCAN_PARAMETERS) {
  le_scan_type : LeScanType,
  le_scan_interval : 16, // 0x0004-0x4000 Default 0x10 (10ms)
  le_scan_window : 16, // Default 0x10 (10ms)
  own_address_type : AddressType,
  scanning_filter_policy : LeSetScanningFilterPolicy,
}

packet LeSetScanParametersComplete : CommandComplete (command_op_code = LE_SET_SCAN_PARAMETERS) {
  status : ErrorCode,
}

packet LeSetScanEnable : LeAdvertisingCommand (op_code = LE_SET_SCAN_ENABLE) {
  le_scan_enable : Enable,
  filter_duplicates : Enable,
}

packet LeSetScanEnableComplete : CommandComplete (command_op_code = LE_SET_SCAN_ENABLE) {
  status : ErrorCode,
}

enum InitiatorFilterPolicy : 8 {
  USE_PEER_ADDRESS = 0x00,
  USE_WHITE_LIST = 0x01,
}

enum OwnAddressType : 8 {
  PUBLIC_DEVICE_ADDRESS = 0x00,
  RANDOM_DEVICE_ADDRESS = 0x01,
  RESOLVABLE_OR_PUBLIC_ADDRESS = 0x02,
  RESOLVABLE_OR_RANDOM_ADDRESS = 0x03,
}

packet LeCreateConnection : LeConnectionManagementCommand (op_code = LE_CREATE_CONNECTION) {
  le_scan_interval : 16, // 0x0004-0x4000
  le_scan_window : 16, // < = LeScanInterval
  initiator_filter_policy : InitiatorFilterPolicy,
  peer_address_type : AddressType,
  peer_address : Address,
  own_address_type : OwnAddressType,
  conn_interval_min : 16, // 0x0006-0x0C80 (7.5ms to 4s)
  conn_interval_max : 16, // 0x0006-0x0C80 (7.5ms to 4s)
  conn_latency : 16, // 0x0006-0x01F3
  supervision_timeout : 16, // 0x00A to 0x0C80 (100ms to 32s)
  minimum_ce_length : 16, // 0.625ms
  maximum_ce_length : 16, // 0.625ms
}

packet LeCreateConnectionStatus : CommandStatus (command_op_code = LE_CREATE_CONNECTION) {
}

packet LeCreateConnectionCancel : LeConnectionManagementCommand (op_code = LE_CREATE_CONNECTION_CANCEL) {
}

packet LeCreateConnectionCancelComplete : CommandComplete (command_op_code = LE_CREATE_CONNECTION_CANCEL) {
  status : ErrorCode,
}

packet LeReadWhiteListSize : LeConnectionManagementCommand (op_code = LE_READ_WHITE_LIST_SIZE) {
}

packet LeReadWhiteListSizeComplete : CommandComplete (command_op_code = LE_READ_WHITE_LIST_SIZE) {
  status : ErrorCode,
  white_list_size : 8,
}

packet LeClearWhiteList : LeConnectionManagementCommand (op_code = LE_CLEAR_WHITE_LIST) {
}

packet LeClearWhiteListComplete : CommandComplete (command_op_code = LE_CLEAR_WHITE_LIST) {
  status : ErrorCode,
}

enum WhiteListAddressType : 8 {
  PUBLIC = 0x00,
  RANDOM = 0x01,
  ANONYMOUS_ADVERTISERS = 0xFF,
}

packet LeAddDeviceToWhiteList : LeConnectionManagementCommand (op_code = LE_ADD_DEVICE_TO_WHITE_LIST) {
  address_type : WhiteListAddressType,
  address : Address,
}

packet LeAddDeviceToWhiteListComplete : CommandComplete (command_op_code = LE_ADD_DEVICE_TO_WHITE_LIST) {
  status : ErrorCode,
}

packet LeRemoveDeviceFromWhiteList : LeConnectionManagementCommand (op_code = LE_REMOVE_DEVICE_FROM_WHITE_LIST) {
  address_type : WhiteListAddressType,
  address : Address,
}

packet LeRemoveDeviceFromWhiteListComplete : CommandComplete (command_op_code = LE_REMOVE_DEVICE_FROM_WHITE_LIST) {
  status : ErrorCode,
}

packet LeConnectionUpdate : LeConnectionManagementCommand (op_code = LE_CONNECTION_UPDATE) {
  connection_handle : 12,
  _reserved_ : 4,
  conn_interval_min : 16, // 0x0006-0x0C80 (7.5ms to 4s)
  conn_interval_max : 16, // 0x0006-0x0C80 (7.5ms to 4s)
  conn_latency : 16, // 0x0006-0x01F3
  supervision_timeout : 16, // 0x00A to 0x0C80 (100ms to 32s)
  minimum_ce_length : 16, // 0.625ms
  maximum_ce_length : 16, // 0.625ms
}

packet LeConnectionUpdateStatus : CommandStatus (command_op_code = LE_CONNECTION_UPDATE) {
}

packet LeSetHostChannelClassification : LeConnectionManagementCommand (op_code = LE_SET_HOST_CHANNEL_CLASSIFICATION) {
  _payload_,  // placeholder (unimplemented)
}

packet LeReadChannelMap : LeConnectionManagementCommand (op_code = LE_READ_CHANNEL_MAP) {
  _payload_,  // placeholder (unimplemented)
}

packet LeReadRemoteFeatures : LeConnectionManagementCommand (op_code = LE_READ_REMOTE_FEATURES) {
  _payload_,  // placeholder (unimplemented)
}

packet LeEncrypt : LeSecurityCommand (op_code = LE_ENCRYPT) {
  _payload_,  // placeholder (unimplemented)
}

packet LeRand : LeSecurityCommand (op_code = LE_RAND) {
}

packet LeRandComplete : CommandComplete (command_op_code = LE_RAND) {
  status : ErrorCode,
  random_number : 64,
}

packet LeStartEncryption : LeSecurityCommand (op_code = LE_START_ENCRYPTION) {
  connection_handle: 16,
  rand: 8[8],
  ediv: 16,
  ltk: 8[16],
}

packet LeLongTermKeyRequestReply : LeSecurityCommand (op_code = LE_LONG_TERM_KEY_REQUEST_REPLY) {
  connection_handle: 16,
  long_term_key: 8[16],
}

packet LeLongTermKeyRequestNegativeReply : LeSecurityCommand (op_code = LE_LONG_TERM_KEY_REQUEST_NEGATIVE_REPLY) {
  _payload_,  // placeholder (unimplemented)
}

packet LeReadSupportedStates : CommandPacket (op_code = LE_READ_SUPPORTED_STATES) {
}

packet LeReadSupportedStatesComplete : CommandComplete (command_op_code = LE_READ_SUPPORTED_STATES) {
  status : ErrorCode,
  le_states : 64,
}

packet LeReceiverTest : CommandPacket (op_code = LE_RECEIVER_TEST) {
  _payload_,  // placeholder (unimplemented)
}

packet LeTransmitterTest : CommandPacket (op_code = LE_TRANSMITTER_TEST) {
  _payload_,  // placeholder (unimplemented)
}

packet LeTestEnd : CommandPacket (op_code = LE_TEST_END) {
  _payload_,  // placeholder (unimplemented)
}

packet LeRemoteConnectionParameterRequestReply : LeConnectionManagementCommand (op_code = LE_REMOTE_CONNECTION_PARAMETER_REQUEST_REPLY) {
  _payload_,  // placeholder (unimplemented)
}

packet LeRemoteConnectionParameterRequestNegativeReply : LeConnectionManagementCommand (op_code = LE_REMOTE_CONNECTION_PARAMETER_REQUEST_NEGATIVE_REPLY) {
  _payload_,  // placeholder (unimplemented)
}


packet LeSetDataLength : LeConnectionManagementCommand (op_code = LE_SET_DATA_LENGTH) {
  _payload_,  // placeholder (unimplemented)
}

packet LeReadSuggestedDefaultDataLength : LeConnectionManagementCommand (op_code = LE_READ_SUGGESTED_DEFAULT_DATA_LENGTH) {
  _payload_,  // placeholder (unimplemented)
}

packet LeWriteSuggestedDefaultDataLength : LeConnectionManagementCommand (op_code = LE_WRITE_SUGGESTED_DEFAULT_DATA_LENGTH) {
  _payload_,  // placeholder (unimplemented)
}

packet LeReadLocalP256PublicKeyCommand : LeSecurityCommand (op_code = LE_READ_LOCAL_P_256_PUBLIC_KEY_COMMAND) {
  _payload_,  // placeholder (unimplemented)
}

packet LeGenerateDhkeyCommand : LeSecurityCommand (op_code = LE_GENERATE_DHKEY_COMMAND) {
  _payload_,  // placeholder (unimplemented)
}

packet LeAddDeviceToResolvingList : LeSecurityCommand (op_code = LE_ADD_DEVICE_TO_RESOLVING_LIST) {
  _payload_,  // placeholder (unimplemented)
}

packet LeRemoveDeviceFromResolvingList : LeSecurityCommand (op_code = LE_REMOVE_DEVICE_FROM_RESOLVING_LIST) {
  _payload_,  // placeholder (unimplemented)
}

packet LeClearResolvingList : LeSecurityCommand (op_code = LE_CLEAR_RESOLVING_LIST) {
  _payload_,  // placeholder (unimplemented)
}

packet LeReadResolvingListSize : LeSecurityCommand (op_code = LE_READ_RESOLVING_LIST_SIZE) {
  _payload_,  // placeholder (unimplemented)
}

packet LeReadPeerResolvableAddress : LeSecurityCommand (op_code = LE_READ_PEER_RESOLVABLE_ADDRESS) {
  _payload_,  // placeholder (unimplemented)
}

packet LeReadLocalResolvableAddress : LeSecurityCommand (op_code = LE_READ_LOCAL_RESOLVABLE_ADDRESS) {
  _payload_,  // placeholder (unimplemented)
}

packet LeSetAddressResolutionEnable : LeSecurityCommand (op_code = LE_SET_ADDRESS_RESOLUTION_ENABLE) {
  _payload_,  // placeholder (unimplemented)
}

packet LeSetResolvablePrivateAddressTimeout : LeSecurityCommand (op_code = LE_SET_RESOLVABLE_PRIVATE_ADDRESS_TIMEOUT) {
  _payload_,  // placeholder (unimplemented)
}

packet LeReadMaximumDataLength : CommandPacket (op_code = LE_READ_MAXIMUM_DATA_LENGTH) {
}

struct LeMaximumDataLength {
  supported_max_tx_octets : 16,
  supported_max_tx_time: 16,
  supported_max_rx_octets : 16,
  supported_max_rx_time: 16,
}


packet LeReadMaximumDataLengthComplete : CommandComplete (command_op_code = LE_READ_MAXIMUM_DATA_LENGTH) {
  status : ErrorCode,
  le_maximum_data_length : LeMaximumDataLength,
}

packet LeReadPhy : LeConnectionManagementCommand (op_code = LE_READ_PHY) {
  _payload_,  // placeholder (unimplemented)
}

packet LeSetDefaultPhy : LeConnectionManagementCommand (op_code = LE_SET_DEFAULT_PHY) {
  _payload_,  // placeholder (unimplemented)
}

packet LeSetPhy : LeConnectionManagementCommand (op_code = LE_SET_PHY) {
  _payload_,  // placeholder (unimplemented)
}

packet LeEnhancedReceiverTest : CommandPacket (op_code = LE_ENHANCED_RECEIVER_TEST) {
  _payload_,  // placeholder (unimplemented)
}

packet LeEnhancedTransmitterTest : CommandPacket (op_code = LE_ENHANCED_TRANSMITTER_TEST) {
  _payload_,  // placeholder (unimplemented)
}

packet LeSetExtendedAdvertisingRandomAddress : LeAdvertisingCommand (op_code = LE_SET_EXTENDED_ADVERTISING_RANDOM_ADDRESS) {
  _payload_,  // placeholder (unimplemented)
}

packet LeSetExtendedAdvertisingParameters : LeAdvertisingCommand (op_code = LE_SET_EXTENDED_ADVERTISING_PARAMETERS) {
  _payload_,  // placeholder (unimplemented)
}

packet LeSetExtendedAdvertisingData : LeAdvertisingCommand (op_code = LE_SET_EXTENDED_ADVERTISING_DATA) {
  _payload_,  // placeholder (unimplemented)
}

packet LeSetExtendedAdvertisingScanResponse : LeAdvertisingCommand (op_code = LE_SET_EXTENDED_ADVERTISING_SCAN_RESPONSE) {
  _payload_,  // placeholder (unimplemented)
}

packet LeSetExtendedAdvertisingEnable : LeAdvertisingCommand (op_code = LE_SET_EXTENDED_ADVERTISING_ENABLE) {
  _payload_,  // placeholder (unimplemented)
}

packet LeReadMaximumAdvertisingDataLength : CommandPacket (op_code = LE_READ_MAXIMUM_ADVERTISING_DATA_LENGTH) {
}

packet LeReadMaximumAdvertisingDataLengthComplete : CommandComplete (command_op_code = LE_READ_MAXIMUM_ADVERTISING_DATA_LENGTH) {
  status : ErrorCode,
  maximum_advertising_data_length : 16,
}

packet LeReadNumberOfSupportedAdvertisingSets : CommandPacket (op_code = LE_READ_NUMBER_OF_SUPPORTED_ADVERTISING_SETS) {
}

packet LeReadNumberOfSupportedAdvertisingSetsComplete : CommandComplete (command_op_code = LE_READ_NUMBER_OF_SUPPORTED_ADVERTISING_SETS) {
  status : ErrorCode,
  number_supported_advertising_sets : 8,
}

packet LeRemoveAdvertisingSet : LeAdvertisingCommand (op_code = LE_REMOVE_ADVERTISING_SET) {
  _payload_,  // placeholder (unimplemented)
}

packet LeClearAdvertisingSets : LeAdvertisingCommand (op_code = LE_CLEAR_ADVERTISING_SETS) {
  _payload_,  // placeholder (unimplemented)
}

packet LeSetPeriodicAdvertisingParam : LeAdvertisingCommand (op_code = LE_SET_PERIODIC_ADVERTISING_PARAM) {
  _payload_,  // placeholder (unimplemented)
}

packet LeSetPeriodicAdvertisingData : LeAdvertisingCommand (op_code = LE_SET_PERIODIC_ADVERTISING_DATA) {
  _payload_,  // placeholder (unimplemented)
}

packet LeSetPeriodicAdvertisingEnable : LeAdvertisingCommand (op_code = LE_SET_PERIODIC_ADVERTISING_ENABLE) {
  _payload_,  // placeholder (unimplemented)
}

packet LeSetExtendedScanParameters : LeAdvertisingCommand (op_code = LE_SET_EXTENDED_SCAN_PARAMETERS) {
  _payload_,  // placeholder (unimplemented)
}

packet LeSetExtendedScanEnable : LeAdvertisingCommand (op_code = LE_SET_EXTENDED_SCAN_ENABLE) {
  _payload_,  // placeholder (unimplemented)
}

packet LeExtendedCreateConnection : LeConnectionManagementCommand (op_code = LE_EXTENDED_CREATE_CONNECTION) {
  _payload_,  // placeholder (unimplemented)
}

packet LePeriodicAdvertisingCreateSync : LeAdvertisingCommand (op_code = LE_PERIODIC_ADVERTISING_CREATE_SYNC) {
  _payload_,  // placeholder (unimplemented)
}

packet LePeriodicAdvertisingCreateSyncCancel : LeAdvertisingCommand (op_code = LE_PERIODIC_ADVERTISING_CREATE_SYNC_CANCEL) {
  _payload_,  // placeholder (unimplemented)
}

packet LePeriodicAdvertisingTerminateSync : LeAdvertisingCommand (op_code = LE_PERIODIC_ADVERTISING_TERMINATE_SYNC) {
  _payload_,  // placeholder (unimplemented)
}

packet LeAddDeviceToPeriodicAdvertisingList : LeAdvertisingCommand (op_code = LE_ADD_DEVICE_TO_PERIODIC_ADVERTISING_LIST) {
  _payload_,  // placeholder (unimplemented)
}

packet LeRemoveDeviceFromPeriodicAdvertisingList : LeAdvertisingCommand (op_code = LE_REMOVE_DEVICE_FROM_PERIODIC_ADVERTISING_LIST) {
  _payload_,  // placeholder (unimplemented)
}

packet LeClearPeriodicAdvertisingList : LeAdvertisingCommand (op_code = LE_CLEAR_PERIODIC_ADVERTISING_LIST) {
  _payload_,  // placeholder (unimplemented)
}

packet LeReadPeriodicAdvertisingListSize : LeAdvertisingCommand (op_code = LE_READ_PERIODIC_ADVERTISING_LIST_SIZE) {
  _payload_,  // placeholder (unimplemented)
}

packet LeReadTransmitPower : LeAdvertisingCommand (op_code = LE_READ_TRANSMIT_POWER) {
  _payload_,  // placeholder (unimplemented)
}

packet LeReadRfPathCompensationPower : LeAdvertisingCommand (op_code = LE_READ_RF_PATH_COMPENSATION_POWER) {
  _payload_,  // placeholder (unimplemented)
}

packet LeWriteRfPathCompensationPower : LeAdvertisingCommand (op_code = LE_WRITE_RF_PATH_COMPENSATION_POWER) {
  _payload_,  // placeholder (unimplemented)
}

packet LeSetPrivacyMode : LeSecurityCommand (op_code = LE_SET_PRIVACY_MODE) {
  _payload_,  // placeholder (unimplemented)
}


  // VENDOR_SPECIFIC
packet LeGetVendorCapabilities : VendorCommand (op_code = LE_GET_VENDOR_CAPABILITIES) {
}

struct VendorCapabilities {
  is_supported : 8,
  max_advt_instances: 8,
  offloaded_resolution_of_private_address : 8,
  total_scan_results_storage: 16,
  max_irk_list_sz: 8,
  filtering_support: 8,
  max_filter: 8,
  activity_energy_info_support: 8,
  version_supported: 16,
  total_num_of_advt_tracked: 16,
  extended_scan_support: 8,
  debug_logging_supported: 8,
  le_address_generation_offloading_support: 8,
  a2dp_source_offload_capability_mask: 32,
  bluetooth_quality_report_support: 8
}

struct BaseVendorCapabilities {
  max_advt_instances: 8,
  offloaded_resolution_of_private_address : 8,
  total_scan_results_storage: 16,
  max_irk_list_sz: 8,
  filtering_support: 8,
  max_filter: 8,
  activity_energy_info_support: 8,
}

packet LeGetVendorCapabilitiesComplete : CommandComplete (command_op_code = LE_GET_VENDOR_CAPABILITIES) {
  status : ErrorCode,
  base_vendor_capabilities : BaseVendorCapabilities,
  _payload_,
}
packet LeGetVendorCapabilitiesComplete095 : LeGetVendorCapabilitiesComplete {
  version_supported: 16,
  total_num_of_advt_tracked: 16,
  extended_scan_support: 8,
  debug_logging_supported: 8,
  _payload_,
}
packet LeGetVendorCapabilitiesComplete096 : LeGetVendorCapabilitiesComplete095 {
  le_address_generation_offloading_support: 8,
  _payload_,
}

packet LeGetVendorCapabilitiesComplete098 : LeGetVendorCapabilitiesComplete096 {
  a2dp_source_offload_capability_mask: 32,
  bluetooth_quality_report_support: 8
}

packet LeMultiAdvt : VendorCommand (op_code = LE_MULTI_ADVT) {
  _payload_,  // placeholder (unimplemented)
}

packet LeBatchScan : VendorCommand (op_code = LE_BATCH_SCAN) {
  _payload_,  // placeholder (unimplemented)
}

packet LeAdvFilter : VendorCommand (op_code = LE_ADV_FILTER) {
  _payload_,  // placeholder (unimplemented)
}

packet LeTrackAdv : VendorCommand (op_code = LE_TRACK_ADV) {
  _payload_,  // placeholder (unimplemented)
}

packet LeEnergyInfo : VendorCommand (op_code = LE_ENERGY_INFO) {
  _payload_,  // placeholder (unimplemented)
}

packet LeExtendedScanParams : VendorCommand (op_code = LE_EXTENDED_SCAN_PARAMS) {
  _payload_,  // placeholder (unimplemented)
}

packet ControllerDebugInfo : VendorCommand (op_code = CONTROLLER_DEBUG_INFO) {
  _payload_,  // placeholder (unimplemented)
}

packet ControllerA2DPOpcode : VendorCommand (op_code = CONTROLLER_A2DP_OPCODE) {
  _payload_,  // placeholder (unimplemented)
}

// HCI Event Packets

packet InquiryComplete : EventPacket (event_code = INQUIRY_COMPLETE){
  status : ErrorCode,
}

packet InquiryResult : EventPacket (event_code = INQUIRY_RESULT){
  num_responses : 8,
  bd_addr : Address,
  page_scan_repetition_mode : PageScanRepetitionMode,
  _reserved_ : 8,
  _reserved_ : 8,
  class_of_device : ClassOfDevice,
  clock_offset : 15,
  _reserved_ : 1,
}

enum LinkType : 8 {
  SCO = 0x00,
  ACL = 0x01,
}

packet ConnectionComplete : EventPacket (event_code = CONNECTION_COMPLETE){
  status : ErrorCode,
  connection_handle : 12,
  _reserved_ : 4,
  bd_addr : Address,
  link_type : LinkType,
  encryption_enabled : Enable,
}

enum ConnectionRequestLinkType : 8 {
  SCO = 0x00,
  ACL = 0x01,
  ESCO = 0x02,
}

packet ConnectionRequest : EventPacket (event_code = CONNECTION_REQUEST){
  bd_addr : Address,
  class_of_device : ClassOfDevice,
  link_type : ConnectionRequestLinkType,
}

packet DisconnectionComplete : EventPacket (event_code = DISCONNECTION_COMPLETE){
  status : ErrorCode,
  connection_handle : 12,
  _reserved_ : 4,
  reason : ErrorCode,
}

packet AuthenticationComplete : EventPacket (event_code = AUTHENTICATION_COMPLETE){
  status : ErrorCode,
  connection_handle : 12,
  _reserved_ : 4,
}

packet RemoteNameRequestComplete : EventPacket (event_code = REMOTE_NAME_REQUEST_COMPLETE){
  status : ErrorCode,
  bd_addr : Address,
  remote_name : 8[248], // UTF-8 encoded user-friendly descriptive name
}

enum EncryptionEnabled : 8 {
  OFF = 0x00,
  ON = 0x01, // E0 for BR/EDR and AES-CCM for LE
  BR_EDR_AES_CCM = 0x02,
}

packet EncryptionChange : EventPacket (event_code = ENCRYPTION_CHANGE){
  status : ErrorCode,
  connection_handle : 12,
  _reserved_ : 4,
  encryption_enabled : EncryptionEnabled,
}

packet ChangeConnectionLinkKeyComplete : EventPacket (event_code = CHANGE_CONNECTION_LINK_KEY_COMPLETE){
  status : ErrorCode,
  connection_handle : 12,
  _reserved_ : 4,
}

packet MasterLinkKeyComplete : EventPacket (event_code = MASTER_LINK_KEY_COMPLETE){
  status : ErrorCode,
  connection_handle : 12,
  _reserved_ : 4,
  key_flag : KeyFlag,
}

packet ReadRemoteSupportedFeaturesComplete : EventPacket (event_code = READ_REMOTE_SUPPORTED_FEATURES_COMPLETE){
  status : ErrorCode,
  connection_handle : 12,
  _reserved_ : 4,
  lmp_features : 64,
}

packet ReadRemoteVersionInformationComplete : EventPacket (event_code = READ_REMOTE_VERSION_INFORMATION_COMPLETE){
  status : ErrorCode,
  connection_handle : 12,
  _reserved_ : 4,
  version : 8,
  manufacturer_name : 8,
  sub_version : 8,
}

packet QosSetupComplete : EventPacket (event_code = QOS_SETUP_COMPLETE){
  status : ErrorCode,
  connection_handle : 12,
  _reserved_ : 4,
  _reserved_ : 8,
  service_type : ServiceType,
  token_rate : 32, // Octets/s
  peak_bandwidth : 32, // Octets/s
  latency : 32, // Octets/s
  delay_variation : 32, // microseconds
}

// Command Complete and Command Status Events are implemented above Commands.

packet HardwareError : EventPacket (event_code = HARDWARE_ERROR){
  hardware_code : 8,
}

packet FlushOccurred : EventPacket (event_code = FLUSH_OCCURRED){
  connection_handle : 12,
  _reserved_ : 4,
}

packet RoleChange : EventPacket (event_code = ROLE_CHANGE){
  status : ErrorCode,
  bd_addr : Address,
  new_role : Role,
}

packet NumberOfCompletedPackets : EventPacket (event_code = NUMBER_OF_COMPLETED_PACKETS){
  _count_(completed_packets) : 8,
  completed_packets : CompletedPackets[],
}

enum Mode : 8 {
  ACTIVE = 0x00,
  HOLD = 0x01,
  SNIFF = 0x02,
}

packet ModeChange : EventPacket (event_code = MODE_CHANGE){
  status : ErrorCode,
  connection_handle : 12,
  _reserved_ : 4,
  current_mode : Mode,
  interval : 16, // 0x002 - 0xFFFE (1.25ms - 40.9s)
}

packet ReturnLinkKeys : EventPacket (event_code = RETURN_LINK_KEYS){
  _payload_, // placeholder (unimplemented)
}

packet PinCodeRequest : EventPacket (event_code = PIN_CODE_REQUEST){
  bd_addr : Address,
}

packet LinkKeyRequest : EventPacket (event_code = LINK_KEY_REQUEST){
  bd_addr : Address,
}

packet LinkKeyNotification : EventPacket (event_code = LINK_KEY_NOTIFICATION){
  _payload_, // placeholder (unimplemented)
}

packet LoopbackCommand : EventPacket (event_code = LOOPBACK_COMMAND){
  _payload_, // placeholder (unimplemented)
}

packet DataBufferOverflow : EventPacket (event_code = DATA_BUFFER_OVERFLOW){
  link_type : LinkType,
}

packet MaxSlotsChange : EventPacket (event_code = MAX_SLOTS_CHANGE){
  connection_handle : 12,
  _reserved_ : 4,
  lmp_max_slots : 8,
}

packet ReadClockOffsetComplete : EventPacket (event_code = READ_CLOCK_OFFSET_COMPLETE){
  status : ErrorCode,
  connection_handle : 12,
  _reserved_ : 4,
  clock_offset : 15,
  _reserved_ : 1,
}

packet ConnectionPacketTypeChanged : EventPacket (event_code = CONNECTION_PACKET_TYPE_CHANGED){
  status : ErrorCode,
  connection_handle : 12,
  _reserved_ : 4,
  packet_type : 16,
}

packet QosViolation : EventPacket (event_code = QOS_VIOLATION){
  _payload_, // placeholder (unimplemented)
}

packet PageScanRepetitionModeChange : EventPacket (event_code = PAGE_SCAN_REPETITION_MODE_CHANGE){
  _payload_, // placeholder (unimplemented)
}

packet FlowSpecificationComplete : EventPacket (event_code = FLOW_SPECIFICATION_COMPLETE){
  status : ErrorCode,
  connection_handle : 12,
  _reserved_ : 4,
  _reserved_ : 8,
  flow_direction : FlowDirection,
  service_type : ServiceType,
  token_rate : 32, // Octets/s
  token_bucket_size : 32,
  peak_bandwidth : 32, // Octets/s
  access_latency : 32, // Octets/s
}

packet InquiryResultWithRssi : EventPacket (event_code = INQUIRY_RESULT_WITH_RSSI){
  num_responses : 8,
  address : Address,
  page_scan_repetition_mode : PageScanRepetitionMode,
  _reserved_ : 8,
  class_of_device : ClassOfDevice,
  clock_offset : 15,
  _reserved_ : 1,
  rssi : 8,
}

packet ReadRemoteExtendedFeaturesComplete : EventPacket (event_code = READ_REMOTE_EXTENDED_FEATURES_COMPLETE){
  status : ErrorCode,
  connection_handle : 12,
  _reserved_ : 4,
  page_number : 8,
  maximum_page_number : 8,
  extended_lmp_features : 64,
}

packet SynchronousConnectionComplete : EventPacket (event_code = SYNCHRONOUS_CONNECTION_COMPLETE){
  _payload_, // placeholder (unimplemented)
}

packet SynchronousConnectionChanged : EventPacket (event_code = SYNCHRONOUS_CONNECTION_CHANGED){
  _payload_, // placeholder (unimplemented)
}

packet SniffSubratingEvent : EventPacket (event_code = SNIFF_SUBRATING){
  status : ErrorCode,
  connection_handle : 12,
  _reserved_ : 4,
  maximum_transmit_latency : 16, // 0x000 - 0xFFFE (0s - 40.9s)
  maximum_receive_latency : 16, // 0x000 - 0xFFFE (0s - 40.9s)
  minimum_remote_timeout : 16, // 0x000 - 0xFFFE (0s - 40.9s)
  minimum_local_timeout : 16, // 0x000 - 0xFFFE (0s - 40.9s)
}

packet ExtendedInquiryResult : EventPacket (event_code = EXTENDED_INQUIRY_RESULT) {
  _fixed_ = 0x01 : 8,
  address : Address,
  page_scan_repetition_mode : PageScanRepetitionMode,
  _reserved_ : 8,
  class_of_device : ClassOfDevice,
  clock_offset : 15,
  _reserved_ : 1,
  rssi : 8,
  _payload_,
}

packet EncryptionKeyRefreshComplete : EventPacket (event_code = ENCRYPTION_KEY_REFRESH_COMPLETE){
  status : ErrorCode,
  connection_handle : 12,
  _reserved_ : 4,
}

packet IoCapabilityRequest : EventPacket (event_code = IO_CAPABILITY_REQUEST){
  bd_addr : Address,
}

packet IoCapabilityResponse : EventPacket (event_code = IO_CAPABILITY_RESPONSE){
  bd_addr : Address,
  io_capability : IoCapability,
  oob_data_present : OobDataPresent,
  authentication_requirements : AuthenticationRequirements,
}

packet UserConfirmationRequest : EventPacket (event_code = USER_CONFIRMATION_REQUEST){
  bd_addr : Address,
  numeric_value : 20, // 0x00000-0xF423F (000000 - 999999)
  _reserved_ : 12,
}

packet UserPasskeyRequest : EventPacket (event_code = USER_PASSKEY_REQUEST){
  bd_addr : Address,
}

packet RemoteOobDataRequest : EventPacket (event_code = REMOTE_OOB_DATA_REQUEST){
  bd_addr : Address,
}

packet SimplePairingComplete : EventPacket (event_code = SIMPLE_PAIRING_COMPLETE){
  status : ErrorCode,
  bd_addr : Address,
}

packet LinkSupervisionTimeoutChanged : EventPacket (event_code = LINK_SUPERVISION_TIMEOUT_CHANGED){
  connection_handle : 12,
  _reserved_ : 4,
  link_supervision_timeout : 16, // 0x001-0xFFFF (0.625ms-40.9s)
}

packet EnhancedFlushComplete : EventPacket (event_code = ENHANCED_FLUSH_COMPLETE){
  connection_handle : 12,
  _reserved_ : 4,
}

packet UserPasskeyNotification : EventPacket (event_code = USER_PASSKEY_NOTIFICATION){
  bd_addr : Address,
  passkey : 20, // 0x00000-0xF423F (000000 - 999999)
  _reserved_ : 12,
}

packet KeypressNotification : EventPacket (event_code = KEYPRESS_NOTIFICATION){
  bd_addr : Address,
  notification_type : KeypressNotificationType,
}

packet RemoteHostSupportedFeaturesNotification : EventPacket (event_code = REMOTE_HOST_SUPPORTED_FEATURES_NOTIFICATION){
  bd_addr : Address,
  host_supported_features : 64,
}

packet LeMetaEvent : EventPacket (event_code = LE_META_EVENT) {
  subevent_code : SubeventCode,
  _payload_,
}

packet NumberOfCompletedDataBlocks : EventPacket (event_code = NUMBER_OF_COMPLETED_DATA_BLOCKS){
  _payload_, // placeholder (unimplemented)
}

// LE Events

enum MasterClockAccuracy : 8 {
  PPM_500 = 0x00,
  PPM_250 = 0x01,
  PPM_150 = 0x02,
  PPM_100 = 0x03,
  PPM_75 = 0x04,
  PPM_50 = 0x05,
  PPM_30 = 0x06,
  PPM_20 = 0x07,
}

packet LeConnectionComplete : LeMetaEvent (subevent_code = CONNECTION_COMPLETE) {
  status : ErrorCode,
  connection_handle : 12,
  _reserved_ : 4,
  role : Role,
  peer_address_type : PeerAddressType,
  peer_address : Address,
  conn_interval : 16, // 0x006 - 0x0C80 (7.5ms - 4000ms)
  conn_latency : 16,  // Number of connection events
  supervision_timeout : 16,  // 0x000A to 0x0C80 (100ms to 32s)
  master_clock_accuracy : MasterClockAccuracy,
}

packet LeAdvertisingReport : LeMetaEvent (subevent_code = ADVERTISING_REPORT) {
  _payload_,
}

packet LeConnectionUpdateComplete : LeMetaEvent (subevent_code = CONNECTION_UPDATE_COMPLETE) {
  status : ErrorCode,
  connection_handle : 12,
  _reserved_ : 4,
  conn_interval : 16, // 0x006 - 0x0C80 (7.5ms - 4000ms)
  conn_latency : 16,  // Number of connection events
  supervision_timeout : 16,  // 0x000A to 0x0C80 (100ms to 32s)
}

packet LeReadRemoteFeaturesComplete : LeMetaEvent (subevent_code = READ_REMOTE_FEATURES_COMPLETE) {
  status : ErrorCode,
  connection_handle : 12,
  _reserved_ : 4,
  le_features : 64,
}

packet LeLongTermKeyRequest : LeMetaEvent (subevent_code = LONG_TERM_KEY_REQUEST) {
  status : ErrorCode,
  connection_handle : 12,
  _reserved_ : 4,
  random_number : 64,
  encrypted_diversifier : 16,
}

packet LeRemoteConnectionParameterRequest : LeMetaEvent (subevent_code = REMOTE_CONNECTION_PARAMETER_REQUEST) {
  connection_handle : 12,
  _reserved_ : 4,
  interval_min : 16, // 0x006 - 0x0C80 (7.5ms - 4s)
  interval_max : 16, // 0x006 - 0x0C80 (7.5ms - 4s)
  latency : 16,  // Number of connection events (0x0000 to 0x01f3 (499)
  timeout : 16,  // 0x000A to 0x0C80 (100ms to 32s)
}

packet LeDataLengthChange : LeMetaEvent (subevent_code = DATA_LENGTH_CHANGE) {
  connection_handle : 12,
  _reserved_ : 4,
  max_tx_octets : 16, // 0x001B - 0x00FB
  max_tx_time : 16, // 0x0148 - 0x4290
  max_rx_octets : 16, // 0x001B - 0x00FB
  max_rx_time : 16, // 0x0148 - 0x4290
}

packet ReadLocalP256PublicKeyComplete : LeMetaEvent (subevent_code = READ_LOCAL_P256_PUBLIC_KEY_COMPLETE) {
  status : ErrorCode,
  local_p_256_public_key : 8[64],
}

packet GenerateDhKeyComplete : LeMetaEvent (subevent_code = GENERATE_DHKEY_COMPLETE) {
  status : ErrorCode,
  dh_key : 8[32],
}

packet LeEnhancedConnectionComplete : LeMetaEvent (subevent_code = ENHANCED_CONNECTION_COMPLETE) {
  status : ErrorCode,
  connection_handle : 12,
  _reserved_ : 4,
  role : Role,
  peer_address_type : PeerAddressType,
  peer_address : Address,
  local_resolvable_private_address : Address,
  peer_resolvable_private_address : Address,
  conn_interval : 16, // 0x006 - 0x0C80 (7.5ms - 4000ms)
  conn_latency : 16,  // Number of connection events
  supervision_timeout : 16,  // 0x000A to 0x0C80 (100ms to 32s)
  master_clock_accuracy : MasterClockAccuracy,
}

enum DirectAdvertisingAddressType : 8 {
  PUBLIC_DEVICE_ADDRESS = 0x00,
  RANDOM_DEVICE_ADDRESS = 0x01,
  PUBLIC_IDENTITY_ADDRESS = 0x02,
  RANDOM_IDENTITY_ADDRESS = 0x03,
  NO_ADDRESS = 0xFF,
}

enum DirectAdvertisingEventType : 8 {
  ADV_DIRECT_IND = 0x01,
}

enum DirectAddressType : 8 {
  RANDOM_DEVICE_ADDRESS = 0x01,
}

struct LeDirectedAdvertisingReport {
  event_type : DirectAdvertisingEventType,
  address_type : DirectAdvertisingAddressType,
  address : Address,
  direct_address_type : DirectAddressType,
  direct_address : Address,
  rssi : 8,
}

packet LeDirectedAdvertisingReport : LeMetaEvent (subevent_code = DIRECTED_ADVERTISING_REPORT) {
  _count_(le_directed_advertising_reports) : 8,
  le_directed_advertising_reports : LeDirectedAdvertisingReport[],
}

packet LePhyUpdateComplete : LeMetaEvent (subevent_code = PHY_UPDATE_COMPLETE) {
  _payload_, // placeholder (unimplemented)
}

packet LeExtendedAdvertisingReport : LeMetaEvent (subevent_code = EXTENDED_ADVERTISING_REPORT) {
  _payload_, // placeholder (unimplemented)
}

packet LePeriodicAdvertisingSyncEstablished : LeMetaEvent (subevent_code = PERIODIC_ADVERTISING_SYNC_ESTABLISHED) {
  _payload_, // placeholder (unimplemented)
}

packet LePeriodicAdvertisingReport : LeMetaEvent (subevent_code = PERIODIC_ADVERTISING_REPORT) {
  _payload_, // placeholder (unimplemented)
}

packet LePeriodicAdvertisingSyncLost : LeMetaEvent (subevent_code = PERIODIC_ADVERTISING_SYNC_LOST) {
  _payload_, // placeholder (unimplemented)
}

packet LeScanTimeout : LeMetaEvent (subevent_code = SCAN_TIMEOUT) {
}

packet LeAdvertisingSetTerminated : LeMetaEvent (subevent_code = ADVERTISING_SET_TERMINATED) {
  _payload_, // placeholder (unimplemented)
}

packet LeScanRequestReceived : LeMetaEvent (subevent_code = SCAN_REQUEST_RECEIVED) {
  _payload_, // placeholder (unimplemented)
}<|MERGE_RESOLUTION|>--- conflicted
+++ resolved
@@ -1663,15 +1663,12 @@
 packet ReadNumberOfSupportedIacComplete : CommandComplete (command_op_code = READ_NUMBER_OF_SUPPORTED_IAC) {
   status : ErrorCode,
   num_support_iac : 8,
-<<<<<<< HEAD
-=======
 }
 
 struct Lap { // Lower Address Part
   lap : 6,
   _reserved_ : 2,
   _fixed_ = 0x9e8b : 16,
->>>>>>> 2c726ea6
 }
 
 packet ReadCurrentIacLap : DiscoveryCommand (op_code = READ_CURRENT_IAC_LAP) {

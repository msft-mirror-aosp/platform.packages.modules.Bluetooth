package {
    // See: http://go/android-license-faq
    // A large-scale-change added 'default_applicable_licenses' to import
    // all of the 'license_kinds' from "system_bt_license"
    // to get the below license kinds:
    //   SPDX-license-identifier-Apache-2.0
    //   SPDX-license-identifier-BSD
    default_applicable_licenses: ["system_bt_license"],
}

cc_defaults {
    name: "gd_defaults",
    tidy_checks: [
        "-performance-unnecessary-value-param",
    ],
    target: {
        android: {
            test_config_template: "AndroidTestTemplate.xml",
            cflags: [
                "-DOS_ANDROID",
                "-DOS_LINUX_GENERIC",
            ],
            shared_libs: [
                "liblog",
            ],
            sanitize: {
                misc_undefined: ["bounds"],
            },
        },
        host: {
            cflags: [
                "-DOS_LINUX_GENERIC",
            ],
        },
        darwin: {
            enabled: false,
        },
    },
    cpp_std: "c++17",
    cflags: [
        "-DEXPORT_SYMBOL=__attribute__((visibility(\"default\")))",
        "-fvisibility=hidden",
        "-DLOG_NDEBUG=1",
        "-DGOOGLE_PROTOBUF_NO_RTTI",
        "-Wno-unused-parameter",
        "-Wno-unused-result",
    ],
    conlyflags: [
        "-std=c99",
    ],
    header_libs: ["jni_headers"],

}

// Enables code coverage for a set of source files. Must be combined with
// "clang_coverage_bin" in order to work. See //test/gen_coverage.py for more information
// on generating code coverage.
cc_defaults {
    name: "gd_clang_file_coverage",
    target: {
        glibc: {
            cflags: [
                "-fprofile-instr-generate",
                "-fcoverage-mapping",
            ],
        },
    },
}

// Enabled code coverage on a binary. These flags allow libraries that were
// compiled with "clang_file_coverage" to be properly linked together in
// order to create a binary that will create a profraw file when ran. Note
// these flags themselves don't enable code coverage for the source files
// compiled in the binary. See //test/gen_coverage.py for more information
// on generating code coverage.
cc_defaults {
    name: "gd_clang_coverage_bin",
    target: {
        glibc: {
            ldflags: [
                "-fprofile-instr-generate",
                "-fcoverage-mapping",
            ],
        },
    },
}

cc_defaults {
    name: "gd_clang_tidy",
    tidy: true,
    tidy_checks: [
        "clang-analyzer-core.CallAndMessage",
        "clang-analyzer-optin.cplusplus.UninitializedObject",
        "-google*",
        "-performance*",
        "-bugprone*",
        "-cert-dcl21-cpp", // warning: overloaded returns a non-constant object instead of a constant object type
        "-cert-dcl59-cpp", // warning: do not use unnamed namespaces in header files
        "-cert-oop54-cpp", // warning: operator=() does not handle self-assignment properly
        "-cert-msc50-cpp", // warning: rand() has limited randomness; use C++11 random library instead
        "-cert-msc30-c", // warning: rand() has limited randomness; use C++11 random library instead
    ],
    tidy_checks_as_errors: [
        "cppcoreguidelines-pro-type-member-init",
        "clang-analyzer-core.CallAndMessage",
        "clang-analyzer-optin.cplusplus.UninitializedObject",
    ],
    tidy_flags: [
        "--header-filter=^.*packages/modules/Bluetooth/system/.*.h$",
        "--extra-arg-before=-Xclang",
        "--extra-arg-before=-analyzer-config",
        "--extra-arg-before=-Xclang",
        "--extra-arg-before=optin.cplusplus.UninitializedObject:Pedantic=true",
        "--extra-arg-before=-Xclang",
        "--extra-arg-before=-analyzer-config",
        "--extra-arg-before=-Xclang",
        "--extra-arg-before=optin.cplusplus.UninitializedObject:CheckPointeeInitialization=true",
    ],
}

// Clang is targeted for android core libraries but other base libraries
// may not support clang tidy recommendations (e.g. MacOS)
cc_defaults {
    name: "gd_clang_tidy_ignore_android",
    tidy: true,
    tidy_checks: [
        "-android-cloexec-pipe2", //  warning: 'pipe2' should use O_CLOEXEC where possible
        "-android-cloexec-accept", // warning: prefer accept4() to accept() because accept4() allows SOCK_CLOEXEC
        "-android-cloexec-socket", // warning: 'pipe2' should use O_CLOEXEC where possible
    ],
}

cc_defaults {
    name: "libbluetooth_gd_defaults",
    defaults: [
        "gd_defaults",
        "gd_clang_file_coverage",
        "libchrome_support_defaults",
    ],
    host_supported: true,
    target: {
        linux: {
            srcs: [
                ":BluetoothBtaaSources_linux_generic",
                ":BluetoothOsSources_linux_generic",
            ],
        },
        host: {
            srcs: [
                ":BluetoothBtaaSources_host",
                ":BluetoothHalSources_hci_host",
                ":BluetoothOsSources_host",
            ],
        },
        android: {
            srcs: [
                ":BluetoothBtaaSources_android",
                ":BluetoothHalSources_hci_android_hidl",
                ":BluetoothOsSources_android",
            ],
            shared_libs: [
                "android.hardware.bluetooth@1.0",
                "android.hardware.bluetooth@1.1",
                "android.system.suspend.control-V1-ndk",
                "android.system.suspend-V1-ndk",
                "libbinder_ndk",
                "libcutils",
                "libhidlbase",
                "libutils",
                "libstatslog_bt",
            ],
        },
    },
    srcs: [
        "stack_manager.cc",
        "module.cc",
        ":BluetoothAttSources",
        ":BluetoothCommonSources",
        ":BluetoothCryptoToolboxSources",
        ":BluetoothDumpsysSources",
        ":BluetoothHalSources",
        ":BluetoothHciSources",
        ":BluetoothIsoSources",
        ":BluetoothL2capSources",
        ":BluetoothMetricsSources",
        ":BluetoothNeighborSources",
        ":BluetoothOsSources",
        ":BluetoothPacketSources",
        ":BluetoothShimSources",
        ":BluetoothSecuritySources",
        ":BluetoothStorageSources",
    ],
    generated_headers: [
        "BluetoothGeneratedBundlerSchema_h_bfbs",
        "BluetoothGeneratedDumpsysDataSchema_h",
        "BluetoothGeneratedPackets_h",
    ],
    shared_libs: [
        "libcrypto",
        "libflatbuffers-cpp",
    ],
    static_libs: [
        "libbluetooth-dumpsys",
        "libbluetooth-protos",
        "libbluetooth_rust_interop",
        "libbt-platform-protos-lite",
        "libbt_callbacks_cxx",
        "libbt_shim_bridge",
        "libbt_shim_ffi",
    ],
    export_static_lib_headers: ["libbluetooth_rust_interop"],
}

cc_library {
    name: "libbluetooth_gd",
    defaults: [
        "libbluetooth_gd_defaults",
    ],
    min_sdk_version: "31",
}

cc_library {
    name: "libbluetooth_gd_fuzzing",
    defaults: [
        "libbluetooth_gd_defaults",
    ],
    srcs: [
        ":BluetoothOsSources_fuzz",
    ],
    cflags: [
        "-DFUZZ_TARGET",
    ],
}

cc_binary {
    name: "bluetooth_stack_with_facade",
    defaults: [
        "gd_defaults",
        "gd_clang_coverage_bin",
        "libchrome_support_defaults",
    ],
    host_supported: true,
    srcs: [
        "facade/facade_main.cc",
        "facade/grpc_root_server.cc",
        "facade/read_only_property_server.cc",
        "grpc/grpc_module.cc",
        ":BluetoothFacade_hci_hal",
        ":BluetoothFacade_hci_layer",
        ":BluetoothFacade_l2cap_layer",
        ":BluetoothFacade_neighbor",
        ":BluetoothFacade_iso_layer",
        ":BluetoothFacade_security_layer",
        ":BluetoothFacade_shim_layer",
    ],
    generated_headers: [
        "BlueberryFacadeGeneratedStub_h",
        "BluetoothGeneratedBundlerSchema_h_bfbs",
        "BluetoothGeneratedDumpsysDataSchema_h",
        "BluetoothGeneratedPackets_h",
        // Needed here to guarantee that generated zip file is created before
        // bluetooth_cert_tests.zip is packaged
        "BlueberryFacadeAndCertGeneratedStub_py",
    ],
    generated_sources: [
        "BlueberryFacadeGeneratedStub_cc",
    ],
    static_libs: [
        "breakpad_client",
        "libbluetooth-dumpsys",
        "libbluetooth-protos",
        "libbluetooth_gd",
        "libflatbuffers-cpp",
        "libbluetooth_rust_interop",
        "libbt_callbacks_cxx",
        "libbt_shim_bridge",
        "libbt_shim_ffi",
    ],
    shared_libs: [
        "libcrypto",
        "libgrpc++",
        "libgrpc++_unsecure",
        "libgrpc_wrap",
        "libprotobuf-cpp-full",
        "libunwindstack",
    ],
    target: {
        android: {
            shared_libs: [
                "android.hardware.bluetooth@1.0",
                "android.hardware.bluetooth@1.1",
                "libbinder_ndk",
                "libhidlbase",
                "libutils",
                "libcutils",
                "libstatslog_bt",
            ],
            static_libs: [
                "android.system.suspend.control-V1-ndk",
                "android.system.suspend-V1-ndk",
            ],
        },
        host: {
            required: [
                "root-canal",
            ],
        },
    },
    sanitize: {
        address: true,
        cfi: true,
    },
}

cc_test {
    name: "bluetooth_test_gd_unit",
    test_suites: ["device-tests"],
    defaults: [
        "gd_defaults",
        "gd_clang_coverage_bin",
        "libchrome_support_defaults",
        "mts_defaults",
    ],
    host_supported: true,
    // TODO(b/231993739): Reenable isolated:true by deleting the explicit disable below
    isolated: false,
    target: {
        linux: {
            srcs: [
                ":BluetoothOsTestSources_linux_generic",
            ],
        },
        host: {
            srcs: [
                ":BluetoothHalTestSources_hci_host",
                ":BluetoothOsTestSources_host",
            ],
        },
        android: {
            srcs: [
                ":BluetoothHalTestSources_hci_android_hidl",
                ":BluetoothOsTestSources_android",
            ],
            static_libs: [
                "android.system.suspend.control-V1-ndk",
                "android.system.suspend-V1-ndk",
                "libstatslog_bt",
            ],
            shared_libs: [
                "android.hardware.bluetooth@1.0",
                "android.hardware.bluetooth@1.1",
                "libbinder_ndk",
                "libcutils",
                "libhidlbase",
                "libutils",
                "libstatssocket",
            ],
        },
    },
    srcs: [
        "module_unittest.cc",
        "stack_manager_unittest.cc",
        ":BluetoothCommonTestSources",
        ":BluetoothCryptoToolboxTestSources",
        ":BluetoothDumpsysTestSources",
        ":BluetoothHalTestSources",
        ":BluetoothHciUnitTestSources",
        ":BluetoothL2capUnitTestSources",
        ":BluetoothMetricsTestSources",
        ":BluetoothOsTestSources",
        ":BluetoothPacketTestSources",
        ":BluetoothShimTestSources",
        ":BluetoothSecurityUnitTestSources",
        ":BluetoothStorageUnitTestSources",
    ],
    generated_headers: [
        "BluetoothGeneratedBundlerSchema_h_bfbs",
        "BluetoothGeneratedDumpsysDataSchema_h",
        "BluetoothGeneratedDumpsysTestData_h",
        "BluetoothGeneratedPackets_h",
    ],
    static_libs: [
        "libbluetooth-dumpsys",
        "libbluetooth-dumpsys-test",
        "libbluetooth-dumpsys-unittest",
        "libbluetooth-protos",
        "libbluetooth_gd",
        "libc++fs",
        "libflatbuffers-cpp",
        "libgmock",
        "libbluetooth_rust_interop",
        "libbt_callbacks_cxx",
        "libbt_shim_bridge",
        "libbt_shim_ffi",
    ],
    shared_libs: [
        "libcrypto",
    ],
    sanitize: {
        address: true,
    },
}

cc_test {
    name: "bluetooth_packet_parser_test",
    test_suites: ["device-tests"],
    defaults: [
        "gd_defaults",
        "gd_clang_coverage_bin",
        "libchrome_support_defaults",
        "mts_defaults",
    ],
    include_dirs: ["packages/modules/Bluetooth/system/gd"],
    host_supported: true,
    test_options: {
        unit_test: true,
    },
    srcs: [
        "hci/address.cc",
        ":BluetoothPacketSources",
        ":BluetoothPacketParserTestPacketTestSources",
    ],
    generated_headers: [
        "BluetoothPacketParserTestPacketPdlGen_h",
    ],
    sanitize: {
        address: true,
        cfi: true,
    },
    static_libs: [
        "libbluetooth_rust_interop",
        "libbt_callbacks_cxx",
        "libbt_shim_bridge",
        "libbt_shim_ffi",
    ],
    target: {
        android: {
            shared_libs: [
                "android.hardware.bluetooth@1.0",
                "android.hardware.bluetooth@1.1",
                "libhidlbase",
                "libutils",
                "libcutils",
            ],
        },
        linux_glibc: {
            shared_libs: [
                "android.hardware.bluetooth@1.0",
                "android.hardware.bluetooth@1.1",
                "libhidlbase",
                "libutils",
                "libcutils",
            ],
        },
    },
}

cc_defaults {
    name: "gd_fuzz_defaults",
    defaults: ["gd_defaults"],
    srcs: [
        ":BluetoothFuzzHelperSources",
        ":BluetoothHciFuzzHelperSources",
    ],
    static_libs: [
        "libbluetooth-protos",
        "libbluetooth_gd_fuzzing",
        "libchrome",
        "libgmock",
        "libgtest",
        "libbluetooth_rust_interop",
        "libbt_callbacks_cxx",
        "libbt_shim_bridge",
        "libbt_shim_ffi",
    ],
    host_supported: true,
    generated_headers: [
        "BluetoothGeneratedDumpsysDataSchema_h",
        "BluetoothGeneratedPackets_h",
    ],
    shared_libs: [
        "libcrypto",
        "libflatbuffers-cpp",
        "libgrpc++",
        "libgrpc_wrap",
    ],
    cflags: [
        "-DFUZZ_TARGET",
    ],
    target: {
        android: {
            shared_libs: [
                "android.hardware.bluetooth@1.0",
                "android.hardware.bluetooth@1.1",
                "android.system.suspend.control-V1-ndk",
                "libbinder_ndk",
                "libcutils",
                "libhidlbase",
                "libutils",
                "libstatslog_bt",
            ],
        },
    },
}

cc_fuzz {
    name: "bluetooth_gd_fuzz_test",
    defaults: ["gd_fuzz_defaults"],
    srcs: [
        "fuzz_test.cc",
        ":BluetoothHciFuzzTestSources",
        ":BluetoothL2capFuzzTestSources",
    ],
    fuzz_config: {
        cc: ["android-bluetooth@google.com"],
    },
}

cc_fuzz {
    name: "bluetooth_gd_hci_layer_fuzz_test",
    defaults: ["gd_fuzz_defaults"],
    srcs: [
        "hci/fuzz/hci_layer_fuzz_test.cc",
        ":BluetoothHalFuzzSources",
    ],
}

cc_fuzz {
    name: "bluetooth_gd_acl_manager_fuzz_test",
    defaults: ["gd_fuzz_defaults"],
    srcs: [
        "hci/fuzz/acl_manager_fuzz_test.cc",
    ],
    fuzz_config: {
        cc: ["zachoverflow@google.com"],
    },
}

cc_benchmark {
    name: "bluetooth_benchmark_gd",
    defaults: [
        "gd_defaults",
        "libchrome_support_defaults"
    ],
    host_supported: true,
    srcs: [
        "benchmark.cc",
        ":BluetoothOsBenchmarkSources",
    ],
    static_libs: [
        "libbluetooth_gd",
        "libbt_shim_bridge",
    ],
}

filegroup {
    name: "BluetoothHciClassSources",
    srcs: [
        "hci/address.cc",
        "hci/class_of_device.cc",
    ],
}

genrule {
    name: "BluetoothGeneratedPackets_h",
    tools: [
        "bluetooth_packetgen",
    ],
    cmd: "$(location bluetooth_packetgen) --include=packages/modules/Bluetooth/system/gd --out=$(genDir) $(in)",
    srcs: [
        "hci/hci_packets.pdl",
        "l2cap/l2cap_packets.pdl",
        "security/smp_packets.pdl",
    ],
    out: [
        "hci/hci_packets.h",
        "l2cap/l2cap_packets.h",
        "security/smp_packets.h",
    ],
}

genrule {
    name: "BluetoothGeneratedPackets_rust",
    tools: [
        "bluetooth_packetgen",
    ],
    cmd: "$(location bluetooth_packetgen) --include=packages/modules/Bluetooth/system/gd --out=$(genDir) $(in) --rust",
    srcs: [
        "hci/hci_packets.pdl",
    ],
    out: [
        "hci/hci_packets.rs",
    ],
}

rust_library {
    name: "libbt_packets",
    defaults: ["gd_rust_defaults"],
    crate_name: "bt_packets",
    srcs: [
        "rust/packets/lib.rs",
        ":BluetoothGeneratedPackets_rust",
    ],
    edition: "2018",
    vendor_available : true,
    host_supported: true,
    proc_macros: ["libnum_derive"],
    rustlibs: [
        "libbytes",
        "libnum_traits",
        "libthiserror",
        "liblog_rust",
    ],
    apex_available: [
        "com.android.bluetooth",
    ],
    min_sdk_version: "30",
}

rust_test_host {
    name: "libbt_packets_test",
<<<<<<< HEAD
    defaults: ["gd_rust_defaults"],
    srcs: [
        "rust/packets/lib.rs",
        ":BluetoothGeneratedPackets_rust",
    ],
=======
    defaults: [
        "gd_rust_defaults",
        "mts_defaults",
    ],
    srcs: ["rust/packets/lib.rs", ":BluetoothGeneratedPackets_rust"],
>>>>>>> 28532d64
    test_suites: ["general-tests"],
    edition: "2018",
    proc_macros: ["libnum_derive"],
    rustlibs: [
        "libbytes",
        "libnum_traits",
        "libthiserror",
        "liblog_rust",
    ],
}

// Generate and run tests of rust pdl parser for tests packets
genrule {
    name: "TestGeneratedPackets_rust",
    tools: [
        "bluetooth_packetgen",
    ],
    cmd: "$(location bluetooth_packetgen) --include=packages/modules/Bluetooth/system/gd --out=$(genDir) $(in) --rust",
    srcs: [
        "packet/parser/test/rust_test_packets.pdl",
    ],
    out: [
        "packet/parser/test/rust_test_packets.rs",
    ],
}

rust_test_host {
    name: "packets_test_rust",
<<<<<<< HEAD
    defaults: ["gd_rust_defaults"],
    srcs: [
        "rust/packets/test_lib.rs",
        ":TestGeneratedPackets_rust",
    ],
=======
    defaults: [
        "gd_rust_defaults",
        "mts_defaults",
    ],
    srcs: ["rust/packets/test_lib.rs", ":TestGeneratedPackets_rust"],
>>>>>>> 28532d64
    test_suites: ["general-tests"],
    edition: "2018",
    proc_macros: ["libnum_derive"],
    rustlibs: [
        "libbytes",
        "libnum_traits",
        "libthiserror",
        "liblog_rust",
    ],
}

// Generates binary schema data to be bundled and source file generated
genrule {
    name: "BluetoothGeneratedDumpsysBinarySchema_bfbs",
    tools: [
        "flatc",
    ],
    cmd: "$(location flatc) -I packages/modules/Bluetooth/system/gd -b --schema -o $(genDir) $(in) ",
    srcs: [
        "btaa/activity_attribution.fbs",
        "common/init_flags.fbs",
        "dumpsys_data.fbs",
        "hci/hci_acl_manager.fbs",
        "l2cap/classic/l2cap_classic_module.fbs",
        "shim/dumpsys.fbs",
        "os/wakelock_manager.fbs",
    ],
    out: [
        "activity_attribution.bfbs",
        "init_flags.bfbs",
        "dumpsys.bfbs",
        "dumpsys_data.bfbs",
        "hci_acl_manager.bfbs",
        "l2cap_classic_module.bfbs",
        "wakelock_manager.bfbs",
    ],
}

genrule {
    name: "BluetoothGeneratedDumpsysDataSchema_h",
    tools: [
        "flatc",
    ],
    cmd: "$(location flatc) -I packages/modules/Bluetooth/system/gd -o $(genDir) --cpp $(in) ",
    srcs: [
        "btaa/activity_attribution.fbs",
        "common/init_flags.fbs",
        "dumpsys_data.fbs",
        "hci/hci_acl_manager.fbs",
        "l2cap/classic/l2cap_classic_module.fbs",
        "shim/dumpsys.fbs",
        "os/wakelock_manager.fbs",
    ],
    out: [
        "activity_attribution_generated.h",
        "dumpsys_data_generated.h",
        "dumpsys_generated.h",
        "hci_acl_manager_generated.h",
        "init_flags_generated.h",
        "l2cap_classic_module_generated.h",
        "wakelock_manager_generated.h",
    ],
}

genrule {
    name: "BluetoothGeneratedPackets_python3_cc",
    tools: [
        "bluetooth_packetgen",
    ],
    cmd: "$(location bluetooth_packetgen) --include=packages/modules/Bluetooth/system/gd --out=$(genDir) --num_shards=10 $(in)",
    srcs: [
        "hci/hci_packets.pdl",
        "l2cap/l2cap_packets.pdl",
        "security/smp_packets.pdl",
    ],
    out: [
        "hci/hci_packets_python3.cc",
        "hci/hci_packets_python3_shard_0.cc",
        "hci/hci_packets_python3_shard_1.cc",
        "hci/hci_packets_python3_shard_2.cc",
        "hci/hci_packets_python3_shard_3.cc",
        "hci/hci_packets_python3_shard_4.cc",
        "hci/hci_packets_python3_shard_5.cc",
        "hci/hci_packets_python3_shard_6.cc",
        "hci/hci_packets_python3_shard_7.cc",
        "hci/hci_packets_python3_shard_8.cc",
        "hci/hci_packets_python3_shard_9.cc",
        "l2cap/l2cap_packets_python3.cc",
        "l2cap/l2cap_packets_python3_shard_0.cc",
        "l2cap/l2cap_packets_python3_shard_1.cc",
        "l2cap/l2cap_packets_python3_shard_2.cc",
        "l2cap/l2cap_packets_python3_shard_3.cc",
        "l2cap/l2cap_packets_python3_shard_4.cc",
        "l2cap/l2cap_packets_python3_shard_5.cc",
        "l2cap/l2cap_packets_python3_shard_6.cc",
        "l2cap/l2cap_packets_python3_shard_7.cc",
        "l2cap/l2cap_packets_python3_shard_8.cc",
        "l2cap/l2cap_packets_python3_shard_9.cc",
        "security/smp_packets_python3.cc",
        "security/smp_packets_python3_shard_0.cc",
        "security/smp_packets_python3_shard_1.cc",
        "security/smp_packets_python3_shard_2.cc",
        "security/smp_packets_python3_shard_3.cc",
        "security/smp_packets_python3_shard_4.cc",
        "security/smp_packets_python3_shard_5.cc",
        "security/smp_packets_python3_shard_6.cc",
        "security/smp_packets_python3_shard_7.cc",
        "security/smp_packets_python3_shard_8.cc",
        "security/smp_packets_python3_shard_9.cc",
    ],
}

cc_defaults {
    name: "bluetooth_py3_native_extension_defaults",
    include_dirs: [
        "external/python/cpython3/Include",
    ],
    target: {
        android: {
            include_dirs: ["external/python/cpython3/android/bionic/pyconfig"],
        },
        android_arm: {
            cflags: ["-DSOABI=\"cpython-38android-arm-android-bionic\""],
            suffix: ".cpython-38android-arm-android-bionic",
        },
        android_arm64: {
            cflags: ["-DSOABI=\"cpython-38android-arm64-android-bionic\""],
            suffix: ".cpython-38android-arm64-android-bionic",
        },
        android_x86: {
            cflags: ["-DSOABI=\"cpython-38android-x86-android-bionic\""],
            suffix: ".cpython-38android-x86-android-bionic",
        },
        android_x86_64: {
            cflags: ["-DSOABI=\"cpython-38android-x86_64-android-bionic\""],
            suffix: ".cpython-38android-x86_64-android-bionic",
        },
        // Regenerate include dirs with android_regen.sh
        darwin_x86_64: {
            include_dirs: ["external/python/cpython3/android/darwin_x86_64/pyconfig"],
            cflags: [
                "-Wno-deprecated-declarations",
                "-Wno-pointer-arith",
                "-DSOABI=\"cpython-38android-x86_64-darwin\"",
            ],
            suffix: ".cpython-38android-x86_64-darwin",
        },
        linux_bionic: {
            // NB linux_bionic is a 'host' architecture but it uses the bionic libc like 'android'
            // targets so use the android pyconfig.
            include_dirs: ["external/python/cpython3/android/bionic/pyconfig"],
            cflags: ["-DSOABI=\"cpython-38android-x86_64-linux-bionic\""],
            suffix: ".cpython-38android-x86_64-linux-bionic",
        },
        linux_glibc_x86: {
            enabled: false,
        },
        linux_glibc_x86_64: {
            include_dirs: ["external/python/cpython3/android/linux_x86_64/pyconfig"],
            cflags: ["-DSOABI=\"cpython-38android-x86_64-linux-gnu\""],
            // Commenting out the Linux suffix so that cpython-38-x86_64-linux-gnu
            // Python 3.8 can also import the untagged .so library per PEP 3149
            // Keep this change until Android py3-cmd can run ACTS, gRPC and can
            // Export Python native symbols such as PyType_Type
            // suffix: ".cpython-38android-x86_64-linux-gnu",
        },
        linux_musl_x86: {
            enabled: false,
        },
        linux_musl_x86_64: {
            include_dirs: ["external/python/cpython3/android/linux_x86_64/pyconfig"],
            cflags: ["-DSOABI=\"cpython-38android-x86_64-linux-gnu\""],
            // Commenting out the Linux suffix so that cpython-38-x86_64-linux-gnu
            // Python 3.8 can also import the untagged .so library per PEP 3149
            // Keep this change until Android py3-cmd can run ACTS, gRPC and can
            // Export Python native symbols such as PyType_Type
            // suffix: ".cpython-38android-x86_64-linux-gnu",
        },
        windows: {
            enabled: false,
        },
    },
    allow_undefined_symbols: true,
}

cc_library_host_shared {
    name: "bluetooth_packets_python3",
    defaults: [
        "gd_defaults",
        "bluetooth_py3_native_extension_defaults",
    ],
    srcs: [
        "common/strings.cc",
        "packet/python3_module.cc",
        "l2cap/fcs.cc",
        ":BluetoothPacketSources",
        "hci/address.cc",
        "hci/class_of_device.cc",

    ],
    generated_headers: [
        "BluetoothGeneratedPackets_h",
    ],
    generated_sources: [
        "BluetoothGeneratedPackets_python3_cc",
    ],
    header_libs: [
        "pybind11_headers",
    ],
    cflags: [
        "-fexceptions",
    ],
    rtti: true,
}<|MERGE_RESOLUTION|>--- conflicted
+++ resolved
@@ -59,7 +59,7 @@
     name: "gd_clang_file_coverage",
     target: {
         glibc: {
-            cflags: [
+            clang_cflags: [
                 "-fprofile-instr-generate",
                 "-fcoverage-mapping",
             ],
@@ -94,11 +94,11 @@
         "-google*",
         "-performance*",
         "-bugprone*",
-        "-cert-dcl21-cpp", // warning: overloaded returns a non-constant object instead of a constant object type
-        "-cert-dcl59-cpp", // warning: do not use unnamed namespaces in header files
-        "-cert-oop54-cpp", // warning: operator=() does not handle self-assignment properly
-        "-cert-msc50-cpp", // warning: rand() has limited randomness; use C++11 random library instead
-        "-cert-msc30-c", // warning: rand() has limited randomness; use C++11 random library instead
+        "-cert-dcl21-cpp",  // warning: overloaded returns a non-constant object instead of a constant object type
+        "-cert-dcl59-cpp",  // warning: do not use unnamed namespaces in header files
+        "-cert-oop54-cpp",  // warning: operator=() does not handle self-assignment properly
+        "-cert-msc50-cpp",  // warning: rand() has limited randomness; use C++11 random library instead
+        "-cert-msc30-c",    // warning: rand() has limited randomness; use C++11 random library instead
     ],
     tidy_checks_as_errors: [
         "cppcoreguidelines-pro-type-member-init",
@@ -126,7 +126,7 @@
     tidy_checks: [
         "-android-cloexec-pipe2", //  warning: 'pipe2' should use O_CLOEXEC where possible
         "-android-cloexec-accept", // warning: prefer accept4() to accept() because accept4() allows SOCK_CLOEXEC
-        "-android-cloexec-socket", // warning: 'pipe2' should use O_CLOEXEC where possible
+        "-android-cloexec-socket",  // warning: 'pipe2' should use O_CLOEXEC where possible
     ],
 }
 
@@ -208,7 +208,7 @@
         "libbt_shim_bridge",
         "libbt_shim_ffi",
     ],
-    export_static_lib_headers: ["libbluetooth_rust_interop"],
+    export_static_lib_headers: [ "libbluetooth_rust_interop" ],
 }
 
 cc_library {
@@ -309,7 +309,7 @@
     sanitize: {
         address: true,
         cfi: true,
-    },
+    }
 }
 
 cc_test {
@@ -512,7 +512,7 @@
         ":BluetoothL2capFuzzTestSources",
     ],
     fuzz_config: {
-        cc: ["android-bluetooth@google.com"],
+       cc: ["android-bluetooth@google.com"],
     },
 }
 
@@ -532,7 +532,7 @@
         "hci/fuzz/acl_manager_fuzz_test.cc",
     ],
     fuzz_config: {
-        cc: ["zachoverflow@google.com"],
+       cc: ["zachoverflow@google.com"],
     },
 }
 
@@ -597,10 +597,7 @@
     name: "libbt_packets",
     defaults: ["gd_rust_defaults"],
     crate_name: "bt_packets",
-    srcs: [
-        "rust/packets/lib.rs",
-        ":BluetoothGeneratedPackets_rust",
-    ],
+    srcs: ["rust/packets/lib.rs", ":BluetoothGeneratedPackets_rust"],
     edition: "2018",
     vendor_available : true,
     host_supported: true,
@@ -619,19 +616,11 @@
 
 rust_test_host {
     name: "libbt_packets_test",
-<<<<<<< HEAD
-    defaults: ["gd_rust_defaults"],
-    srcs: [
-        "rust/packets/lib.rs",
-        ":BluetoothGeneratedPackets_rust",
-    ],
-=======
     defaults: [
         "gd_rust_defaults",
         "mts_defaults",
     ],
     srcs: ["rust/packets/lib.rs", ":BluetoothGeneratedPackets_rust"],
->>>>>>> 28532d64
     test_suites: ["general-tests"],
     edition: "2018",
     proc_macros: ["libnum_derive"],
@@ -660,19 +649,11 @@
 
 rust_test_host {
     name: "packets_test_rust",
-<<<<<<< HEAD
-    defaults: ["gd_rust_defaults"],
-    srcs: [
-        "rust/packets/test_lib.rs",
-        ":TestGeneratedPackets_rust",
-    ],
-=======
     defaults: [
         "gd_rust_defaults",
         "mts_defaults",
     ],
     srcs: ["rust/packets/test_lib.rs", ":TestGeneratedPackets_rust"],
->>>>>>> 28532d64
     test_suites: ["general-tests"],
     edition: "2018",
     proc_macros: ["libnum_derive"],

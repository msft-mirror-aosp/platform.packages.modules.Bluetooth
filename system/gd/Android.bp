--- conflicted
+++ resolved
@@ -497,13 +497,10 @@
         "BluetoothGeneratedDumpsysTestData_h",
     ],
     static_libs: [
-<<<<<<< HEAD
-=======
         "libbase",
         "libbluetooth-dumpsys",
         "libbluetooth-dumpsys-test",
         "libbluetooth-dumpsys-unittest",
->>>>>>> 55df697a
         "libbluetooth-gdx",
         "libbluetooth-types",
         "libbluetooth_gd",
@@ -517,6 +514,7 @@
         "libevent",
         "libflatbuffers-cpp",
         "libgmock",
+        "liblog",
         "libosi",
         "server_configurable_flags",
     ],

/*
 * Copyright 2019 The Android Open Source Project
 *
 * Licensed under the Apache License, Version 2.0 (the "License");
 * you may not use this file except in compliance with the License.
 * You may obtain a copy of the License at
 *
 *      http://www.apache.org/licenses/LICENSE-2.0
 *
 * Unless required by applicable law or agreed to in writing, software
 * distributed under the License is distributed on an "AS IS" BASIS,
 * WITHOUT WARRANTIES OR CONDITIONS OF ANY KIND, either express or implied.
 * See the License for the specific language governing permissions and
 * limitations under the License.
 */
#define LOG_TAG "bt_gd_shim"

#include "dumpsys/dumpsys.h"

#include <bluetooth/log.h>
#include <com_android_bluetooth_flags.h>
#include <unistd.h>

#include <future>
#include <sstream>
#include <string>

#include "dumpsys/filter.h"
#include "dumpsys_data_generated.h"
#include "main/shim/stack.h"
#include "module.h"
#include "module_dumper.h"
#include "os/log.h"
#include "os/system_properties.h"
#include "shim/dumpsys.h"
#include "shim/dumpsys_args.h"

namespace bluetooth {
namespace shim {

static const std::string kReadOnlyDebuggableProperty = "ro.debuggable";

namespace {
constexpr char kModuleName[] = "shim::Dumpsys";
constexpr char kDumpsysTitle[] = "----- Gd Dumpsys ------";
}  // namespace

struct Dumpsys::impl {
 public:
  void DumpWithArgsSync(int fd, const char** args, std::promise<void> promise);
  int GetNumberOfBundledSchemas() const;

  impl(const Dumpsys& dumpsys_module, const dumpsys::ReflectionSchema& reflection_schema);
  ~impl() = default;

 protected:
  void FilterSchema(std::string* dumpsys_data) const;
  std::string PrintAsJson(std::string* dumpsys_data) const;

  bool IsDebuggable() const;

 private:
  void DumpWithArgsAsync(int fd, const char** args) const;

  const Dumpsys& dumpsys_module_;
  const dumpsys::ReflectionSchema reflection_schema_;
};

const ModuleFactory Dumpsys::Factory =
    ModuleFactory([]() { return new Dumpsys(bluetooth::dumpsys::GetBundledSchemaData()); });

Dumpsys::impl::impl(const Dumpsys& dumpsys_module, const dumpsys::ReflectionSchema& reflection_schema)
    : dumpsys_module_(dumpsys_module), reflection_schema_(std::move(reflection_schema)) {}

int Dumpsys::impl::GetNumberOfBundledSchemas() const {
  return reflection_schema_.GetNumberOfBundledSchemas();
}

bool Dumpsys::impl::IsDebuggable() const {
  return (os::GetSystemProperty(kReadOnlyDebuggableProperty) == "1");
}

void Dumpsys::impl::FilterSchema(std::string* dumpsys_data) const {
  log::assert_that(dumpsys_data != nullptr, "assert failed: dumpsys_data != nullptr");
  dumpsys::FilterSchema(reflection_schema_, dumpsys_data);
}

std::string Dumpsys::impl::PrintAsJson(std::string* dumpsys_data) const {
  log::assert_that(dumpsys_data != nullptr, "assert failed: dumpsys_data != nullptr");

  const std::string root_name = reflection_schema_.GetRootName();
  if (root_name.empty()) {
    char buf[255];
    snprintf(buf, sizeof(buf), "ERROR: Unable to find root name in prebundled reflection schema\n");
    log::warn("{}", buf);
    return std::string(buf);
  }

  const reflection::Schema* schema = reflection_schema_.FindInReflectionSchema(root_name);
  if (schema == nullptr) {
    char buf[255];
    snprintf(buf, sizeof(buf), "ERROR: Unable to find schema root name:%s\n", root_name.c_str());
    log::warn("{}", buf);
    return std::string(buf);
  }

  flatbuffers::IDLOptions options{};
  options.output_default_scalars_in_json = true;
  flatbuffers::Parser parser{options};
  if (!parser.Deserialize(schema)) {
    char buf[255];
    snprintf(buf, sizeof(buf), "ERROR: Unable to deserialize bundle root name:%s\n", root_name.c_str());
    log::warn("{}", buf);
    return std::string(buf);
  }

  std::string jsongen;
  // GenerateText was renamed to GenText in 23.5.26 because the return behavior was changed.
  // https://github.com/google/flatbuffers/commit/950a71ab893e96147c30dd91735af6db73f72ae0
#if FLATBUFFERS_VERSION_MAJOR < 23 ||   \
    (FLATBUFFERS_VERSION_MAJOR == 23 && \
     (FLATBUFFERS_VERSION_MINOR < 5 ||  \
      (FLATBUFFERS_VERSION_MINOR == 5 && FLATBUFFERS_VERSION_REVISION < 26)))
  flatbuffers::GenerateText(parser, dumpsys_data->data(), &jsongen);
#else
  const char* error = flatbuffers::GenText(parser, dumpsys_data->data(), &jsongen);
  if (error != nullptr) {
    log::warn("{}", error);
  }
#endif
  return jsongen;
}

void Dumpsys::impl::DumpWithArgsAsync(int fd, const char** args) const {
  ParsedDumpsysArgs parsed_dumpsys_args(args);
  const auto registry = dumpsys_module_.GetModuleRegistry();

  int dumper_fd = STDOUT_FILENO;
  if (com::android::bluetooth::flags::dumpsys_use_passed_in_fd()) {
    dumper_fd = fd;
  }
  ModuleDumper dumper(dumper_fd, *registry, kDumpsysTitle);
  std::string dumpsys_data;
  std::ostringstream oss;
  dumper.DumpState(&dumpsys_data, oss);

  dprintf(fd, " ----- Filtering as Developer -----\n");
  FilterSchema(&dumpsys_data);

  dprintf(fd, "%s", PrintAsJson(&dumpsys_data).c_str());
}

void Dumpsys::impl::DumpWithArgsSync(int fd, const char** args, std::promise<void> promise) {
  if (com::android::bluetooth::flags::dumpsys_acquire_stack_when_executing()) {
<<<<<<< HEAD
    if (bluetooth::shim::Stack::GetInstance()->LockForDumpsys(
            [=, *this]() { this->DumpWithArgsAsync(fd, args); })) {
=======
    if (bluetooth::shim::Stack::GetInstance()->LockForDumpsys([=, *this]() {
          log::info("Started dumpsys procedure");
          this->DumpWithArgsAsync(fd, args);
        })) {
>>>>>>> e110efe6
      log::info("Successful dumpsys procedure");
    } else {
      log::info("Failed dumpsys procedure as stack was not longer active");
    }
  } else {
    DumpWithArgsAsync(fd, args);
  }
  promise.set_value();
}

Dumpsys::Dumpsys(const std::string& pre_bundled_schema)
    : reflection_schema_(dumpsys::ReflectionSchema(pre_bundled_schema)) {}

// DEPRECATED Flag: dumpsys_acquire_stack_when_executing
void Dumpsys::Dump(int fd, const char** args) {
  if (fd <= 0) {
    return;
  }
  std::promise<void> promise;
  auto future = promise.get_future();
  CallOn(pimpl_.get(), &Dumpsys::impl::DumpWithArgsSync, fd, args, std::move(promise));
  future.get();
}
// !DEPRECATED Flag: dumpsys_acquire_stack_when_executing

void Dumpsys::Dump(int fd, const char** args, std::promise<void> promise) {
  if (fd <= 0) {
    promise.set_value();
    return;
  }
  CallOn(pimpl_.get(), &Dumpsys::impl::DumpWithArgsSync, fd, args, std::move(promise));
}

os::Handler* Dumpsys::GetGdShimHandler() {
  return GetHandler();
}

/**
 * Module methods
 */
void Dumpsys::ListDependencies(ModuleList* /* list */) const {}

void Dumpsys::Start() {
  pimpl_ = std::make_unique<impl>(*this, reflection_schema_);
}

void Dumpsys::Stop() {
  pimpl_.reset();
}

DumpsysDataFinisher Dumpsys::GetDumpsysData(flatbuffers::FlatBufferBuilder* fb_builder) const {
  auto name = fb_builder->CreateString("----- Shim Dumpsys -----");

  DumpsysModuleDataBuilder builder(*fb_builder);
  builder.add_title(name);
  builder.add_number_of_bundled_schemas(pimpl_->GetNumberOfBundledSchemas());
  auto dumpsys_data = builder.Finish();

  return [dumpsys_data](DumpsysDataBuilder* builder) { builder->add_shim_dumpsys_data(dumpsys_data); };
}

std::string Dumpsys::ToString() const {
  return kModuleName;
}

}  // namespace shim
}  // namespace bluetooth<|MERGE_RESOLUTION|>--- conflicted
+++ resolved
@@ -152,15 +152,10 @@
 
 void Dumpsys::impl::DumpWithArgsSync(int fd, const char** args, std::promise<void> promise) {
   if (com::android::bluetooth::flags::dumpsys_acquire_stack_when_executing()) {
-<<<<<<< HEAD
-    if (bluetooth::shim::Stack::GetInstance()->LockForDumpsys(
-            [=, *this]() { this->DumpWithArgsAsync(fd, args); })) {
-=======
     if (bluetooth::shim::Stack::GetInstance()->LockForDumpsys([=, *this]() {
           log::info("Started dumpsys procedure");
           this->DumpWithArgsAsync(fd, args);
         })) {
->>>>>>> e110efe6
       log::info("Successful dumpsys procedure");
     } else {
       log::info("Failed dumpsys procedure as stack was not longer active");

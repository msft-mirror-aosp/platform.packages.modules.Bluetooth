/*
 * Copyright 2020 The Android Open Source Project
 *
 * Licensed under the Apache License, Version 2.0 (the "License");
 * you may not use this file except in compliance with the License.
 * You may obtain a copy of the License at
 *
 *      http://www.apache.org/licenses/LICENSE-2.0
 *
 * Unless required by applicable law or agreed to in writing, software
 * distributed under the License is distributed on an "AS IS" BASIS,
 * WITHOUT WARRANTIES OR CONDITIONS OF ANY KIND, either express or implied.
 * See the License for the specific language governing permissions and
 * limitations under the License.
 */

#pragma once

#include <optional>
#include <string>

namespace bluetooth {
namespace os {

// Get |property| keyed system property from supported platform, return std::nullopt if the property does not exist
// or if the platform does not support system property
std::optional<std::string> GetSystemProperty(const std::string& property);

// Get |property| keyed system property as uint32_t from supported platform, return |default_value| if the property
// does not exist or if the platform does not support system property
uint32_t GetSystemPropertyUint32(const std::string& property, uint32_t default_value);

<<<<<<< HEAD
=======
// Get |property| keyed system property as uint32_t from supported platform, return |default_value|
// if the property does not exist or if the platform does not support system property if property is
// found it will call stoul with |base|
uint32_t GetSystemPropertyUint32Base(
    const std::string& property, uint32_t default_value, int base = 0);

>>>>>>> bc4e4763
// Get |property| keyed property as bool from supported platform, return
// |default_value| if the property does not exist or if the platform
// does not support system property
bool GetSystemPropertyBool(const std::string& property, bool default_value);

// Set |property| keyed system property to |value|, return true if the set was successful and false if the set failed
// Replace existing value if property already exists
bool SetSystemProperty(const std::string& property, const std::string& value);

// Clear system properties for host only
void ClearSystemPropertiesForHost();

// Check if the vendor image is using root canal simulated Bluetooth stack
bool IsRootCanalEnabled();

// Get Android Vendor Image release version in numeric value (e.g. Android R is 11), return 0 if not on Android or
// version not available
int GetAndroidVendorReleaseVersion();

}  // namespace os
}  // namespace bluetooth<|MERGE_RESOLUTION|>--- conflicted
+++ resolved
@@ -30,15 +30,12 @@
 // does not exist or if the platform does not support system property
 uint32_t GetSystemPropertyUint32(const std::string& property, uint32_t default_value);
 
-<<<<<<< HEAD
-=======
 // Get |property| keyed system property as uint32_t from supported platform, return |default_value|
 // if the property does not exist or if the platform does not support system property if property is
 // found it will call stoul with |base|
 uint32_t GetSystemPropertyUint32Base(
     const std::string& property, uint32_t default_value, int base = 0);
 
->>>>>>> bc4e4763
 // Get |property| keyed property as bool from supported platform, return
 // |default_value| if the property does not exist or if the platform
 // does not support system property

--- conflicted
+++ resolved
@@ -70,11 +70,7 @@
   log::debug(
       "A2dpAudioOverrun: {}, {}, {}, {}, {}, {}",
       boot_id,
-<<<<<<< HEAD
-      addr_string,
-=======
       address,
->>>>>>> e110efe6
       (long long unsigned)encoding_interval_millis,
       num_dropped_buffers,
       num_dropped_encoded_bytes,
@@ -102,11 +98,7 @@
   log::debug(
       "HfpPacketLoss: {}, {}, {}, {:f}, {}",
       boot_id,
-<<<<<<< HEAD
-      addr_string,
-=======
       address,
->>>>>>> e110efe6
       num_decoded_frames,
       packet_loss_ratio,
       codec_type);
@@ -219,11 +211,7 @@
   log::debug(
       "A2dpSessionMetrics: {}, {}, {}, {}, {}, {}, {}, {}, {}, {:f}, {}, {}, {}",
       boot_id,
-<<<<<<< HEAD
-      addr_string,
-=======
       address,
->>>>>>> e110efe6
       (long long int)audio_duration_ms,
       media_timer_min_ms,
       media_timer_max_ms,

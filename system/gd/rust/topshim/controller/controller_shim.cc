--- conflicted
+++ resolved
@@ -47,14 +47,11 @@
 uint64_t ControllerIntf::get_ble_supported_states() const {
   if (!controller_) std::abort();
   return controller_->GetLeSupportedStates();
-<<<<<<< HEAD
-=======
 }
 
 uint64_t ControllerIntf::get_ble_local_supported_features() const {
   if (!controller_) std::abort();
   return controller_->GetControllerLeLocalSupportedFeatures();
->>>>>>> e110efe6
 }
 
 }  // namespace rust

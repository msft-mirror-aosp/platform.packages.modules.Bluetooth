#[cxx::bridge(namespace = bluetooth::topshim::rust)]
mod ffi {
    unsafe extern "C++" {
        include!("types/raw_address.h");
        #[namespace = ""]
        type RawAddress = crate::btif::RawAddress;
    }

    unsafe extern "C++" {
        include!("controller/controller_shim.h");

        type ControllerIntf;

        fn GetControllerInterface() -> UniquePtr<ControllerIntf>;
        fn read_local_addr(self: &ControllerIntf) -> RawAddress;
        fn get_ble_supported_states(self: &ControllerIntf) -> u64;
<<<<<<< HEAD
=======
        fn get_ble_local_supported_features(self: &ControllerIntf) -> u64;
>>>>>>> 67a65fc1
    }
}

pub struct Controller {
    internal: cxx::UniquePtr<ffi::ControllerIntf>,
}

unsafe impl Send for Controller {}

impl Controller {
    pub fn new() -> Controller {
        let intf = ffi::GetControllerInterface();
        Controller { internal: intf }
    }

    pub fn read_local_addr(&mut self) -> [u8; 6] {
        self.internal.read_local_addr().address
    }

    pub fn get_ble_supported_states(&mut self) -> u64 {
        self.internal.get_ble_supported_states()
    }
<<<<<<< HEAD
=======

    pub fn get_ble_local_supported_features(&mut self) -> u64 {
        self.internal.get_ble_local_supported_features()
    }
>>>>>>> 67a65fc1
}<|MERGE_RESOLUTION|>--- conflicted
+++ resolved
@@ -14,10 +14,7 @@
         fn GetControllerInterface() -> UniquePtr<ControllerIntf>;
         fn read_local_addr(self: &ControllerIntf) -> RawAddress;
         fn get_ble_supported_states(self: &ControllerIntf) -> u64;
-<<<<<<< HEAD
-=======
         fn get_ble_local_supported_features(self: &ControllerIntf) -> u64;
->>>>>>> 67a65fc1
     }
 }
 
@@ -40,11 +37,8 @@
     pub fn get_ble_supported_states(&mut self) -> u64 {
         self.internal.get_ble_supported_states()
     }
-<<<<<<< HEAD
-=======
 
     pub fn get_ble_local_supported_features(&mut self) -> u64 {
         self.internal.get_ble_local_supported_features()
     }
->>>>>>> 67a65fc1
 }
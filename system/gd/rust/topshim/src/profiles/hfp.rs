--- conflicted
+++ resolved
@@ -78,51 +78,6 @@
 
 // This is used for codec-negotiation related methods that do not
 // concern with the coding format. Do not confuse this with |HfpCodecFormat|.
-<<<<<<< HEAD
-bitflags! {
-    #[derive(Default)]
-    pub struct HfpCodecBitId: i32 {
-        const NONE = 0b000;
-        const CVSD = 0b001;
-        const MSBC = 0b010;
-        const LC3 =  0b100;
-    }
-}
-
-impl TryInto<u8> for HfpCodecBitId {
-    type Error = ();
-    fn try_into(self) -> Result<u8, Self::Error> {
-        Ok(self.bits().try_into().unwrap())
-    }
-}
-
-impl TryInto<i32> for HfpCodecBitId {
-    type Error = ();
-    fn try_into(self) -> Result<i32, Self::Error> {
-        Ok(self.bits())
-    }
-}
-
-impl TryFrom<i32> for HfpCodecBitId {
-    type Error = ();
-    fn try_from(val: i32) -> Result<Self, Self::Error> {
-        Self::from_bits(val).ok_or(())
-    }
-}
-
-bitflags! {
-    #[derive(Default)]
-    pub struct HfpCodecFormat: i32 {
-        const NONE =             0b0000;
-        const CVSD =             0b0001;
-        const MSBC_TRANSPARENT = 0b0010;
-        const MSBC =             0b0100;
-        const LC3_TRANSPARENT =  0b1000;
-    }
-}
-
-impl TryInto<i32> for HfpCodecFormat {
-=======
 bitflags! {
     #[derive(Clone, Debug, Default)]
     pub struct HfpCodecBitId: i32 {
@@ -141,15 +96,12 @@
 }
 
 impl TryInto<i32> for HfpCodecBitId {
->>>>>>> e110efe6
     type Error = ();
     fn try_into(self) -> Result<i32, Self::Error> {
         Ok(self.bits())
     }
 }
 
-<<<<<<< HEAD
-=======
 impl TryFrom<i32> for HfpCodecBitId {
     type Error = ();
     fn try_from(val: i32) -> Result<Self, Self::Error> {
@@ -175,7 +127,6 @@
     }
 }
 
->>>>>>> e110efe6
 impl TryFrom<i32> for HfpCodecFormat {
     type Error = ();
     fn try_from(val: i32) -> Result<Self, Self::Error> {

--- conflicted
+++ resolved
@@ -84,10 +84,7 @@
         "libgrpc_wrap",
         "liblog",
         "server_configurable_flags",
-<<<<<<< HEAD
-=======
         "libaconfig_storage_read_api_cc",
->>>>>>> 6cdb3953
     ],
     proc_macros: [
         "libpaste",

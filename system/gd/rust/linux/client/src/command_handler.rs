use std::collections::HashMap;
use std::fmt::{Display, Formatter};
use std::slice::SliceIndex;
use std::sync::{Arc, Mutex};
use std::time::Duration;

use crate::bt_adv::AdvSet;
use crate::bt_gatt::AuthReq;
use crate::callbacks::{BtGattCallback, BtGattServerCallback};
use crate::ClientContext;
use crate::{console_red, console_yellow, print_error, print_info};
use bt_topshim::btif::{
    BtConnectionState, BtDiscMode, BtStatus, BtTransport, RawAddress, Uuid, INVALID_RSSI,
};
use bt_topshim::profiles::gatt::{GattStatus, LePhy};
use bt_topshim::profiles::hid_host::BthhReportType;
use bt_topshim::profiles::sdp::{BtSdpMpsRecord, BtSdpRecord};
use bt_topshim::profiles::ProfileConnectionState;
use btstack::battery_manager::IBatteryManager;
use btstack::bluetooth::{BluetoothDevice, IBluetooth};
use btstack::bluetooth_gatt::{
    BluetoothGattCharacteristic, BluetoothGattDescriptor, BluetoothGattService, GattDbElementType,
    GattWriteType, IBluetoothGatt,
};
use btstack::bluetooth_media::{IBluetoothMedia, IBluetoothTelephony};
use btstack::bluetooth_qa::IBluetoothQA;
use btstack::socket_manager::{IBluetoothSocketManager, SocketResult};
use btstack::uuid::{Profile, UuidHelper};
use manager_service::iface_bluetooth_manager::IBluetoothManager;

const INDENT_CHAR: &str = " ";
const BAR1_CHAR: &str = "=";
const BAR2_CHAR: &str = "-";
const MAX_MENU_CHAR_WIDTH: usize = 72;

const GATT_CLIENT_APP_UUID: &str = "12345678123456781234567812345678";
const GATT_SERVER_APP_UUID: &str = "12345678123456781234567812345679";
const HEART_RATE_SERVICE_UUID: &str = "0000180D-0000-1000-8000-00805F9B34FB";
const HEART_RATE_MEASUREMENT_UUID: &str = "00002A37-0000-1000-8000-00805F9B34FB";
const GENERIC_UUID: &str = "00000000-0000-1000-8000-00805F9B34FB";
const CCC_DESCRIPTOR_UUID: &str = "00002902-0000-1000-8000-00805F9B34FB";
const BATTERY_SERVICE_UUID: &str = "0000180F-0000-1000-8000-00805F9B34FB";

enum CommandError {
    // Command not handled due to invalid arguments.
    InvalidArgs,
    // Command handled but failed with the given reason.
    Failed(String),
}

impl From<&str> for CommandError {
    fn from(s: &str) -> CommandError {
        CommandError::Failed(String::from(s))
    }
}

impl From<String> for CommandError {
    fn from(s: String) -> CommandError {
        CommandError::Failed(s)
    }
}

type CommandResult = Result<(), CommandError>;

type CommandFunction = fn(&mut CommandHandler, &[String]) -> CommandResult;

fn _noop(_handler: &mut CommandHandler, _args: &[String]) -> CommandResult {
    // Used so we can add options with no direct function
    // e.g. help and quit
    Ok(())
}

pub struct CommandOption {
    rules: Vec<String>,
    description: String,
    function_pointer: CommandFunction,
}

/// Handles string command entered from command line.
pub(crate) struct CommandHandler {
    context: Arc<Mutex<ClientContext>>,
    command_options: HashMap<String, CommandOption>,
}

/// Define what to do when a socket connects. Mainly for qualification purposes.
/// Specifically, after a socket is connected/accepted, we will do
/// (1) send a chunk of data every |send_interval| time until |num_frame| chunks has been sent.
/// (2) wait another |disconnect_delay| time. any incoming data will be dumpted during this time.
/// (3) disconnect the socket.
#[derive(Copy, Clone)]
pub struct SocketSchedule {
    /// Number of times to send data
    pub num_frame: u32,
    /// Time interval between each sending
    pub send_interval: Duration,
    /// Extra time after the last sending. Any incoming data will be printed during this time.
    pub disconnect_delay: Duration,
}

struct DisplayList<T>(Vec<T>);

impl<T: Display> Display for DisplayList<T> {
    fn fmt(&self, f: &mut Formatter<'_>) -> std::fmt::Result {
        let _ = write!(f, "[\n");
        for item in self.0.iter() {
            let _ = write!(f, "  {}\n", item);
        }

        write!(f, "]")
    }
}

fn wrap_help_text(text: &str, max: usize, indent: usize) -> String {
    let remaining_count = std::cmp::max(
        // real_max
        std::cmp::max(max, text.chars().count())
        // take away char count
         - text.chars().count()
        // take away real_indent
         - (
             if std::cmp::max(max, text.chars().count())- text.chars().count() > indent {
                 indent
             } else {
                 0
             }),
        0,
    );

    format!("|{}{}{}|", INDENT_CHAR.repeat(indent), text, INDENT_CHAR.repeat(remaining_count))
}

// This should be called during the constructor in order to populate the command option map
fn build_commands() -> HashMap<String, CommandOption> {
    let mut command_options = HashMap::<String, CommandOption>::new();
    command_options.insert(
        String::from("adapter"),
        CommandOption {
            rules: vec![
                String::from("adapter enable"),
                String::from("adapter disable"),
                String::from("adapter show"),
                String::from("adapter discoverable <on|limited|off> <duration>"),
                String::from("adapter connectable <on|off>"),
                String::from("adapter set-name <name>"),
            ],
            description: String::from(
                "Enable/Disable/Show default bluetooth adapter. (e.g. adapter enable)\n
                 Discoverable On/Limited/Off (e.g. adapter discoverable on 60)\n
                 Connectable On/Off (e.g. adapter connectable on)",
            ),
            function_pointer: CommandHandler::cmd_adapter,
        },
    );
    command_options.insert(
        String::from("battery"),
        CommandOption {
            rules: vec![
                String::from("battery status <address>"),
                String::from("battery track <address>"),
                String::from("battery untrack <address>"),
            ],
            description: String::from(
                "
                status: Current battery status of a given device.\n
                track: Track a given device to monitor battery updates.\n
                untrack: Stop tracking a device for battery updates.
            ",
            ),
            function_pointer: CommandHandler::cmd_battery,
        },
    );
    command_options.insert(
        String::from("bond"),
        CommandOption {
            rules: vec![String::from("bond <add|remove|cancel> <address>")],
            description: String::from("Creates a bond with a device."),
            function_pointer: CommandHandler::cmd_bond,
        },
    );
    command_options.insert(
        String::from("device"),
        CommandOption {
            rules: vec![
                String::from("device <connect|disconnect|info> <address>"),
                String::from("device set-pairing-confirmation <address> <accept|reject>"),
                String::from("device set-pairing-pin <address> <pin|reject>"),
                String::from("device set-pairing-passkey <address> <passkey|reject>"),
                String::from("device set-alias <address> <new-alias>"),
                String::from("device get-rssi <address>"),
            ],
            description: String::from("Take action on a remote device. (i.e. info)"),
            function_pointer: CommandHandler::cmd_device,
        },
    );
    command_options.insert(
        String::from("discovery"),
        CommandOption {
            rules: vec![String::from("discovery <start|stop>")],
            description: String::from("Start and stop device discovery. (e.g. discovery start)"),
            function_pointer: CommandHandler::cmd_discovery,
        },
    );
    command_options.insert(
        String::from("floss"),
        CommandOption {
            rules: vec![String::from("floss <enable|disable>")],
            description: String::from("Enable or disable Floss for dogfood."),
            function_pointer: CommandHandler::cmd_floss,
        },
    );
    command_options.insert(
        String::from("gatt"),
        CommandOption {
            rules: vec![
                String::from("gatt register-client"),
                String::from("gatt client-connect <address>"),
                String::from("gatt client-read-phy <address>"),
                String::from("gatt client-discover-services <address>"),
                String::from("gatt client-discover-service-by-uuid-pts <address> <uuid>"),
                String::from("gatt client-disconnect <address>"),
                String::from("gatt configure-mtu <address> <mtu>"),
                String::from("gatt set-direct-connect <true|false>"),
                String::from("gatt set-connect-transport <Bredr|LE|Auto>"),
                String::from("gatt set-connect-opportunistic <true|false>"),
                String::from("gatt set-connect-phy <Phy1m|Phy2m|PhyCoded>"),
                String::from("gatt set-auth-req <NONE|EncNoMitm|EncMitm|SignedNoMitm|SignedMitm>"),
                String::from(
                    "gatt write-characteristic <address> <handle> <NoRsp|Write|Prepare> <value>",
                ),
                String::from("gatt read-characteristic <address> <handle>"),
                String::from(
                    "gatt read-characteristic-by-uuid <address> <uuid> <start_handle> <end_handle>",
                ),
                String::from("gatt register-notification <address> <handle> <enable|disable>"),
                String::from("gatt register-server"),
                String::from("gatt unregister-server <server_id>"),
                String::from("gatt server-connect <server_id> <client_address>"),
                String::from("gatt server-disconnect <server_id> <client_address>"),
                String::from("gatt server-add-basic-service <server_id>"),
                String::from("gatt server-add-service <server_id> <incl_service_instance_id>"),
                String::from("gatt server-remove-service <server_id> <service_handle>"),
                String::from("gatt server-clear-all-services <server_id>"),
                String::from("gatt server-send-response <server_id> <success|fail>"),
                String::from("gatt server-set-direct-connect <true|false>"),
                String::from("gatt server-set-connect-transport <Bredr|LE|Auto>"),
            ],
            description: String::from(
                "GATT tools\n\n
                Creating a GATT Server:\n
                Register a server, then add a basic (battery) service. After, a more complex\n
                (heartrate) service can be created with previously created services included.",
            ),
            function_pointer: CommandHandler::cmd_gatt,
        },
    );
    command_options.insert(
        String::from("le-scan"),
        CommandOption {
            rules: vec![
                String::from("le-scan register-scanner"),
                String::from("le-scan unregister-scanner <scanner-id>"),
                String::from("le-scan start-scan <scanner-id>"),
                String::from("le-scan stop-scan <scanner-id>"),
            ],
            description: String::from("LE scanning utilities."),
            function_pointer: CommandHandler::cmd_le_scan,
        },
    );
    command_options.insert(
        String::from("advertise"),
        CommandOption {
            rules: vec![
                String::from("advertise <on|off|ext>"),
                String::from("advertise set-interval <ms>"),
                String::from("advertise set-scan-rsp <enable|disable>"),
                String::from("advertise set-raw-data <raw-adv-data> <adv-id>"),
                String::from("advertise set-connectable <on|off> <adv-id>"),
            ],
            description: String::from("Advertising utilities."),
            function_pointer: CommandHandler::cmd_advertise,
        },
    );
    command_options.insert(
        String::from("sdp"),
        CommandOption {
            rules: vec![String::from("sdp search <address> <uuid>")],
            description: String::from("Service Discovery Protocol utilities."),
            function_pointer: CommandHandler::cmd_sdp,
        },
    );
    command_options.insert(
        String::from("socket"),
        CommandOption {
            rules: vec![
                String::from("socket listen <auth-required> <Bredr|LE>"),
                String::from("socket listen-rfcomm <scn>"),
                String::from("socket send-msc <dlci> <address>"),
                String::from(
                    "socket connect <address> <l2cap|rfcomm> <psm|uuid> <auth-required> <Bredr|LE>",
                ),
                String::from("socket close <socket_id>"),
                String::from("socket set-on-connect-schedule <send|resend|dump>"),
            ],
            description: String::from("Socket manager utilities."),
            function_pointer: CommandHandler::cmd_socket,
        },
    );
    command_options.insert(
        String::from("hid"),
        CommandOption {
            rules: vec![
                String::from("hid get-report <address> <Input|Output|Feature> <report_id>"),
                String::from("hid set-report <address> <Input|Output|Feature> <report_value>"),
                String::from("hid send-data <address> <data>"),
            ],
            description: String::from("Socket manager utilities."),
            function_pointer: CommandHandler::cmd_hid,
        },
    );
    command_options.insert(
        String::from("get-address"),
        CommandOption {
            rules: vec![String::from("get-address")],
            description: String::from("Gets the local device address."),
            function_pointer: CommandHandler::cmd_get_address,
        },
    );
    command_options.insert(
        String::from("qa"),
        CommandOption {
            rules: vec![String::from("qa add-media-player <name> <browsing_supported>")],
            description: String::from("Methods for testing purposes"),
            function_pointer: CommandHandler::cmd_qa,
        },
    );
    command_options.insert(
        String::from("help"),
        CommandOption {
            rules: vec![String::from("help")],
            description: String::from("Shows this menu."),
            function_pointer: CommandHandler::cmd_help,
        },
    );
    command_options.insert(
        String::from("list"),
        CommandOption {
            rules: vec![String::from("list <bonded|found|connected>")],
            description: String::from(
                "List bonded or found remote devices. Use: list <bonded|found>",
            ),
            function_pointer: CommandHandler::cmd_list_devices,
        },
    );
    command_options.insert(
        String::from("telephony"),
        CommandOption {
            rules: vec![
                String::from("telephony set-network <on|off>"),
                String::from("telephony set-roaming <on|off>"),
                String::from("telephony set-signal <strength>"),
                String::from("telephony set-battery <level>"),
                String::from("telephony set-phone-opss <on|off>"),
                String::from("telephony <enable|disable>"),
                String::from("telephony <incoming-call|dialing-call> <number>"),
                String::from("telephony <answer-call|hangup-call>"),
                String::from("telephony <set-memory-call|set-last-call> [<number>]"),
                String::from(
                    "telephony <release-held|release-active-accept-held|hold-active-accept-held>",
                ),
                String::from("telephony <audio-connect|audio-disconnect> <address>"),
            ],
            description: String::from("Set device telephony status."),
            function_pointer: CommandHandler::cmd_telephony,
        },
    );
    command_options.insert(
        String::from("media"),
        CommandOption {
            rules: vec![String::from("media log")],
            description: String::from("Audio tools."),
            function_pointer: CommandHandler::cmd_media,
        },
    );
    command_options.insert(
        String::from("quit"),
        CommandOption {
            rules: vec![String::from("quit")],
            description: String::from("Quit out of the interactive shell."),
            function_pointer: _noop,
        },
    );
    command_options.insert(
        String::from("dumpsys"),
        CommandOption {
            rules: vec![String::from("dumpsys")],
            description: String::from("Get diagnostic output."),
            function_pointer: CommandHandler::cmd_dumpsys,
        },
    );
    command_options
}

// Helper to index a vector safely. The same as `args.get(i)` but converts the None into a
// CommandError::InvalidArgs.
//
// Use this to safely index an argument and conveniently return the error if the argument does not
// exist.
fn get_arg<I>(
    args: &[String],
    index: I,
) -> Result<&<I as SliceIndex<[String]>>::Output, CommandError>
where
    I: SliceIndex<[String]>,
{
    args.get(index).ok_or(CommandError::InvalidArgs)
}

impl CommandHandler {
    /// Creates a new CommandHandler.
    pub fn new(context: Arc<Mutex<ClientContext>>) -> CommandHandler {
        CommandHandler { context, command_options: build_commands() }
    }

    /// Entry point for command and arguments
    pub fn process_cmd_line(&mut self, command: &str, args: &[String]) -> bool {
        // Ignore empty line
        match command {
            "" => false,
            _ => match self.command_options.get(command) {
                Some(cmd) => {
                    let rules = cmd.rules.clone();
                    match (cmd.function_pointer)(self, &args) {
                        Ok(()) => true,
                        Err(CommandError::InvalidArgs) => {
                            print_error!("Invalid arguments. Usage:\n{}", rules.join("\n"));
                            false
                        }
                        Err(CommandError::Failed(msg)) => {
                            print_error!("Command failed: {}", msg);
                            false
                        }
                    }
                }
                None => {
                    println!("'{}' is an invalid command!", command);
                    self.cmd_help(&args).ok();
                    false
                }
            },
        }
    }

    fn lock_context(&self) -> std::sync::MutexGuard<ClientContext> {
        self.context.lock().unwrap()
    }

    // Common message for when the adapter isn't ready
    fn adapter_not_ready(&self) -> CommandError {
        format!(
            "Default adapter {} is not enabled. Enable the adapter before using this command.",
            self.lock_context().default_adapter
        )
        .into()
    }

<<<<<<< HEAD
    fn cmd_help(&mut self, args: &Vec<String>) -> CommandResult {
        if let Some(command) = args.get(0) {
=======
    fn cmd_help(&mut self, args: &[String]) -> CommandResult {
        if let Some(command) = args.first() {
>>>>>>> 661cafd0
            match self.command_options.get(command) {
                Some(cmd) => {
                    println!(
                        "\n{}{}\n{}{}\n",
                        INDENT_CHAR.repeat(4),
                        command,
                        INDENT_CHAR.repeat(8),
                        cmd.description
                    );
                }
                None => {
                    println!("'{}' is an invalid command!", command);
                    self.cmd_help(&[]).ok();
                }
            }
        } else {
            // Build equals bar and Shave off sides
            let equal_bar = format!(" {} ", BAR1_CHAR.repeat(MAX_MENU_CHAR_WIDTH));

            // Build empty bar and Shave off sides
            let empty_bar = format!("|{}|", INDENT_CHAR.repeat(MAX_MENU_CHAR_WIDTH));

            // Header
            println!(
                "\n{}\n{}\n+{}+\n{}",
                equal_bar,
                wrap_help_text("Help Menu", MAX_MENU_CHAR_WIDTH, 2),
                // Minus bar
                BAR2_CHAR.repeat(MAX_MENU_CHAR_WIDTH),
                empty_bar
            );

            // Print commands
            for (key, val) in self.command_options.iter() {
                println!(
                    "{}\n{}\n{}",
                    wrap_help_text(&key, MAX_MENU_CHAR_WIDTH, 4),
                    wrap_help_text(&val.description, MAX_MENU_CHAR_WIDTH, 8),
                    empty_bar
                );
            }

            // Footer
            println!("{}\n{}", empty_bar, equal_bar);
        }

        Ok(())
    }

    fn cmd_adapter(&mut self, args: &[String]) -> CommandResult {
        if !self.lock_context().manager_dbus.get_floss_enabled() {
            return Err("Floss is not enabled. First run, `floss enable`".into());
        }

        let default_adapter = self.lock_context().default_adapter;

        let command = get_arg(args, 0)?;

        match &command[..] {
            "enable" => {
                if self.lock_context().is_restricted {
                    return Err("You are not allowed to toggle adapter power".into());
                }
                self.lock_context().manager_dbus.start(default_adapter);
            }
            "disable" => {
                if self.lock_context().is_restricted {
                    return Err("You are not allowed to toggle adapter power".into());
                }
                self.lock_context().manager_dbus.stop(default_adapter);
            }
            "show" => {
                if !self.lock_context().adapter_ready {
                    return Err(self.adapter_not_ready());
                }

                let enabled = self.lock_context().enabled;
                let address = self.lock_context().adapter_address.unwrap_or_default();
                let context = self.lock_context();
                let adapter_dbus = context.adapter_dbus.as_ref().unwrap();
                let qa_dbus = context.qa_dbus.as_ref().unwrap();
                let name = adapter_dbus.get_name();
                let modalias = qa_dbus.get_modalias();
                let uuids = adapter_dbus.get_uuids();
                let is_discoverable = adapter_dbus.get_discoverable();
                let discoverable_timeout = adapter_dbus.get_discoverable_timeout();
                let cod = adapter_dbus.get_bluetooth_class();
                let multi_adv_supported = adapter_dbus.is_multi_advertisement_supported();
                let le_ext_adv_supported = adapter_dbus.is_le_extended_advertising_supported();
                let wbs_supported = adapter_dbus.is_wbs_supported();
                let le_audio_supported = adapter_dbus.is_le_audio_supported();
                let supported_profiles = UuidHelper::get_supported_profiles();
                let connected_profiles: Vec<(Profile, ProfileConnectionState)> = supported_profiles
                    .iter()
                    .map(|&prof| {
                        if let Some(&uuid) = UuidHelper::get_profile_uuid(&prof) {
                            (prof, adapter_dbus.get_profile_connection_state(uuid))
                        } else {
                            (prof, ProfileConnectionState::Disconnected)
                        }
                    })
                    .filter(|(_prof, state)| state != &ProfileConnectionState::Disconnected)
                    .collect();
                qa_dbus.fetch_connectable();
                qa_dbus.fetch_alias();
                qa_dbus.fetch_discoverable_mode();
                print_info!("Address: {}", address.to_string());
                print_info!("Name: {}", name);
                print_info!("Modalias: {}", modalias);
                print_info!("State: {}", if enabled { "enabled" } else { "disabled" });
                print_info!("Discoverable: {}", is_discoverable);
                print_info!("DiscoverableTimeout: {}s", discoverable_timeout);
                print_info!("Class: {:#06x}", cod);
                print_info!("IsMultiAdvertisementSupported: {}", multi_adv_supported);
                print_info!("IsLeExtendedAdvertisingSupported: {}", le_ext_adv_supported);
                print_info!("Connected profiles: {:?}", connected_profiles);
                print_info!("IsWbsSupported: {}", wbs_supported);
                print_info!("IsLeAudioSupported: {}", le_audio_supported);
                print_info!(
                    "Uuids: {}",
                    DisplayList(
                        uuids
                            .iter()
                            .map(|&x| UuidHelper::known_uuid_to_string(&x))
                            .collect::<Vec<String>>()
                    )
                );
            }
            "discoverable" => match &get_arg(args, 1)?[..] {
                "on" => {
                    let duration = String::from(get_arg(args, 2)?)
                        .parse::<u32>()
                        .or(Err("Failed parsing duration."))?;

                    let discoverable = self
                        .lock_context()
                        .adapter_dbus
                        .as_mut()
                        .unwrap()
                        .set_discoverable(BtDiscMode::GeneralDiscoverable, duration);
                    print_info!(
                        "Set discoverable for {} seconds: {}",
                        duration,
                        if discoverable { "succeeded" } else { "failed" }
                    );
                }
                "limited" => {
                    let duration = String::from(get_arg(args, 2)?)
                        .parse::<u32>()
                        .or(Err("Failed parsing duration."))?;

                    let discoverable = self
                        .lock_context()
                        .adapter_dbus
                        .as_mut()
                        .unwrap()
                        .set_discoverable(BtDiscMode::LimitedDiscoverable, duration);
                    print_info!(
                        "Set limited discoverable for {} seconds: {}",
                        duration,
                        if discoverable { "succeeded" } else { "failed" }
                    );
                }
                "off" => {
                    let discoverable = self
                        .lock_context()
                        .adapter_dbus
                        .as_mut()
                        .unwrap()
                        .set_discoverable(BtDiscMode::NonDiscoverable, 0 /*not used*/);
                    print_info!(
                        "Turn discoverable off: {}",
                        if discoverable { "succeeded" } else { "failed" }
                    );
                }
                other => println!("Invalid argument for adapter discoverable '{}'", other),
            },
            "connectable" => match &get_arg(args, 1)?[..] {
                "on" => {
                    self.lock_context().qa_dbus.as_mut().unwrap().set_connectable(true);
                }
                "off" => {
                    self.lock_context().qa_dbus.as_mut().unwrap().set_connectable(false);
                }
                other => println!("Invalid argument for adapter connectable '{}'", other),
            },
            "set-name" => {
                if let Some(name) = args.get(1) {
                    self.lock_context().adapter_dbus.as_ref().unwrap().set_name(name.to_string());
                } else {
                    println!("usage: adapter set-name <name>");
                }
            }

            _ => return Err(CommandError::InvalidArgs),
        };

        Ok(())
    }

    fn cmd_get_address(&mut self, _args: &[String]) -> CommandResult {
        if !self.lock_context().adapter_ready {
            return Err(self.adapter_not_ready());
        }

        let address = self.lock_context().update_adapter_address();
        print_info!("Local address = {}", address.to_string());
        Ok(())
    }

    fn cmd_discovery(&mut self, args: &[String]) -> CommandResult {
        if !self.lock_context().adapter_ready {
            return Err(self.adapter_not_ready());
        }

        let command = get_arg(args, 0)?;

        match &command[..] {
            "start" => {
                self.lock_context().adapter_dbus.as_mut().unwrap().start_discovery();
            }
            "stop" => {
                self.lock_context().adapter_dbus.as_mut().unwrap().cancel_discovery();
            }
            _ => return Err(CommandError::InvalidArgs),
        }

        Ok(())
    }

    fn cmd_battery(&mut self, args: &[String]) -> CommandResult {
        if !self.lock_context().adapter_ready {
            return Err(self.adapter_not_ready());
        }

        let command = get_arg(args, 0)?;
        let addr = RawAddress::from_string(get_arg(args, 1)?).ok_or("Invalid Address")?;
        let address = addr.to_string();

        match &command[..] {
            "status" => {
                match self
                    .lock_context()
                    .battery_manager_dbus
                    .as_ref()
                    .unwrap()
                    .get_battery_information(addr)
                {
                    None => println!("Battery status for device {} could not be fetched", address),
                    Some(set) => {
                        if set.batteries.len() == 0 {
                            println!("Battery set for device {} is empty", set.address.to_string());
                            return Ok(());
                        }

                        println!(
                            "Battery data for '{}' from source '{}' and uuid '{}':",
                            set.address.to_string(),
                            set.source_uuid.clone(),
                            set.source_info.clone()
                        );
                        for battery in set.batteries {
                            println!("   {}%, variant: '{}'", battery.percentage, battery.variant);
                        }
                    }
                }
            }
            "track" => {
                if self.lock_context().battery_address_filter.contains(&address) {
                    println!("Already tracking {}", address);
                    return Ok(());
                }
                self.lock_context().battery_address_filter.insert(address);

                println!("Currently tracking:");
                for addr in self.lock_context().battery_address_filter.iter() {
                    println!("{}", addr);
                }
            }
            "untrack" => {
                if !self.lock_context().battery_address_filter.remove(&address) {
                    println!("Not tracking {}", address);
                    return Ok(());
                }
                println!("Stopped tracking {}", address);

                if self.lock_context().battery_address_filter.len() == 0 {
                    println!("No longer tracking any addresses for battery status updates");
                    return Ok(());
                }

                println!("Currently tracking:");
                for addr in self.lock_context().battery_address_filter.iter() {
                    println!("{}", addr);
                }
            }
            _ => return Err(CommandError::InvalidArgs),
        }
        Ok(())
    }

    fn cmd_bond(&mut self, args: &[String]) -> CommandResult {
        if !self.lock_context().adapter_ready {
            return Err(self.adapter_not_ready());
        }

        let command = get_arg(args, 0)?;

        match &command[..] {
            "add" => {
                let device = BluetoothDevice {
                    address: RawAddress::from_string(get_arg(args, 1)?).ok_or("Invalid Address")?,
                    name: String::from("Classic Device"),
                };

                let bonding_attempt = &self.lock_context().bonding_attempt.as_ref().cloned();

                if bonding_attempt.is_some() {
                    return Err(format!(
                        "Already bonding [{}]. Cancel bonding first.",
                        bonding_attempt.as_ref().unwrap().address.to_string(),
                    )
                    .into());
                }

                let status = self
                    .lock_context()
                    .adapter_dbus
                    .as_mut()
                    .unwrap()
                    .create_bond(device.clone(), BtTransport::Auto);

                if status == BtStatus::Success {
                    self.lock_context().bonding_attempt = Some(device);
                }
            }
            "remove" => {
                let device = BluetoothDevice {
                    address: RawAddress::from_string(get_arg(args, 1)?).ok_or("Invalid Address")?,
                    name: String::from("Classic Device"),
                };

                self.lock_context().adapter_dbus.as_mut().unwrap().remove_bond(device);
            }
            "cancel" => {
                let device = BluetoothDevice {
                    address: RawAddress::from_string(get_arg(args, 1)?).ok_or("Invalid Address")?,
                    name: String::from("Classic Device"),
                };

                self.lock_context().adapter_dbus.as_mut().unwrap().cancel_bond_process(device);
            }
            other => {
                println!("Invalid argument '{}'", other);
            }
        }

        Ok(())
    }

    fn cmd_device(&mut self, args: &[String]) -> CommandResult {
        if !self.lock_context().adapter_ready {
            return Err(self.adapter_not_ready());
        }

        let command = &get_arg(args, 0)?;

        match &command[..] {
            "connect" => {
                let device = BluetoothDevice {
                    address: RawAddress::from_string(get_arg(args, 1)?).ok_or("Invalid Address")?,
                    name: String::from("Classic Device"),
                };

                let status = self
                    .lock_context()
                    .adapter_dbus
                    .as_mut()
                    .unwrap()
                    .connect_all_enabled_profiles(device.clone());

                if status == BtStatus::Success {
                    println!("Connecting to {}", &device.address.to_string());
                } else {
                    println!("Can't connect to {}", &device.address.to_string());
                }
            }
            "disconnect" => {
                let device = BluetoothDevice {
                    address: RawAddress::from_string(get_arg(args, 1)?).ok_or("Invalid Address")?,
                    name: String::from("Classic Device"),
                };

                let success = self
                    .lock_context()
                    .adapter_dbus
                    .as_mut()
                    .unwrap()
                    .disconnect_all_enabled_profiles(device.clone());

                if success {
                    println!("Disconnecting from {}", &device.address.to_string());
                } else {
                    println!("Can't disconnect from {}", &device.address.to_string());
                }
            }
            "info" => {
                let device = BluetoothDevice {
                    address: RawAddress::from_string(get_arg(args, 1)?).ok_or("Invalid Address")?,
                    name: String::from("Classic Device"),
                };

                let (
                    name,
                    alias,
                    device_type,
                    addr_type,
                    class,
                    appearance,
                    bonded,
                    connection_state,
                    uuids,
                    wake_allowed,
                    dual_mode_audio,
                ) = {
                    let ctx = self.lock_context();
                    let adapter = ctx.adapter_dbus.as_ref().unwrap();

                    let name = adapter.get_remote_name(device.clone());
                    let device_type = adapter.get_remote_type(device.clone());
                    let addr_type = adapter.get_remote_address_type(device.clone());
                    let alias = adapter.get_remote_alias(device.clone());
                    let class = adapter.get_remote_class(device.clone());
                    let appearance = adapter.get_remote_appearance(device.clone());
                    let bonded = adapter.get_bond_state(device.clone());
                    let connection_state = match adapter.get_connection_state(device.clone()) {
                        BtConnectionState::NotConnected => "Not Connected",
                        BtConnectionState::ConnectedOnly => "Connected",
                        _ => "Connected and Paired",
                    };
                    let uuids = adapter.get_remote_uuids(device.clone());
                    let wake_allowed = adapter.get_remote_wake_allowed(device.clone());
                    let dual_mode_audio = adapter.is_dual_mode_audio_sink_device(device.clone());

                    (
                        name,
                        alias,
                        device_type,
                        addr_type,
                        class,
                        appearance,
                        bonded,
                        connection_state,
                        uuids,
                        wake_allowed,
                        dual_mode_audio,
                    )
                };

                print_info!("Address: {}", &device.address.to_string());
                print_info!("Name: {}", name);
                print_info!("Alias: {}", alias);
                print_info!("Device Type: {:?}", device_type);
                print_info!("Address Type: {:?}", addr_type);
                print_info!("Class: {}", class);
                print_info!("Appearance: {}", appearance);
                print_info!("Wake Allowed: {}", wake_allowed);
                print_info!("Bond State: {:?}", bonded);
                print_info!("Connection State: {}", connection_state);
                print_info!("Dual Mode Audio Device: {}", dual_mode_audio);
                print_info!(
                    "Uuids: {}",
                    DisplayList(
                        uuids
                            .iter()
                            .map(|&x| UuidHelper::known_uuid_to_string(&x))
                            .collect::<Vec<String>>()
                    )
                );
            }
            "set-alias" => {
                let new_alias = get_arg(args, 2)?;
                let device = BluetoothDevice {
                    address: RawAddress::from_string(get_arg(args, 1)?).ok_or("Invalid Address")?,
                    name: String::from(""),
                };
                let old_alias = self
                    .lock_context()
                    .adapter_dbus
                    .as_ref()
                    .unwrap()
                    .get_remote_alias(device.clone());
                println!(
                    "Updating alias for {}: {} -> {}",
                    get_arg(args, 1)?,
                    old_alias,
                    new_alias
                );
                self.lock_context()
                    .adapter_dbus
                    .as_mut()
                    .unwrap()
                    .set_remote_alias(device.clone(), new_alias.clone());
            }
            "set-pairing-confirmation" => {
                let device = BluetoothDevice {
                    address: RawAddress::from_string(get_arg(args, 1)?).ok_or("Invalid Address")?,
                    name: String::from(""),
                };
                let accept = match &get_arg(args, 2)?[..] {
                    "accept" => true,
                    "reject" => false,
                    other => {
                        return Err(format!("Failed to parse '{}'", other).into());
                    }
                };

                self.lock_context()
                    .adapter_dbus
                    .as_mut()
                    .unwrap()
                    .set_pairing_confirmation(device.clone(), accept);
            }
            "set-pairing-pin" => {
                let device = BluetoothDevice {
                    address: RawAddress::from_string(get_arg(args, 1)?).ok_or("Invalid Address")?,
                    name: String::from(""),
                };
                let pin = get_arg(args, 2)?;

                let (accept, pin) = match (&pin[..], pin) {
                    ("reject", _) => (false, vec![]),
                    (_, p) => (true, p.as_bytes().iter().cloned().collect::<Vec<u8>>()),
                };

                self.lock_context().adapter_dbus.as_mut().unwrap().set_pin(
                    device.clone(),
                    accept,
                    pin,
                );
            }
            "set-pairing-passkey" => {
                let device = BluetoothDevice {
                    address: RawAddress::from_string(get_arg(args, 1)?).ok_or("Invalid Address")?,
                    name: String::from(""),
                };
                let passkey = get_arg(args, 2)?;
                let (accept, passkey) = match (&passkey[..], String::from(passkey).parse::<u32>()) {
                    (_, Ok(p)) => (true, Vec::from(p.to_ne_bytes())),
                    ("reject", _) => (false, vec![]),
                    _ => {
                        return Err(format!("Failed to parse '{}'", passkey).into());
                    }
                };

                self.lock_context().adapter_dbus.as_mut().unwrap().set_passkey(
                    device.clone(),
                    accept,
                    passkey,
                );
            }
            "get-rssi" => {
                let device = BluetoothDevice {
                    address: RawAddress::from_string(get_arg(args, 1)?).ok_or("Invalid Address")?,
                    name: String::from(""),
                };

                match self
                    .lock_context()
                    .adapter_dbus
                    .as_mut()
                    .unwrap()
                    .get_remote_rssi(device.clone())
                {
                    INVALID_RSSI => {
                        println!("Invalid RSSI");
                    }
                    rssi => {
                        println!("RSSI: {}", rssi);
                    }
                };
            }
            other => {
                println!("Invalid argument '{}'", other);
            }
        }

        Ok(())
    }

    fn cmd_floss(&mut self, args: &[String]) -> CommandResult {
        let command = get_arg(args, 0)?;

        match &command[..] {
            "enable" => {
                self.lock_context().manager_dbus.set_floss_enabled(true);
            }
            "disable" => {
                self.lock_context().manager_dbus.set_floss_enabled(false);
            }
            "show" => {
                let (major, minor) = self.lock_context().get_floss_api_version();
                print_info!("Floss API version: {}.{}", major, minor);
                print_info!(
                    "Floss enabled: {}",
                    self.lock_context().manager_dbus.get_floss_enabled()
                );
            }
            _ => return Err(CommandError::InvalidArgs),
        }

        Ok(())
    }

    fn cmd_gatt(&mut self, args: &[String]) -> CommandResult {
        if !self.lock_context().adapter_ready {
            return Err(self.adapter_not_ready());
        }

        let command = get_arg(args, 0)?;

        match &command[..] {
            "register-client" => {
                let dbus_connection = self.lock_context().dbus_connection.clone();
                let dbus_crossroads = self.lock_context().dbus_crossroads.clone();

                self.lock_context().gatt_dbus.as_mut().unwrap().register_client(
                    String::from(GATT_CLIENT_APP_UUID),
                    Box::new(BtGattCallback::new(
                        String::from("/org/chromium/bluetooth/client/bluetooth_gatt_callback"),
                        self.context.clone(),
                        dbus_connection,
                        dbus_crossroads,
                    )),
                    false,
                );
            }
            "client-connect" => {
                let client_id = self
                    .lock_context()
                    .gatt_client_context
                    .client_id
                    .ok_or("GATT client is not yet registered.")?;

                let addr = RawAddress::from_string(get_arg(args, 1)?).ok_or("Invalid Address")?;
                let is_direct = self.lock_context().gatt_client_context.is_connect_direct;
                let transport = self.lock_context().gatt_client_context.connect_transport;
                let oppurtunistic = self.lock_context().gatt_client_context.connect_opportunistic;
                let phy = self.lock_context().gatt_client_context.connect_phy;

                println!("Initiating GATT client connect. client_id: {}, addr: {}, is_direct: {}, transport: {:?}, oppurtunistic: {}, phy: {:?}", client_id, addr.to_string(), is_direct, transport, oppurtunistic, phy);
                self.lock_context().gatt_dbus.as_ref().unwrap().client_connect(
                    client_id,
                    addr,
                    is_direct,
                    transport,
                    oppurtunistic,
                    phy,
                );
            }
            "client-disconnect" => {
                let client_id = self
                    .lock_context()
                    .gatt_client_context
                    .client_id
                    .ok_or("GATT client is not yet registered.")?;

                let addr = RawAddress::from_string(get_arg(args, 1)?).ok_or("Invalid Address")?;
                self.lock_context().gatt_dbus.as_ref().unwrap().client_disconnect(client_id, addr);
            }
            "client-read-phy" => {
                let client_id = self
                    .lock_context()
                    .gatt_client_context
                    .client_id
                    .ok_or("GATT client is not yet registered.")?;
                let addr = RawAddress::from_string(get_arg(args, 1)?).ok_or("Invalid Address")?;
                self.lock_context().gatt_dbus.as_mut().unwrap().client_read_phy(client_id, addr);
            }
            "client-discover-services" => {
                let client_id = self
                    .lock_context()
                    .gatt_client_context
                    .client_id
                    .ok_or("GATT client is not yet registered.")?;

                let addr = RawAddress::from_string(get_arg(args, 1)?).ok_or("Invalid Address")?;
                self.lock_context().gatt_dbus.as_ref().unwrap().discover_services(client_id, addr);
            }
            "client-discover-service-by-uuid-pts" => {
                let client_id = self
                    .lock_context()
                    .gatt_client_context
                    .client_id
                    .ok_or("GATT client is not yet registered.")?;
                let addr = RawAddress::from_string(get_arg(args, 1)?).ok_or("Invalid Address")?;
                let uuid = String::from(get_arg(args, 2)?);
                self.lock_context()
                    .gatt_dbus
                    .as_ref()
                    .unwrap()
                    .btif_gattc_discover_service_by_uuid(client_id, addr, uuid);
            }
            "configure-mtu" => {
                let client_id = self
                    .lock_context()
                    .gatt_client_context
                    .client_id
                    .ok_or("GATT client is not yet registered.")?;

                let addr = RawAddress::from_string(get_arg(args, 1)?).ok_or("Invalid Address")?;
                let mtu =
                    String::from(get_arg(args, 2)?).parse::<i32>().or(Err("Failed parsing mtu"))?;

                self.lock_context().gatt_dbus.as_ref().unwrap().configure_mtu(client_id, addr, mtu)
            }
            "set-direct-connect" => {
                let is_direct = String::from(get_arg(args, 1)?)
                    .parse::<bool>()
                    .or(Err("Failed to parse is_direct"))?;

                self.lock_context().gatt_client_context.is_connect_direct = is_direct;
            }
            "set-connect-transport" => {
                let transport = match &get_arg(args, 1)?[..] {
                    "Bredr" => BtTransport::Bredr,
                    "LE" => BtTransport::Le,
                    "Auto" => BtTransport::Auto,
                    _ => {
                        return Err("Failed to parse transport".into());
                    }
                };
                self.lock_context().gatt_client_context.connect_transport = transport;
            }
            "set-connect-opportunistic" => {
                let opportunistic = String::from(get_arg(args, 1)?)
                    .parse::<bool>()
                    .or(Err("Failed to parse opportunistic"))?;

                self.lock_context().gatt_client_context.connect_opportunistic = opportunistic;
            }
            "set-connect-phy" => {
                let phy = match &get_arg(args, 1)?[..] {
                    "Phy1m" => LePhy::Phy1m,
                    "Phy2m" => LePhy::Phy2m,
                    "PhyCoded" => LePhy::PhyCoded,
                    _ => {
                        return Err("Failed to parse phy".into());
                    }
                };

                self.lock_context().gatt_client_context.connect_phy = phy;
            }
            "set-auth-req" => {
                let flag = match &get_arg(args, 1)?[..] {
                    "NONE" => AuthReq::NoEnc,
                    "EncNoMitm" => AuthReq::EncNoMitm,
                    "EncMitm" => AuthReq::EncMitm,
                    "SignedNoMitm" => AuthReq::SignedNoMitm,
                    "SignedMitm" => AuthReq::SignedMitm,
                    _ => {
                        return Err("Failed to parse auth-req".into());
                    }
                };

                self.lock_context().gatt_client_context.auth_req = flag;
                println!("AuthReq: {:?}", self.lock_context().gatt_client_context.get_auth_req());
            }
            "write-characteristic" => {
                let addr = RawAddress::from_string(get_arg(args, 1)?).ok_or("Invalid Address")?;
                let handle = String::from(get_arg(args, 2)?)
                    .parse::<i32>()
                    .or(Err("Failed to parse handle"))?;

                let write_type = match &get_arg(args, 3)?[..] {
                    "NoRsp" => GattWriteType::WriteNoRsp,
                    "Write" => GattWriteType::Write,
                    "Prepare" => GattWriteType::WritePrepare,
                    _ => {
                        return Err("Failed to parse write-type".into());
                    }
                };

                let value = hex::decode(&get_arg(args, 4)?).or(Err("Failed to parse value"))?;

                let client_id = self
                    .lock_context()
                    .gatt_client_context
                    .client_id
                    .ok_or("GATT client is not yet registered.")?;

                let auth_req = self.lock_context().gatt_client_context.get_auth_req().into();

                self.lock_context()
                    .gatt_dbus
                    .as_ref()
                    .unwrap()
                    .write_characteristic(client_id, addr, handle, write_type, auth_req, value);
            }
            "read-characteristic" => {
                let addr = RawAddress::from_string(get_arg(args, 1)?).ok_or("Invalid Address")?;
                let handle = String::from(get_arg(args, 2)?)
                    .parse::<i32>()
                    .or(Err("Failed to parse handle"))?;
                let client_id = self
                    .lock_context()
                    .gatt_client_context
                    .client_id
                    .ok_or("GATT client is not yet registered.")?;

                let auth_req = self.lock_context().gatt_client_context.get_auth_req().into();

                self.lock_context()
                    .gatt_dbus
                    .as_ref()
                    .unwrap()
                    .read_characteristic(client_id, addr, handle, auth_req);
            }
            "read-characteristic-by-uuid" => {
                let addr = RawAddress::from_string(get_arg(args, 1)?).ok_or("Invalid Address")?;
                let uuid = String::from(get_arg(args, 2)?);
                let start_handle = String::from(get_arg(args, 3)?)
                    .parse::<i32>()
                    .or(Err("Failed to parse start handle"))?;
                let end_handle = String::from(get_arg(args, 4)?)
                    .parse::<i32>()
                    .or(Err("Failed to parse end handle"))?;

                let client_id = self
                    .lock_context()
                    .gatt_client_context
                    .client_id
                    .ok_or("GATT client is not yet registered.")?;

                let auth_req = self.lock_context().gatt_client_context.get_auth_req().into();

                self.lock_context().gatt_dbus.as_ref().unwrap().read_using_characteristic_uuid(
                    client_id,
                    addr,
                    uuid,
                    start_handle,
                    end_handle,
                    auth_req,
                );
            }
            "register-notification" => {
                let addr = RawAddress::from_string(get_arg(args, 1)?).ok_or("Invalid Address")?;
                let handle = String::from(get_arg(args, 2)?)
                    .parse::<i32>()
                    .or(Err("Failed to parse handle"))?;
                let enable = match &get_arg(args, 3)?[..] {
                    "enable" => true,
                    "disable" => false,
                    _ => {
                        return Err("Failed to parse enable".into());
                    }
                };

                let client_id = self
                    .lock_context()
                    .gatt_client_context
                    .client_id
                    .ok_or("GATT client is not yet registered.")?;

                self.lock_context()
                    .gatt_dbus
                    .as_ref()
                    .unwrap()
                    .register_for_notification(client_id, addr, handle, enable);
            }
            "register-server" => {
                let dbus_connection = self.lock_context().dbus_connection.clone();
                let dbus_crossroads = self.lock_context().dbus_crossroads.clone();

                self.lock_context().gatt_dbus.as_mut().unwrap().register_server(
                    String::from(GATT_SERVER_APP_UUID),
                    Box::new(BtGattServerCallback::new(
                        String::from(
                            "/org/chromium/bluetooth/client/bluetooth_gatt_server_callback",
                        ),
                        self.context.clone(),
                        dbus_connection,
                        dbus_crossroads,
                    )),
                    false,
                );
            }
            "unregister-server" => {
                let server_id = String::from(get_arg(args, 1)?)
                    .parse::<i32>()
                    .or(Err("Failed parsing server id"))?;

                self.lock_context().gatt_dbus.as_mut().unwrap().unregister_server(server_id);
            }
            "server-connect" => {
                let server_id = String::from(get_arg(args, 1)?)
                    .parse::<i32>()
                    .or(Err("Failed to parse server_id"))?;
                let client_addr =
                    RawAddress::from_string(get_arg(args, 2)?).ok_or("Invalid Address")?;
                let is_direct = self.lock_context().gatt_server_context.is_connect_direct;
                let transport = self.lock_context().gatt_server_context.connect_transport;

                if !self.lock_context().gatt_dbus.as_mut().unwrap().server_connect(
                    server_id,
                    client_addr,
                    is_direct,
                    transport,
                ) {
                    return Err("Connection was unsuccessful".into());
                }
            }
            "server-disconnect" => {
                let server_id = String::from(get_arg(args, 1)?)
                    .parse::<i32>()
                    .or(Err("Failed to parse server_id"))?;
                let client_addr =
                    RawAddress::from_string(get_arg(args, 2)?).ok_or("Invalid Address")?;

                if !self
                    .lock_context()
                    .gatt_dbus
                    .as_mut()
                    .unwrap()
                    .server_disconnect(server_id, client_addr)
                {
                    return Err("Disconnection was unsuccessful".into());
                }
            }
            "server-add-basic-service" => {
                let service_uuid = Uuid::from_string(BATTERY_SERVICE_UUID).unwrap();

                let server_id = String::from(get_arg(args, 1)?)
                    .parse::<i32>()
                    .or(Err("Failed to parse server_id"))?;

                let service = BluetoothGattService::new(
                    service_uuid,
                    0, // libbluetooth assigns this handle once the service is added
                    GattDbElementType::PrimaryService.into(),
                );

                self.lock_context().gatt_dbus.as_mut().unwrap().add_service(server_id, service);
            }
            "server-add-service" => {
                let service_uuid = Uuid::from_string(HEART_RATE_SERVICE_UUID).unwrap();
                let characteristic_uuid = Uuid::from_string(HEART_RATE_MEASUREMENT_UUID).unwrap();
                let descriptor_uuid = Uuid::from_string(GENERIC_UUID).unwrap();
                let ccc_descriptor_uuid = Uuid::from_string(CCC_DESCRIPTOR_UUID).unwrap();
                let included_service_uuid = Uuid::from_string(BATTERY_SERVICE_UUID).unwrap();

                let server_id = String::from(get_arg(args, 1)?)
                    .parse::<i32>()
                    .or(Err("Failed to parse server_id"))?;
                let included_service_instance_id =
                    String::from(get_arg(args, 2)?)
                        .parse::<i32>()
                        .or(Err("Failed to parse included service instance id"))?;

                let mut service = BluetoothGattService::new(
                    service_uuid,
                    0,
                    GattDbElementType::PrimaryService.into(),
                );
                let included_service = BluetoothGattService::new(
                    included_service_uuid,
                    included_service_instance_id,
                    GattDbElementType::IncludedService.into(),
                );
                let mut characteristic = BluetoothGattCharacteristic::new(
                    characteristic_uuid,
                    0,
                    BluetoothGattCharacteristic::PROPERTY_READ
                        | BluetoothGattCharacteristic::PROPERTY_WRITE
                        | BluetoothGattCharacteristic::PROPERTY_NOTIFY,
                    BluetoothGattCharacteristic::PERMISSION_READ
                        | BluetoothGattCharacteristic::PERMISSION_WRITE,
                );
                let descriptor = BluetoothGattDescriptor::new(
                    descriptor_uuid,
                    0,
                    BluetoothGattCharacteristic::PERMISSION_READ
                        | BluetoothGattCharacteristic::PERMISSION_WRITE,
                );
                let ccc_descriptor = BluetoothGattDescriptor::new(
                    ccc_descriptor_uuid,
                    0,
                    BluetoothGattCharacteristic::PERMISSION_READ
                        | BluetoothGattCharacteristic::PERMISSION_WRITE,
                );

                service.included_services.push(included_service);
                characteristic.descriptors.push(ccc_descriptor);
                characteristic.descriptors.push(descriptor);
                service.characteristics.push(characteristic);

                self.lock_context().gatt_dbus.as_mut().unwrap().add_service(server_id, service);
            }
            "server-remove-service" => {
                let server_id = String::from(get_arg(args, 1)?)
                    .parse::<i32>()
                    .or(Err("Failed to parse server_id"))?;
                let service_handle = String::from(get_arg(args, 1)?)
                    .parse::<i32>()
                    .or(Err("Failed to parse service handle"))?;

                self.lock_context()
                    .gatt_dbus
                    .as_mut()
                    .unwrap()
                    .remove_service(server_id, service_handle);
            }
            "server-clear-all-services" => {
                let server_id = String::from(get_arg(args, 1)?)
                    .parse::<i32>()
                    .or(Err("Failed to parse server_id"))?;
                self.lock_context().gatt_dbus.as_mut().unwrap().clear_services(server_id);
            }
            "server-send-response" => {
                let server_id = String::from(get_arg(args, 1)?)
                    .parse::<i32>()
                    .or(Err("Failed to parse server_id"))?;
                let status = match String::from(get_arg(args, 2)?).as_str() {
                    "success" => GattStatus::Success,
                    "fail" => GattStatus::Error,
                    _ => return Err("{} is not one of the following: `success`, `fail`".into()),
                };

                let request = match self.lock_context().pending_gatt_request.clone() {
                    None => return Err("No pending request to send response to".into()),
                    Some(r) => r,
                };
                self.lock_context().gatt_dbus.as_mut().unwrap().send_response(
                    server_id,
                    request.address.clone(),
                    request.id,
                    status,
                    request.offset,
                    request.value.clone(),
                );

                self.lock_context().pending_gatt_request = None;
            }
            "server-set-direct-connect" => {
                let is_direct = String::from(get_arg(args, 1)?)
                    .parse::<bool>()
                    .or(Err("Failed to parse is_direct"))?;

                self.lock_context().gatt_server_context.is_connect_direct = is_direct;
            }
            "server-set-connect-transport" => {
                let transport = match &get_arg(args, 1)?[..] {
                    "Bredr" => BtTransport::Bredr,
                    "LE" => BtTransport::Le,
                    "Auto" => BtTransport::Auto,
                    _ => {
                        return Err("Failed to parse transport".into());
                    }
                };
                self.lock_context().gatt_server_context.connect_transport = transport;
            }
            _ => return Err(CommandError::InvalidArgs),
        }
        Ok(())
    }

    fn cmd_le_scan(&mut self, args: &[String]) -> CommandResult {
        if !self.lock_context().adapter_ready {
            return Err(self.adapter_not_ready());
        }

        let command = get_arg(args, 0)?;

        match &command[..] {
            "register-scanner" => {
                let scanner_callback_id = self
                    .lock_context()
                    .scanner_callback_id
                    .ok_or("Cannot register scanner before registering scanner callback")?;

                let uuid = self
                    .lock_context()
                    .gatt_dbus
                    .as_mut()
                    .unwrap()
                    .register_scanner(scanner_callback_id);

                print_info!("Scanner to be registered with UUID = {}", uuid);
            }
            "unregister-scanner" => {
                let scanner_id = String::from(get_arg(args, 1)?)
                    .parse::<u8>()
                    .or(Err("Failed parsing scanner id"))?;

                self.lock_context().gatt_dbus.as_mut().unwrap().unregister_scanner(scanner_id);
            }
            "start-scan" => {
                let scanner_id = String::from(get_arg(args, 1)?)
                    .parse::<u8>()
                    .or(Err("Failed parsing scanner id"))?;

                self.lock_context().gatt_dbus.as_mut().unwrap().start_scan(
                    scanner_id,
                    // TODO(b/254870159): Construct real settings and filters depending on
                    // command line options.
                    None,
                    Some(btstack::bluetooth_gatt::ScanFilter {
                        rssi_high_threshold: 0,
                        rssi_low_threshold: 0,
                        rssi_low_timeout: 0,
                        rssi_sampling_period: 0,
                        condition: btstack::bluetooth_gatt::ScanFilterCondition::Patterns(vec![]),
                    }),
                );

                self.lock_context().active_scanner_ids.insert(scanner_id);
            }
            "stop-scan" => {
                let scanner_id = String::from(get_arg(args, 1)?)
                    .parse::<u8>()
                    .or(Err("Failed parsing scanner id"))?;

                self.lock_context().gatt_dbus.as_mut().unwrap().stop_scan(scanner_id);
                self.lock_context().active_scanner_ids.remove(&scanner_id);
            }
            _ => return Err(CommandError::InvalidArgs),
        }

        Ok(())
    }

    // TODO(b/233128828): More options will be implemented to test BLE advertising.
    // Such as setting advertising parameters, starting multiple advertising sets, etc.
    fn cmd_advertise(&mut self, args: &[String]) -> CommandResult {
        if !self.lock_context().adapter_ready {
            return Err(self.adapter_not_ready());
        }

        if self.lock_context().advertiser_callback_id == None {
            return Err("No advertiser callback registered".into());
        }

        let callback_id = self.lock_context().advertiser_callback_id.clone().unwrap();

        let command = get_arg(args, 0)?;

        match &command[..] {
            "on" => {
                print_info!("Creating legacy advertising set...");
                let s = AdvSet::new(true); // legacy advertising
                AdvSet::start(self.context.clone(), s, callback_id);
            }
            "off" => {
                AdvSet::stop_all(self.context.clone());
            }
            "ext" => {
                print_info!("Creating extended advertising set...");
                let s = AdvSet::new(false); // extended advertising
                AdvSet::start(self.context.clone(), s, callback_id);
            }
            "set-interval" => {
                let ms = String::from(get_arg(args, 1)?).parse::<i32>();
                if !ms.is_ok() {
                    return Err("Failed parsing interval".into());
                }
                let interval = ms.unwrap() * 8 / 5; // in 0.625 ms.

                let mut context = self.lock_context();
                context.adv_sets.iter_mut().for_each(|(_, s)| s.params.interval = interval);

                // To avoid borrowing context as mutable from an immutable borrow.
                // Required information is collected in advance and then passed
                // to the D-Bus call which requires a mutable borrow.
                let advs: Vec<(_, _)> = context
                    .adv_sets
                    .iter()
                    .filter_map(|(_, s)| s.adv_id.map(|adv_id| (adv_id.clone(), s.params.clone())))
                    .collect();
                for (adv_id, params) in advs {
                    print_info!("Setting advertising parameters for {}", adv_id);
                    context.gatt_dbus.as_mut().unwrap().set_advertising_parameters(adv_id, params);
                }
            }
            "set-connectable" => {
                let connectable = match &get_arg(args, 1)?[..] {
                    "on" => true,
                    "off" => false,
                    _ => false,
                };

                let adv_id = String::from(get_arg(args, 2)?)
                    .parse::<i32>()
                    .or(Err("Failed parsing adv_id"))?;

                let mut context = self.context.lock().unwrap();

                let advs: Vec<(_, _)> = context
                    .adv_sets
                    .iter_mut()
                    .filter_map(|(_, s)| {
                        if !(s.adv_id.map_or(false, |id| id == adv_id)) {
                            return None;
                        }
                        s.params.connectable = connectable;
                        Some((s.params.clone(), s.data.clone()))
                    })
                    .collect();

                for (params, data) in advs {
                    print_info!("Setting advertising parameters for {}", adv_id);
                    context.gatt_dbus.as_mut().unwrap().set_advertising_parameters(adv_id, params);

                    // renew the flags
                    print_info!("Setting advertising data for {}", adv_id);
                    context.gatt_dbus.as_mut().unwrap().set_advertising_data(adv_id, data);
                }
            }
            "set-scan-rsp" => {
                let enable = match &get_arg(args, 1)?[..] {
                    "enable" => true,
                    "disable" => false,
                    _ => false,
                };

                let mut context = self.lock_context();
                context.adv_sets.iter_mut().for_each(|(_, s)| s.params.scannable = enable);

                let advs: Vec<(_, _, _)> = context
                    .adv_sets
                    .iter()
                    .filter_map(|(_, s)| {
                        s.adv_id
                            .map(|adv_id| (adv_id.clone(), s.params.clone(), s.scan_rsp.clone()))
                    })
                    .collect();
                for (adv_id, params, scan_rsp) in advs {
                    print_info!("Setting scan response data for {}", adv_id);
                    context.gatt_dbus.as_mut().unwrap().set_scan_response_data(adv_id, scan_rsp);
                    print_info!("Setting parameters for {}", adv_id);
                    context.gatt_dbus.as_mut().unwrap().set_advertising_parameters(adv_id, params);
                }
            }
            "set-raw-data" => {
                let data = hex::decode(get_arg(args, 1)?).or(Err("Failed parsing data"))?;

                let adv_id = String::from(get_arg(args, 2)?)
                    .parse::<i32>()
                    .or(Err("Failed parsing adv_id"))?;

                let mut context = self.context.lock().unwrap();
                if context
                    .adv_sets
                    .iter()
                    .find(|(_, s)| s.adv_id.map_or(false, |id| id == adv_id))
                    .is_none()
                {
                    return Err("Failed to find advertising set".into());
                }

                print_info!("Setting advertising data for {}", adv_id);
                context.gatt_dbus.as_mut().unwrap().set_raw_adv_data(adv_id, data);
            }
            _ => return Err(CommandError::InvalidArgs),
        }

        Ok(())
    }

    fn cmd_sdp(&mut self, args: &[String]) -> CommandResult {
        if !self.lock_context().adapter_ready {
            return Err(self.adapter_not_ready());
        }

        let command = get_arg(args, 0)?;

        match &command[..] {
            "search" => {
                let device = BluetoothDevice {
                    address: RawAddress::from_string(get_arg(args, 1)?).ok_or("Invalid Address")?,
                    name: String::from(""),
                };
                let uuid = Uuid::from_string(get_arg(args, 2)?).ok_or("Invalid UUID")?;
                let success =
                    self.lock_context().adapter_dbus.as_ref().unwrap().sdp_search(device, uuid);
                if !success {
                    return Err("Unable to execute SDP search".into());
                }
            }
            _ => return Err(CommandError::InvalidArgs),
        }
        Ok(())
    }

    fn cmd_socket(&mut self, args: &[String]) -> CommandResult {
        if !self.lock_context().adapter_ready {
            return Err(self.adapter_not_ready());
        }

        let callback_id = match self.lock_context().socket_manager_callback_id.clone() {
            Some(id) => id,
            None => {
                return Err("No socket manager callback registered.".into());
            }
        };

        let command = get_arg(args, 0)?;

        match &command[..] {
            "set-on-connect-schedule" => {
                let schedule = match &get_arg(args, 1)?[..] {
                    "send" => SocketSchedule {
                        num_frame: 1,
                        send_interval: Duration::from_millis(0),
                        disconnect_delay: Duration::from_secs(30),
                    },
                    "resend" => SocketSchedule {
                        num_frame: 3,
                        send_interval: Duration::from_millis(100),
                        disconnect_delay: Duration::from_secs(30),
                    },
                    "dump" => SocketSchedule {
                        num_frame: 0,
                        send_interval: Duration::from_millis(0),
                        disconnect_delay: Duration::from_secs(30),
                    },
                    _ => {
                        return Err("Failed to parse schedule".into());
                    }
                };

                self.context.lock().unwrap().socket_test_schedule = Some(schedule);
            }
            "send-msc" => {
                let dlci =
                    String::from(get_arg(args, 1)?).parse::<u8>().or(Err("Failed parsing DLCI"))?;
                let addr = RawAddress::from_string(get_arg(args, 2)?).ok_or("Invalid Address")?;
                self.context.lock().unwrap().qa_dbus.as_mut().unwrap().rfcomm_send_msc(dlci, addr);
            }
            "listen-rfcomm" => {
                let scn = String::from(get_arg(args, 1)?)
                    .parse::<i32>()
                    .or(Err("Failed parsing Service Channel Number"))?;
                let SocketResult { status, id } = self
                    .context
                    .lock()
                    .unwrap()
                    .socket_manager_dbus
                    .as_mut()
                    .unwrap()
                    .listen_using_rfcomm(callback_id, Some(scn), None, None, None);
                if status != BtStatus::Success {
                    return Err(format!(
                        "Failed to request for listening using rfcomm, status = {:?}",
                        status,
                    )
                    .into());
                }
                print_info!("Requested for listening using rfcomm on socket {}", id);
            }
            "listen" => {
                let auth_required = String::from(get_arg(args, 1)?)
                    .parse::<bool>()
                    .or(Err("Failed to parse auth-required"))?;
                let is_le = match &get_arg(args, 2)?[..] {
                    "LE" => true,
                    "Bredr" => false,
                    _ => {
                        return Err("Failed to parse socket type".into());
                    }
                };

                let SocketResult { status, id } = {
                    let mut context_proxy = self.context.lock().unwrap();
                    let proxy = context_proxy.socket_manager_dbus.as_mut().unwrap();
                    if auth_required {
                        if is_le {
                            proxy.listen_using_l2cap_le_channel(callback_id)
                        } else {
                            proxy.listen_using_l2cap_channel(callback_id)
                        }
                    } else {
                        if is_le {
                            proxy.listen_using_insecure_l2cap_le_channel(callback_id)
                        } else {
                            proxy.listen_using_insecure_l2cap_channel(callback_id)
                        }
                    }
                };

                if status != BtStatus::Success {
                    return Err(format!(
                        "Failed to request for listening using l2cap channel, status = {:?}",
                        status,
                    )
                    .into());
                }
                print_info!("Requested for listening using l2cap channel on socket {}", id);
            }
            "connect" => {
                let (addr, sock_type, psm_or_uuid) =
                    (&get_arg(args, 1)?, &get_arg(args, 2)?, &get_arg(args, 3)?);
                let device = BluetoothDevice {
                    address: RawAddress::from_string(*addr).ok_or("Invalid Address")?,
                    name: String::from("Socket Connect Device"),
                };

                let auth_required = String::from(get_arg(args, 4)?)
                    .parse::<bool>()
                    .or(Err("Failed to parse auth-required"))?;

                let is_le = match &get_arg(args, 5)?[..] {
                    "LE" => true,
                    "Bredr" => false,
                    _ => {
                        return Err("Failed to parse socket type".into());
                    }
                };

                let SocketResult { status, id } = {
                    let mut context_proxy = self.context.lock().unwrap();
                    let proxy = context_proxy.socket_manager_dbus.as_mut().unwrap();

                    match &sock_type[0..] {
                        "l2cap" => {
                            let psm = match psm_or_uuid.parse::<i32>() {
                                Ok(v) => v,
                                Err(e) => {
                                    return Err(CommandError::Failed(format!(
                                        "Bad PSM given. Error={}",
                                        e
                                    )));
                                }
                            };

                            if auth_required {
                                if is_le {
                                    proxy.create_l2cap_le_channel(callback_id, device, psm)
                                } else {
                                    proxy.create_l2cap_channel(callback_id, device, psm)
                                }
                            } else {
                                if is_le {
                                    proxy.create_insecure_l2cap_le_channel(callback_id, device, psm)
                                } else {
                                    proxy.create_insecure_l2cap_channel(callback_id, device, psm)
                                }
                            }
                        }
                        "rfcomm" => {
                            let uuid = match Uuid::from_string(*psm_or_uuid) {
                                Some(uu) => uu,
                                None => {
                                    return Err(CommandError::Failed(format!(
                                        "Could not parse given uuid."
                                    )));
                                }
                            };

                            if auth_required {
                                proxy.create_rfcomm_socket_to_service_record(
                                    callback_id,
                                    device,
                                    uuid,
                                )
                            } else {
                                proxy.create_insecure_rfcomm_socket_to_service_record(
                                    callback_id,
                                    device,
                                    uuid,
                                )
                            }
                        }
                        _ => {
                            return Err(CommandError::Failed(format!(
                                "Unknown socket type: {}",
                                sock_type
                            )));
                        }
                    }
                };

                if status != BtStatus::Success {
                    return Err(CommandError::Failed(format!("Failed to create socket with status={:?} against {}, type {}, with psm/uuid {}",
                        status, addr, sock_type, psm_or_uuid)));
                } else {
                    print_info!("Called create socket with result ({:?}, {}) against {}, type {}, with psm/uuid {}",
                    status, id, addr, sock_type, psm_or_uuid);
                }
            }
            "close" => {
                let sockid = String::from(get_arg(args, 1)?)
                    .parse::<u64>()
                    .or(Err("Failed parsing socket ID"))?;
                let status = self
                    .context
                    .lock()
                    .unwrap()
                    .socket_manager_dbus
                    .as_mut()
                    .unwrap()
                    .close(callback_id, sockid);
                if status != BtStatus::Success {
                    return Err(format!(
                        "Failed to close the listening socket, status = {:?}",
                        status,
                    )
                    .into());
                }
            }

            _ => return Err(CommandError::InvalidArgs),
        };

        Ok(())
    }

    fn cmd_hid(&mut self, args: &[String]) -> CommandResult {
        if !self.context.lock().unwrap().adapter_ready {
            return Err(self.adapter_not_ready());
        }

        let command = get_arg(args, 0)?;

        match &command[..] {
            "get-report" => {
                let addr = RawAddress::from_string(get_arg(args, 1)?).ok_or("Invalid Address")?;
                let report_type = match &get_arg(args, 2)?[..] {
                    "Input" => BthhReportType::InputReport,
                    "Output" => BthhReportType::OutputReport,
                    "Feature" => BthhReportType::FeatureReport,
                    _ => {
                        return Err("Failed to parse report type".into());
                    }
                };
                let report_id = String::from(get_arg(args, 3)?)
                    .parse::<u8>()
                    .or(Err("Failed parsing report_id"))?;

                self.context.lock().unwrap().qa_dbus.as_mut().unwrap().get_hid_report(
                    addr,
                    report_type,
                    report_id,
                );
            }
            "set-report" => {
                let addr = RawAddress::from_string(get_arg(args, 1)?).ok_or("Invalid Address")?;
                let report_type = match &get_arg(args, 2)?[..] {
                    "Input" => BthhReportType::InputReport,
                    "Output" => BthhReportType::OutputReport,
                    "Feature" => BthhReportType::FeatureReport,
                    _ => {
                        return Err("Failed to parse report type".into());
                    }
                };
                let report_value = String::from(get_arg(args, 3)?);

                self.context.lock().unwrap().qa_dbus.as_mut().unwrap().set_hid_report(
                    addr,
                    report_type,
                    report_value,
                );
            }
            "send-data" => {
                let addr = RawAddress::from_string(get_arg(args, 1)?).ok_or("Invalid Address")?;
                let data = String::from(get_arg(args, 2)?);

                self.context.lock().unwrap().qa_dbus.as_mut().unwrap().send_hid_data(addr, data);
            }
            _ => return Err(CommandError::InvalidArgs),
        };

        Ok(())
    }

    /// Get the list of rules of supported commands
    pub fn get_command_rule_list(&self) -> Vec<String> {
        self.command_options.values().flat_map(|cmd| cmd.rules.clone()).collect()
    }

    fn cmd_list_devices(&mut self, args: &[String]) -> CommandResult {
        if !self.lock_context().adapter_ready {
            return Err(self.adapter_not_ready());
        }

        let command = get_arg(args, 0)?;

        match &command[..] {
            "bonded" => {
                print_info!("Known bonded devices:");
                let devices =
                    self.lock_context().adapter_dbus.as_ref().unwrap().get_bonded_devices();
                for device in devices.iter() {
                    print_info!("[{}] {}", device.address.to_string(), device.name);
                }
            }
            "found" => {
                print_info!("Devices found in most recent discovery session:");
                for (key, val) in self.lock_context().found_devices.iter() {
                    print_info!("[{:17}] {}", key, val.name);
                }
            }
            "connected" => {
                print_info!("Connected devices:");
                let devices =
                    self.lock_context().adapter_dbus.as_ref().unwrap().get_connected_devices();
                for device in devices.iter() {
                    print_info!("[{}] {}", device.address.to_string(), device.name);
                }
            }
            other => {
                println!("Invalid argument '{}'", other);
            }
        }

        Ok(())
    }

    fn cmd_telephony(&mut self, args: &[String]) -> CommandResult {
        if !self.context.lock().unwrap().adapter_ready {
            return Err(self.adapter_not_ready());
        }

        match &get_arg(args, 0)?[..] {
            "set-network" => {
                self.context
                    .lock()
                    .unwrap()
                    .telephony_dbus
                    .as_mut()
                    .unwrap()
                    .set_network_available(match &get_arg(args, 1)?[..] {
                        "on" => true,
                        "off" => false,
                        other => {
                            return Err(format!("Invalid argument '{}'", other).into());
                        }
                    });
            }
            "set-roaming" => {
                self.context.lock().unwrap().telephony_dbus.as_mut().unwrap().set_roaming(
                    match &get_arg(args, 1)?[..] {
                        "on" => true,
                        "off" => false,
                        other => {
                            return Err(format!("Invalid argument '{}'", other).into());
                        }
                    },
                );
            }
            "set-signal" => {
                let strength = String::from(get_arg(args, 1)?)
                    .parse::<i32>()
                    .or(Err("Failed parsing signal strength"))?;
                if strength < 0 || strength > 5 {
                    return Err(
                        format!("Invalid signal strength, got {}, want 0 to 5", strength).into()
                    );
                }
                self.context
                    .lock()
                    .unwrap()
                    .telephony_dbus
                    .as_mut()
                    .unwrap()
                    .set_signal_strength(strength);
            }
            "set-battery" => {
                let level = String::from(get_arg(args, 1)?)
                    .parse::<i32>()
                    .or(Err("Failed parsing battery level"))?;
                if level < 0 || level > 5 {
                    return Err(format!("Invalid battery level, got {}, want 0 to 5", level).into());
                }
                self.context
                    .lock()
                    .unwrap()
                    .telephony_dbus
                    .as_mut()
                    .unwrap()
                    .set_battery_level(level);
            }
            "enable" => {
                let mut context = self.lock_context();
                context.telephony_dbus.as_mut().unwrap().set_mps_qualification_enabled(true);
                if context.mps_sdp_handle.is_none() {
                    let success = context
                        .adapter_dbus
                        .as_mut()
                        .unwrap()
                        .create_sdp_record(BtSdpRecord::Mps(BtSdpMpsRecord::default()));
                    if !success {
                        return Err(format!("Failed to create SDP record").into());
                    }
                }
            }
            "disable" => {
                let mut context = self.lock_context();
                context.telephony_dbus.as_mut().unwrap().set_mps_qualification_enabled(false);
                if let Some(handle) = context.mps_sdp_handle.take() {
                    let success = context.adapter_dbus.as_mut().unwrap().remove_sdp_record(handle);
                    if !success {
                        return Err(format!("Failed to remove SDP record").into());
                    }
                }
            }
            "set-phone-ops" => {
                let on_or_off = match &get_arg(args, 1)?[..] {
                    "on" => true,
                    "off" => false,
                    _ => {
                        return Err("Failed to parse on|off".into());
                    }
                };
                self.context
                    .lock()
                    .unwrap()
                    .telephony_dbus
                    .as_mut()
                    .unwrap()
                    .set_phone_ops_enabled(on_or_off);
            }
            "incoming-call" => {
                let success = self
                    .context
                    .lock()
                    .unwrap()
                    .telephony_dbus
                    .as_mut()
                    .unwrap()
                    .incoming_call(String::from(get_arg(args, 1)?));
                if !success {
                    return Err("IncomingCall failed".into());
                }
            }
            "dialing-call" => {
                let success = self
                    .context
                    .lock()
                    .unwrap()
                    .telephony_dbus
                    .as_mut()
                    .unwrap()
                    .dialing_call(String::from(get_arg(args, 1)?));
                if !success {
                    return Err("DialingCall failed".into());
                }
            }
            "answer-call" => {
                let success =
                    self.context.lock().unwrap().telephony_dbus.as_mut().unwrap().answer_call();
                if !success {
                    return Err("AnswerCall failed".into());
                }
            }
            "hangup-call" => {
                let success =
                    self.context.lock().unwrap().telephony_dbus.as_mut().unwrap().hangup_call();
                if !success {
                    return Err("HangupCall failed".into());
                }
            }
            "set-memory-call" => {
                let success = self
                    .context
                    .lock()
                    .unwrap()
                    .telephony_dbus
                    .as_mut()
                    .unwrap()
                    .set_memory_call(get_arg(args, 1).ok().map(String::from));
                if !success {
                    return Err("SetMemoryCall failed".into());
                }
            }
            "set-last-call" => {
                let success = self
                    .context
                    .lock()
                    .unwrap()
                    .telephony_dbus
                    .as_mut()
                    .unwrap()
                    .set_last_call(get_arg(args, 1).ok().map(String::from));
                if !success {
                    return Err("SetLastCall failed".into());
                }
            }
            "release-held" => {
                let success =
                    self.context.lock().unwrap().telephony_dbus.as_mut().unwrap().release_held();
                if !success {
                    return Err("ReleaseHeld failed".into());
                }
            }
            "release-active-accept-held" => {
                let success = self
                    .context
                    .lock()
                    .unwrap()
                    .telephony_dbus
                    .as_mut()
                    .unwrap()
                    .release_active_accept_held();
                if !success {
                    return Err("ReleaseActiveAcceptHeld failed".into());
                }
            }
            "hold-active-accept-held" => {
                let success = self
                    .context
                    .lock()
                    .unwrap()
                    .telephony_dbus
                    .as_mut()
                    .unwrap()
                    .hold_active_accept_held();
                if !success {
                    return Err("HoldActiveAcceptHeld failed".into());
                }
            }
            "audio-connect" => {
                let success =
                    self.context.lock().unwrap().telephony_dbus.as_mut().unwrap().audio_connect(
                        RawAddress::from_string(get_arg(args, 1)?).ok_or("Invalid Address")?,
                    );
                if !success {
                    return Err("ConnectAudio failed".into());
                }
            }
            "audio-disconnect" => {
                self.context.lock().unwrap().telephony_dbus.as_mut().unwrap().audio_disconnect(
                    RawAddress::from_string(get_arg(args, 1)?).ok_or("Invalid Address")?,
                );
            }
            other => {
                return Err(format!("Invalid argument '{}'", other).into());
            }
        }
        Ok(())
    }

    fn cmd_qa(&mut self, args: &[String]) -> CommandResult {
        if !self.context.lock().unwrap().adapter_ready {
            return Err(self.adapter_not_ready());
        }

        let command = get_arg(args, 0)?;

        match &command[..] {
            "add-media-player" => {
                let name = String::from(get_arg(args, 1)?);
                let browsing_supported = String::from(get_arg(args, 2)?)
                    .parse::<bool>()
                    .or(Err("Failed to parse browsing_supported"))?;
                self.context
                    .lock()
                    .unwrap()
                    .qa_dbus
                    .as_mut()
                    .unwrap()
                    .add_media_player(name, browsing_supported);
            }
            _ => return Err(CommandError::InvalidArgs),
        };

        Ok(())
    }

    fn cmd_media(&mut self, args: &[String]) -> CommandResult {
        if !self.context.lock().unwrap().adapter_ready {
            return Err(self.adapter_not_ready());
        }

        match &get_arg(args, 0)?[..] {
            "log" => {
                self.context.lock().unwrap().media_dbus.as_mut().unwrap().trigger_debug_dump();
            }
            other => {
                return Err(format!("Invalid argument '{}'", other).into());
            }
        }

        Ok(())
    }

    fn cmd_dumpsys(&mut self, _args: &[String]) -> CommandResult {
        if !self.lock_context().adapter_ready {
            return Err(self.adapter_not_ready());
        }

        let contents = self.lock_context().adapter_dbus.as_mut().unwrap().get_dumpsys();
        println!("{}", contents);

        Ok(())
    }
}

#[cfg(test)]
mod tests {

    use super::*;

    #[test]
    fn test_wrap_help_text() {
        let text = "hello";
        let text_len = text.chars().count();
        // ensure no overflow
        assert_eq!(format!("|{}|", text), wrap_help_text(text, 4, 0));
        assert_eq!(format!("|{}|", text), wrap_help_text(text, 5, 0));
        assert_eq!(format!("|{}{}|", text, " "), wrap_help_text(text, 6, 0));
        assert_eq!(format!("|{}{}|", text, " ".repeat(2)), wrap_help_text(text, 7, 0));
        assert_eq!(
            format!("|{}{}|", text, " ".repeat(100 - text_len)),
            wrap_help_text(text, 100, 0)
        );
        assert_eq!(format!("|{}{}|", " ", text), wrap_help_text(text, 4, 1));
        assert_eq!(format!("|{}{}|", " ".repeat(2), text), wrap_help_text(text, 5, 2));
        assert_eq!(format!("|{}{}{}|", " ".repeat(3), text, " "), wrap_help_text(text, 6, 3));
        assert_eq!(
            format!("|{}{}{}|", " ".repeat(4), text, " ".repeat(7 - text_len)),
            wrap_help_text(text, 7, 4)
        );
        assert_eq!(format!("|{}{}|", " ".repeat(9), text), wrap_help_text(text, 4, 9));
        assert_eq!(format!("|{}{}|", " ".repeat(10), text), wrap_help_text(text, 3, 10));
        assert_eq!(format!("|{}{}|", " ".repeat(11), text), wrap_help_text(text, 2, 11));
        assert_eq!(format!("|{}{}|", " ".repeat(12), text), wrap_help_text(text, 1, 12));
        assert_eq!("||", wrap_help_text("", 0, 0));
        assert_eq!("| |", wrap_help_text("", 1, 0));
        assert_eq!("|  |", wrap_help_text("", 1, 1));
        assert_eq!("| |", wrap_help_text("", 0, 1));
    }
}<|MERGE_RESOLUTION|>--- conflicted
+++ resolved
@@ -101,9 +101,9 @@
 
 impl<T: Display> Display for DisplayList<T> {
     fn fmt(&self, f: &mut Formatter<'_>) -> std::fmt::Result {
-        let _ = write!(f, "[\n");
+        let _ = writeln!(f, "[");
         for item in self.0.iter() {
-            let _ = write!(f, "  {}\n", item);
+            let _ = writeln!(f, "  {}", item);
         }
 
         write!(f, "]")
@@ -429,7 +429,7 @@
             _ => match self.command_options.get(command) {
                 Some(cmd) => {
                     let rules = cmd.rules.clone();
-                    match (cmd.function_pointer)(self, &args) {
+                    match (cmd.function_pointer)(self, args) {
                         Ok(()) => true,
                         Err(CommandError::InvalidArgs) => {
                             print_error!("Invalid arguments. Usage:\n{}", rules.join("\n"));
@@ -443,7 +443,7 @@
                 }
                 None => {
                     println!("'{}' is an invalid command!", command);
-                    self.cmd_help(&args).ok();
+                    self.cmd_help(args).ok();
                     false
                 }
             },
@@ -463,13 +463,8 @@
         .into()
     }
 
-<<<<<<< HEAD
-    fn cmd_help(&mut self, args: &Vec<String>) -> CommandResult {
-        if let Some(command) = args.get(0) {
-=======
     fn cmd_help(&mut self, args: &[String]) -> CommandResult {
         if let Some(command) = args.first() {
->>>>>>> 661cafd0
             match self.command_options.get(command) {
                 Some(cmd) => {
                     println!(
@@ -506,7 +501,7 @@
             for (key, val) in self.command_options.iter() {
                 println!(
                     "{}\n{}\n{}",
-                    wrap_help_text(&key, MAX_MENU_CHAR_WIDTH, 4),
+                    wrap_help_text(key, MAX_MENU_CHAR_WIDTH, 4),
                     wrap_help_text(&val.description, MAX_MENU_CHAR_WIDTH, 8),
                     empty_bar
                 );
@@ -720,7 +715,7 @@
                 {
                     None => println!("Battery status for device {} could not be fetched", address),
                     Some(set) => {
-                        if set.batteries.len() == 0 {
+                        if set.batteries.is_empty() {
                             println!("Battery set for device {} is empty", set.address.to_string());
                             return Ok(());
                         }
@@ -756,7 +751,7 @@
                 }
                 println!("Stopped tracking {}", address);
 
-                if self.lock_context().battery_address_filter.len() == 0 {
+                if self.lock_context().battery_address_filter.is_empty() {
                     println!("No longer tracking any addresses for battery status updates");
                     return Ok(());
                 }
@@ -1002,7 +997,7 @@
 
                 let (accept, pin) = match (&pin[..], pin) {
                     ("reject", _) => (false, vec![]),
-                    (_, p) => (true, p.as_bytes().iter().cloned().collect::<Vec<u8>>()),
+                    (_, p) => (true, p.as_bytes().to_vec()),
                 };
 
                 self.lock_context().adapter_dbus.as_mut().unwrap().set_pin(
@@ -1253,7 +1248,7 @@
                     }
                 };
 
-                let value = hex::decode(&get_arg(args, 4)?).or(Err("Failed to parse value"))?;
+                let value = hex::decode(get_arg(args, 4)?).or(Err("Failed to parse value"))?;
 
                 let client_id = self
                     .lock_context()
@@ -1504,7 +1499,7 @@
                 };
                 self.lock_context().gatt_dbus.as_mut().unwrap().send_response(
                     server_id,
-                    request.address.clone(),
+                    request.address,
                     request.id,
                     status,
                     request.offset,
@@ -1608,11 +1603,11 @@
             return Err(self.adapter_not_ready());
         }
 
-        if self.lock_context().advertiser_callback_id == None {
+        if self.lock_context().advertiser_callback_id.is_none() {
             return Err("No advertiser callback registered".into());
         }
 
-        let callback_id = self.lock_context().advertiser_callback_id.clone().unwrap();
+        let callback_id = self.lock_context().advertiser_callback_id.unwrap();
 
         let command = get_arg(args, 0)?;
 
@@ -1632,7 +1627,7 @@
             }
             "set-interval" => {
                 let ms = String::from(get_arg(args, 1)?).parse::<i32>();
-                if !ms.is_ok() {
+                if ms.is_err() {
                     return Err("Failed parsing interval".into());
                 }
                 let interval = ms.unwrap() * 8 / 5; // in 0.625 ms.
@@ -1646,7 +1641,7 @@
                 let advs: Vec<(_, _)> = context
                     .adv_sets
                     .iter()
-                    .filter_map(|(_, s)| s.adv_id.map(|adv_id| (adv_id.clone(), s.params.clone())))
+                    .filter_map(|(_, s)| s.adv_id.map(|adv_id| (adv_id, s.params.clone())))
                     .collect();
                 for (adv_id, params) in advs {
                     print_info!("Setting advertising parameters for {}", adv_id);
@@ -1701,8 +1696,7 @@
                     .adv_sets
                     .iter()
                     .filter_map(|(_, s)| {
-                        s.adv_id
-                            .map(|adv_id| (adv_id.clone(), s.params.clone(), s.scan_rsp.clone()))
+                        s.adv_id.map(|adv_id| (adv_id, s.params.clone(), s.scan_rsp.clone()))
                     })
                     .collect();
                 for (adv_id, params, scan_rsp) in advs {
@@ -1720,11 +1714,7 @@
                     .or(Err("Failed parsing adv_id"))?;
 
                 let mut context = self.context.lock().unwrap();
-                if context
-                    .adv_sets
-                    .iter()
-                    .find(|(_, s)| s.adv_id.map_or(false, |id| id == adv_id))
-                    .is_none()
+                if !context.adv_sets.iter().any(|(_, s)| s.adv_id.map_or(false, |id| id == adv_id))
                 {
                     return Err("Failed to find advertising set".into());
                 }
@@ -1768,7 +1758,7 @@
             return Err(self.adapter_not_ready());
         }
 
-        let callback_id = match self.lock_context().socket_manager_callback_id.clone() {
+        let callback_id = match self.lock_context().socket_manager_callback_id {
             Some(id) => id,
             None => {
                 return Err("No socket manager callback registered.".into());
@@ -1850,12 +1840,10 @@
                         } else {
                             proxy.listen_using_l2cap_channel(callback_id)
                         }
+                    } else if is_le {
+                        proxy.listen_using_insecure_l2cap_le_channel(callback_id)
                     } else {
-                        if is_le {
-                            proxy.listen_using_insecure_l2cap_le_channel(callback_id)
-                        } else {
-                            proxy.listen_using_insecure_l2cap_channel(callback_id)
-                        }
+                        proxy.listen_using_insecure_l2cap_channel(callback_id)
                     }
                 };
 
@@ -1910,21 +1898,19 @@
                                 } else {
                                     proxy.create_l2cap_channel(callback_id, device, psm)
                                 }
+                            } else if is_le {
+                                proxy.create_insecure_l2cap_le_channel(callback_id, device, psm)
                             } else {
-                                if is_le {
-                                    proxy.create_insecure_l2cap_le_channel(callback_id, device, psm)
-                                } else {
-                                    proxy.create_insecure_l2cap_channel(callback_id, device, psm)
-                                }
+                                proxy.create_insecure_l2cap_channel(callback_id, device, psm)
                             }
                         }
                         "rfcomm" => {
                             let uuid = match Uuid::from_string(*psm_or_uuid) {
                                 Some(uu) => uu,
                                 None => {
-                                    return Err(CommandError::Failed(format!(
-                                        "Could not parse given uuid."
-                                    )));
+                                    return Err(CommandError::Failed(
+                                        "Could not parse given uuid.".to_string(),
+                                    ));
                                 }
                             };
 
@@ -2123,7 +2109,7 @@
                 let strength = String::from(get_arg(args, 1)?)
                     .parse::<i32>()
                     .or(Err("Failed parsing signal strength"))?;
-                if strength < 0 || strength > 5 {
+                if !(0..=5).contains(&strength) {
                     return Err(
                         format!("Invalid signal strength, got {}, want 0 to 5", strength).into()
                     );
@@ -2140,7 +2126,7 @@
                 let level = String::from(get_arg(args, 1)?)
                     .parse::<i32>()
                     .or(Err("Failed parsing battery level"))?;
-                if level < 0 || level > 5 {
+                if !(0..=5).contains(&level) {
                     return Err(format!("Invalid battery level, got {}, want 0 to 5", level).into());
                 }
                 self.context
@@ -2161,7 +2147,7 @@
                         .unwrap()
                         .create_sdp_record(BtSdpRecord::Mps(BtSdpMpsRecord::default()));
                     if !success {
-                        return Err(format!("Failed to create SDP record").into());
+                        return Err("Failed to create SDP record".to_string().into());
                     }
                 }
             }
@@ -2171,7 +2157,7 @@
                 if let Some(handle) = context.mps_sdp_handle.take() {
                     let success = context.adapter_dbus.as_mut().unwrap().remove_sdp_record(handle);
                     if !success {
-                        return Err(format!("Failed to remove SDP record").into());
+                        return Err("Failed to remove SDP record".to_string().into());
                     }
                 }
             }

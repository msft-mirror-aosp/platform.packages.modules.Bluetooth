--- conflicted
+++ resolved
@@ -9,7 +9,9 @@
 use crate::callbacks::{BtGattCallback, BtGattServerCallback};
 use crate::ClientContext;
 use crate::{console_red, console_yellow, print_error, print_info};
-use bt_topshim::btif::{BtConnectionState, BtDiscMode, BtStatus, BtTransport, Uuid, INVALID_RSSI};
+use bt_topshim::btif::{
+    BtConnectionState, BtDiscMode, BtStatus, BtTransport, RawAddress, Uuid, INVALID_RSSI,
+};
 use bt_topshim::profiles::gatt::{GattStatus, LePhy};
 use bt_topshim::profiles::hid_host::BthhReportType;
 use bt_topshim::profiles::sdp::{BtSdpMpsRecord, BtSdpRecord};
@@ -540,10 +542,7 @@
                 }
 
                 let enabled = self.lock_context().enabled;
-                let address = match self.lock_context().adapter_address.as_ref() {
-                    Some(x) => x.clone(),
-                    None => String::from(""),
-                };
+                let address = self.lock_context().adapter_address.unwrap_or_default();
                 let context = self.lock_context();
                 let adapter_dbus = context.adapter_dbus.as_ref().unwrap();
                 let qa_dbus = context.qa_dbus.as_ref().unwrap();
@@ -572,7 +571,7 @@
                 qa_dbus.fetch_connectable();
                 qa_dbus.fetch_alias();
                 qa_dbus.fetch_discoverable_mode();
-                print_info!("Address: {}", address);
+                print_info!("Address: {}", address.to_string());
                 print_info!("Name: {}", name);
                 print_info!("Modalias: {}", modalias);
                 print_info!("State: {}", if enabled { "enabled" } else { "disabled" });
@@ -672,7 +671,7 @@
         }
 
         let address = self.lock_context().update_adapter_address();
-        print_info!("Local address = {}", &address);
+        print_info!("Local address = {}", address.to_string());
         Ok(())
     }
 
@@ -702,7 +701,8 @@
         }
 
         let command = get_arg(args, 0)?;
-        let address = get_arg(args, 1)?.to_uppercase();
+        let addr = RawAddress::from_string(get_arg(args, 1)?).ok_or("Invalid Address")?;
+        let address = addr.to_string();
 
         match &command[..] {
             "status" => {
@@ -711,26 +711,18 @@
                     .battery_manager_dbus
                     .as_ref()
                     .unwrap()
-                    .get_battery_information(address.clone())
+                    .get_battery_information(addr)
                 {
-                    None => println!(
-                        "Battery status for device {} could not be fetched",
-                        address.clone()
-                    ),
+                    None => println!("Battery status for device {} could not be fetched", address),
                     Some(set) => {
-<<<<<<< HEAD
-                        if set.batteries.len() == 0 {
-                            println!("Battery set for device {} is empty", set.address.clone());
-=======
                         if set.batteries.is_empty() {
                             println!("Battery set for device {} is empty", set.address.to_string());
->>>>>>> 61079584
                             return Ok(());
                         }
 
                         println!(
                             "Battery data for '{}' from source '{}' and uuid '{}':",
-                            set.address.clone(),
+                            set.address.to_string(),
                             set.source_uuid.clone(),
                             set.source_info.clone()
                         );
@@ -742,10 +734,10 @@
             }
             "track" => {
                 if self.lock_context().battery_address_filter.contains(&address) {
-                    println!("Already tracking {}", address.clone());
+                    println!("Already tracking {}", address);
                     return Ok(());
                 }
-                self.lock_context().battery_address_filter.insert(address.clone());
+                self.lock_context().battery_address_filter.insert(address);
 
                 println!("Currently tracking:");
                 for addr in self.lock_context().battery_address_filter.iter() {
@@ -754,10 +746,10 @@
             }
             "untrack" => {
                 if !self.lock_context().battery_address_filter.remove(&address) {
-                    println!("Not tracking {}", address.clone());
+                    println!("Not tracking {}", address);
                     return Ok(());
                 }
-                println!("Stopped tracking {}", address.clone());
+                println!("Stopped tracking {}", address);
 
                 if self.lock_context().battery_address_filter.is_empty() {
                     println!("No longer tracking any addresses for battery status updates");
@@ -784,7 +776,7 @@
         match &command[..] {
             "add" => {
                 let device = BluetoothDevice {
-                    address: String::from(get_arg(args, 1)?),
+                    address: RawAddress::from_string(get_arg(args, 1)?).ok_or("Invalid Address")?,
                     name: String::from("Classic Device"),
                 };
 
@@ -793,7 +785,7 @@
                 if bonding_attempt.is_some() {
                     return Err(format!(
                         "Already bonding [{}]. Cancel bonding first.",
-                        bonding_attempt.as_ref().unwrap().address,
+                        bonding_attempt.as_ref().unwrap().address.to_string(),
                     )
                     .into());
                 }
@@ -811,7 +803,7 @@
             }
             "remove" => {
                 let device = BluetoothDevice {
-                    address: String::from(get_arg(args, 1)?),
+                    address: RawAddress::from_string(get_arg(args, 1)?).ok_or("Invalid Address")?,
                     name: String::from("Classic Device"),
                 };
 
@@ -819,7 +811,7 @@
             }
             "cancel" => {
                 let device = BluetoothDevice {
-                    address: String::from(get_arg(args, 1)?),
+                    address: RawAddress::from_string(get_arg(args, 1)?).ok_or("Invalid Address")?,
                     name: String::from("Classic Device"),
                 };
 
@@ -843,7 +835,7 @@
         match &command[..] {
             "connect" => {
                 let device = BluetoothDevice {
-                    address: String::from(get_arg(args, 1)?),
+                    address: RawAddress::from_string(get_arg(args, 1)?).ok_or("Invalid Address")?,
                     name: String::from("Classic Device"),
                 };
 
@@ -855,14 +847,14 @@
                     .connect_all_enabled_profiles(device.clone());
 
                 if status == BtStatus::Success {
-                    println!("Connecting to {}", &device.address);
+                    println!("Connecting to {}", &device.address.to_string());
                 } else {
-                    println!("Can't connect to {}", &device.address);
+                    println!("Can't connect to {}", &device.address.to_string());
                 }
             }
             "disconnect" => {
                 let device = BluetoothDevice {
-                    address: String::from(get_arg(args, 1)?),
+                    address: RawAddress::from_string(get_arg(args, 1)?).ok_or("Invalid Address")?,
                     name: String::from("Classic Device"),
                 };
 
@@ -874,14 +866,14 @@
                     .disconnect_all_enabled_profiles(device.clone());
 
                 if success {
-                    println!("Disconnecting from {}", &device.address);
+                    println!("Disconnecting from {}", &device.address.to_string());
                 } else {
-                    println!("Can't disconnect from {}", &device.address);
+                    println!("Can't disconnect from {}", &device.address.to_string());
                 }
             }
             "info" => {
                 let device = BluetoothDevice {
-                    address: String::from(get_arg(args, 1)?),
+                    address: RawAddress::from_string(get_arg(args, 1)?).ok_or("Invalid Address")?,
                     name: String::from("Classic Device"),
                 };
 
@@ -932,7 +924,7 @@
                     )
                 };
 
-                print_info!("Address: {}", &device.address);
+                print_info!("Address: {}", &device.address.to_string());
                 print_info!("Name: {}", name);
                 print_info!("Alias: {}", alias);
                 print_info!("Device Type: {:?}", device_type);
@@ -956,7 +948,7 @@
             "set-alias" => {
                 let new_alias = get_arg(args, 2)?;
                 let device = BluetoothDevice {
-                    address: String::from(get_arg(args, 1)?),
+                    address: RawAddress::from_string(get_arg(args, 1)?).ok_or("Invalid Address")?,
                     name: String::from(""),
                 };
                 let old_alias = self
@@ -979,7 +971,7 @@
             }
             "set-pairing-confirmation" => {
                 let device = BluetoothDevice {
-                    address: String::from(get_arg(args, 1)?),
+                    address: RawAddress::from_string(get_arg(args, 1)?).ok_or("Invalid Address")?,
                     name: String::from(""),
                 };
                 let accept = match &get_arg(args, 2)?[..] {
@@ -998,7 +990,7 @@
             }
             "set-pairing-pin" => {
                 let device = BluetoothDevice {
-                    address: String::from(get_arg(args, 1)?),
+                    address: RawAddress::from_string(get_arg(args, 1)?).ok_or("Invalid Address")?,
                     name: String::from(""),
                 };
                 let pin = get_arg(args, 2)?;
@@ -1016,7 +1008,7 @@
             }
             "set-pairing-passkey" => {
                 let device = BluetoothDevice {
-                    address: String::from(get_arg(args, 1)?),
+                    address: RawAddress::from_string(get_arg(args, 1)?).ok_or("Invalid Address")?,
                     name: String::from(""),
                 };
                 let passkey = get_arg(args, 2)?;
@@ -1036,7 +1028,7 @@
             }
             "get-rssi" => {
                 let device = BluetoothDevice {
-                    address: String::from(get_arg(args, 1)?),
+                    address: RawAddress::from_string(get_arg(args, 1)?).ok_or("Invalid Address")?,
                     name: String::from(""),
                 };
 
@@ -1117,13 +1109,13 @@
                     .client_id
                     .ok_or("GATT client is not yet registered.")?;
 
-                let addr = String::from(get_arg(args, 1)?);
+                let addr = RawAddress::from_string(get_arg(args, 1)?).ok_or("Invalid Address")?;
                 let is_direct = self.lock_context().gatt_client_context.is_connect_direct;
                 let transport = self.lock_context().gatt_client_context.connect_transport;
                 let oppurtunistic = self.lock_context().gatt_client_context.connect_opportunistic;
                 let phy = self.lock_context().gatt_client_context.connect_phy;
 
-                println!("Initiating GATT client connect. client_id: {}, addr: {}, is_direct: {}, transport: {:?}, oppurtunistic: {}, phy: {:?}", client_id, addr, is_direct, transport, oppurtunistic, phy);
+                println!("Initiating GATT client connect. client_id: {}, addr: {}, is_direct: {}, transport: {:?}, oppurtunistic: {}, phy: {:?}", client_id, addr.to_string(), is_direct, transport, oppurtunistic, phy);
                 self.lock_context().gatt_dbus.as_ref().unwrap().client_connect(
                     client_id,
                     addr,
@@ -1140,7 +1132,7 @@
                     .client_id
                     .ok_or("GATT client is not yet registered.")?;
 
-                let addr = String::from(get_arg(args, 1)?);
+                let addr = RawAddress::from_string(get_arg(args, 1)?).ok_or("Invalid Address")?;
                 self.lock_context().gatt_dbus.as_ref().unwrap().client_disconnect(client_id, addr);
             }
             "client-read-phy" => {
@@ -1149,7 +1141,7 @@
                     .gatt_client_context
                     .client_id
                     .ok_or("GATT client is not yet registered.")?;
-                let addr = String::from(get_arg(args, 1)?);
+                let addr = RawAddress::from_string(get_arg(args, 1)?).ok_or("Invalid Address")?;
                 self.lock_context().gatt_dbus.as_mut().unwrap().client_read_phy(client_id, addr);
             }
             "client-discover-services" => {
@@ -1159,7 +1151,7 @@
                     .client_id
                     .ok_or("GATT client is not yet registered.")?;
 
-                let addr = String::from(get_arg(args, 1)?);
+                let addr = RawAddress::from_string(get_arg(args, 1)?).ok_or("Invalid Address")?;
                 self.lock_context().gatt_dbus.as_ref().unwrap().discover_services(client_id, addr);
             }
             "client-discover-service-by-uuid-pts" => {
@@ -1168,7 +1160,7 @@
                     .gatt_client_context
                     .client_id
                     .ok_or("GATT client is not yet registered.")?;
-                let addr = String::from(get_arg(args, 1)?);
+                let addr = RawAddress::from_string(get_arg(args, 1)?).ok_or("Invalid Address")?;
                 let uuid = String::from(get_arg(args, 2)?);
                 self.lock_context()
                     .gatt_dbus
@@ -1183,7 +1175,7 @@
                     .client_id
                     .ok_or("GATT client is not yet registered.")?;
 
-                let addr = String::from(get_arg(args, 1)?);
+                let addr = RawAddress::from_string(get_arg(args, 1)?).ok_or("Invalid Address")?;
                 let mtu =
                     String::from(get_arg(args, 2)?).parse::<i32>().or(Err("Failed parsing mtu"))?;
 
@@ -1242,7 +1234,7 @@
                 println!("AuthReq: {:?}", self.lock_context().gatt_client_context.get_auth_req());
             }
             "write-characteristic" => {
-                let addr = String::from(get_arg(args, 1)?);
+                let addr = RawAddress::from_string(get_arg(args, 1)?).ok_or("Invalid Address")?;
                 let handle = String::from(get_arg(args, 2)?)
                     .parse::<i32>()
                     .or(Err("Failed to parse handle"))?;
@@ -1273,7 +1265,7 @@
                     .write_characteristic(client_id, addr, handle, write_type, auth_req, value);
             }
             "read-characteristic" => {
-                let addr = String::from(get_arg(args, 1)?);
+                let addr = RawAddress::from_string(get_arg(args, 1)?).ok_or("Invalid Address")?;
                 let handle = String::from(get_arg(args, 2)?)
                     .parse::<i32>()
                     .or(Err("Failed to parse handle"))?;
@@ -1292,7 +1284,7 @@
                     .read_characteristic(client_id, addr, handle, auth_req);
             }
             "read-characteristic-by-uuid" => {
-                let addr = String::from(get_arg(args, 1)?);
+                let addr = RawAddress::from_string(get_arg(args, 1)?).ok_or("Invalid Address")?;
                 let uuid = String::from(get_arg(args, 2)?);
                 let start_handle = String::from(get_arg(args, 3)?)
                     .parse::<i32>()
@@ -1319,7 +1311,7 @@
                 );
             }
             "register-notification" => {
-                let addr = String::from(get_arg(args, 1)?);
+                let addr = RawAddress::from_string(get_arg(args, 1)?).ok_or("Invalid Address")?;
                 let handle = String::from(get_arg(args, 2)?)
                     .parse::<i32>()
                     .or(Err("Failed to parse handle"))?;
@@ -1371,13 +1363,14 @@
                 let server_id = String::from(get_arg(args, 1)?)
                     .parse::<i32>()
                     .or(Err("Failed to parse server_id"))?;
-                let client_addr = String::from(get_arg(args, 2)?);
+                let client_addr =
+                    RawAddress::from_string(get_arg(args, 2)?).ok_or("Invalid Address")?;
                 let is_direct = self.lock_context().gatt_server_context.is_connect_direct;
                 let transport = self.lock_context().gatt_server_context.connect_transport;
 
                 if !self.lock_context().gatt_dbus.as_mut().unwrap().server_connect(
                     server_id,
-                    client_addr.clone(),
+                    client_addr,
                     is_direct,
                     transport,
                 ) {
@@ -1388,14 +1381,15 @@
                 let server_id = String::from(get_arg(args, 1)?)
                     .parse::<i32>()
                     .or(Err("Failed to parse server_id"))?;
-                let client_addr = String::from(get_arg(args, 2)?);
+                let client_addr =
+                    RawAddress::from_string(get_arg(args, 2)?).ok_or("Invalid Address")?;
 
                 if !self
                     .lock_context()
                     .gatt_dbus
                     .as_mut()
                     .unwrap()
-                    .server_disconnect(server_id, client_addr.clone())
+                    .server_disconnect(server_id, client_addr)
                 {
                     return Err("Disconnection was unsuccessful".into());
                 }
@@ -1744,7 +1738,7 @@
         match &command[..] {
             "search" => {
                 let device = BluetoothDevice {
-                    address: String::from(get_arg(args, 1)?),
+                    address: RawAddress::from_string(get_arg(args, 1)?).ok_or("Invalid Address")?,
                     name: String::from(""),
                 };
                 let uuid = Uuid::from_string(get_arg(args, 2)?).ok_or("Invalid UUID")?;
@@ -1801,7 +1795,7 @@
             "send-msc" => {
                 let dlci =
                     String::from(get_arg(args, 1)?).parse::<u8>().or(Err("Failed parsing DLCI"))?;
-                let addr = String::from(get_arg(args, 2)?);
+                let addr = RawAddress::from_string(get_arg(args, 2)?).ok_or("Invalid Address")?;
                 self.context.lock().unwrap().qa_dbus.as_mut().unwrap().rfcomm_send_msc(dlci, addr);
             }
             "listen-rfcomm" => {
@@ -1866,7 +1860,7 @@
                 let (addr, sock_type, psm_or_uuid) =
                     (&get_arg(args, 1)?, &get_arg(args, 2)?, &get_arg(args, 3)?);
                 let device = BluetoothDevice {
-                    address: String::from(*addr),
+                    address: RawAddress::from_string(*addr).ok_or("Invalid Address")?,
                     name: String::from("Socket Connect Device"),
                 };
 
@@ -1987,7 +1981,7 @@
 
         match &command[..] {
             "get-report" => {
-                let addr = String::from(get_arg(args, 1)?);
+                let addr = RawAddress::from_string(get_arg(args, 1)?).ok_or("Invalid Address")?;
                 let report_type = match &get_arg(args, 2)?[..] {
                     "Input" => BthhReportType::InputReport,
                     "Output" => BthhReportType::OutputReport,
@@ -2007,7 +2001,7 @@
                 );
             }
             "set-report" => {
-                let addr = String::from(get_arg(args, 1)?);
+                let addr = RawAddress::from_string(get_arg(args, 1)?).ok_or("Invalid Address")?;
                 let report_type = match &get_arg(args, 2)?[..] {
                     "Input" => BthhReportType::InputReport,
                     "Output" => BthhReportType::OutputReport,
@@ -2025,7 +2019,7 @@
                 );
             }
             "send-data" => {
-                let addr = String::from(get_arg(args, 1)?);
+                let addr = RawAddress::from_string(get_arg(args, 1)?).ok_or("Invalid Address")?;
                 let data = String::from(get_arg(args, 2)?);
 
                 self.context.lock().unwrap().qa_dbus.as_mut().unwrap().send_hid_data(addr, data);
@@ -2054,7 +2048,7 @@
                 let devices =
                     self.lock_context().adapter_dbus.as_ref().unwrap().get_bonded_devices();
                 for device in devices.iter() {
-                    print_info!("[{:17}] {}", device.address, device.name);
+                    print_info!("[{}] {}", device.address.to_string(), device.name);
                 }
             }
             "found" => {
@@ -2068,7 +2062,7 @@
                 let devices =
                     self.lock_context().adapter_dbus.as_ref().unwrap().get_connected_devices();
                 for device in devices.iter() {
-                    print_info!("[{:17}] {}", device.address, device.name);
+                    print_info!("[{}] {}", device.address.to_string(), device.name);
                 }
             }
             other => {
@@ -2283,26 +2277,18 @@
                 }
             }
             "audio-connect" => {
-                let success = self
-                    .context
-                    .lock()
-                    .unwrap()
-                    .telephony_dbus
-                    .as_mut()
-                    .unwrap()
-                    .audio_connect(String::from(get_arg(args, 1)?));
+                let success =
+                    self.context.lock().unwrap().telephony_dbus.as_mut().unwrap().audio_connect(
+                        RawAddress::from_string(get_arg(args, 1)?).ok_or("Invalid Address")?,
+                    );
                 if !success {
                     return Err("ConnectAudio failed".into());
                 }
             }
             "audio-disconnect" => {
-                self.context
-                    .lock()
-                    .unwrap()
-                    .telephony_dbus
-                    .as_mut()
-                    .unwrap()
-                    .audio_disconnect(String::from(get_arg(args, 1)?));
+                self.context.lock().unwrap().telephony_dbus.as_mut().unwrap().audio_disconnect(
+                    RawAddress::from_string(get_arg(args, 1)?).ok_or("Invalid Address")?,
+                );
             }
             other => {
                 return Err(format!("Invalid argument '{}'", other).into());

--- conflicted
+++ resolved
@@ -41,11 +41,7 @@
 
 #[derive(Clone)]
 pub(crate) struct GattRequest {
-<<<<<<< HEAD
-    address: String,
-=======
     address: RawAddress,
->>>>>>> e110efe6
     id: i32,
     offset: i32,
     value: Vec<u8>,

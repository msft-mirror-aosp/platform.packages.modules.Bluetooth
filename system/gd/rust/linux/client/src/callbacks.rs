use crate::command_handler::SocketSchedule;
use crate::dbus_iface::{
    export_admin_policy_callback_dbus_intf, export_advertising_set_callback_dbus_intf,
    export_battery_manager_callback_dbus_intf, export_bluetooth_callback_dbus_intf,
    export_bluetooth_connection_callback_dbus_intf, export_bluetooth_gatt_callback_dbus_intf,
    export_bluetooth_manager_callback_dbus_intf, export_bluetooth_media_callback_dbus_intf,
    export_bluetooth_telephony_callback_dbus_intf, export_gatt_server_callback_dbus_intf,
    export_qa_callback_dbus_intf, export_scanner_callback_dbus_intf,
    export_socket_callback_dbus_intf, export_suspend_callback_dbus_intf,
};
use crate::{console_red, console_yellow, print_error, print_info};
use crate::{ClientContext, GattRequest};
<<<<<<< HEAD
use bt_topshim::btif::{BtBondState, BtPropertyType, BtSspVariant, BtStatus, Uuid128Bit};
=======
use bt_topshim::btif::{BtBondState, BtPropertyType, BtSspVariant, BtStatus, RawAddress, Uuid};
>>>>>>> 73ea6588
use bt_topshim::profiles::gatt::{AdvertisingStatus, GattStatus, LePhy};
use bt_topshim::profiles::hfp::HfpCodecId;
use bt_topshim::profiles::le_audio::{
    BtLeAudioDirection, BtLeAudioGroupNodeStatus, BtLeAudioGroupStatus, BtLeAudioGroupStreamStatus,
    BtLeAudioUnicastMonitorModeStatus,
};
use bt_topshim::profiles::sdp::BtSdpRecord;
use btstack::battery_manager::{BatterySet, IBatteryManagerCallback};
use btstack::bluetooth::{
    BluetoothDevice, IBluetooth, IBluetoothCallback, IBluetoothConnectionCallback,
};
use btstack::bluetooth_admin::{IBluetoothAdminPolicyCallback, PolicyEffect};
use btstack::bluetooth_adv::IAdvertisingSetCallback;
use btstack::bluetooth_gatt::{
    BluetoothGattService, IBluetoothGattCallback, IBluetoothGattServerCallback, IScannerCallback,
    ScanResult,
};
use btstack::bluetooth_media::{
    BluetoothAudioDevice, IBluetoothMediaCallback, IBluetoothTelephonyCallback,
};
use btstack::bluetooth_qa::IBluetoothQACallback;
use btstack::socket_manager::{
    BluetoothServerSocket, BluetoothSocket, IBluetoothSocketManager,
    IBluetoothSocketManagerCallbacks, SocketId,
};
use btstack::suspend::ISuspendCallback;
use btstack::{RPCProxy, SuspendMode};
use chrono::{TimeZone, Utc};
use dbus::nonblock::SyncConnection;
use dbus_crossroads::Crossroads;
use dbus_projection::DisconnectWatcher;
use manager_service::iface_bluetooth_manager::IBluetoothManagerCallback;
use std::convert::TryFrom;
use std::io::{Read, Write};
use std::sync::{Arc, Mutex};
use std::time::Duration;

const SOCKET_TEST_WRITE: &[u8] =
    b"01234567890123456789abcdefghijklmnopqrstuvwxyzABCDEFGHIJKLMNOPQRSTUVWXYZ";

// Avoid 32, 40, 64 consecutive hex characters so CrOS feedback redact tool
// doesn't trim our dump.
const BINARY_PACKET_STATUS_WRAP: usize = 50;

/// Callback context for manager interface callbacks.
pub(crate) struct BtManagerCallback {
    objpath: String,
    context: Arc<Mutex<ClientContext>>,

    dbus_connection: Arc<SyncConnection>,
    dbus_crossroads: Arc<Mutex<Crossroads>>,
}

impl BtManagerCallback {
    pub(crate) fn new(
        objpath: String,
        context: Arc<Mutex<ClientContext>>,
        dbus_connection: Arc<SyncConnection>,
        dbus_crossroads: Arc<Mutex<Crossroads>>,
    ) -> Self {
        Self { objpath, context, dbus_connection, dbus_crossroads }
    }
}

impl IBluetoothManagerCallback for BtManagerCallback {
    fn on_hci_device_changed(&mut self, hci_interface: i32, present: bool) {
        print_info!("hci{} present = {}", hci_interface, present);

        if present {
            self.context.lock().unwrap().adapters.entry(hci_interface).or_insert(false);
        } else {
            self.context.lock().unwrap().adapters.remove(&hci_interface);
        }
    }

    fn on_hci_enabled_changed(&mut self, hci_interface: i32, enabled: bool) {
        self.context.lock().unwrap().set_adapter_enabled(hci_interface, enabled);
    }

    fn on_default_adapter_changed(&mut self, hci_interface: i32) {
        print_info!("hci{} is now the default", hci_interface);
    }
}

impl RPCProxy for BtManagerCallback {
    fn get_object_id(&self) -> String {
        self.objpath.clone()
    }

    fn export_for_rpc(self: Box<Self>) {
        let cr = self.dbus_crossroads.clone();
        let iface = export_bluetooth_manager_callback_dbus_intf(
            self.dbus_connection.clone(),
            &mut cr.lock().unwrap(),
            Arc::new(Mutex::new(DisconnectWatcher::new())),
        );
        cr.lock().unwrap().insert(self.get_object_id(), &[iface], Arc::new(Mutex::new(self)));
    }
}

/// Callback container for adapter interface callbacks.
pub(crate) struct BtCallback {
    objpath: String,
    context: Arc<Mutex<ClientContext>>,

    dbus_connection: Arc<SyncConnection>,
    dbus_crossroads: Arc<Mutex<Crossroads>>,
}

impl BtCallback {
    pub(crate) fn new(
        objpath: String,
        context: Arc<Mutex<ClientContext>>,
        dbus_connection: Arc<SyncConnection>,
        dbus_crossroads: Arc<Mutex<Crossroads>>,
    ) -> Self {
        Self { objpath, context, dbus_connection, dbus_crossroads }
    }
}

impl IBluetoothCallback for BtCallback {
    fn on_adapter_property_changed(&mut self, _prop: BtPropertyType) {}

    fn on_device_properties_changed(
        &mut self,
        remote_device: BluetoothDevice,
        props: Vec<BtPropertyType>,
    ) {
        print_info!("Bluetooth properties {:?} changed for {:?}", props, remote_device);
    }

    fn on_address_changed(&mut self, addr: String) {
        print_info!("Address changed to {}", &addr);
        self.context.lock().unwrap().adapter_address = Some(addr);
    }

    fn on_name_changed(&mut self, name: String) {
        print_info!("Name changed to {}", &name);
    }

    fn on_discoverable_changed(&mut self, discoverable: bool) {
        print_info!("Discoverable changed to {}", &discoverable);
    }

    fn on_device_found(&mut self, remote_device: BluetoothDevice) {
        self.context
            .lock()
            .unwrap()
            .found_devices
            .entry(remote_device.address.clone())
            .or_insert(remote_device.clone());

        print_info!("Found device: {:?}", remote_device);
    }

    fn on_device_cleared(&mut self, remote_device: BluetoothDevice) {
        match self.context.lock().unwrap().found_devices.remove(&remote_device.address) {
            Some(_) => print_info!("Removed device: {:?}", remote_device),
            None => (),
        };

        self.context.lock().unwrap().bonded_devices.remove(&remote_device.address);
    }

    fn on_discovering_changed(&mut self, discovering: bool) {
        self.context.lock().unwrap().discovering_state = discovering;

        print_info!("Discovering: {}", discovering);
    }

    fn on_ssp_request(
        &mut self,
        remote_device: BluetoothDevice,
        _cod: u32,
        variant: BtSspVariant,
        passkey: u32,
    ) {
        match variant {
            BtSspVariant::PasskeyNotification | BtSspVariant::PasskeyConfirmation => {
                print_info!(
                    "Device [{}: {}] would like to pair, enter passkey on remote device: {:06}",
                    &remote_device.address,
                    &remote_device.name,
                    passkey
                );
            }
            BtSspVariant::Consent => {
                let rd = remote_device.clone();
                self.context.lock().unwrap().run_callback(Box::new(move |context| {
                    // Auto-confirm bonding attempts that were locally initiated.
                    // Ignore all other bonding attempts.
                    let bonding_device = context.lock().unwrap().bonding_attempt.as_ref().cloned();
                    match bonding_device {
                        Some(bd) => {
                            if bd.address == rd.address {
                                context
                                    .lock()
                                    .unwrap()
                                    .adapter_dbus
                                    .as_ref()
                                    .unwrap()
                                    .set_pairing_confirmation(rd.clone(), true);
                            }
                        }
                        None => (),
                    }
                }));
            }
            BtSspVariant::PasskeyEntry => {
                println!("Got PasskeyEntry but it is not supported...");
            }
        }
    }

    fn on_pin_request(&mut self, remote_device: BluetoothDevice, _cod: u32, min_16_digit: bool) {
        print_info!(
            "Device [{}: {}] would like to pair, enter pin code {}",
            &remote_device.address,
            &remote_device.name,
            match min_16_digit {
                true => "with at least 16 digits",
                false => "",
            }
        );
    }

    fn on_pin_display(&mut self, remote_device: BluetoothDevice, pincode: String) {
        print_info!(
            "Device [{}: {}] would like to pair, enter pin code {} on the remote",
            &remote_device.address,
            &remote_device.name,
            pincode
        );
    }

    fn on_bond_state_changed(&mut self, status: u32, address: String, state: u32) {
        print_info!("Bonding state changed: [{}] state: {}, Status = {}", address, state, status);

        // Clear bonding attempt if bonding fails or succeeds
        match BtBondState::from(state) {
            BtBondState::NotBonded | BtBondState::Bonded => {
                let bonding_attempt =
                    self.context.lock().unwrap().bonding_attempt.as_ref().cloned();
                match bonding_attempt {
                    Some(bd) => {
                        if &address == &bd.address {
                            self.context.lock().unwrap().bonding_attempt = None;
                        }
                    }
                    None => (),
                }
            }
            BtBondState::Bonding => (),
        }

        let device =
            BluetoothDevice { address: address.clone(), name: String::from("Classic device") };

        // If bonded, we should also automatically connect all enabled profiles
        if BtBondState::Bonded == state.into() {
            self.context.lock().unwrap().bonded_devices.insert(address.clone(), device.clone());
            self.context.lock().unwrap().connect_all_enabled_profiles(device.clone());
        }

        if BtBondState::NotBonded == state.into() {
            self.context.lock().unwrap().bonded_devices.remove(&address);
        }
    }

    fn on_sdp_search_complete(
        &mut self,
        remote_device: BluetoothDevice,
        searched_uuid: Uuid,
        sdp_records: Vec<BtSdpRecord>,
    ) {
        print_info!(
<<<<<<< HEAD
            "SDP search of {} for UUID {} returned {} results",
            remote_device.address,
            UuidWrapper(&searched_uuid),
=======
            "SDP search of [{}: {:?}] for UUID {} returned {} results",
            remote_device.address.to_string(),
            remote_device.name,
            searched_uuid,
>>>>>>> 73ea6588
            sdp_records.len()
        );
        if !sdp_records.is_empty() {
            print_info!("{:?}", sdp_records);
        }
    }

    fn on_sdp_record_created(&mut self, record: BtSdpRecord, handle: i32) {
        print_info!("SDP record handle={} created", handle);
        if let BtSdpRecord::Mps(_) = record {
            let context = self.context.clone();
            // Callbacks first lock the DBus resource and then lock the context,
            // while the command handlers lock them in the reversed order.
            // `telephony enable` command happens to deadlock easily,
            // so use async call to prevent deadlock here.
            tokio::spawn(async move {
                context.lock().unwrap().mps_sdp_handle = Some(handle);
            });
        }
    }
}

impl RPCProxy for BtCallback {
    fn get_object_id(&self) -> String {
        self.objpath.clone()
    }

    fn export_for_rpc(self: Box<Self>) {
        let cr = self.dbus_crossroads.clone();
        let iface = export_bluetooth_callback_dbus_intf(
            self.dbus_connection.clone(),
            &mut cr.lock().unwrap(),
            Arc::new(Mutex::new(DisconnectWatcher::new())),
        );
        cr.lock().unwrap().insert(self.get_object_id(), &[iface], Arc::new(Mutex::new(self)));
    }
}

pub(crate) struct BtConnectionCallback {
    objpath: String,
    _context: Arc<Mutex<ClientContext>>,

    dbus_connection: Arc<SyncConnection>,
    dbus_crossroads: Arc<Mutex<Crossroads>>,
}

impl BtConnectionCallback {
    pub(crate) fn new(
        objpath: String,
        _context: Arc<Mutex<ClientContext>>,
        dbus_connection: Arc<SyncConnection>,
        dbus_crossroads: Arc<Mutex<Crossroads>>,
    ) -> Self {
        Self { objpath, _context, dbus_connection, dbus_crossroads }
    }
}

impl IBluetoothConnectionCallback for BtConnectionCallback {
    fn on_device_connected(&mut self, remote_device: BluetoothDevice) {
        print_info!("Connected: [{}]: {}", remote_device.address, remote_device.name);
    }

    fn on_device_disconnected(&mut self, remote_device: BluetoothDevice) {
        print_info!("Disconnected: [{}]: {}", remote_device.address, remote_device.name);
    }
}

impl RPCProxy for BtConnectionCallback {
    fn get_object_id(&self) -> String {
        self.objpath.clone()
    }

    fn export_for_rpc(self: Box<Self>) {
        let cr = self.dbus_crossroads.clone();
        let iface = export_bluetooth_connection_callback_dbus_intf(
            self.dbus_connection.clone(),
            &mut cr.lock().unwrap(),
            Arc::new(Mutex::new(DisconnectWatcher::new())),
        );
        cr.lock().unwrap().insert(self.get_object_id(), &[iface], Arc::new(Mutex::new(self)));
    }
}

pub(crate) struct ScannerCallback {
    objpath: String,
    context: Arc<Mutex<ClientContext>>,

    dbus_connection: Arc<SyncConnection>,
    dbus_crossroads: Arc<Mutex<Crossroads>>,
}

impl ScannerCallback {
    pub(crate) fn new(
        objpath: String,
        context: Arc<Mutex<ClientContext>>,
        dbus_connection: Arc<SyncConnection>,
        dbus_crossroads: Arc<Mutex<Crossroads>>,
    ) -> Self {
        Self { objpath, context, dbus_connection, dbus_crossroads }
    }
}

impl IScannerCallback for ScannerCallback {
    fn on_scanner_registered(&mut self, uuid: Uuid, scanner_id: u8, status: GattStatus) {
        if status != GattStatus::Success {
            print_error!("Failed registering scanner, status = {}", status);
            return;
        }

        print_info!("Scanner callback registered, uuid = {}, id = {}", uuid, scanner_id);
    }

    fn on_scan_result(&mut self, scan_result: ScanResult) {
        if self.context.lock().unwrap().active_scanner_ids.len() > 0 {
            print_info!("Scan result: {:#?}", scan_result);
        }
    }

    fn on_advertisement_found(&mut self, scanner_id: u8, scan_result: ScanResult) {
        if self.context.lock().unwrap().active_scanner_ids.len() > 0 {
            print_info!("Advertisement found for scanner_id {} : {:#?}", scanner_id, scan_result);
        }
    }

    fn on_advertisement_lost(&mut self, scanner_id: u8, scan_result: ScanResult) {
        if self.context.lock().unwrap().active_scanner_ids.len() > 0 {
            print_info!("Advertisement lost for scanner_id {} : {:#?}", scanner_id, scan_result);
        }
    }

    fn on_suspend_mode_change(&mut self, suspend_mode: SuspendMode) {
        if self.context.lock().unwrap().active_scanner_ids.len() > 0 {
            print_info!("Scan suspend mode change: {:#?}", suspend_mode);
        }
    }
}

impl RPCProxy for ScannerCallback {
    fn get_object_id(&self) -> String {
        self.objpath.clone()
    }

    fn export_for_rpc(self: Box<Self>) {
        let cr = self.dbus_crossroads.clone();
        let iface = export_scanner_callback_dbus_intf(
            self.dbus_connection.clone(),
            &mut cr.lock().unwrap(),
            Arc::new(Mutex::new(DisconnectWatcher::new())),
        );
        cr.lock().unwrap().insert(self.get_object_id(), &[iface], Arc::new(Mutex::new(self)));
    }
}

pub(crate) struct AdminCallback {
    objpath: String,

    dbus_connection: Arc<SyncConnection>,
    dbus_crossroads: Arc<Mutex<Crossroads>>,
}

impl AdminCallback {
    pub(crate) fn new(
        objpath: String,
        dbus_connection: Arc<SyncConnection>,
        dbus_crossroads: Arc<Mutex<Crossroads>>,
    ) -> Self {
        Self { objpath, dbus_connection, dbus_crossroads }
    }
}

impl IBluetoothAdminPolicyCallback for AdminCallback {
    fn on_service_allowlist_changed(&mut self, allowlist: Vec<Uuid>) {
        print_info!(
            "new allowlist: [{}]",
            allowlist.into_iter().map(|uu| uu.to_string()).collect::<Vec<String>>().join(", ")
        );
    }

    fn on_device_policy_effect_changed(
        &mut self,
        device: BluetoothDevice,
        new_policy_effect: Option<PolicyEffect>,
    ) {
        print_info!(
            "new device policy effect. Device: {:?}. New Effect: {:?}",
            device,
            new_policy_effect
        );
    }
}

impl RPCProxy for AdminCallback {
    fn get_object_id(&self) -> String {
        self.objpath.clone()
    }

    fn export_for_rpc(self: Box<Self>) {
        let cr = self.dbus_crossroads.clone();
        let iface = export_admin_policy_callback_dbus_intf(
            self.dbus_connection.clone(),
            &mut cr.lock().unwrap(),
            Arc::new(Mutex::new(DisconnectWatcher::new())),
        );
        cr.lock().unwrap().insert(self.get_object_id(), &[iface], Arc::new(Mutex::new(self)));
    }
}

pub(crate) struct AdvertisingSetCallback {
    objpath: String,
    context: Arc<Mutex<ClientContext>>,

    dbus_connection: Arc<SyncConnection>,
    dbus_crossroads: Arc<Mutex<Crossroads>>,
}

impl AdvertisingSetCallback {
    pub(crate) fn new(
        objpath: String,
        context: Arc<Mutex<ClientContext>>,
        dbus_connection: Arc<SyncConnection>,
        dbus_crossroads: Arc<Mutex<Crossroads>>,
    ) -> Self {
        Self { objpath, context, dbus_connection, dbus_crossroads }
    }
}

impl IAdvertisingSetCallback for AdvertisingSetCallback {
    fn on_advertising_set_started(
        &mut self,
        reg_id: i32,
        advertiser_id: i32,
        tx_power: i32,
        status: AdvertisingStatus,
    ) {
        print_info!(
            "on_advertising_set_started: reg_id = {}, advertiser_id = {}, tx_power = {}, status = {:?}",
            reg_id,
            advertiser_id,
            tx_power,
            status
        );

        let mut context = self.context.lock().unwrap();
        if status != AdvertisingStatus::Success {
            print_error!(
                "on_advertising_set_started: removing advertising set registered ({})",
                reg_id
            );
            context.adv_sets.remove(&reg_id);
            return;
        }
        if let Some(s) = context.adv_sets.get_mut(&reg_id) {
            s.adv_id = Some(advertiser_id);
        } else {
            print_error!("on_advertising_set_started: invalid callback for reg_id={}", reg_id);
        }
    }

    fn on_own_address_read(&mut self, advertiser_id: i32, address_type: i32, address: String) {
        print_info!(
            "on_own_address_read: advertiser_id = {}, address_type = {}, address = {}",
            advertiser_id,
            address_type,
            address
        );
    }

    fn on_advertising_set_stopped(&mut self, advertiser_id: i32) {
        print_info!("on_advertising_set_stopped: advertiser_id = {}", advertiser_id);
    }

    fn on_advertising_enabled(
        &mut self,
        advertiser_id: i32,
        enable: bool,
        status: AdvertisingStatus,
    ) {
        print_info!(
            "on_advertising_enabled: advertiser_id = {}, enable = {}, status = {:?}",
            advertiser_id,
            enable,
            status
        );
    }

    fn on_advertising_data_set(&mut self, advertiser_id: i32, status: AdvertisingStatus) {
        print_info!(
            "on_advertising_data_set: advertiser_id = {}, status = {:?}",
            advertiser_id,
            status
        );
    }

    fn on_scan_response_data_set(&mut self, advertiser_id: i32, status: AdvertisingStatus) {
        print_info!(
            "on_scan_response_data_set: advertiser_id = {}, status = {:?}",
            advertiser_id,
            status
        );
    }

    fn on_advertising_parameters_updated(
        &mut self,
        advertiser_id: i32,
        tx_power: i32,
        status: AdvertisingStatus,
    ) {
        print_info!(
            "on_advertising_parameters_updated: advertiser_id = {}, tx_power: {}, status = {:?}",
            advertiser_id,
            tx_power,
            status
        );
    }

    fn on_periodic_advertising_parameters_updated(
        &mut self,
        advertiser_id: i32,
        status: AdvertisingStatus,
    ) {
        print_info!(
            "on_periodic_advertising_parameters_updated: advertiser_id = {}, status = {:?}",
            advertiser_id,
            status
        );
    }

    fn on_periodic_advertising_data_set(&mut self, advertiser_id: i32, status: AdvertisingStatus) {
        print_info!(
            "on_periodic_advertising_data_set: advertiser_id = {}, status = {:?}",
            advertiser_id,
            status
        );
    }

    fn on_periodic_advertising_enabled(
        &mut self,
        advertiser_id: i32,
        enable: bool,
        status: AdvertisingStatus,
    ) {
        print_info!(
            "on_periodic_advertising_enabled: advertiser_id = {}, enable = {}, status = {:?}",
            advertiser_id,
            enable,
            status
        );
    }

    fn on_suspend_mode_change(&mut self, suspend_mode: SuspendMode) {
        print_info!("on_suspend_mode_change: advertising suspend_mode = {:?}", suspend_mode);
    }
}

impl RPCProxy for AdvertisingSetCallback {
    fn get_object_id(&self) -> String {
        self.objpath.clone()
    }

    fn export_for_rpc(self: Box<Self>) {
        let cr = self.dbus_crossroads.clone();
        let iface = export_advertising_set_callback_dbus_intf(
            self.dbus_connection.clone(),
            &mut cr.lock().unwrap(),
            Arc::new(Mutex::new(DisconnectWatcher::new())),
        );
        cr.lock().unwrap().insert(self.get_object_id(), &[iface], Arc::new(Mutex::new(self)));
    }
}

pub(crate) struct BtGattCallback {
    objpath: String,
    context: Arc<Mutex<ClientContext>>,

    dbus_connection: Arc<SyncConnection>,
    dbus_crossroads: Arc<Mutex<Crossroads>>,
}

impl BtGattCallback {
    pub(crate) fn new(
        objpath: String,
        context: Arc<Mutex<ClientContext>>,
        dbus_connection: Arc<SyncConnection>,
        dbus_crossroads: Arc<Mutex<Crossroads>>,
    ) -> Self {
        Self { objpath, context, dbus_connection, dbus_crossroads }
    }
}

impl IBluetoothGattCallback for BtGattCallback {
    fn on_client_registered(&mut self, status: GattStatus, client_id: i32) {
        print_info!("GATT Client registered status = {}, client_id = {}", status, client_id);
        self.context.lock().unwrap().gatt_client_context.client_id = Some(client_id);
    }

    fn on_client_connection_state(
        &mut self,
        status: GattStatus,
        client_id: i32,
        connected: bool,
        addr: String,
    ) {
        print_info!(
            "GATT Client connection state = {}, client_id = {}, connected = {}, addr = {}",
            status,
            client_id,
            connected,
            addr
        );
    }

    fn on_phy_update(&mut self, addr: String, tx_phy: LePhy, rx_phy: LePhy, status: GattStatus) {
        print_info!(
            "Phy updated: addr = {}, tx_phy = {:?}, rx_phy = {:?}, status = {:?}",
            addr,
            tx_phy,
            rx_phy,
            status
        );
    }

    fn on_phy_read(&mut self, addr: String, tx_phy: LePhy, rx_phy: LePhy, status: GattStatus) {
        print_info!(
            "Phy read: addr = {}, tx_phy = {:?}, rx_phy = {:?}, status = {:?}",
            addr,
            tx_phy,
            rx_phy,
            status
        );
    }

    fn on_search_complete(
        &mut self,
        addr: String,
        services: Vec<BluetoothGattService>,
        status: GattStatus,
    ) {
        print_info!(
            "GATT DB Search complete: addr = {}, services = {:?}, status = {}",
            addr,
            services,
            status
        );
    }

    fn on_characteristic_read(
        &mut self,
        addr: String,
        status: GattStatus,
        handle: i32,
        value: Vec<u8>,
    ) {
        print_info!(
            "GATT Characteristic read: addr = {}, status = {}, handle = {}, value = {:?}",
            addr,
            status,
            handle,
            value
        );
    }

    fn on_characteristic_write(&mut self, addr: String, status: GattStatus, handle: i32) {
        print_info!(
            "GATT Characteristic write: addr = {}, status = {}, handle = {}",
            addr,
            status,
            handle
        );
    }

    fn on_execute_write(&mut self, addr: String, status: GattStatus) {
        print_info!("GATT execute write addr = {}, status = {}", addr, status);
    }

    fn on_descriptor_read(
        &mut self,
        addr: String,
        status: GattStatus,
        handle: i32,
        value: Vec<u8>,
    ) {
        print_info!(
            "GATT Descriptor read: addr = {}, status = {}, handle = {}, value = {:?}",
            addr,
            status,
            handle,
            value
        );
    }

    fn on_descriptor_write(&mut self, addr: String, status: GattStatus, handle: i32) {
        print_info!(
            "GATT Descriptor write: addr = {}, status = {}, handle = {}",
            addr,
            status,
            handle
        );
    }

    fn on_notify(&mut self, addr: String, handle: i32, value: Vec<u8>) {
        print_info!("GATT Notification: addr = {}, handle = {}, value = {:?}", addr, handle, value);
    }

    fn on_read_remote_rssi(&mut self, addr: String, rssi: i32, status: GattStatus) {
        print_info!("Remote RSSI read: addr = {}, rssi = {}, status = {}", addr, rssi, status);
    }

    fn on_configure_mtu(&mut self, addr: String, mtu: i32, status: GattStatus) {
        print_info!("MTU configured: addr = {}, mtu = {}, status = {}", addr, mtu, status);
    }

    fn on_connection_updated(
        &mut self,
        addr: String,
        interval: i32,
        latency: i32,
        timeout: i32,
        status: GattStatus,
    ) {
        print_info!(
            "Connection updated: addr = {}, interval = {}, latency = {}, timeout = {}, status = {}",
            addr,
            interval,
            latency,
            timeout,
            status
        );
    }

    fn on_service_changed(&mut self, addr: String) {
        print_info!("Service changed for {}", addr,);
    }
}

impl RPCProxy for BtGattCallback {
    fn get_object_id(&self) -> String {
        self.objpath.clone()
    }

    fn export_for_rpc(self: Box<Self>) {
        let cr = self.dbus_crossroads.clone();
        let iface = export_bluetooth_gatt_callback_dbus_intf(
            self.dbus_connection.clone(),
            &mut cr.lock().unwrap(),
            Arc::new(Mutex::new(DisconnectWatcher::new())),
        );

        cr.lock().unwrap().insert(self.get_object_id(), &[iface], Arc::new(Mutex::new(self)));
    }
}

pub(crate) struct BtGattServerCallback {
    objpath: String,
    context: Arc<Mutex<ClientContext>>,

    dbus_connection: Arc<SyncConnection>,
    dbus_crossroads: Arc<Mutex<Crossroads>>,
}

impl BtGattServerCallback {
    pub(crate) fn new(
        objpath: String,
        context: Arc<Mutex<ClientContext>>,
        dbus_connection: Arc<SyncConnection>,
        dbus_crossroads: Arc<Mutex<Crossroads>>,
    ) -> Self {
        Self { objpath, context, dbus_connection, dbus_crossroads }
    }
}

impl IBluetoothGattServerCallback for BtGattServerCallback {
    fn on_server_registered(&mut self, status: GattStatus, server_id: i32) {
        print_info!("GATT Server registered status = {}, server_id = {}", status, server_id);
    }

    fn on_server_connection_state(&mut self, server_id: i32, connected: bool, addr: String) {
        print_info!(
            "GATT server connection with server_id = {}, connected = {}, addr = {}",
            server_id,
            connected,
            addr
        );
    }

    fn on_service_added(&mut self, status: GattStatus, service: BluetoothGattService) {
        print_info!("GATT service added with status = {}, service = {:?}", status, service)
    }

    fn on_service_removed(&mut self, status: GattStatus, handle: i32) {
        print_info!("GATT service removed with status = {}, handle = {:?}", status, handle);
    }

    fn on_characteristic_read_request(
        &mut self,
        addr: String,
        trans_id: i32,
        offset: i32,
        is_long: bool,
        handle: i32,
    ) {
        print_info!(
            "GATT characteristic read request for addr = {}, trans_id = {}, offset = {}, is_long = {}, handle = {}",
            addr.clone(),
            trans_id,
            offset,
            is_long,
            handle
        );

        if self.context.lock().unwrap().pending_gatt_request.is_some() {
            print_info!(
                "This request will be dropped because the previous one has not been responded to"
            );
            return;
        }
        self.context.lock().unwrap().pending_gatt_request =
            Some(GattRequest { address: addr, id: trans_id, offset: offset, value: vec![] });
    }

    fn on_descriptor_read_request(
        &mut self,
        addr: String,
        trans_id: i32,
        offset: i32,
        is_long: bool,
        handle: i32,
    ) {
        print_info!(
            "GATT descriptor read request for addr = {}, trans_id = {}, offset = {}, is_long = {}, handle = {}",
            addr,
            trans_id,
            offset,
            is_long,
            handle
        );

        if self.context.lock().unwrap().pending_gatt_request.is_some() {
            print_info!(
                "This request will be dropped because the previous one has not been responded to"
            );
            return;
        }
        self.context.lock().unwrap().pending_gatt_request =
            Some(GattRequest { address: addr, id: trans_id, offset: offset, value: vec![] });
    }

    fn on_characteristic_write_request(
        &mut self,
        addr: String,
        trans_id: i32,
        offset: i32,
        len: i32,
        is_prep: bool,
        need_rsp: bool,
        handle: i32,
        value: Vec<u8>,
    ) {
        print_info!(
            "GATT characteristic write request for \
                addr = {}, trans_id = {}, offset = {}, len = {}, is_prep = {}, need_rsp = {}, handle = {}, value = {:?}",
            addr,
            trans_id,
            offset,
            len,
            is_prep,
            need_rsp,
            handle,
            value
        );

        if self.context.lock().unwrap().pending_gatt_request.is_some() {
            print_info!(
                "This request will be dropped because the previous one has not been responded to"
            );
            return;
        }
        self.context.lock().unwrap().pending_gatt_request =
            Some(GattRequest { address: addr, id: trans_id, offset: offset, value: value });
    }

    fn on_descriptor_write_request(
        &mut self,
        addr: String,
        trans_id: i32,
        offset: i32,
        len: i32,
        is_prep: bool,
        need_rsp: bool,
        handle: i32,
        value: Vec<u8>,
    ) {
        print_info!(
            "GATT descriptor write request for \
                addr = {}, trans_id = {}, offset = {}, len = {}, is_prep = {}, need_rsp = {}, handle = {}, value = {:?}",
            addr,
            trans_id,
            offset,
            len,
            is_prep,
            need_rsp,
            handle,
            value
        );

        if self.context.lock().unwrap().pending_gatt_request.is_some() {
            print_info!(
                "This request will be dropped because the previous one has not been responded to"
            );
            return;
        }
        self.context.lock().unwrap().pending_gatt_request =
            Some(GattRequest { address: addr, id: trans_id, offset: offset, value: value });
    }

    fn on_execute_write(&mut self, addr: String, trans_id: i32, exec_write: bool) {
        print_info!(
            "GATT executed write for addr = {}, trans_id = {}, exec_write = {}",
            addr,
            trans_id,
            exec_write
        );

        if self.context.lock().unwrap().pending_gatt_request.is_some() {
            print_info!(
                "This request will be dropped because the previous one has not been responded to"
            );
            return;
        }
        self.context.lock().unwrap().pending_gatt_request =
            Some(GattRequest { address: addr, id: trans_id, offset: 0, value: vec![] });
    }

    fn on_notification_sent(&mut self, addr: String, status: GattStatus) {
        print_info!(
            "GATT notification/indication sent for addr = {} with status = {}",
            addr,
            status
        );
    }

    fn on_mtu_changed(&mut self, addr: String, mtu: i32) {
        print_info!("GATT server MTU changed for addr = {}, mtu = {}", addr, mtu);
    }

    fn on_phy_update(&mut self, addr: String, tx_phy: LePhy, rx_phy: LePhy, status: GattStatus) {
        print_info!(
            "GATT server phy updated for addr = {}: tx_phy = {:?}, rx_phy = {:?}, status = {}",
            addr,
            tx_phy,
            rx_phy,
            status
        );
    }

    fn on_phy_read(&mut self, addr: String, tx_phy: LePhy, rx_phy: LePhy, status: GattStatus) {
        print_info!(
            "GATT server phy read for addr = {}: tx_phy = {:?}, rx_phy = {:?}, status = {}",
            addr,
            tx_phy,
            rx_phy,
            status
        );
    }

    fn on_connection_updated(
        &mut self,
        addr: String,
        interval: i32,
        latency: i32,
        timeout: i32,
        status: GattStatus,
    ) {
        print_info!(
            "GATT server connection updated for addr = {}, interval = {}, latency = {}, timeout = {}, status = {}",
            addr,
            interval,
            latency,
            timeout,
            status
        );
    }

    fn on_subrate_change(
        &mut self,
        addr: String,
        subrate_factor: i32,
        latency: i32,
        cont_num: i32,
        timeout: i32,
        status: GattStatus,
    ) {
        print_info!(
            "GATT server subrate changed for addr = {}, subrate_factor = {}, latency = {}, cont_num = {}, timeout = {}, status = {}",
            addr,
            subrate_factor,
            latency,
            cont_num,
            timeout,
            status
        );
    }
}

impl RPCProxy for BtGattServerCallback {
    fn get_object_id(&self) -> String {
        self.objpath.clone()
    }

    fn export_for_rpc(self: Box<Self>) {
        let cr = self.dbus_crossroads.clone();
        let iface = export_gatt_server_callback_dbus_intf(
            self.dbus_connection.clone(),
            &mut cr.lock().unwrap(),
            Arc::new(Mutex::new(DisconnectWatcher::new())),
        );

        cr.lock().unwrap().insert(self.get_object_id(), &[iface], Arc::new(Mutex::new(self)));
    }
}

pub(crate) struct BtSocketManagerCallback {
    objpath: String,
    context: Arc<Mutex<ClientContext>>,
    dbus_connection: Arc<SyncConnection>,
    dbus_crossroads: Arc<Mutex<Crossroads>>,
}

impl BtSocketManagerCallback {
    pub(crate) fn new(
        objpath: String,
        context: Arc<Mutex<ClientContext>>,
        dbus_connection: Arc<SyncConnection>,
        dbus_crossroads: Arc<Mutex<Crossroads>>,
    ) -> Self {
        Self { objpath, context, dbus_connection, dbus_crossroads }
    }

    fn start_socket_schedule(&mut self, socket: BluetoothSocket) {
        let SocketSchedule { num_frame, send_interval, disconnect_delay } =
            match self.context.lock().unwrap().socket_test_schedule {
                Some(s) => s,
                None => return,
            };

        let mut fd = match socket.fd {
            Some(fd) => fd,
            None => {
                print_error!("incoming connection fd is None. Unable to send data");
                return;
            }
        };

        tokio::spawn(async move {
            for i in 0..num_frame {
                fd.write_all(SOCKET_TEST_WRITE).ok();
                print_info!("data sent: {}", i + 1);
                tokio::time::sleep(send_interval).await;
            }

            // dump any incoming data
            let interval = 100;
            for _d in (0..=disconnect_delay.as_millis()).step_by(interval) {
                let mut buf = [0; 128];
                let sz = fd.read(&mut buf).unwrap();
                let data = buf[..sz].to_vec();
                if sz > 0 {
                    print_info!("received {} bytes: {:?}", sz, data);
                }
                tokio::time::sleep(Duration::from_millis(interval as u64)).await;
            }

            //|fd| is dropped automatically when the scope ends.
        });
    }
}

impl IBluetoothSocketManagerCallbacks for BtSocketManagerCallback {
    fn on_incoming_socket_ready(&mut self, socket: BluetoothServerSocket, status: BtStatus) {
        if status != BtStatus::Success {
            print_error!(
                "Incoming socket {} failed to be ready, type = {:?}, flags = {}, status = {:?}",
                socket.id,
                socket.sock_type,
                socket.flags,
                status,
            );
            return;
        }

        print_info!(
            "Socket {} ready, details: {:?}, flags = {}, psm = {:?}, channel = {:?}, name = {:?}, uuid = {:?}",
            socket.id,
            socket.sock_type,
            socket.flags,
            socket.psm,
            socket.channel,
            socket.name,
            socket.uuid,
        );

        let callback_id = self.context.lock().unwrap().socket_manager_callback_id.clone().unwrap();

        self.context.lock().unwrap().run_callback(Box::new(move |context| {
            let status = context.lock().unwrap().socket_manager_dbus.as_mut().unwrap().accept(
                callback_id,
                socket.id,
                None,
            );
            if status != BtStatus::Success {
                print_error!("Failed to accept socket {}, status = {:?}", socket.id, status);
                return;
            }
            print_info!("Requested for accepting socket {}", socket.id);
        }));
    }

    fn on_incoming_socket_closed(&mut self, listener_id: SocketId, reason: BtStatus) {
        print_info!("Socket {} closed, reason = {:?}", listener_id, reason);
    }

    fn on_handle_incoming_connection(
        &mut self,
        listener_id: SocketId,
        connection: BluetoothSocket,
    ) {
        print_info!("Socket {} connected", listener_id);
        self.start_socket_schedule(connection);
    }

    fn on_outgoing_connection_result(
        &mut self,
        connecting_id: SocketId,
        result: BtStatus,
        socket: Option<BluetoothSocket>,
    ) {
        if let Some(s) = socket {
            print_info!("Connection success on {}: {:?} for {}", connecting_id, result, s);
            self.start_socket_schedule(s);
        } else {
            print_info!("Connection failed on {}: {:?}", connecting_id, result);
        }
    }
}

impl RPCProxy for BtSocketManagerCallback {
    fn get_object_id(&self) -> String {
        self.objpath.clone()
    }

    fn export_for_rpc(self: Box<Self>) {
        let cr = self.dbus_crossroads.clone();
        let iface = export_socket_callback_dbus_intf(
            self.dbus_connection.clone(),
            &mut cr.lock().unwrap(),
            Arc::new(Mutex::new(DisconnectWatcher::new())),
        );
        cr.lock().unwrap().insert(self.get_object_id(), &[iface], Arc::new(Mutex::new(self)));
    }
}

/// Callback container for suspend interface callbacks.
pub(crate) struct SuspendCallback {
    objpath: String,

    dbus_connection: Arc<SyncConnection>,
    dbus_crossroads: Arc<Mutex<Crossroads>>,
}

impl SuspendCallback {
    pub(crate) fn new(
        objpath: String,
        dbus_connection: Arc<SyncConnection>,
        dbus_crossroads: Arc<Mutex<Crossroads>>,
    ) -> Self {
        Self { objpath, dbus_connection, dbus_crossroads }
    }
}

impl ISuspendCallback for SuspendCallback {
    // TODO(b/224606285): Implement suspend utils in btclient.
    fn on_callback_registered(&mut self, _callback_id: u32) {}
    fn on_suspend_ready(&mut self, _suspend_id: i32) {}
    fn on_resumed(&mut self, _suspend_id: i32) {}
}

impl RPCProxy for SuspendCallback {
    fn get_object_id(&self) -> String {
        self.objpath.clone()
    }

    fn export_for_rpc(self: Box<Self>) {
        let cr = self.dbus_crossroads.clone();
        let iface = export_suspend_callback_dbus_intf(
            self.dbus_connection.clone(),
            &mut cr.lock().unwrap(),
            Arc::new(Mutex::new(DisconnectWatcher::new())),
        );
        cr.lock().unwrap().insert(self.get_object_id(), &[iface], Arc::new(Mutex::new(self)));
    }
}

/// Callback container for suspend interface callbacks.
pub(crate) struct QACallback {
    objpath: String,
    _context: Arc<Mutex<ClientContext>>,
    dbus_connection: Arc<SyncConnection>,
    dbus_crossroads: Arc<Mutex<Crossroads>>,
}

impl QACallback {
    pub(crate) fn new(
        objpath: String,
        _context: Arc<Mutex<ClientContext>>,
        dbus_connection: Arc<SyncConnection>,
        dbus_crossroads: Arc<Mutex<Crossroads>>,
    ) -> Self {
        Self { objpath, _context, dbus_connection, dbus_crossroads }
    }
}

impl IBluetoothQACallback for QACallback {
    fn on_fetch_discoverable_mode_completed(&mut self, mode: bt_topshim::btif::BtDiscMode) {
        print_info!("Discoverable mode: {:?}", mode);
    }

    fn on_fetch_connectable_completed(&mut self, connectable: bool) {
        print_info!("Connectable mode: {:?}", connectable);
    }

    fn on_set_connectable_completed(&mut self, succeed: bool) {
        print_info!(
            "Set connectable mode: {}",
            match succeed {
                true => "succeeded",
                false => "failed",
            }
        );
    }

    fn on_fetch_alias_completed(&mut self, alias: String) {
        print_info!("Alias: {}", alias);
    }

    fn on_get_hid_report_completed(&mut self, status: BtStatus) {
        print_info!("Get HID report: {:?}", status);
    }

    fn on_set_hid_report_completed(&mut self, status: BtStatus) {
        print_info!("Set HID report: {:?}", status);
    }

    fn on_send_hid_data_completed(&mut self, status: BtStatus) {
        print_info!("Send HID data: {:?}", status);
    }
}

impl RPCProxy for QACallback {
    fn get_object_id(&self) -> String {
        self.objpath.clone()
    }

    fn export_for_rpc(self: Box<Self>) {
        let cr = self.dbus_crossroads.clone();
        let iface = export_qa_callback_dbus_intf(
            self.dbus_connection.clone(),
            &mut cr.lock().unwrap(),
            Arc::new(Mutex::new(DisconnectWatcher::new())),
        );
        cr.lock().unwrap().insert(self.get_object_id(), &[iface], Arc::new(Mutex::new(self)));
    }
}

pub(crate) struct MediaCallback {
    objpath: String,
    context: Arc<Mutex<ClientContext>>,

    dbus_connection: Arc<SyncConnection>,
    dbus_crossroads: Arc<Mutex<Crossroads>>,
}

impl MediaCallback {
    pub(crate) fn new(
        objpath: String,
        context: Arc<Mutex<ClientContext>>,
        dbus_connection: Arc<SyncConnection>,
        dbus_crossroads: Arc<Mutex<Crossroads>>,
    ) -> Self {
        Self { objpath, context, dbus_connection, dbus_crossroads }
    }
}

fn timestamp_to_string(ts_in_us: u64) -> String {
    i64::try_from(ts_in_us)
        .and_then(|ts| Ok(Utc.timestamp_nanos(ts * 1000).to_rfc3339()))
        .unwrap_or("UNKNOWN".to_string())
}

impl IBluetoothMediaCallback for MediaCallback {
    // TODO(b/333341411): implement callbacks for client as necessary
    fn on_lea_group_connected(&mut self, _group_id: i32, _name: String) {}
    fn on_lea_group_disconnected(&mut self, _group_id: i32) {}
    fn on_lea_group_status(&mut self, _group_id: i32, _status: BtLeAudioGroupStatus) {}
    fn on_lea_group_node_status(
        &mut self,
        _addr: String,
        _group_id: i32,
        _status: BtLeAudioGroupNodeStatus,
    ) {
    }
    fn on_lea_audio_conf(
        &mut self,
        _direction: u8,
        _group_id: i32,
        _snk_audio_location: u32,
        _src_audio_location: u32,
        _avail_cont: u16,
    ) {
    }
    fn on_lea_unicast_monitor_mode_status(
        &mut self,
        _direction: BtLeAudioDirection,
        _status: BtLeAudioUnicastMonitorModeStatus,
    ) {
    }
    fn on_lea_group_stream_status(&mut self, _group_id: i32, _status: BtLeAudioGroupStreamStatus) {}
    fn on_lea_vc_connected(&mut self, _addr: RawAddress, _group_id: i32) {}
    fn on_lea_group_volume_changed(&mut self, _group_id: i32, _volume: u8) {}
    fn on_bluetooth_audio_device_added(&mut self, _device: BluetoothAudioDevice) {}
    fn on_bluetooth_audio_device_removed(&mut self, _addr: String) {}
    fn on_absolute_volume_supported_changed(&mut self, _supported: bool) {}
    fn on_absolute_volume_changed(&mut self, _volume: u8) {}
    fn on_hfp_volume_changed(&mut self, _volume: u8, _addr: String) {}
    fn on_hfp_audio_disconnected(&mut self, _addr: String) {}
    fn on_hfp_debug_dump(
        &mut self,
        active: bool,
        codec_id: u16,
        total_num_decoded_frames: i32,
        pkt_loss_ratio: f64,
        begin_ts: u64,
        end_ts: u64,
        pkt_status_in_hex: String,
        pkt_status_in_binary: String,
    ) {
        // Invoke run_callback so that the callback can be handled through
        // ForegroundActions::RunCallback in main.rs.
        self.context.lock().unwrap().run_callback(Box::new(move |_context| {
            let is_wbs = codec_id == HfpCodecId::MSBC as u16;
            let is_swb = codec_id == HfpCodecId::LC3 as u16;
            let dump = if active && (is_wbs || is_swb) {
                let mut to_split_binary = pkt_status_in_binary.clone();
                let mut wrapped_binary = String::new();
                while to_split_binary.len() > BINARY_PACKET_STATUS_WRAP {
                    let remaining = to_split_binary.split_off(BINARY_PACKET_STATUS_WRAP);
                    wrapped_binary.push_str(&to_split_binary);
                    wrapped_binary.push('\n');
                    to_split_binary = remaining;
                }
                wrapped_binary.push_str(&to_split_binary);
                format!(
                    "\n--------{} packet loss--------\n\
                       Decoded Packets: {}, Packet Loss Ratio: {} \n\
                       {} [begin]\n\
                       {} [end]\n\
                       In Hex format:\n\
                       {}\n\
                       In binary format:\n\
                       {}",
                    if is_wbs { "WBS" } else { "SWB" },
                    total_num_decoded_frames,
                    pkt_loss_ratio,
                    timestamp_to_string(begin_ts),
                    timestamp_to_string(end_ts),
                    pkt_status_in_hex,
                    wrapped_binary
                )
            } else {
                "".to_string()
            };

            print_info!(
                "\n--------HFP debug dump---------\n\
                     HFP SCO: {}, Codec: {}\
                     {}
                     ",
                if active { "active" } else { "inactive" },
                if is_wbs {
                    "mSBC"
                } else if is_swb {
                    "LC3"
                } else {
                    "CVSD"
                },
                dump
            );
        }));
    }
}

impl RPCProxy for MediaCallback {
    fn get_object_id(&self) -> String {
        self.objpath.clone()
    }

    fn export_for_rpc(self: Box<Self>) {
        let cr = self.dbus_crossroads.clone();
        let iface = export_bluetooth_media_callback_dbus_intf(
            self.dbus_connection.clone(),
            &mut cr.lock().unwrap(),
            Arc::new(Mutex::new(DisconnectWatcher::new())),
        );
        cr.lock().unwrap().insert(self.get_object_id(), &[iface], Arc::new(Mutex::new(self)));
    }
}

pub(crate) struct TelephonyCallback {
    objpath: String,
    _context: Arc<Mutex<ClientContext>>,

    dbus_connection: Arc<SyncConnection>,
    dbus_crossroads: Arc<Mutex<Crossroads>>,
}

impl TelephonyCallback {
    pub(crate) fn new(
        objpath: String,
        context: Arc<Mutex<ClientContext>>,
        dbus_connection: Arc<SyncConnection>,
        dbus_crossroads: Arc<Mutex<Crossroads>>,
    ) -> Self {
        Self { objpath, _context: context, dbus_connection, dbus_crossroads }
    }
}

impl IBluetoothTelephonyCallback for TelephonyCallback {
    fn on_telephony_event(&mut self, addr: String, event: u8, call_state: u8) {
        print_info!("Telephony event changed: [{}] event {} state: {}", addr, event, call_state);
    }
}

impl RPCProxy for TelephonyCallback {
    fn get_object_id(&self) -> String {
        self.objpath.clone()
    }

    fn export_for_rpc(self: Box<Self>) {
        let cr = self.dbus_crossroads.clone();
        let iface = export_bluetooth_telephony_callback_dbus_intf(
            self.dbus_connection.clone(),
            &mut cr.lock().unwrap(),
            Arc::new(Mutex::new(DisconnectWatcher::new())),
        );
        cr.lock().unwrap().insert(self.get_object_id(), &[iface], Arc::new(Mutex::new(self)));
    }
}

pub(crate) struct BatteryManagerCallback {
    objpath: String,
    context: Arc<Mutex<ClientContext>>,

    dbus_connection: Arc<SyncConnection>,
    dbus_crossroads: Arc<Mutex<Crossroads>>,
}

impl BatteryManagerCallback {
    pub(crate) fn new(
        objpath: String,
        context: Arc<Mutex<ClientContext>>,
        dbus_connection: Arc<SyncConnection>,
        dbus_crossroads: Arc<Mutex<Crossroads>>,
    ) -> Self {
        Self { objpath, context, dbus_connection, dbus_crossroads }
    }
}

impl IBatteryManagerCallback for BatteryManagerCallback {
    fn on_battery_info_updated(&mut self, remote_address: String, battery_set: BatterySet) {
        let address = remote_address.to_uppercase();
        if self.context.lock().unwrap().battery_address_filter.contains(&address) {
            if battery_set.batteries.len() == 0 {
                print_info!(
                    "Battery info for address '{}' updated with empty battery set. \
                    The batteries for this device may have been removed.",
                    address.clone()
                );
                return;
            }
            print_info!(
                "Battery data for '{}' from source '{}' and uuid '{}' changed to:",
                address.clone(),
                battery_set.source_uuid.clone(),
                battery_set.source_info.clone()
            );
            for battery in battery_set.batteries {
                print_info!("   {}%, variant: '{}'", battery.percentage, battery.variant);
            }
        }
    }
}

impl RPCProxy for BatteryManagerCallback {
    fn get_object_id(&self) -> String {
        self.objpath.clone()
    }

    fn export_for_rpc(self: Box<Self>) {
        let cr = self.dbus_crossroads.clone();
        let iface = export_battery_manager_callback_dbus_intf(
            self.dbus_connection.clone(),
            &mut cr.lock().unwrap(),
            Arc::new(Mutex::new(DisconnectWatcher::new())),
        );
        cr.lock().unwrap().insert(self.get_object_id(), &[iface], Arc::new(Mutex::new(self)));
    }
}<|MERGE_RESOLUTION|>--- conflicted
+++ resolved
@@ -10,11 +10,7 @@
 };
 use crate::{console_red, console_yellow, print_error, print_info};
 use crate::{ClientContext, GattRequest};
-<<<<<<< HEAD
-use bt_topshim::btif::{BtBondState, BtPropertyType, BtSspVariant, BtStatus, Uuid128Bit};
-=======
 use bt_topshim::btif::{BtBondState, BtPropertyType, BtSspVariant, BtStatus, RawAddress, Uuid};
->>>>>>> 73ea6588
 use bt_topshim::profiles::gatt::{AdvertisingStatus, GattStatus, LePhy};
 use bt_topshim::profiles::hfp::HfpCodecId;
 use bt_topshim::profiles::le_audio::{
@@ -143,11 +139,16 @@
         remote_device: BluetoothDevice,
         props: Vec<BtPropertyType>,
     ) {
-        print_info!("Bluetooth properties {:?} changed for {:?}", props, remote_device);
-    }
-
-    fn on_address_changed(&mut self, addr: String) {
-        print_info!("Address changed to {}", &addr);
+        print_info!(
+            "Bluetooth properties {:?} changed for [{}: {:?}]",
+            props,
+            remote_device.address.to_string(),
+            remote_device.name
+        );
+    }
+
+    fn on_address_changed(&mut self, addr: RawAddress) {
+        print_info!("Address changed to {}", addr.to_string());
         self.context.lock().unwrap().adapter_address = Some(addr);
     }
 
@@ -164,19 +165,28 @@
             .lock()
             .unwrap()
             .found_devices
-            .entry(remote_device.address.clone())
+            .entry(remote_device.address.to_string())
             .or_insert(remote_device.clone());
 
-        print_info!("Found device: {:?}", remote_device);
+        print_info!(
+            "Found device: [{}: {:?}]",
+            remote_device.address.to_string(),
+            remote_device.name
+        );
     }
 
     fn on_device_cleared(&mut self, remote_device: BluetoothDevice) {
-        match self.context.lock().unwrap().found_devices.remove(&remote_device.address) {
-            Some(_) => print_info!("Removed device: {:?}", remote_device),
+        match self.context.lock().unwrap().found_devices.remove(&remote_device.address.to_string())
+        {
+            Some(_) => print_info!(
+                "Removed device: [{}: {:?}]",
+                remote_device.address.to_string(),
+                remote_device.name
+            ),
             None => (),
         };
 
-        self.context.lock().unwrap().bonded_devices.remove(&remote_device.address);
+        self.context.lock().unwrap().bonded_devices.remove(&remote_device.address.to_string());
     }
 
     fn on_discovering_changed(&mut self, discovering: bool) {
@@ -195,9 +205,9 @@
         match variant {
             BtSspVariant::PasskeyNotification | BtSspVariant::PasskeyConfirmation => {
                 print_info!(
-                    "Device [{}: {}] would like to pair, enter passkey on remote device: {:06}",
-                    &remote_device.address,
-                    &remote_device.name,
+                    "Device [{}: {:?}] would like to pair, enter passkey on remote device: {:06}",
+                    remote_device.address.to_string(),
+                    remote_device.name,
                     passkey
                 );
             }
@@ -231,9 +241,9 @@
 
     fn on_pin_request(&mut self, remote_device: BluetoothDevice, _cod: u32, min_16_digit: bool) {
         print_info!(
-            "Device [{}: {}] would like to pair, enter pin code {}",
-            &remote_device.address,
-            &remote_device.name,
+            "Device [{}: {:?}] would like to pair, enter pin code {}",
+            remote_device.address.to_string(),
+            remote_device.name,
             match min_16_digit {
                 true => "with at least 16 digits",
                 false => "",
@@ -243,15 +253,20 @@
 
     fn on_pin_display(&mut self, remote_device: BluetoothDevice, pincode: String) {
         print_info!(
-            "Device [{}: {}] would like to pair, enter pin code {} on the remote",
-            &remote_device.address,
-            &remote_device.name,
+            "Device [{}: {:?}] would like to pair, enter pin code {} on the remote",
+            remote_device.address.to_string(),
+            remote_device.name,
             pincode
         );
     }
 
-    fn on_bond_state_changed(&mut self, status: u32, address: String, state: u32) {
-        print_info!("Bonding state changed: [{}] state: {}, Status = {}", address, state, status);
+    fn on_bond_state_changed(&mut self, status: u32, address: RawAddress, state: u32) {
+        print_info!(
+            "Bonding state changed: [{}] state: {}, Status = {}",
+            address.to_string(),
+            state,
+            status
+        );
 
         // Clear bonding attempt if bonding fails or succeeds
         match BtBondState::from(state) {
@@ -260,7 +275,7 @@
                     self.context.lock().unwrap().bonding_attempt.as_ref().cloned();
                 match bonding_attempt {
                     Some(bd) => {
-                        if &address == &bd.address {
+                        if address == bd.address {
                             self.context.lock().unwrap().bonding_attempt = None;
                         }
                     }
@@ -270,17 +285,16 @@
             BtBondState::Bonding => (),
         }
 
-        let device =
-            BluetoothDevice { address: address.clone(), name: String::from("Classic device") };
+        let device = BluetoothDevice { address: address, name: String::from("Classic device") };
 
         // If bonded, we should also automatically connect all enabled profiles
         if BtBondState::Bonded == state.into() {
-            self.context.lock().unwrap().bonded_devices.insert(address.clone(), device.clone());
+            self.context.lock().unwrap().bonded_devices.insert(address.to_string(), device.clone());
             self.context.lock().unwrap().connect_all_enabled_profiles(device.clone());
         }
 
         if BtBondState::NotBonded == state.into() {
-            self.context.lock().unwrap().bonded_devices.remove(&address);
+            self.context.lock().unwrap().bonded_devices.remove(&address.to_string());
         }
     }
 
@@ -291,16 +305,10 @@
         sdp_records: Vec<BtSdpRecord>,
     ) {
         print_info!(
-<<<<<<< HEAD
-            "SDP search of {} for UUID {} returned {} results",
-            remote_device.address,
-            UuidWrapper(&searched_uuid),
-=======
             "SDP search of [{}: {:?}] for UUID {} returned {} results",
             remote_device.address.to_string(),
             remote_device.name,
             searched_uuid,
->>>>>>> 73ea6588
             sdp_records.len()
         );
         if !sdp_records.is_empty() {
@@ -360,11 +368,15 @@
 
 impl IBluetoothConnectionCallback for BtConnectionCallback {
     fn on_device_connected(&mut self, remote_device: BluetoothDevice) {
-        print_info!("Connected: [{}]: {}", remote_device.address, remote_device.name);
+        print_info!("Connected: [{}: {:?}]", remote_device.address.to_string(), remote_device.name);
     }
 
     fn on_device_disconnected(&mut self, remote_device: BluetoothDevice) {
-        print_info!("Disconnected: [{}]: {}", remote_device.address, remote_device.name);
+        print_info!(
+            "Disconnected: [{}: {:?}]",
+            remote_device.address.to_string(),
+            remote_device.name
+        );
     }
 }
 
@@ -485,8 +497,9 @@
         new_policy_effect: Option<PolicyEffect>,
     ) {
         print_info!(
-            "new device policy effect. Device: {:?}. New Effect: {:?}",
-            device,
+            "new device policy effect. Device: [{}: {:?}]. New Effect: {:?}",
+            device.address.to_string(),
+            device.name,
             new_policy_effect
         );
     }
@@ -559,12 +572,12 @@
         }
     }
 
-    fn on_own_address_read(&mut self, advertiser_id: i32, address_type: i32, address: String) {
+    fn on_own_address_read(&mut self, advertiser_id: i32, address_type: i32, address: RawAddress) {
         print_info!(
             "on_own_address_read: advertiser_id = {}, address_type = {}, address = {}",
             advertiser_id,
             address_type,
-            address
+            address.to_string()
         );
     }
 
@@ -701,31 +714,37 @@
         status: GattStatus,
         client_id: i32,
         connected: bool,
-        addr: String,
+        addr: RawAddress,
     ) {
         print_info!(
             "GATT Client connection state = {}, client_id = {}, connected = {}, addr = {}",
             status,
             client_id,
             connected,
-            addr
-        );
-    }
-
-    fn on_phy_update(&mut self, addr: String, tx_phy: LePhy, rx_phy: LePhy, status: GattStatus) {
+            addr.to_string()
+        );
+    }
+
+    fn on_phy_update(
+        &mut self,
+        addr: RawAddress,
+        tx_phy: LePhy,
+        rx_phy: LePhy,
+        status: GattStatus,
+    ) {
         print_info!(
             "Phy updated: addr = {}, tx_phy = {:?}, rx_phy = {:?}, status = {:?}",
-            addr,
+            addr.to_string(),
             tx_phy,
             rx_phy,
             status
         );
     }
 
-    fn on_phy_read(&mut self, addr: String, tx_phy: LePhy, rx_phy: LePhy, status: GattStatus) {
+    fn on_phy_read(&mut self, addr: RawAddress, tx_phy: LePhy, rx_phy: LePhy, status: GattStatus) {
         print_info!(
             "Phy read: addr = {}, tx_phy = {:?}, rx_phy = {:?}, status = {:?}",
-            addr,
+            addr.to_string(),
             tx_phy,
             rx_phy,
             status
@@ -734,13 +753,13 @@
 
     fn on_search_complete(
         &mut self,
-        addr: String,
+        addr: RawAddress,
         services: Vec<BluetoothGattService>,
         status: GattStatus,
     ) {
         print_info!(
             "GATT DB Search complete: addr = {}, services = {:?}, status = {}",
-            addr,
+            addr.to_string(),
             services,
             status
         );
@@ -748,73 +767,88 @@
 
     fn on_characteristic_read(
         &mut self,
-        addr: String,
+        addr: RawAddress,
         status: GattStatus,
         handle: i32,
         value: Vec<u8>,
     ) {
         print_info!(
             "GATT Characteristic read: addr = {}, status = {}, handle = {}, value = {:?}",
-            addr,
+            addr.to_string(),
             status,
             handle,
             value
         );
     }
 
-    fn on_characteristic_write(&mut self, addr: String, status: GattStatus, handle: i32) {
+    fn on_characteristic_write(&mut self, addr: RawAddress, status: GattStatus, handle: i32) {
         print_info!(
             "GATT Characteristic write: addr = {}, status = {}, handle = {}",
-            addr,
+            addr.to_string(),
             status,
             handle
         );
     }
 
-    fn on_execute_write(&mut self, addr: String, status: GattStatus) {
-        print_info!("GATT execute write addr = {}, status = {}", addr, status);
+    fn on_execute_write(&mut self, addr: RawAddress, status: GattStatus) {
+        print_info!("GATT execute write addr = {}, status = {}", addr.to_string(), status);
     }
 
     fn on_descriptor_read(
         &mut self,
-        addr: String,
+        addr: RawAddress,
         status: GattStatus,
         handle: i32,
         value: Vec<u8>,
     ) {
         print_info!(
             "GATT Descriptor read: addr = {}, status = {}, handle = {}, value = {:?}",
-            addr,
+            addr.to_string(),
             status,
             handle,
             value
         );
     }
 
-    fn on_descriptor_write(&mut self, addr: String, status: GattStatus, handle: i32) {
+    fn on_descriptor_write(&mut self, addr: RawAddress, status: GattStatus, handle: i32) {
         print_info!(
             "GATT Descriptor write: addr = {}, status = {}, handle = {}",
-            addr,
+            addr.to_string(),
             status,
             handle
         );
     }
 
-    fn on_notify(&mut self, addr: String, handle: i32, value: Vec<u8>) {
-        print_info!("GATT Notification: addr = {}, handle = {}, value = {:?}", addr, handle, value);
-    }
-
-    fn on_read_remote_rssi(&mut self, addr: String, rssi: i32, status: GattStatus) {
-        print_info!("Remote RSSI read: addr = {}, rssi = {}, status = {}", addr, rssi, status);
-    }
-
-    fn on_configure_mtu(&mut self, addr: String, mtu: i32, status: GattStatus) {
-        print_info!("MTU configured: addr = {}, mtu = {}, status = {}", addr, mtu, status);
+    fn on_notify(&mut self, addr: RawAddress, handle: i32, value: Vec<u8>) {
+        print_info!(
+            "GATT Notification: addr = {}, handle = {}, value = {:?}",
+            addr.to_string(),
+            handle,
+            value
+        );
+    }
+
+    fn on_read_remote_rssi(&mut self, addr: RawAddress, rssi: i32, status: GattStatus) {
+        print_info!(
+            "Remote RSSI read: addr = {}, rssi = {}, status = {}",
+            addr.to_string(),
+            rssi,
+            status
+        );
+    }
+
+    fn on_configure_mtu(&mut self, addr: RawAddress, mtu: i32, status: GattStatus) {
+        print_info!(
+            "MTU configured: addr = {}, mtu = {}, status = {}",
+            addr.to_string(),
+            mtu,
+            status
+        );
     }
 
     fn on_connection_updated(
         &mut self,
-        addr: String,
+        addr: RawAddress,
         interval: i32,
         latency: i32,
         timeout: i32,
@@ -822,7 +856,7 @@
     ) {
         print_info!(
             "Connection updated: addr = {}, interval = {}, latency = {}, timeout = {}, status = {}",
-            addr,
+            addr.to_string(),
             interval,
             latency,
             timeout,
@@ -830,8 +864,8 @@
         );
     }
 
-    fn on_service_changed(&mut self, addr: String) {
-        print_info!("Service changed for {}", addr,);
+    fn on_service_changed(&mut self, addr: RawAddress) {
+        print_info!("Service changed for {}", addr.to_string());
     }
 }
 
@@ -876,12 +910,12 @@
         print_info!("GATT Server registered status = {}, server_id = {}", status, server_id);
     }
 
-    fn on_server_connection_state(&mut self, server_id: i32, connected: bool, addr: String) {
+    fn on_server_connection_state(&mut self, server_id: i32, connected: bool, addr: RawAddress) {
         print_info!(
             "GATT server connection with server_id = {}, connected = {}, addr = {}",
             server_id,
             connected,
-            addr
+            addr.to_string()
         );
     }
 
@@ -895,7 +929,7 @@
 
     fn on_characteristic_read_request(
         &mut self,
-        addr: String,
+        addr: RawAddress,
         trans_id: i32,
         offset: i32,
         is_long: bool,
@@ -903,7 +937,7 @@
     ) {
         print_info!(
             "GATT characteristic read request for addr = {}, trans_id = {}, offset = {}, is_long = {}, handle = {}",
-            addr.clone(),
+            addr.to_string(),
             trans_id,
             offset,
             is_long,
@@ -922,7 +956,7 @@
 
     fn on_descriptor_read_request(
         &mut self,
-        addr: String,
+        addr: RawAddress,
         trans_id: i32,
         offset: i32,
         is_long: bool,
@@ -930,7 +964,7 @@
     ) {
         print_info!(
             "GATT descriptor read request for addr = {}, trans_id = {}, offset = {}, is_long = {}, handle = {}",
-            addr,
+            addr.to_string(),
             trans_id,
             offset,
             is_long,
@@ -949,7 +983,7 @@
 
     fn on_characteristic_write_request(
         &mut self,
-        addr: String,
+        addr: RawAddress,
         trans_id: i32,
         offset: i32,
         len: i32,
@@ -961,7 +995,7 @@
         print_info!(
             "GATT characteristic write request for \
                 addr = {}, trans_id = {}, offset = {}, len = {}, is_prep = {}, need_rsp = {}, handle = {}, value = {:?}",
-            addr,
+            addr.to_string(),
             trans_id,
             offset,
             len,
@@ -983,7 +1017,7 @@
 
     fn on_descriptor_write_request(
         &mut self,
-        addr: String,
+        addr: RawAddress,
         trans_id: i32,
         offset: i32,
         len: i32,
@@ -995,7 +1029,7 @@
         print_info!(
             "GATT descriptor write request for \
                 addr = {}, trans_id = {}, offset = {}, len = {}, is_prep = {}, need_rsp = {}, handle = {}, value = {:?}",
-            addr,
+            addr.to_string(),
             trans_id,
             offset,
             len,
@@ -1015,10 +1049,10 @@
             Some(GattRequest { address: addr, id: trans_id, offset: offset, value: value });
     }
 
-    fn on_execute_write(&mut self, addr: String, trans_id: i32, exec_write: bool) {
+    fn on_execute_write(&mut self, addr: RawAddress, trans_id: i32, exec_write: bool) {
         print_info!(
             "GATT executed write for addr = {}, trans_id = {}, exec_write = {}",
-            addr,
+            addr.to_string(),
             trans_id,
             exec_write
         );
@@ -1033,32 +1067,38 @@
             Some(GattRequest { address: addr, id: trans_id, offset: 0, value: vec![] });
     }
 
-    fn on_notification_sent(&mut self, addr: String, status: GattStatus) {
+    fn on_notification_sent(&mut self, addr: RawAddress, status: GattStatus) {
         print_info!(
             "GATT notification/indication sent for addr = {} with status = {}",
-            addr,
-            status
-        );
-    }
-
-    fn on_mtu_changed(&mut self, addr: String, mtu: i32) {
-        print_info!("GATT server MTU changed for addr = {}, mtu = {}", addr, mtu);
-    }
-
-    fn on_phy_update(&mut self, addr: String, tx_phy: LePhy, rx_phy: LePhy, status: GattStatus) {
+            addr.to_string(),
+            status
+        );
+    }
+
+    fn on_mtu_changed(&mut self, addr: RawAddress, mtu: i32) {
+        print_info!("GATT server MTU changed for addr = {}, mtu = {}", addr.to_string(), mtu);
+    }
+
+    fn on_phy_update(
+        &mut self,
+        addr: RawAddress,
+        tx_phy: LePhy,
+        rx_phy: LePhy,
+        status: GattStatus,
+    ) {
         print_info!(
             "GATT server phy updated for addr = {}: tx_phy = {:?}, rx_phy = {:?}, status = {}",
-            addr,
+            addr.to_string(),
             tx_phy,
             rx_phy,
             status
         );
     }
 
-    fn on_phy_read(&mut self, addr: String, tx_phy: LePhy, rx_phy: LePhy, status: GattStatus) {
+    fn on_phy_read(&mut self, addr: RawAddress, tx_phy: LePhy, rx_phy: LePhy, status: GattStatus) {
         print_info!(
             "GATT server phy read for addr = {}: tx_phy = {:?}, rx_phy = {:?}, status = {}",
-            addr,
+            addr.to_string(),
             tx_phy,
             rx_phy,
             status
@@ -1067,7 +1107,7 @@
 
     fn on_connection_updated(
         &mut self,
-        addr: String,
+        addr: RawAddress,
         interval: i32,
         latency: i32,
         timeout: i32,
@@ -1075,7 +1115,7 @@
     ) {
         print_info!(
             "GATT server connection updated for addr = {}, interval = {}, latency = {}, timeout = {}, status = {}",
-            addr,
+            addr.to_string(),
             interval,
             latency,
             timeout,
@@ -1085,7 +1125,7 @@
 
     fn on_subrate_change(
         &mut self,
-        addr: String,
+        addr: RawAddress,
         subrate_factor: i32,
         latency: i32,
         cont_num: i32,
@@ -1094,7 +1134,7 @@
     ) {
         print_info!(
             "GATT server subrate changed for addr = {}, subrate_factor = {}, latency = {}, cont_num = {}, timeout = {}, status = {}",
-            addr,
+            addr.to_string(),
             subrate_factor,
             latency,
             cont_num,
@@ -1405,7 +1445,7 @@
     fn on_lea_group_status(&mut self, _group_id: i32, _status: BtLeAudioGroupStatus) {}
     fn on_lea_group_node_status(
         &mut self,
-        _addr: String,
+        _addr: RawAddress,
         _group_id: i32,
         _status: BtLeAudioGroupNodeStatus,
     ) {
@@ -1429,11 +1469,11 @@
     fn on_lea_vc_connected(&mut self, _addr: RawAddress, _group_id: i32) {}
     fn on_lea_group_volume_changed(&mut self, _group_id: i32, _volume: u8) {}
     fn on_bluetooth_audio_device_added(&mut self, _device: BluetoothAudioDevice) {}
-    fn on_bluetooth_audio_device_removed(&mut self, _addr: String) {}
+    fn on_bluetooth_audio_device_removed(&mut self, _addr: RawAddress) {}
     fn on_absolute_volume_supported_changed(&mut self, _supported: bool) {}
     fn on_absolute_volume_changed(&mut self, _volume: u8) {}
-    fn on_hfp_volume_changed(&mut self, _volume: u8, _addr: String) {}
-    fn on_hfp_audio_disconnected(&mut self, _addr: String) {}
+    fn on_hfp_volume_changed(&mut self, _volume: u8, _addr: RawAddress) {}
+    fn on_hfp_audio_disconnected(&mut self, _addr: RawAddress) {}
     fn on_hfp_debug_dump(
         &mut self,
         active: bool,
@@ -1536,8 +1576,13 @@
 }
 
 impl IBluetoothTelephonyCallback for TelephonyCallback {
-    fn on_telephony_event(&mut self, addr: String, event: u8, call_state: u8) {
-        print_info!("Telephony event changed: [{}] event {} state: {}", addr, event, call_state);
+    fn on_telephony_event(&mut self, addr: RawAddress, event: u8, call_state: u8) {
+        print_info!(
+            "Telephony event changed: [{}] event {} state: {}",
+            addr.to_string(),
+            event,
+            call_state
+        );
     }
 }
 
@@ -1577,8 +1622,8 @@
 }
 
 impl IBatteryManagerCallback for BatteryManagerCallback {
-    fn on_battery_info_updated(&mut self, remote_address: String, battery_set: BatterySet) {
-        let address = remote_address.to_uppercase();
+    fn on_battery_info_updated(&mut self, remote_address: RawAddress, battery_set: BatterySet) {
+        let address = remote_address.to_string();
         if self.context.lock().unwrap().battery_address_filter.contains(&address) {
             if battery_set.batteries.len() == 0 {
                 print_info!(

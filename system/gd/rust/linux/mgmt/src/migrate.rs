--- conflicted
+++ resolved
@@ -188,7 +188,7 @@
 impl DeviceKey {
     /// Returns a DeviceKey with the key and action given
     fn new(key: &'static str, action: KeyAction) -> Self {
-        Self { key: key, action: action, section: "" }
+        Self { key, action, section: "" }
     }
 
     /// Performs the KeyAction stored and returns the result of the key conversion
@@ -206,8 +206,8 @@
                 Converter::AddrTypeF2B => floss_to_bluez_addr_type(value),
                 Converter::ReverseEndianLowercase => reverse_endianness(value, false),
                 Converter::ReverseEndianUppercase => reverse_endianness(value, true),
-                Converter::ReplaceSemiColonWithSpace => Ok(value.replace(";", " ")),
-                Converter::ReplaceSpaceWithSemiColon => Ok(value.replace(" ", ";")),
+                Converter::ReplaceSemiColonWithSpace => Ok(value.replace(';', " ")),
+                Converter::ReplaceSpaceWithSemiColon => Ok(value.replace(' ', ";")),
             }
         }
 
@@ -375,7 +375,7 @@
                 floss_conf.set(
                     addr_lower.as_str(),
                     "LE_KEY_PID",
-                    Some(format!("{}{:02x}{}", irk, addr_type, addr_lower.replace(":", ""))),
+                    Some(format!("{}{:02x}{}", irk, addr_type, addr_lower.replace(':', ""))),
                 );
                 true
             }
@@ -578,13 +578,13 @@
                 let devices = conf.sections();
                 for (sec, props) in ini {
                     // Drop devices that don't exist in BlueZ
-                    if sec.contains(":") && !devices.contains(&sec) {
+                    if sec.contains(':') && !devices.contains(&sec) {
                         info!("Dropping a device in Floss that doesn't exist in BlueZ");
                         continue;
                     }
                     // Keep keys that weren't transferrable
                     for (k, v) in props {
-                        if conf.get(sec.as_str(), k.as_str()) == None {
+                        if conf.get(sec.as_str(), k.as_str()).is_none() {
                             conf.set(sec.as_str(), k.as_str(), v);
                         }
                     }
@@ -622,21 +622,11 @@
     existing_conf.set_comment_symbols(&['!', '#']);
     if let Ok(ini) = existing_conf.load(filepath.clone()) {
         // Device already exists in BlueZ
-<<<<<<< HEAD
-        Ok(ini) => {
-            for (sec, props) in ini {
-                // Keep keys that weren't transferrable
-                for (k, v) in props {
-                    if conf.get(sec.as_str(), k.as_str()) == None {
-                        conf.set(sec.as_str(), k.as_str(), v);
-                    }
-=======
         for (sec, props) in ini {
             // Keep keys that weren't transferrable
             for (k, v) in props {
                 if conf.get(sec.as_str(), k.as_str()).is_none() {
                     conf.set(sec.as_str(), k.as_str(), v);
->>>>>>> 661cafd0
                 }
             }
         }
@@ -759,7 +749,7 @@
     let mut devices: Vec<String> = Vec::new();
     for (sec, props) in floss_map {
         // Skip all the non-adapter sections
-        if !sec.contains(":") {
+        if !sec.contains(':') {
             continue;
         }
         // Keep track of Floss devices we've seen so we can remove BlueZ devices that don't exist on Floss
@@ -1142,24 +1132,18 @@
     fn test_convert_from_bluez_device() {
         let test_addr = "00:11:22:33:44:55";
         let mut conf = Ini::new_cs();
-        assert_eq!(
-            convert_from_bluez_device(
-                "test/migrate/fake_bluez_info.toml",
-                test_addr,
-                &mut conf,
-                false
-            ),
+        assert!(convert_from_bluez_device(
+            "test/migrate/fake_bluez_info.toml",
+            test_addr,
+            &mut conf,
+            false
+        ));
+        assert!(convert_from_bluez_device(
+            "test/migrate/fake_bluez_hid.toml",
+            test_addr,
+            &mut conf,
             true
-        );
-        assert_eq!(
-            convert_from_bluez_device(
-                "test/migrate/fake_bluez_hid.toml",
-                test_addr,
-                &mut conf,
-                true
-            ),
-            true
-        );
+        ));
 
         assert_eq!(conf.get(test_addr, "Name"), Some(String::from("Test Device")));
         assert_eq!(conf.get(test_addr, "DevClass"), Some(String::from("2360344")));

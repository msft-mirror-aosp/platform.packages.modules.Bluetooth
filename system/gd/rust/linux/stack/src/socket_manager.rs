//! Implementation of the Socket API (IBluetoothSocketManager).

<<<<<<< HEAD
use bt_topshim::btif::{BluetoothInterface, BtStatus, RawAddress, Uuid};
=======
use bt_topshim::btif::{
    BluetoothInterface, BtStatus, DisplayAddress, DisplayUuid, RawAddress, Uuid,
};
>>>>>>> 67a65fc1
use bt_topshim::profiles::socket;
use log;
use nix::sys::socket::{recvmsg, ControlMessageOwned};
use nix::sys::uio::IoVec;
use std::collections::HashMap;
use std::convert::TryFrom;
use std::fmt;
use std::os::unix;
use std::os::unix::io::{AsRawFd, FromRawFd, IntoRawFd, RawFd};
use std::sync::{Arc, Mutex};
use std::time::Duration;
use tokio::net::UnixStream;
use tokio::runtime::{Builder, Runtime};
use tokio::sync::mpsc::{channel, Receiver, Sender};
use tokio::task::JoinHandle;
use tokio::time;

use crate::bluetooth::BluetoothDevice;
use crate::bluetooth_admin::{BluetoothAdmin, IBluetoothAdmin};
use crate::callbacks::Callbacks;
use crate::Message;
use crate::RPCProxy;

/// Type for unique identifier for each opened socket.
pub type SocketId = u64;

/// Type for callback identification.
pub type CallbackId = u32;

/// The underlying connection type for a socket.
pub type SocketType = socket::SocketType;

/// Result type for calls in `IBluetoothSocketManager`.
#[derive(Debug)]
pub struct SocketResult {
    pub status: BtStatus,
    pub id: u64,
}

impl SocketResult {
    fn new(status: BtStatus, id: u64) -> Self {
        SocketResult { status, id }
    }
}

/// Use this to select a dynamic PSM when creating socket.
pub const DYNAMIC_PSM_NO_SDP: i32 = -2;

/// Use this to select a dynamic channel when creating socket.
pub const DYNAMIC_CHANNEL: i32 = -1;

/// Socket ids are unsigned so make zero an invalid value.
pub const INVALID_SOCKET_ID: SocketId = 0;

/// Represents a listening socket.
#[derive(Clone, Debug)]
pub struct BluetoothServerSocket {
    pub id: SocketId,
    pub sock_type: SocketType,
    pub flags: i32,
    pub psm: Option<i32>,
    pub channel: Option<i32>,
    pub name: Option<String>,
    pub uuid: Option<Uuid>,
}

impl Default for BluetoothServerSocket {
    fn default() -> Self {
        BluetoothServerSocket::new()
    }
}

impl BluetoothServerSocket {
    fn new() -> Self {
        BluetoothServerSocket {
            id: 0,
            sock_type: SocketType::Unknown,
            flags: 0,
            psm: None,
            channel: None,
            name: None,
            uuid: None,
        }
    }

    fn make_l2cap_channel(flags: i32, is_le: bool) -> Self {
        BluetoothServerSocket {
            id: 0,
            sock_type: match is_le {
                true => SocketType::L2capLe,
                false => SocketType::L2cap,
            },
            flags: flags | socket::SOCK_FLAG_NO_SDP,
            psm: Some(DYNAMIC_PSM_NO_SDP),
            channel: None,
            name: None,
            uuid: None,
        }
    }

    fn make_rfcomm_channel(
        flags: i32,
        name: Option<String>,
        channel: Option<i32>,
        uuid: Option<Uuid>,
    ) -> Self {
        BluetoothServerSocket {
            id: 0,
            sock_type: SocketType::Rfcomm,
            flags,
            psm: None,
            channel: channel,
            name: name,
            uuid: uuid,
        }
    }

    fn make_default_rfcomm_channel(flags: i32, name: String, uuid: Uuid) -> Self {
        BluetoothServerSocket {
            id: 0,
            sock_type: SocketType::Rfcomm,
            flags,
            psm: None,
            channel: Some(DYNAMIC_CHANNEL),
            name: Some(name),
            uuid: Some(uuid),
        }
    }

    /// Creates a new BluetoothSocket using a connection complete event and the incoming file
    /// descriptor. The connected socket inherits the id of the listening socket.
    fn to_connecting_socket(
        &self,
        conn: socket::ConnectionComplete,
        sockfd: Option<RawFd>,
    ) -> BluetoothSocket {
        let mut sock = BluetoothSocket::new();

        // Data from server socket.
        sock.id = self.id;
        sock.sock_type = self.sock_type.clone();
        sock.flags = self.flags;
        sock.uuid = self.uuid.clone();

        // Data from connection.
        sock.remote_device = BluetoothDevice::new(conn.addr.to_string(), "".into());
        sock.port = conn.channel;
        sock.max_rx_size = conn.max_rx_packet_size.into();
        sock.max_tx_size = conn.max_tx_packet_size.into();
        sock.fd = match socket::try_from_fd(sockfd.unwrap_or(-1)) {
            Ok(v) => Some(v),
            Err(_) => None,
        };

        sock
    }
}

impl fmt::Display for BluetoothServerSocket {
    fn fmt(&self, f: &mut fmt::Formatter) -> fmt::Result {
        write!(
            f,
            "port={}, type={:?}, name={}, uuid={}",
            match (self.psm, self.channel) {
                (Some(psm), Some(cn)) => format!("psm {} | cn {}", psm, cn),
                (None, Some(cn)) => format!("cn {}", cn),
                (Some(psm), None) => format!("psm {}", psm),
                (None, None) => format!("none"),
            },
            self.sock_type,
            self.name.as_ref().unwrap_or(&String::new()),
            match self.uuid {
                Some(u) => DisplayUuid(&u).to_string(),
                None => "".to_string(),
            }
        )
    }
}

/// Represents a connected socket.
#[derive(Debug)]
pub struct BluetoothSocket {
    pub id: SocketId,
    pub remote_device: BluetoothDevice,
    pub sock_type: SocketType,
    pub flags: i32,
    pub fd: Option<std::fs::File>,
    pub port: i32,
    pub uuid: Option<Uuid>,
    pub max_rx_size: i32,
    pub max_tx_size: i32,
}

impl Default for BluetoothSocket {
    fn default() -> Self {
        BluetoothSocket::new()
    }
}

impl BluetoothSocket {
    fn new() -> Self {
        BluetoothSocket {
            id: 0,
            remote_device: BluetoothDevice::new(String::new(), String::new()),
            sock_type: SocketType::Unknown,
            flags: 0,
            fd: None,
            port: 0,
            uuid: None,
            max_rx_size: 0,
            max_tx_size: 0,
        }
    }

    fn make_l2cap_channel(flags: i32, device: BluetoothDevice, psm: i32, is_le: bool) -> Self {
        BluetoothSocket {
            id: 0,
            remote_device: device,
            sock_type: match is_le {
                true => SocketType::L2capLe,
                false => SocketType::L2cap,
            },
            flags,
            fd: None,
            port: psm,
            uuid: None,
            max_rx_size: -1,
            max_tx_size: -1,
        }
    }

    fn make_rfcomm_channel(flags: i32, device: BluetoothDevice, uuid: Uuid) -> Self {
        BluetoothSocket {
            id: 0,
            remote_device: device,
            sock_type: SocketType::Rfcomm,
            flags,
            fd: None,
            port: -1,
            uuid: Some(uuid),
            max_rx_size: -1,
            max_tx_size: -1,
        }
    }
}

impl fmt::Display for BluetoothSocket {
    fn fmt(&self, f: &mut fmt::Formatter) -> fmt::Result {
        write!(
            f,
            "[{}]:{} (type: {:?}) (uuid: {})",
            self.remote_device.address,
            self.port,
            self.sock_type,
            match self.uuid {
                Some(u) => DisplayUuid(&u).to_string(),
                None => "".to_string(),
            }
        )
    }
}

pub trait IBluetoothSocketManagerCallbacks: RPCProxy {
    /// Listening socket is ready to listen. This is sent each time a listening socket
    /// transitions to a non-listening state (i.e. a new listener opened or accept timed-out). The
    /// client must re-run accept each time this event is sent to accept additional connections.
    fn on_incoming_socket_ready(&mut self, socket: BluetoothServerSocket, status: BtStatus);

    /// Listening socket is closed. Reason is given in BtStatus.
    fn on_incoming_socket_closed(&mut self, listener_id: SocketId, reason: BtStatus);

    /// After listening on a socket, a connection is established. The socket is
    /// now owned by the caller and the caller is responsible for closing the
    /// socket.
    fn on_handle_incoming_connection(&mut self, listener_id: SocketId, connection: BluetoothSocket);

    /// Result of an outgoing socket connection. The actual socket is given only
    /// when the connection is successful.
    fn on_outgoing_connection_result(
        &mut self,
        connecting_id: SocketId,
        result: BtStatus,
        socket: Option<BluetoothSocket>,
    );
}

pub trait IBluetoothSocketManager {
    /// Register for socket callbacks. This must be called before calling any of
    /// the apis below or they will always fail (because a socket id will be
    /// associated with a specific callback).
    fn register_callback(
        &mut self,
        callback: Box<dyn IBluetoothSocketManagerCallbacks + Send>,
    ) -> CallbackId;

    /// Unregister for socket callbacks.
    fn unregister_callback(&mut self, callback: CallbackId) -> bool;

    /// Create an insecure listening L2CAP socket. PSM is dynamically assigned.
    fn listen_using_insecure_l2cap_channel(&mut self, callback: CallbackId) -> SocketResult;

    /// Create an insecure listening L2CAP LE socket. PSM is dynamically assigned.
    fn listen_using_insecure_l2cap_le_channel(&mut self, callback: CallbackId) -> SocketResult;

    /// Create an insecure listening RFCOMM socket. Channel is dynamically assigned.
    fn listen_using_insecure_rfcomm_with_service_record(
        &mut self,
        callback: CallbackId,
        name: String,
        uuid: Uuid,
    ) -> SocketResult;

    /// Create a secure listening L2CAP socket. PSM is dynamically assigned.
    fn listen_using_l2cap_channel(&mut self, callback: CallbackId) -> SocketResult;

    /// Create a secure listening L2CAP LE socket. PSM is dynamically assigned.
    fn listen_using_l2cap_le_channel(&mut self, callback: CallbackId) -> SocketResult;

    /// Create a secure listening RFCOMM socket. Channel is dynamically assigned.
    fn listen_using_rfcomm_with_service_record(
        &mut self,
        callback: CallbackId,
        name: String,
        uuid: Uuid,
    ) -> SocketResult;

    /// Generic method for setting up an RFCOMM listening socket.  Prefer to use one of the other
    /// RFCOMM listen methods when possible as they reflect the more preferred RFCOMM flows, but
    /// this method exposes all of the options that the stack supports.
    fn listen_using_rfcomm(
        &mut self,
        callback: CallbackId,
        channel: Option<i32>,
        application_uuid: Option<Uuid>,
        name: Option<String>,
        flags: Option<i32>,
    ) -> SocketResult;

    /// Create an insecure L2CAP connection.
    fn create_insecure_l2cap_channel(
        &mut self,
        callback: CallbackId,
        device: BluetoothDevice,
        psm: i32,
    ) -> SocketResult;

    /// Create an insecure L2CAP LE connection.
    fn create_insecure_l2cap_le_channel(
        &mut self,
        callback: CallbackId,
        device: BluetoothDevice,
        psm: i32,
    ) -> SocketResult;

    /// Create an insecure RFCOMM connection.
    fn create_insecure_rfcomm_socket_to_service_record(
        &mut self,
        callback: CallbackId,
        device: BluetoothDevice,
        uuid: Uuid,
    ) -> SocketResult;

    /// Create a secure L2CAP connection.
    fn create_l2cap_channel(
        &mut self,
        callback: CallbackId,
        device: BluetoothDevice,
        psm: i32,
    ) -> SocketResult;

    /// Create a secure L2CAP LE connection.
    fn create_l2cap_le_channel(
        &mut self,
        callback: CallbackId,
        device: BluetoothDevice,
        psm: i32,
    ) -> SocketResult;

    /// Create an insecure RFCOMM connection.
    fn create_rfcomm_socket_to_service_record(
        &mut self,
        callback: CallbackId,
        device: BluetoothDevice,
        uuid: Uuid,
    ) -> SocketResult;

    /// Start accepting connections on a listening socket.
    fn accept(&mut self, callback: CallbackId, id: SocketId, timeout_ms: Option<u32>) -> BtStatus;

    /// Close a listening socket.
    fn close(&mut self, callback: CallbackId, id: SocketId) -> BtStatus;
}

/// Internal listening socket data.
struct InternalListeningSocket {
    _callback_id: CallbackId,
    socket_id: SocketId,

    /// Channel to future that listens for `accept` and `close` signals.
    tx: Sender<SocketRunnerActions>,

    /// Used by admin
    uuid: Option<Uuid>,

    /// Used for tracing task status
    joinhandle: JoinHandle<()>,
}

impl InternalListeningSocket {
    fn new(
        _callback_id: CallbackId,
        socket_id: SocketId,
        tx: Sender<SocketRunnerActions>,
        uuid: Option<Uuid>,
        joinhandle: JoinHandle<()>,
    ) -> Self {
        InternalListeningSocket { _callback_id, socket_id, tx, uuid, joinhandle }
    }
}

/// Internal connecting socket data.
struct InternalConnectingSocket {
    _callback_id: CallbackId,
    socket_id: SocketId,

    /// Used for cleaning up
    joinhandle: JoinHandle<()>,
}

impl InternalConnectingSocket {
    fn new(_callback_id: CallbackId, socket_id: SocketId, joinhandle: JoinHandle<()>) -> Self {
        InternalConnectingSocket { _callback_id, socket_id, joinhandle }
    }
}

// This is a safe operation in an unsafe wrapper. Since a unix stream must have
// an open and valid file to operate on, converting to file via RawFd is just
// boilerplate.
fn unixstream_to_file(stream: UnixStream) -> std::fs::File {
    unsafe {
        std::fs::File::from_raw_fd(
            stream.into_std().expect("Failed to convert tokio unixstream").into_raw_fd(),
        )
    }
}

// This is a safe operation in an unsafe wrapper. A file is already open and owned
// so the only way this should fail is via a safe `from_std` call in tokio's
// UnixStream.
fn file_to_unixstream(fd: std::fs::File) -> Option<UnixStream> {
    let raw_stream = unsafe { unix::net::UnixStream::from_raw_fd(fd.into_raw_fd()) };
    match UnixStream::from_std(raw_stream) {
        Ok(v) => Some(v),
        Err(e) => {
            log::error!("Failed to convert file to unixstream: {}", e);
            None
        }
    }
}

/// Time to wait for a socket to connect before timing out.
/// TODO(abps) - Should this be configurable?
const CONNECT_COMPLETE_TIMEOUT_MS: u64 = 10000;

/// Actions to take on the socket in the socket runner.
pub(crate) enum SocketRunnerActions {
    /// Accept connections on a listening socket with an optional timeout.
    AcceptTimeout(SocketId, Option<Duration>),

    /// Close a listening socket.
    Close(SocketId),
}

/// Actions to take in message handler runner (RPC context). Many of these match
/// `IBluetoothSocketManagerCallbacks` so check there for documentation as well.
pub enum SocketActions {
    // First 3 events are for listening sockets.
    OnIncomingSocketReady(CallbackId, BluetoothServerSocket, BtStatus),
    OnIncomingSocketClosed(CallbackId, SocketId, BtStatus),
    OnHandleIncomingConnection(CallbackId, SocketId, BluetoothSocket),

    // This event is for connecting socket.
    OnOutgoingConnectionResult(CallbackId, SocketId, BtStatus, Option<BluetoothSocket>),

    // Request to disconnect all sockets, e.g. when user disconnects the peer device.
    DisconnectAll(RawAddress),
}

/// Implementation of the `IBluetoothSocketManager` api.
pub struct BluetoothSocketManager {
    /// Callbacks registered against the socket manager.
    callbacks: Callbacks<dyn IBluetoothSocketManagerCallbacks + Send>,

    /// List of listening sockets.
    listening: HashMap<CallbackId, Vec<InternalListeningSocket>>,

    /// List of connecting sockets with futures (so we can drop if callback disconnects).
    connecting: HashMap<CallbackId, Vec<InternalConnectingSocket>>,

    /// Separate runtime for socket listeners (so they're not dependent on the
    /// same runtime as RPC).
    runtime: Arc<Runtime>,

    /// Topshim interface for socket. Must call initialize for this to be valid.
    sock: Option<socket::BtSocket>,

    /// Monotonically increasing counter for socket id. Always access using
    /// `next_socket_id`.
    socket_counter: SocketId,

    /// Channel TX for the mainloop for topstack.
    tx: Sender<Message>,

    /// Admin
    admin: Arc<Mutex<Box<BluetoothAdmin>>>,
}

impl BluetoothSocketManager {
    /// Constructs the IBluetooth implementation.
    pub fn new(tx: Sender<Message>, admin: Arc<Mutex<Box<BluetoothAdmin>>>) -> Self {
        let callbacks = Callbacks::new(tx.clone(), Message::SocketManagerCallbackDisconnected);
        let socket_counter: u64 = 1000;
        let connecting = HashMap::new();
        let listening = HashMap::new();
        let runtime = Arc::new(
            Builder::new_multi_thread()
                .worker_threads(1)
                .max_blocking_threads(1)
                .enable_all()
                .build()
                .expect("Failed to make socket runtime."),
        );

        BluetoothSocketManager {
            callbacks,
            connecting,
            listening,
            runtime,
            sock: None,
            socket_counter,
            tx,
            admin,
        }
    }

    /// In order to access the underlying socket apis, we must initialize after
    /// the btif layer has initialized. Thus, this must be called after intf is
    /// init.
    pub fn initialize(&mut self, intf: Arc<Mutex<BluetoothInterface>>) {
        self.sock = Some(socket::BtSocket::new(&intf.lock().unwrap()));
    }

    /// Check if there is any listening socket.
    pub fn is_listening(&self) -> bool {
        self.listening.values().any(|vs| !vs.is_empty())
    }

    /// Trigger adapter to update connectable mode.
    fn trigger_update_connectable_mode(&self) {
        let txl = self.tx.clone();
        tokio::spawn(async move {
            let _ = txl.send(Message::TriggerUpdateConnectableMode).await;
        });
    }

    // TODO(abps) - We need to save information about who the caller is so that
    //              we can pipe it down to the lower levels. This needs to be
    //              provided by the projection layer and is currently missing.
    fn get_caller_uid(&self) -> i32 {
        0
    }

    /// Get the next available socket id.
    fn next_socket_id(&mut self) -> SocketId {
        let next = self.socket_counter;
        self.socket_counter = next + 1;

        next
    }

    /// Common handler for |sock->listen| call.
    fn socket_listen(
        &mut self,
        mut socket_info: BluetoothServerSocket,
        cbid: CallbackId,
    ) -> SocketResult {
        if let Some(uuid) = socket_info.uuid {
            if !self.admin.lock().unwrap().is_service_allowed(uuid) {
                log::debug!("service {} is blocked by admin policy", DisplayUuid(&uuid));
                return SocketResult::new(BtStatus::AuthRejected, INVALID_SOCKET_ID);
            }
            if self
                .listening
                .iter()
                .any(|(_, v)| v.iter().any(|s| s.uuid.map_or(false, |u| u == uuid)))
            {
                log::warn!("Service {} already exists", DisplayUuid(&uuid));
                return SocketResult::new(BtStatus::Fail, INVALID_SOCKET_ID);
            }
        }

        // Create listener socket pair
        let (mut status, result) =
            self.sock.as_ref().expect("Socket Manager not initialized").listen(
                socket_info.sock_type.clone(),
                socket_info.name.as_ref().unwrap_or(&String::new()).clone(),
                socket_info.uuid,
                match socket_info.sock_type {
                    SocketType::Rfcomm => socket_info.channel.unwrap_or(DYNAMIC_CHANNEL),
                    SocketType::L2cap | SocketType::L2capLe => {
                        socket_info.psm.unwrap_or(DYNAMIC_PSM_NO_SDP)
                    }
                    _ => 0,
                },
                socket_info.flags,
                self.get_caller_uid(),
            );

        // Put socket into listening list and return result.
        match result {
            Ok(file) => {
                // Push new socket into listeners.
                let id = self.next_socket_id();
                socket_info.id = id;
                let (runner_tx, runner_rx) = channel::<SocketRunnerActions>(10);
                let uuid = socket_info.uuid.clone();

                // Push a listening task to local runtime to wait for device to
                // start accepting or get closed.
                let rpc_tx = self.tx.clone();

                // If the stream can't be converted to filestream, fail early.
                let stream = match file_to_unixstream(file) {
                    Some(v) => v,
                    None => {
                        log::debug!("Converting from file to unixstream failed");
                        return SocketResult::new(BtStatus::Fail, INVALID_SOCKET_ID);
                    }
                };

                // We only send socket ready after we've read the channel out.
                let listen_status = status.clone();
                let joinhandle = self.runtime.spawn(async move {
                    BluetoothSocketManager::listening_task(
                        cbid,
                        listen_status,
                        runner_rx,
                        socket_info,
                        stream,
                        rpc_tx,
                    )
                    .await;
                });

                // Keep track of active listener sockets.
                self.listening
                    .entry(cbid)
                    .or_default()
                    .push(InternalListeningSocket::new(cbid, id, runner_tx, uuid, joinhandle));

                // Update the connectable mode since the list of listening socket has changed.
                self.trigger_update_connectable_mode();

                SocketResult::new(status, id)
            }
            Err(_) => {
                // Bad file descriptor but underlying api says success.
                if status == BtStatus::Success {
                    log::error!("Invalid socketpair but listen api succeeded.");
                    status = BtStatus::Fail;
                }

                log::error!("Failed to listen on {}. Status={:?}", socket_info, status);

                SocketResult::new(status, INVALID_SOCKET_ID)
            }
        }
    }

    /// Common handler for |sock->connect| call.
    fn socket_connect(
        &mut self,
        mut socket_info: BluetoothSocket,
        cbid: CallbackId,
    ) -> SocketResult {
        if let Some(uuid) = socket_info.uuid {
            if !self.admin.lock().unwrap().is_service_allowed(uuid) {
                log::debug!("service {} is blocked by admin policy", DisplayUuid(&uuid));
                return SocketResult::new(BtStatus::AuthRejected, INVALID_SOCKET_ID);
            }
        }

        let addr = match RawAddress::from_string(socket_info.remote_device.address.clone()) {
            Some(v) => v,
            None => {
                log::warn!(
                    "Invalid address during socket connection: {}",
                    socket_info.remote_device.address.clone()
                );
                return SocketResult::new(BtStatus::InvalidParam, INVALID_SOCKET_ID);
            }
        };

        // Create connecting socket pair.
        let (mut status, result) =
            self.sock.as_ref().expect("Socket manager not initialized").connect(
                addr,
                socket_info.sock_type.clone(),
                socket_info.uuid,
                socket_info.port,
                socket_info.flags,
                self.get_caller_uid(),
            );

        // Put socket into connecting list and return result. Connecting sockets
        // need to be listening for a completion event at which point they will
        // send the ready signal.
        match result {
            Ok(file) => {
                // Push new socket into connectors. These will wait until the
                // connection complete event is seen and then emit an event for
                // callbacks.
                let id = self.next_socket_id();
                socket_info.id = id;

                // Push a connecting task to local runtime to wait for connection
                // completion.
                let tx = self.tx.clone();
                let joinhandle = self.runtime.spawn(async move {
                    BluetoothSocketManager::connecting_task(
                        cbid,
                        id,
                        tx,
                        socket_info,
                        file_to_unixstream(file),
                        Duration::from_millis(CONNECT_COMPLETE_TIMEOUT_MS),
                    )
                    .await;
                });

                // Keep track of these futures in case they need to be cancelled due to callback
                // disconnecting.
                self.connecting
                    .entry(cbid)
                    .or_default()
                    .push(InternalConnectingSocket::new(cbid, id, joinhandle));

                SocketResult::new(status, id)
            }
            Err(_) => {
                if status == BtStatus::Success {
                    log::error!("Invalid socketpair but connect api succeeded.");
                    status = BtStatus::Fail;
                }

                log::error!("Failed to connect to {}. Status={:?}", socket_info, status);

                SocketResult::new(status, INVALID_SOCKET_ID)
            }
        }
    }

    async fn listening_task(
        cbid: CallbackId,
        listen_status: BtStatus,
        mut runner_rx: Receiver<SocketRunnerActions>,
        mut socket_info: BluetoothServerSocket,
        stream: UnixStream,
        rpc_tx: Sender<Message>,
    ) {
        let mut accepting: Option<JoinHandle<()>> = None;
        let stream = Arc::new(stream);

        let connection_timeout = Duration::from_millis(CONNECT_COMPLETE_TIMEOUT_MS);
        // Wait for stream to be readable, then read channel. This is the first thing that must
        // happen in the listening channel. If this fails, close the channel.
        let mut channel_bytes = [0 as u8; 4];
        let mut status =
            Self::wait_and_read_stream(connection_timeout, &stream, &mut channel_bytes).await;
        let channel = i32::from_ne_bytes(channel_bytes);
        if channel <= 0 {
            status = BtStatus::Fail;
        }

        // If we don't get a valid channel, consider the socket as closed.
        if status != BtStatus::Success {
            // First send the incoming socket ready signal and then closed. If we
            // are unable to read the channel, the client needs to consider the
            // socket as closed.
            let _ = rpc_tx
                .send(Message::SocketManagerActions(SocketActions::OnIncomingSocketReady(
                    cbid,
                    socket_info.clone(),
                    status,
                )))
                .await;
            let _ = rpc_tx
                .send(Message::SocketManagerActions(SocketActions::OnIncomingSocketClosed(
                    cbid,
                    socket_info.id,
                    BtStatus::Success,
                )))
                .await;

            return;
        }

        match socket_info.sock_type {
            SocketType::Rfcomm => socket_info.channel = Some(channel),
            SocketType::L2cap | SocketType::L2capLe => socket_info.psm = Some(channel),

            // Don't care about other types. We don't support them in this path.
            _ => (),
        };
        // Notify via callbacks that this socket is ready to be listened to since we have the
        // channel available now.
        let (forwarded_socket, forwarded_status) = (socket_info.clone(), listen_status.clone());
        let _ = rpc_tx
            .send(Message::SocketManagerActions(SocketActions::OnIncomingSocketReady(
                cbid,
                forwarded_socket,
                forwarded_status,
            )))
            .await;

        loop {
            let m = match runner_rx.recv().await {
                Some(v) => v,
                None => {
                    break;
                }
            };

            match m {
                SocketRunnerActions::AcceptTimeout(socket_id, may_timeout) => {
                    // If the given socket id doesn't match, ignore the call.
                    if &socket_id != &socket_info.id {
                        continue;
                    }

                    // Cancel the previous future before continuing.
                    if let Some(ref handle) = accepting {
                        handle.abort();
                    }

                    let tx = rpc_tx.clone();
                    let cloned_socket_info = socket_info.clone();
                    let cstream = stream.clone();

                    // Replace the previous joinhandle.
                    accepting = Some(tokio::spawn(async move {
                        loop {
                            let readable = if let Some(timeout) = may_timeout {
                                match time::timeout(timeout, cstream.readable()).await {
                                    // Result ok means ready to read.
                                    Ok(r) => r.is_ok(),
                                    // Timeout means we exit this future after sending.
                                    Err(_) => false,
                                }
                            } else {
                                cstream.readable().await.is_ok()
                            };

                            // Anytime the readable future completes but isn't readable,
                            // we send a socket ready with a failed status message (you
                            // can try accepting again).
                            if !readable {
                                let _ = tx
                                    .send(Message::SocketManagerActions(
                                        SocketActions::OnIncomingSocketReady(
                                            cbid,
                                            cloned_socket_info,
                                            BtStatus::Timeout,
                                        ),
                                    ))
                                    .await;
                                break;
                            }

                            // Read the accepted socket information and use
                            // CMSG to grab the sockets also transferred over
                            // this socket.
                            let rawfd = cstream.as_raw_fd();
                            let socket_info_inner = cloned_socket_info.clone();
                            let sock: std::io::Result<Option<BluetoothSocket>> =
                                cstream.try_io(tokio::io::Interest::READABLE, || {
                                    let mut data = [0; socket::CONNECT_COMPLETE_SIZE];
                                    let iov = [IoVec::from_mut_slice(&mut data)];
                                    let mut cspace = nix::cmsg_space!(RawFd);
                                    let maybe_sock = match recvmsg(
                                        rawfd,
                                        &iov,
                                        Some(&mut cspace),
                                        nix::sys::socket::MsgFlags::MSG_DONTWAIT,
                                    ) {
                                        Ok(recv) => {
                                            let fd = match recv.cmsgs().next() {
                                                Some(ControlMessageOwned::ScmRights(fds)) => {
                                                    if fds.len() == 1 {
                                                        Some(fds[0])
                                                    } else {
                                                        log::error!(
                                                            "Unexpected number of fds given: {}",
                                                            fds.len()
                                                        );
                                                        None
                                                    }
                                                }
                                                _ => {
                                                    log::error!(
                                                        "Ancillary fds not found in connection."
                                                    );
                                                    None
                                                }
                                            };

                                            return match socket::ConnectionComplete::try_from(
                                                &data[0..socket::CONNECT_COMPLETE_SIZE],
                                            ) {
                                                Ok(cc) => {
                                                    let status = BtStatus::from(cc.status as u32);
                                                    let sock = socket_info_inner
                                                        .to_connecting_socket(cc, fd);

                                                    if status == BtStatus::Success
                                                        && sock.fd.is_some()
                                                    {
                                                        Ok(Some(sock))
                                                    } else {
                                                        Ok(None)
                                                    }
                                                }
                                                Err(_) => Ok(None),
                                            };
                                        }

                                        Err(e) => {
                                            if e == nix::errno::Errno::EAGAIN {
                                                Err(std::io::Error::new(
                                                    std::io::ErrorKind::WouldBlock,
                                                    "Recvfrom is readable but would block on read",
                                                ))
                                            } else {
                                                Ok(None)
                                            }
                                        }
                                    };

                                    maybe_sock
                                });

                            // If we returned an error for the above socket, then the recv failed.
                            // Just continue this loop.
                            if !sock.is_ok() {
                                continue;
                            }

                            match sock.unwrap_or(None) {
                                Some(s) => {
                                    let _ = tx
                                        .send(Message::SocketManagerActions(
                                            SocketActions::OnHandleIncomingConnection(
                                                cbid, s.id, s,
                                            ),
                                        ))
                                        .await;
                                }
                                // Exit out of the accepting state here.
                                None => {
                                    log::error!(
                                        "Incoming connection failed to recv: {}",
                                        cloned_socket_info
                                    );

                                    let _ = tx
                                        .send(Message::SocketManagerActions(
                                            SocketActions::OnIncomingSocketReady(
                                                cbid,
                                                cloned_socket_info,
                                                BtStatus::Fail,
                                            ),
                                        ))
                                        .await;

                                    break;
                                }
                            }
                        }
                    }));
                }
                SocketRunnerActions::Close(socket_id) => {
                    // Ignore requests where socket id doesn't match.
                    if &socket_id != &socket_info.id {
                        continue;
                    }

                    // First close any active accepting handle.
                    if let Some(ref handle) = accepting {
                        handle.abort();
                    }

                    // Notify RPC that we're closing.
                    let _ = rpc_tx
                        .send(Message::SocketManagerActions(SocketActions::OnIncomingSocketClosed(
                            cbid,
                            socket_info.id,
                            BtStatus::Success,
                        )))
                        .await;

                    // Now exit this task.
                    break;
                }
            }
        }
    }

    /// Helper function that waits for given stream to be readable and then reads the stream into
    /// the provided buffer.
    async fn wait_and_read_stream(
        timeout: Duration,
        stream: &UnixStream,
        buf: &mut [u8],
    ) -> BtStatus {
        // Wait on the stream to be readable.
        match time::timeout(timeout, stream.readable()).await {
            Ok(inner) => match inner {
                Ok(()) => {}
                Err(_e) => {
                    // Stream was not readable. This is usually due to some polling error.
                    return BtStatus::Fail;
                }
            },
            Err(_) => {
                // Timed out waiting for stream to be readable.
                return BtStatus::NotReady;
            }
        };

        match stream.try_read(buf) {
            Ok(n) => {
                if n != buf.len() {
                    return BtStatus::Fail;
                }
                return BtStatus::Success;
            }
            _ => {
                return BtStatus::Fail;
            }
        }
    }

    /// Task spawned on socket runtime to handle socket connections.
    ///
    /// This task will always result in a |SocketActions::OnOutgoingConnectionResult| message being
    /// sent and the result will depend on whether the connection is successful.
    async fn connecting_task(
        cbid: CallbackId,
        socket_id: SocketId,
        tx: Sender<Message>,
        socket_info: BluetoothSocket,
        stream: Option<UnixStream>,
        connection_timeout: Duration,
    ) {
        // If the unixstream isn't available for this connection, immediately return
        // a failure.
        let stream = match stream {
            Some(s) => s,
            None => {
                let _ = tx
                    .send(Message::SocketManagerActions(SocketActions::OnOutgoingConnectionResult(
                        cbid,
                        socket_id,
                        BtStatus::Fail,
                        None,
                    )))
                    .await;
                return;
            }
        };

        // Wait for stream to be readable, then read channel
        let mut channel_bytes = [0 as u8; 4];
        let mut status =
            Self::wait_and_read_stream(connection_timeout, &stream, &mut channel_bytes).await;
        if i32::from_ne_bytes(channel_bytes) <= 0 {
            status = BtStatus::Fail;
        }
        if status != BtStatus::Success {
            log::info!(
                "Connecting socket to {} failed while trying to read channel from stream",
                socket_info
            );
            let _ = tx
                .send(Message::SocketManagerActions(SocketActions::OnOutgoingConnectionResult(
                    cbid, socket_id, status, None,
                )))
                .await;
            return;
        }

        // Wait for stream to be readable, then read connect complete data
        let mut data = [0; socket::CONNECT_COMPLETE_SIZE];
        let status = Self::wait_and_read_stream(connection_timeout, &stream, &mut data).await;
        if status != BtStatus::Success {
            log::info!(
                "Connecting socket to {} failed while trying to read connect complete from stream",
                socket_info
            );
            let _ = tx
                .send(Message::SocketManagerActions(SocketActions::OnOutgoingConnectionResult(
                    cbid, socket_id, status, None,
                )))
                .await;
            return;
        }
        match socket::ConnectionComplete::try_from(&data[0..socket::CONNECT_COMPLETE_SIZE]) {
            Ok(cc) => {
                let status = BtStatus::from(cc.status as u32);
                if status != BtStatus::Success {
                    let _ = tx
                        .send(Message::SocketManagerActions(
                            SocketActions::OnOutgoingConnectionResult(
                                cbid,
                                socket_id,
                                status.clone(),
                                None,
                            ),
                        ))
                        .await;
                } else {
                    let mut sock = socket_info;
                    sock.fd = Some(unixstream_to_file(stream));
                    sock.port = cc.channel;
                    sock.max_rx_size = cc.max_rx_packet_size.into();
                    sock.max_tx_size = cc.max_tx_packet_size.into();

                    let _ = tx
                        .send(Message::SocketManagerActions(
                            SocketActions::OnOutgoingConnectionResult(
                                cbid,
                                socket_id,
                                status.clone(),
                                Some(sock),
                            ),
                        ))
                        .await;
                }
            }
            Err(err) => {
                log::info!("Unable to parse ConnectionComplete: {}", err);
                let _ = tx
                    .send(Message::SocketManagerActions(SocketActions::OnOutgoingConnectionResult(
                        cbid,
                        socket_id,
                        BtStatus::Fail,
                        None,
                    )))
                    .await;
            }
        }
    }

    pub fn handle_actions(&mut self, action: SocketActions) {
        match action {
            SocketActions::OnIncomingSocketReady(cbid, server_socket, status) => {
                if let Some(callback) = self.callbacks.get_by_id_mut(cbid) {
                    callback.on_incoming_socket_ready(server_socket, status);
                }
            }

            SocketActions::OnIncomingSocketClosed(cbid, socket_id, status) => {
                if let Some(callback) = self.callbacks.get_by_id_mut(cbid) {
                    callback.on_incoming_socket_closed(socket_id, status);

                    // Also make sure to remove the socket from listening list.
                    self.listening
                        .entry(cbid)
                        .and_modify(|v| v.retain(|s| s.socket_id != socket_id));
                }

                // Update the connectable mode since the list of listening socket has changed.
                self.trigger_update_connectable_mode();
            }

            SocketActions::OnHandleIncomingConnection(cbid, socket_id, socket) => {
                if let Some(callback) = self.callbacks.get_by_id_mut(cbid) {
                    callback.on_handle_incoming_connection(socket_id, socket);
                }
            }

            SocketActions::OnOutgoingConnectionResult(cbid, socket_id, status, socket) => {
                if let Some(callback) = self.callbacks.get_by_id_mut(cbid) {
                    callback.on_outgoing_connection_result(socket_id, status, socket);

                    // Also make sure to remove the socket from connecting list.
                    self.connecting
                        .entry(cbid)
                        .and_modify(|v| v.retain(|s| s.socket_id != socket_id));
                }
            }

            SocketActions::DisconnectAll(addr) => {
                self.sock.as_ref().expect("Socket Manager not initialized").disconnect_all(addr);
            }
        }
    }

    /// Close Rfcomm sockets whose UUID is not allowed by policy
    pub fn handle_admin_policy_changed(&mut self) {
        let forbidden_sockets = self
            .listening
            .values()
            .into_iter()
            .flatten()
            .filter(|sock| {
                sock.uuid
                    // Don't need to close L2cap socket (indicated by no uuid).
                    .map_or(false, |uuid| !self.admin.lock().unwrap().is_service_allowed(uuid))
            })
            .map(|sock| (sock.socket_id, sock.tx.clone(), sock.uuid.unwrap()))
            .collect::<Vec<(u64, Sender<SocketRunnerActions>, Uuid)>>();

        self.runtime.spawn(async move {
            for (id, tx, uuid) in forbidden_sockets {
                log::debug!(
                    "socket id {} is not allowed by admin policy due to uuid {}, closing",
                    id,
                    DisplayUuid(&uuid)
                );
                let _ = tx.send(SocketRunnerActions::Close(id)).await;
            }
        });
    }

    pub fn remove_callback(&mut self, callback: CallbackId) {
        // Remove any associated futures and sockets waiting to accept.
        self.connecting.remove(&callback).map(|sockets| {
            for s in sockets {
                s.joinhandle.abort();
            }
        });
        self.listening.remove(&callback).map(|sockets| {
            for s in sockets {
                if s.joinhandle.is_finished() {
                    continue;
                }
                let tx = s.tx.clone();
                let id = s.socket_id;
                self.runtime.spawn(async move {
                    let _ = tx.send(SocketRunnerActions::Close(id)).await;
                });
            }
        });

        // Update the connectable mode since the list of listening socket has changed.
        self.trigger_update_connectable_mode();

        self.callbacks.remove_callback(callback);
    }

    // Send MSC command to the peer. ONLY FOR QUALIFICATION USE.
    // libbluetooth auto starts the control request only when it is the client.
    // This function allows the host to start the control request while as a server.
    pub fn rfcomm_send_msc(&mut self, dlci: u8, addr: String) {
        match (|| -> Result<(), &str> {
            let addr = RawAddress::from_string(addr)
                .ok_or("Invalid address for starting control request")?;
            let sock = self
                .sock
                .as_ref()
                .ok_or("Socket Manager not initialized when starting control request")?;
            if sock.send_msc(dlci, addr) != BtStatus::Success {
                return Err("Failed to start control request");
            }
            Ok(())
        })() {
            Ok(_) => {}
            Err(msg) => log::warn!("{}", msg),
        };
    }
}

impl IBluetoothSocketManager for BluetoothSocketManager {
    fn register_callback(
        &mut self,
        callback: Box<dyn IBluetoothSocketManagerCallbacks + Send>,
    ) -> CallbackId {
        self.callbacks.add_callback(callback)
    }

    fn unregister_callback(&mut self, callback: CallbackId) -> bool {
        self.callbacks.remove_callback(callback)
    }

    fn listen_using_insecure_l2cap_channel(&mut self, callback: CallbackId) -> SocketResult {
        if self.callbacks.get_by_id(callback).is_none() {
            return SocketResult::new(BtStatus::NotReady, INVALID_SOCKET_ID);
        }

        let socket_info = BluetoothServerSocket::make_l2cap_channel(socket::SOCK_FLAG_NONE, false);
        self.socket_listen(socket_info, callback)
    }

    fn listen_using_insecure_l2cap_le_channel(&mut self, callback: CallbackId) -> SocketResult {
        if self.callbacks.get_by_id(callback).is_none() {
            return SocketResult::new(BtStatus::NotReady, INVALID_SOCKET_ID);
        }

        let socket_info = BluetoothServerSocket::make_l2cap_channel(socket::SOCK_FLAG_NONE, true);
        self.socket_listen(socket_info, callback)
    }

    fn listen_using_l2cap_channel(&mut self, callback: CallbackId) -> SocketResult {
        if self.callbacks.get_by_id(callback).is_none() {
            return SocketResult::new(BtStatus::NotReady, INVALID_SOCKET_ID);
        }

        let socket_info =
            BluetoothServerSocket::make_l2cap_channel(socket::SOCK_META_FLAG_SECURE, false);
        self.socket_listen(socket_info, callback)
    }

    fn listen_using_l2cap_le_channel(&mut self, callback: CallbackId) -> SocketResult {
        if self.callbacks.get_by_id(callback).is_none() {
            return SocketResult::new(BtStatus::NotReady, INVALID_SOCKET_ID);
        }

        let socket_info =
            BluetoothServerSocket::make_l2cap_channel(socket::SOCK_META_FLAG_SECURE, true);
        self.socket_listen(socket_info, callback)
    }

    fn listen_using_insecure_rfcomm_with_service_record(
        &mut self,
        callback: CallbackId,
        name: String,
        uuid: Uuid,
    ) -> SocketResult {
        if self.callbacks.get_by_id(callback).is_none() {
            return SocketResult::new(BtStatus::NotReady, INVALID_SOCKET_ID);
        }

        let socket_info =
            BluetoothServerSocket::make_default_rfcomm_channel(socket::SOCK_FLAG_NONE, name, uuid);
        self.socket_listen(socket_info, callback)
    }

    fn listen_using_rfcomm_with_service_record(
        &mut self,
        callback: CallbackId,
        name: String,
        uuid: Uuid,
    ) -> SocketResult {
        if self.callbacks.get_by_id(callback).is_none() {
            return SocketResult::new(BtStatus::NotReady, INVALID_SOCKET_ID);
        }

        let socket_info = BluetoothServerSocket::make_default_rfcomm_channel(
            socket::SOCK_META_FLAG_SECURE,
            name,
            uuid,
        );

        self.socket_listen(socket_info, callback)
    }

    fn listen_using_rfcomm(
        &mut self,
        callback: CallbackId,
        channel: Option<i32>,
        application_uuid: Option<Uuid>,
        name: Option<String>,
        flags: Option<i32>,
    ) -> SocketResult {
        if self.callbacks.get_by_id(callback).is_none() {
            return SocketResult::new(BtStatus::NotReady, INVALID_SOCKET_ID);
        }

        let flags = match flags {
            Some(flags) => flags,
            None => socket::SOCK_FLAG_NONE,
        };

        self.socket_listen(
            BluetoothServerSocket::make_rfcomm_channel(flags, name, channel, application_uuid),
            callback,
        )
    }

    fn create_insecure_l2cap_channel(
        &mut self,
        callback: CallbackId,
        device: BluetoothDevice,
        psm: i32,
    ) -> SocketResult {
        if self.callbacks.get_by_id(callback).is_none() {
            return SocketResult::new(BtStatus::NotReady, INVALID_SOCKET_ID);
        }

        let socket_info =
            BluetoothSocket::make_l2cap_channel(socket::SOCK_FLAG_NONE, device, psm, false);
        self.socket_connect(socket_info, callback)
    }

    fn create_insecure_l2cap_le_channel(
        &mut self,
        callback: CallbackId,
        device: BluetoothDevice,
        psm: i32,
    ) -> SocketResult {
        if self.callbacks.get_by_id(callback).is_none() {
            return SocketResult::new(BtStatus::NotReady, INVALID_SOCKET_ID);
        }

        let socket_info =
            BluetoothSocket::make_l2cap_channel(socket::SOCK_FLAG_NONE, device, psm, true);
        self.socket_connect(socket_info, callback)
    }

    fn create_l2cap_channel(
        &mut self,
        callback: CallbackId,
        device: BluetoothDevice,
        psm: i32,
    ) -> SocketResult {
        if self.callbacks.get_by_id(callback).is_none() {
            return SocketResult::new(BtStatus::NotReady, INVALID_SOCKET_ID);
        }

        let socket_info =
            BluetoothSocket::make_l2cap_channel(socket::SOCK_META_FLAG_SECURE, device, psm, false);
        self.socket_connect(socket_info, callback)
    }

    fn create_l2cap_le_channel(
        &mut self,
        callback: CallbackId,
        device: BluetoothDevice,
        psm: i32,
    ) -> SocketResult {
        if self.callbacks.get_by_id(callback).is_none() {
            return SocketResult::new(BtStatus::NotReady, INVALID_SOCKET_ID);
        }

        let socket_info =
            BluetoothSocket::make_l2cap_channel(socket::SOCK_META_FLAG_SECURE, device, psm, true);
        self.socket_connect(socket_info, callback)
    }

    fn create_insecure_rfcomm_socket_to_service_record(
        &mut self,
        callback: CallbackId,
        device: BluetoothDevice,
        uuid: Uuid,
    ) -> SocketResult {
        if self.callbacks.get_by_id(callback).is_none() {
            return SocketResult::new(BtStatus::NotReady, INVALID_SOCKET_ID);
        }

        let socket_info =
            BluetoothSocket::make_rfcomm_channel(socket::SOCK_FLAG_NONE, device, uuid);
        self.socket_connect(socket_info, callback)
    }

    fn create_rfcomm_socket_to_service_record(
        &mut self,
        callback: CallbackId,
        device: BluetoothDevice,
        uuid: Uuid,
    ) -> SocketResult {
        if self.callbacks.get_by_id(callback).is_none() {
            return SocketResult::new(BtStatus::NotReady, INVALID_SOCKET_ID);
        }

        let socket_info =
            BluetoothSocket::make_rfcomm_channel(socket::SOCK_META_FLAG_SECURE, device, uuid);
        self.socket_connect(socket_info, callback)
    }

    fn accept(&mut self, callback: CallbackId, id: SocketId, timeout_ms: Option<u32>) -> BtStatus {
        match self.listening.get(&callback) {
            Some(v) => {
                if let Some(found) = v.iter().find(|item| item.socket_id == id) {
                    let tx = found.tx.clone();
                    let timeout_duration = match timeout_ms {
                        Some(t) => Some(Duration::from_millis(t.into())),
                        None => None,
                    };
                    self.runtime.spawn(async move {
                        let _ =
                            tx.send(SocketRunnerActions::AcceptTimeout(id, timeout_duration)).await;
                    });

                    return BtStatus::Success;
                }
            }
            None => (),
        }

        BtStatus::InvalidParam
    }

    fn close(&mut self, callback: CallbackId, id: SocketId) -> BtStatus {
        match self.listening.get(&callback) {
            Some(v) => {
                if let Some(found) = v.iter().find(|item| item.socket_id == id) {
                    let tx = found.tx.clone();
                    self.runtime.spawn(async move {
                        let _ = tx.send(SocketRunnerActions::Close(id)).await;
                    });

                    return BtStatus::Success;
                }
            }
            None => (),
        }

        BtStatus::InvalidParam
    }
}<|MERGE_RESOLUTION|>--- conflicted
+++ resolved
@@ -1,12 +1,8 @@
 //! Implementation of the Socket API (IBluetoothSocketManager).
 
-<<<<<<< HEAD
-use bt_topshim::btif::{BluetoothInterface, BtStatus, RawAddress, Uuid};
-=======
 use bt_topshim::btif::{
     BluetoothInterface, BtStatus, DisplayAddress, DisplayUuid, RawAddress, Uuid,
 };
->>>>>>> 67a65fc1
 use bt_topshim::profiles::socket;
 use log;
 use nix::sys::socket::{recvmsg, ControlMessageOwned};
@@ -152,7 +148,7 @@
         sock.uuid = self.uuid.clone();
 
         // Data from connection.
-        sock.remote_device = BluetoothDevice::new(conn.addr.to_string(), "".into());
+        sock.remote_device = BluetoothDevice::new(conn.addr, "".into());
         sock.port = conn.channel;
         sock.max_rx_size = conn.max_rx_packet_size.into();
         sock.max_tx_size = conn.max_tx_packet_size.into();
@@ -210,7 +206,7 @@
     fn new() -> Self {
         BluetoothSocket {
             id: 0,
-            remote_device: BluetoothDevice::new(String::new(), String::new()),
+            remote_device: BluetoothDevice::new(RawAddress::default(), String::new()),
             sock_type: SocketType::Unknown,
             flags: 0,
             fd: None,
@@ -258,7 +254,7 @@
         write!(
             f,
             "[{}]:{} (type: {:?}) (uuid: {})",
-            self.remote_device.address,
+            DisplayAddress(&self.remote_device.address),
             self.port,
             self.sock_type,
             match self.uuid {
@@ -699,21 +695,10 @@
             }
         }
 
-        let addr = match RawAddress::from_string(socket_info.remote_device.address.clone()) {
-            Some(v) => v,
-            None => {
-                log::warn!(
-                    "Invalid address during socket connection: {}",
-                    socket_info.remote_device.address.clone()
-                );
-                return SocketResult::new(BtStatus::InvalidParam, INVALID_SOCKET_ID);
-            }
-        };
-
         // Create connecting socket pair.
         let (mut status, result) =
             self.sock.as_ref().expect("Socket manager not initialized").connect(
-                addr,
+                socket_info.remote_device.address,
                 socket_info.sock_type.clone(),
                 socket_info.uuid,
                 socket_info.port,
@@ -1271,22 +1256,14 @@
     // Send MSC command to the peer. ONLY FOR QUALIFICATION USE.
     // libbluetooth auto starts the control request only when it is the client.
     // This function allows the host to start the control request while as a server.
-    pub fn rfcomm_send_msc(&mut self, dlci: u8, addr: String) {
-        match (|| -> Result<(), &str> {
-            let addr = RawAddress::from_string(addr)
-                .ok_or("Invalid address for starting control request")?;
-            let sock = self
-                .sock
-                .as_ref()
-                .ok_or("Socket Manager not initialized when starting control request")?;
-            if sock.send_msc(dlci, addr) != BtStatus::Success {
-                return Err("Failed to start control request");
-            }
-            Ok(())
-        })() {
-            Ok(_) => {}
-            Err(msg) => log::warn!("{}", msg),
+    pub fn rfcomm_send_msc(&mut self, dlci: u8, addr: RawAddress) {
+        let Some(sock) = self.sock.as_ref() else {
+            log::warn!("Socket Manager not initialized when starting control request");
+            return;
         };
+        if sock.send_msc(dlci, addr) != BtStatus::Success {
+            log::warn!("Failed to start control request");
+        }
     }
 }
 

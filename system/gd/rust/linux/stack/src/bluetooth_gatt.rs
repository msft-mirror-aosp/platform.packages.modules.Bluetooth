//! Anything related to the GATT API (IBluetoothGatt).

use btif_macros::{btif_callback, btif_callbacks_dispatcher};

use bt_topshim::btif::{
    BluetoothInterface, BtStatus, BtTransport, DisplayAddress, DisplayUuid, RawAddress, Uuid,
};
use bt_topshim::profiles::gatt::{
<<<<<<< HEAD
    ffi::RustAdvertisingTrackInfo, AdvertisingStatus, BtGattDbElement, BtGattNotifyParams,
    BtGattReadParams, BtGattResponse, BtGattValue, Gatt, GattAdvCallbacksDispatcher,
=======
    AdvertisingStatus, AdvertisingTrackInfo, BtGattDbElement, BtGattNotifyParams, BtGattReadParams,
    BtGattResponse, BtGattValue, Gatt, GattAdvCallbacksDispatcher,
>>>>>>> e110efe6
    GattAdvInbandCallbacksDispatcher, GattClientCallbacks, GattClientCallbacksDispatcher,
    GattScannerCallbacks, GattScannerCallbacksDispatcher, GattScannerInbandCallbacks,
    GattScannerInbandCallbacksDispatcher, GattServerCallbacks, GattServerCallbacksDispatcher,
    GattStatus, LePhy, MsftAdvMonitor, MsftAdvMonitorAddress, MsftAdvMonitorPattern,
};
use bt_topshim::sysprop;
use bt_topshim::topstack;
use bt_utils::adv_parser;
use bt_utils::array_utils;

use crate::async_helper::{AsyncHelper, CallbackSender};
use crate::bluetooth::{Bluetooth, BluetoothDevice};
use crate::bluetooth_adv::{
    AdvertiseData, AdvertiseManager, AdvertiserActions, AdvertisingSetParameters,
    BtifGattAdvCallbacks, IAdvertisingSetCallback, PeriodicAdvertisingParameters,
};
use crate::callbacks::Callbacks;
use crate::{APIMessage, BluetoothAPI, Message, RPCProxy, SuspendMode};
use log::{info, warn};
use num_derive::{FromPrimitive, ToPrimitive};
use num_traits::cast::{FromPrimitive, ToPrimitive};
use rand::rngs::SmallRng;
use rand::{RngCore, SeedableRng};
use std::collections::{HashMap, HashSet};
use std::convert::{TryFrom, TryInto};
use std::sync::{Arc, Mutex, MutexGuard};
use tokio::sync::mpsc::Sender;
use tokio::time;

struct Client {
    id: Option<i32>,
    cbid: u32,
    uuid: Uuid,
    is_congested: bool,

    // Queued on_characteristic_write callback.
    congestion_queue: Vec<(RawAddress, GattStatus, i32)>,
}

struct Connection {
    conn_id: i32,
    address: RawAddress,

    // Connections are made to either a client or server
    client_id: i32,
    server_id: i32,
}

struct ContextMap {
    // TODO(b/196635530): Consider using `multimap` for a more efficient implementation of get by
    // multiple keys.
    callbacks: Callbacks<dyn IBluetoothGattCallback + Send>,
    clients: Vec<Client>,
    connections: Vec<Connection>,
}

type GattClientCallback = Box<dyn IBluetoothGattCallback + Send>;

impl ContextMap {
    fn new(tx: Sender<Message>) -> ContextMap {
        ContextMap {
            callbacks: Callbacks::new(tx, Message::GattClientCallbackDisconnected),
            clients: vec![],
            connections: vec![],
        }
    }

    fn get_by_uuid(&self, uuid: &Uuid) -> Option<&Client> {
        self.clients.iter().find(|client| client.uuid == *uuid)
    }

    fn get_by_client_id(&self, client_id: i32) -> Option<&Client> {
        self.clients.iter().find(|client| client.id.is_some() && client.id.unwrap() == client_id)
    }

    fn get_by_client_id_mut(&mut self, client_id: i32) -> Option<&mut Client> {
        self.clients
            .iter_mut()
            .find(|client| client.id.is_some() && client.id.unwrap() == client_id)
    }

    fn get_by_callback_id(&self, callback_id: u32) -> Option<&Client> {
        self.clients.iter().find(|client| client.cbid == callback_id)
    }

    fn get_address_by_conn_id(&self, conn_id: i32) -> Option<RawAddress> {
        match self.connections.iter().find(|conn| conn.conn_id == conn_id) {
            None => None,
            Some(conn) => Some(conn.address),
        }
    }

    fn get_client_by_conn_id(&self, conn_id: i32) -> Option<&Client> {
        match self.connections.iter().find(|conn| conn.conn_id == conn_id) {
            None => None,
            Some(conn) => self.get_by_client_id(conn.client_id),
        }
    }

    fn get_client_by_conn_id_mut(&mut self, conn_id: i32) -> Option<&mut Client> {
        let client_id = match self.connections.iter().find(|conn| conn.conn_id == conn_id) {
            None => return None,
            Some(conn) => conn.client_id,
        };

        self.get_by_client_id_mut(client_id)
    }

    fn add(&mut self, uuid: &Uuid, callback: GattClientCallback) {
        if self.get_by_uuid(uuid).is_some() {
            return;
        }

        let cbid = self.callbacks.add_callback(callback);

        self.clients.push(Client {
            id: None,
            cbid,
            uuid: uuid.clone(),
            is_congested: false,
            congestion_queue: vec![],
        });
    }

    fn remove(&mut self, id: i32) {
        // Remove any callbacks
        if let Some(c) = self.get_by_client_id(id) {
            let cbid = c.cbid;
            self.remove_callback(cbid);
        }

        self.clients.retain(|client| !(client.id.is_some() && client.id.unwrap() == id));
    }

    fn remove_callback(&mut self, callback_id: u32) {
        self.callbacks.remove_callback(callback_id);
    }

    fn set_client_id(&mut self, uuid: &Uuid, id: i32) {
        if let Some(client) = self.clients.iter_mut().find(|client| client.uuid == *uuid) {
            client.id = Some(id);
        }
    }

    fn add_connection(&mut self, client_id: i32, conn_id: i32, address: &RawAddress) {
        if self.get_conn_id_from_address(client_id, address).is_some() {
            return;
        }

        self.connections.push(Connection { conn_id, address: *address, client_id, server_id: 0 });
    }

    fn remove_connection(&mut self, _client_id: i32, conn_id: i32) {
        self.connections.retain(|conn| conn.conn_id != conn_id);
    }

    fn get_conn_id_from_address(&self, client_id: i32, address: &RawAddress) -> Option<i32> {
        match self
            .connections
            .iter()
            .find(|conn| conn.client_id == client_id && conn.address == *address)
        {
            None => None,
            Some(conn) => Some(conn.conn_id),
        }
    }

<<<<<<< HEAD
    fn get_client_ids_from_address(&self, address: &String) -> Vec<i32> {
=======
    fn get_client_ids_from_address(&self, address: &RawAddress) -> Vec<i32> {
>>>>>>> e110efe6
        self.connections
            .iter()
            .filter(|conn| conn.address == *address)
            .map(|conn| conn.client_id)
            .collect()
    }

    fn get_callback_from_callback_id(
        &mut self,
        callback_id: u32,
    ) -> Option<&mut GattClientCallback> {
        self.callbacks.get_by_id_mut(callback_id)
    }
}

struct Server {
    id: Option<i32>,
    cbid: u32,
    uuid: Uuid,
    services: Vec<BluetoothGattService>,
    is_congested: bool,

    // Queued on_notification_sent callback.
    congestion_queue: Vec<(RawAddress, GattStatus)>,
}

struct Request {
    id: i32,
    handle: i32,
}

struct ServerContextMap {
    // TODO(b/196635530): Consider using `multimap` for a more efficient implementation of get by
    // multiple keys.
    callbacks: Callbacks<dyn IBluetoothGattServerCallback + Send>,
    servers: Vec<Server>,
    connections: Vec<Connection>,
    requests: Vec<Request>,
}

type GattServerCallback = Box<dyn IBluetoothGattServerCallback + Send>;

impl ServerContextMap {
    fn new(tx: Sender<Message>) -> ServerContextMap {
        ServerContextMap {
            callbacks: Callbacks::new(tx, Message::GattServerCallbackDisconnected),
            servers: vec![],
            connections: vec![],
            requests: vec![],
        }
    }

    fn get_by_uuid(&self, uuid: &Uuid) -> Option<&Server> {
        self.servers.iter().find(|server| server.uuid == *uuid)
    }

    fn get_by_server_id(&self, server_id: i32) -> Option<&Server> {
        self.servers.iter().find(|server| server.id.map_or(false, |id| id == server_id))
    }

    fn get_mut_by_server_id(&mut self, server_id: i32) -> Option<&mut Server> {
        self.servers.iter_mut().find(|server| server.id.map_or(false, |id| id == server_id))
    }

    fn get_by_callback_id(&self, callback_id: u32) -> Option<&Server> {
        self.servers.iter().find(|server| server.cbid == callback_id)
    }

    fn get_by_conn_id(&self, conn_id: i32) -> Option<&Server> {
        self.connections
            .iter()
            .find(|conn| conn.conn_id == conn_id)
            .and_then(|conn| self.get_by_server_id(conn.server_id))
    }

    fn get_mut_by_conn_id(&mut self, conn_id: i32) -> Option<&mut Server> {
        self.connections
            .iter()
            .find_map(|conn| (conn.conn_id == conn_id).then(|| conn.server_id.clone()))
            .and_then(move |server_id| self.get_mut_by_server_id(server_id))
    }

    fn add(&mut self, uuid: &Uuid, callback: GattServerCallback) {
        if self.get_by_uuid(uuid).is_some() {
            return;
        }

        let cbid = self.callbacks.add_callback(callback);

        self.servers.push(Server {
            id: None,
            cbid,
            uuid: uuid.clone(),
            services: vec![],
            is_congested: false,
            congestion_queue: vec![],
        });
    }

    fn remove(&mut self, id: i32) {
        // Remove any callbacks
        if let Some(cbid) = self.get_by_server_id(id).map(|server| server.cbid) {
            self.remove_callback(cbid);
        }

        self.servers.retain(|server| !(server.id.is_some() && server.id.unwrap() == id));
    }

    fn remove_callback(&mut self, callback_id: u32) {
        self.callbacks.remove_callback(callback_id);
    }

    fn set_server_id(&mut self, uuid: &Uuid, id: i32) {
        let server = self.servers.iter_mut().find(|server| server.uuid == *uuid);
        if let Some(s) = server {
            s.id = Some(id);
        }
    }

    fn get_callback_from_callback_id(
        &mut self,
        callback_id: u32,
    ) -> Option<&mut GattServerCallback> {
        self.callbacks.get_by_id_mut(callback_id)
    }

    fn add_connection(&mut self, server_id: i32, conn_id: i32, address: &RawAddress) {
        if self.get_conn_id_from_address(server_id, address).is_some() {
            return;
        }

        self.connections.push(Connection { conn_id, address: *address, client_id: 0, server_id });
    }

    fn remove_connection(&mut self, conn_id: i32) {
        self.connections.retain(|conn| conn.conn_id != conn_id);
    }

    fn get_conn_id_from_address(&self, server_id: i32, address: &RawAddress) -> Option<i32> {
        return self
            .connections
            .iter()
            .find(|conn| conn.server_id == server_id && conn.address == *address)
            .map(|conn| conn.conn_id);
    }

<<<<<<< HEAD
    fn get_server_ids_from_address(&self, address: &String) -> Vec<i32> {
        self.connections
            .iter()
            .filter(|conn| conn.address == *address)
            .map(|conn| conn.server_id)
            .collect()
    }

    fn get_address_from_conn_id(&self, conn_id: i32) -> Option<String> {
=======
    fn get_server_ids_from_address(&self, address: &RawAddress) -> Vec<i32> {
>>>>>>> e110efe6
        self.connections
            .iter()
            .filter(|conn| conn.address == *address)
            .map(|conn| conn.server_id)
            .collect()
    }

    fn get_address_from_conn_id(&self, conn_id: i32) -> Option<RawAddress> {
        self.connections.iter().find_map(|conn| (conn.conn_id == conn_id).then(|| conn.address))
    }

    fn add_service(&mut self, server_id: i32, service: BluetoothGattService) {
        if let Some(s) = self.get_mut_by_server_id(server_id) {
            s.services.push(service)
        }
    }

    fn delete_service(&mut self, server_id: i32, handle: i32) {
        self.get_mut_by_server_id(server_id)
            .map(|s: &mut Server| s.services.retain(|service| service.instance_id != handle));
    }

    fn add_request(&mut self, request_id: i32, handle: i32) {
        self.requests.push(Request { id: request_id, handle });
    }

    fn _delete_request(&mut self, request_id: i32) {
        self.requests.retain(|request| request.id != request_id);
    }

    fn get_request_handle_from_id(&self, request_id: i32) -> Option<i32> {
        self.requests.iter().find_map(|request| (request.id == request_id).then(|| request.handle))
    }
}

/// Defines the GATT API.
// TODO(242083290): Split out interfaces.
pub trait IBluetoothGatt {
    // Scanning

    /// Returns whether LE Scan can be performed by hardware offload defined by
    /// [MSFT HCI Extension](https://learn.microsoft.com/en-us/windows-hardware/drivers/bluetooth/microsoft-defined-bluetooth-hci-commands-and-events).
    fn is_msft_supported(&self) -> bool;

    /// Registers an LE scanner callback.
    ///
    /// Returns the callback id.
    fn register_scanner_callback(&mut self, callback: Box<dyn IScannerCallback + Send>) -> u32;

    /// Unregisters an LE scanner callback identified by the given id.
    fn unregister_scanner_callback(&mut self, callback_id: u32) -> bool;

    /// Registers LE scanner.
    ///
    /// `callback_id`: The callback to receive updates about the scanner state.
    /// Returns the UUID of the registered scanner.
    fn register_scanner(&mut self, callback_id: u32) -> Uuid;

    /// Unregisters an LE scanner identified by the given scanner id.
    fn unregister_scanner(&mut self, scanner_id: u8) -> bool;

    /// Activate scan of the given scanner id.
    fn start_scan(
        &mut self,
        scanner_id: u8,
        settings: Option<ScanSettings>,
        filter: Option<ScanFilter>,
    ) -> BtStatus;

    /// Deactivate scan of the given scanner id.
    fn stop_scan(&mut self, scanner_id: u8) -> BtStatus;

    /// Returns the current suspend mode.
    fn get_scan_suspend_mode(&self) -> SuspendMode;

    // Advertising

    /// Registers callback for BLE advertising.
    fn register_advertiser_callback(
        &mut self,
        callback: Box<dyn IAdvertisingSetCallback + Send>,
    ) -> u32;

    /// Unregisters callback for BLE advertising.
    fn unregister_advertiser_callback(&mut self, callback_id: u32) -> bool;

    /// Creates a new BLE advertising set and start advertising.
    ///
    /// Returns the reg_id for the advertising set, which is used in the callback
    /// `on_advertising_set_started` to identify the advertising set started.
    ///
    /// * `parameters` - Advertising set parameters.
    /// * `advertise_data` - Advertisement data to be broadcasted.
    /// * `scan_response` - Scan response.
    /// * `periodic_parameters` - Periodic advertising parameters. If None, periodic advertising
    ///     will not be started.
    /// * `periodic_data` - Periodic advertising data.
    /// * `duration` - Advertising duration, in 10 ms unit. Valid range is from 1 (10 ms) to
    ///     65535 (655.35 sec). 0 means no advertising timeout.
    /// * `max_ext_adv_events` - Maximum number of extended advertising events the controller
    ///     shall attempt to send before terminating the extended advertising, even if the
    ///     duration has not expired. Valid range is from 1 to 255. 0 means event count limitation.
    /// * `callback_id` - Identifies callback registered in register_advertiser_callback.
    fn start_advertising_set(
        &mut self,
        parameters: AdvertisingSetParameters,
        advertise_data: AdvertiseData,
        scan_response: Option<AdvertiseData>,
        periodic_parameters: Option<PeriodicAdvertisingParameters>,
        periodic_data: Option<AdvertiseData>,
        duration: i32,
        max_ext_adv_events: i32,
        callback_id: u32,
    ) -> i32;

    /// Disposes a BLE advertising set.
    fn stop_advertising_set(&mut self, advertiser_id: i32);

    /// Queries address associated with the advertising set.
    fn get_own_address(&mut self, advertiser_id: i32);

    /// Enables or disables an advertising set.
    fn enable_advertising_set(
        &mut self,
        advertiser_id: i32,
        enable: bool,
        duration: i32,
        max_ext_adv_events: i32,
    );

    /// Updates advertisement data of the advertising set.
    fn set_advertising_data(&mut self, advertiser_id: i32, data: AdvertiseData);

    /// Set the advertisement data of the advertising set.
    fn set_raw_adv_data(&mut self, advertiser_id: i32, data: Vec<u8>);

    /// Updates scan response of the advertising set.
    fn set_scan_response_data(&mut self, advertiser_id: i32, data: AdvertiseData);

    /// Updates advertising parameters of the advertising set.
    ///
    /// It must be called when advertising is not active.
    fn set_advertising_parameters(
        &mut self,
        advertiser_id: i32,
        parameters: AdvertisingSetParameters,
    );

    /// Updates periodic advertising parameters.
    fn set_periodic_advertising_parameters(
        &mut self,
        advertiser_id: i32,
        parameters: PeriodicAdvertisingParameters,
    );

    /// Updates periodic advertisement data.
    ///
    /// It must be called after `set_periodic_advertising_parameters`, or after
    /// advertising was started with periodic advertising data set.
    fn set_periodic_advertising_data(&mut self, advertiser_id: i32, data: AdvertiseData);

    /// Enables or disables periodic advertising.
    fn set_periodic_advertising_enable(
        &mut self,
        advertiser_id: i32,
        enable: bool,
        include_adi: bool,
    );

    // GATT Client

    /// Registers a GATT Client.
    fn register_client(
        &mut self,
        app_uuid: String,
        callback: Box<dyn IBluetoothGattCallback + Send>,
        eatt_support: bool,
    );

    /// Unregisters a GATT Client.
    fn unregister_client(&mut self, client_id: i32);

    /// Initiates a GATT connection to a peer device.
    fn client_connect(
        &self,
        client_id: i32,
        addr: RawAddress,
        is_direct: bool,
        transport: BtTransport,
        opportunistic: bool,
        phy: LePhy,
    );

    /// Disconnects a GATT connection.
    fn client_disconnect(&self, client_id: i32, addr: RawAddress);

    /// Clears the attribute cache of a device.
    fn refresh_device(&self, client_id: i32, addr: RawAddress);

    /// Enumerates all GATT services on a connected device.
    fn discover_services(&self, client_id: i32, addr: RawAddress);

    /// Discovers all GATT services on a connected device. Only used by PTS.
    fn btif_gattc_discover_service_by_uuid(&self, client_id: i32, addr: RawAddress, uuid: String);

    /// Search a GATT service on a connected device based on a UUID.
    fn discover_service_by_uuid(&self, client_id: i32, addr: RawAddress, uuid: String);

    /// Reads a characteristic on a remote device.
    fn read_characteristic(&self, client_id: i32, addr: RawAddress, handle: i32, auth_req: i32);

    /// Reads a characteristic on a remote device.
    fn read_using_characteristic_uuid(
        &self,
        client_id: i32,
        addr: RawAddress,
        uuid: String,
        start_handle: i32,
        end_handle: i32,
        auth_req: i32,
    );

    /// Writes a remote characteristic.
    fn write_characteristic(
        &self,
        client_id: i32,
        addr: RawAddress,
        handle: i32,
        write_type: GattWriteType,
        auth_req: i32,
        value: Vec<u8>,
    ) -> GattWriteRequestStatus;

    /// Reads the descriptor for a given characteristic.
    fn read_descriptor(&self, client_id: i32, addr: RawAddress, handle: i32, auth_req: i32);

    /// Writes a remote descriptor for a given characteristic.
    fn write_descriptor(
        &self,
        client_id: i32,
        addr: RawAddress,
        handle: i32,
        auth_req: i32,
        value: Vec<u8>,
    );

    /// Registers to receive notifications or indications for a given characteristic.
    fn register_for_notification(
        &self,
        client_id: i32,
        addr: RawAddress,
        handle: i32,
        enable: bool,
    );

    /// Begins reliable write.
    fn begin_reliable_write(&mut self, client_id: i32, addr: RawAddress);

    /// Ends reliable write.
    fn end_reliable_write(&mut self, client_id: i32, addr: RawAddress, execute: bool);

    /// Requests RSSI for a given remote device.
    fn read_remote_rssi(&self, client_id: i32, addr: RawAddress);

    /// Configures the MTU of a given connection.
    fn configure_mtu(&self, client_id: i32, addr: RawAddress, mtu: i32);

    /// Requests a connection parameter update.
    /// This causes |on_connection_updated| to be called if there is already an existing
    /// connection to |addr|; Otherwise the method won't generate any callbacks.
    fn connection_parameter_update(
        &self,
        client_id: i32,
        addr: RawAddress,
        min_interval: i32,
        max_interval: i32,
        latency: i32,
        timeout: i32,
        min_ce_len: u16,
        max_ce_len: u16,
    );

    /// Sets preferred PHY.
    fn client_set_preferred_phy(
        &self,
        client_id: i32,
        addr: RawAddress,
        tx_phy: LePhy,
        rx_phy: LePhy,
        phy_options: i32,
    );

    /// Reads the PHY used by a peer.
    fn client_read_phy(&mut self, client_id: i32, addr: RawAddress);

    // GATT Server

    /// Registers a GATT Server.
    fn register_server(
        &mut self,
        app_uuid: String,
        callback: Box<dyn IBluetoothGattServerCallback + Send>,
        eatt_support: bool,
    );

    /// Unregisters a GATT Server.
    fn unregister_server(&mut self, server_id: i32);

    /// Initiates a GATT connection to the server.
    fn server_connect(
        &self,
        server_id: i32,
        addr: RawAddress,
        is_direct: bool,
        transport: BtTransport,
    ) -> bool;

    /// Disconnects the server GATT connection.
    fn server_disconnect(&self, server_id: i32, addr: RawAddress) -> bool;

    /// Adds a service to the GATT server.
    fn add_service(&self, server_id: i32, service: BluetoothGattService);

    /// Removes a service from the GATT server.
    fn remove_service(&self, server_id: i32, handle: i32);

    /// Clears all services from the GATT server.
    fn clear_services(&self, server_id: i32);

    /// Sends a response to a read/write operation.
    fn send_response(
        &self,
        server_id: i32,
        addr: RawAddress,
        request_id: i32,
        status: GattStatus,
        offset: i32,
        value: Vec<u8>,
    ) -> bool;

    /// Sends a notification to a remote device.
    fn send_notification(
        &self,
        server_id: i32,
        addr: RawAddress,
        handle: i32,
        confirm: bool,
        value: Vec<u8>,
    ) -> bool;

    /// Sets preferred PHY.
    fn server_set_preferred_phy(
        &self,
        server_id: i32,
        addr: RawAddress,
        tx_phy: LePhy,
        rx_phy: LePhy,
        phy_options: i32,
    );

    /// Reads the PHY used by a peer.
    fn server_read_phy(&self, server_id: i32, addr: RawAddress);
}

#[derive(Debug, Default, Clone)]
/// Represents a GATT Descriptor.
pub struct BluetoothGattDescriptor {
    pub uuid: Uuid,
    pub instance_id: i32,
    pub permissions: i32,
}

impl BluetoothGattDescriptor {
<<<<<<< HEAD
    pub fn new(uuid: Uuid128Bit, instance_id: i32, permissions: i32) -> BluetoothGattDescriptor {
=======
    pub fn new(uuid: Uuid, instance_id: i32, permissions: i32) -> BluetoothGattDescriptor {
>>>>>>> e110efe6
        BluetoothGattDescriptor { uuid, instance_id, permissions }
    }
}

#[derive(Debug, Default, Clone)]
/// Represents a GATT Characteristic.
pub struct BluetoothGattCharacteristic {
    pub uuid: Uuid,
    pub instance_id: i32,
    pub properties: i32,
    pub permissions: i32,
    pub key_size: i32,
    pub write_type: GattWriteType,
    pub descriptors: Vec<BluetoothGattDescriptor>,
}

impl BluetoothGattCharacteristic {
    // Properties are u8 but i32 in these apis.
    pub const PROPERTY_BROADCAST: i32 = 1 << 0;
    pub const PROPERTY_READ: i32 = 1 << 1;
    pub const PROPERTY_WRITE_NO_RESPONSE: i32 = 1 << 2;
    pub const PROPERTY_WRITE: i32 = 1 << 3;
    pub const PROPERTY_NOTIFY: i32 = 1 << 4;
    pub const PROPERTY_INDICATE: i32 = 1 << 5;
    pub const PROPERTY_SIGNED_WRITE: i32 = 1 << 6;
    pub const PROPERTY_EXTENDED_PROPS: i32 = 1 << 7;

    // Permissions are u16 but i32 in these apis.
    pub const PERMISSION_READ: i32 = 1 << 0;
    pub const PERMISSION_READ_ENCRYPTED: i32 = 1 << 1;
    pub const PERMISSION_READ_ENCRYPED_MITM: i32 = 1 << 2;
    pub const PERMISSION_WRITE: i32 = 1 << 4;
    pub const PERMISSION_WRITE_ENCRYPTED: i32 = 1 << 5;
    pub const PERMISSION_WRITE_ENCRYPTED_MITM: i32 = 1 << 6;
    pub const PERMISSION_WRITE_SIGNED: i32 = 1 << 7;
    pub const PERMISSION_WRITE_SIGNED_MITM: i32 = 1 << 8;

    pub fn new(
<<<<<<< HEAD
        uuid: Uuid128Bit,
=======
        uuid: Uuid,
>>>>>>> e110efe6
        instance_id: i32,
        properties: i32,
        permissions: i32,
    ) -> BluetoothGattCharacteristic {
        BluetoothGattCharacteristic {
            uuid,
            instance_id,
            properties,
            permissions,
            write_type: if properties & BluetoothGattCharacteristic::PROPERTY_WRITE_NO_RESPONSE != 0
            {
                GattWriteType::WriteNoRsp
            } else {
                GattWriteType::Write
            },
            key_size: 16,
            descriptors: vec![],
        }
    }
}

#[derive(Debug, Default, Clone)]
/// Represents a GATT Service.
pub struct BluetoothGattService {
    pub uuid: Uuid,
    pub instance_id: i32,
    pub service_type: i32,
    pub characteristics: Vec<BluetoothGattCharacteristic>,
    pub included_services: Vec<BluetoothGattService>,
}

impl BluetoothGattService {
<<<<<<< HEAD
    pub fn new(uuid: Uuid128Bit, instance_id: i32, service_type: i32) -> BluetoothGattService {
=======
    pub fn new(uuid: Uuid, instance_id: i32, service_type: i32) -> BluetoothGattService {
>>>>>>> e110efe6
        BluetoothGattService {
            uuid,
            instance_id,
            service_type,
            characteristics: vec![],
            included_services: vec![],
        }
    }

    fn from_db(
        elements: Vec<BtGattDbElement>,
        with_included_service: bool,
    ) -> Vec<BluetoothGattService> {
        let mut db_out: Vec<BluetoothGattService> = vec![];

        for elem in elements {
            match GattDbElementType::from_u32(elem.type_).unwrap() {
                GattDbElementType::PrimaryService | GattDbElementType::SecondaryService => {
                    db_out.push(BluetoothGattService::new(
                        elem.uuid,
                        elem.attribute_handle as i32,
                        elem.type_ as i32,
                    ));
                    // TODO(b/200065274): Mark restricted services.
                }

                GattDbElementType::Characteristic => {
                    match db_out.last_mut() {
                        Some(s) => s.characteristics.push(BluetoothGattCharacteristic::new(
                            elem.uuid,
                            elem.attribute_handle as i32,
                            elem.properties as i32,
                            elem.permissions as i32,
                        )),
                        None => {
                            // TODO(b/193685325): Log error.
                        }
                    }
                    // TODO(b/200065274): Mark restricted characteristics.
                }

                GattDbElementType::Descriptor => {
                    match db_out.last_mut() {
                        Some(s) => match s.characteristics.last_mut() {
                            Some(c) => c.descriptors.push(BluetoothGattDescriptor::new(
                                elem.uuid,
                                elem.attribute_handle as i32,
                                elem.permissions as i32,
                            )),
                            None => {
                                // TODO(b/193685325): Log error.
                            }
                        },
                        None => {
                            // TODO(b/193685325): Log error.
                        }
                    }
                    // TODO(b/200065274): Mark restricted descriptors.
                }

                GattDbElementType::IncludedService => {
                    if !with_included_service {
                        continue;
                    }
                    match db_out.last_mut() {
                        Some(s) => {
                            s.included_services.push(BluetoothGattService::new(
                                elem.uuid,
                                elem.attribute_handle as i32,
                                elem.type_ as i32,
                            ));
                        }
                        None => {
                            // TODO(b/193685325): Log error.
                        }
                    }
                }
            }
        }

        db_out
    }

    fn into_db(
        service: BluetoothGattService,
        services: &Vec<BluetoothGattService>,
    ) -> Vec<BtGattDbElement> {
        let mut db_out: Vec<BtGattDbElement> = vec![];
        db_out.push(BtGattDbElement {
            id: service.instance_id as u16,
            uuid: service.uuid,
            type_: service.service_type as u32,
            attribute_handle: service.instance_id as u16,
            start_handle: service.instance_id as u16,
            end_handle: 0,
            properties: 0,
            extended_properties: 0,
            permissions: 0,
        });

        for char in service.characteristics {
            db_out.push(BtGattDbElement {
                id: char.instance_id as u16,
                uuid: char.uuid,
                type_: GattDbElementType::Characteristic as u32,
                attribute_handle: char.instance_id as u16,
                start_handle: 0,
                end_handle: 0,
                properties: char.properties as u8,
                extended_properties: 0,
                permissions: (((char.key_size - 7) << 12) + char.permissions) as u16,
            });

            for desc in char.descriptors {
                db_out.push(BtGattDbElement {
                    id: desc.instance_id as u16,
                    uuid: desc.uuid,
                    type_: GattDbElementType::Descriptor as u32,
                    attribute_handle: desc.instance_id as u16,
                    start_handle: 0,
                    end_handle: 0,
                    properties: 0,
                    extended_properties: 0,
                    permissions: (((char.key_size - 7) << 12) + desc.permissions) as u16,
                });
            }
        }

        for included_service in service.included_services {
            if !services.iter().any(|s| {
                s.instance_id == included_service.instance_id && s.uuid == included_service.uuid
            }) {
                log::error!(
                    "Included service with uuid {} not found",
<<<<<<< HEAD
                    Uuid::from(included_service.uuid)
=======
                    DisplayUuid(&included_service.uuid)
>>>>>>> e110efe6
                );
                continue;
            }

            db_out.push(BtGattDbElement {
                id: included_service.instance_id as u16,
                uuid: included_service.uuid,
                type_: included_service.service_type as u32,
                attribute_handle: included_service.instance_id as u16,
                start_handle: 0,
                end_handle: 0,
                properties: 0,
                extended_properties: 0,
                permissions: 0,
            });
        }

        // Set end handle of primary/secondary attribute to last element's handle
        if let Some(elem) = db_out.last() {
            db_out[0].end_handle = elem.attribute_handle;
        }

        db_out
    }
}

/// Callback for GATT Client API.
pub trait IBluetoothGattCallback: RPCProxy {
    /// When the `register_client` request is done.
    fn on_client_registered(&mut self, _status: GattStatus, _client_id: i32);

    /// When there is a change in the state of a GATT client connection.
    fn on_client_connection_state(
        &mut self,
        _status: GattStatus,
        _client_id: i32,
        _connected: bool,
        _addr: RawAddress,
    );

    /// When there is a change of PHY.
    fn on_phy_update(
        &mut self,
        _addr: RawAddress,
        _tx_phy: LePhy,
        _rx_phy: LePhy,
        _status: GattStatus,
    );

    /// The completion of IBluetoothGatt::read_phy.
    fn on_phy_read(
        &mut self,
        _addr: RawAddress,
        _tx_phy: LePhy,
        _rx_phy: LePhy,
        _status: GattStatus,
    );

    /// When GATT db is available.
    fn on_search_complete(
        &mut self,
        _addr: RawAddress,
        _services: Vec<BluetoothGattService>,
        _status: GattStatus,
    );

    /// The completion of IBluetoothGatt::read_characteristic.
    fn on_characteristic_read(
        &mut self,
        _addr: RawAddress,
        _status: GattStatus,
        _handle: i32,
        _value: Vec<u8>,
    );

    /// The completion of IBluetoothGatt::write_characteristic.
    fn on_characteristic_write(&mut self, _addr: RawAddress, _status: GattStatus, _handle: i32);

    /// When a reliable write is completed.
    fn on_execute_write(&mut self, _addr: RawAddress, _status: GattStatus);

    /// The completion of IBluetoothGatt::read_descriptor.
    fn on_descriptor_read(
        &mut self,
        _addr: RawAddress,
        _status: GattStatus,
        _handle: i32,
        _value: Vec<u8>,
    );

    /// The completion of IBluetoothGatt::write_descriptor.
    fn on_descriptor_write(&mut self, _addr: RawAddress, _status: GattStatus, _handle: i32);

    /// When notification or indication is received.
    fn on_notify(&mut self, _addr: RawAddress, _handle: i32, _value: Vec<u8>);

    /// The completion of IBluetoothGatt::read_remote_rssi.
    fn on_read_remote_rssi(&mut self, _addr: RawAddress, _rssi: i32, _status: GattStatus);

    /// The completion of IBluetoothGatt::configure_mtu.
    fn on_configure_mtu(&mut self, _addr: RawAddress, _mtu: i32, _status: GattStatus);

    /// When a connection parameter changes.
    fn on_connection_updated(
        &mut self,
        _addr: RawAddress,
        _interval: i32,
        _latency: i32,
        _timeout: i32,
        _status: GattStatus,
    );

    /// When there is an addition, removal, or change of a GATT service.
    fn on_service_changed(&mut self, _addr: RawAddress);
}

/// Callback for GATT Server API.
pub trait IBluetoothGattServerCallback: RPCProxy {
    /// When the `register_server` request is done.
    fn on_server_registered(&mut self, _status: GattStatus, _server_id: i32);

    /// When there is a change in the state of a GATT server connection.
    fn on_server_connection_state(&mut self, _server_id: i32, _connected: bool, _addr: RawAddress);

    /// When there is a service added to the GATT server.
    fn on_service_added(&mut self, _status: GattStatus, _service: BluetoothGattService);

    /// When a service has been removed from the GATT server.
    fn on_service_removed(&mut self, status: GattStatus, handle: i32);

    /// When a remote device has requested to read a characteristic.
    fn on_characteristic_read_request(
        &mut self,
        _addr: RawAddress,
        _trans_id: i32,
        _offset: i32,
        _is_long: bool,
        _handle: i32,
    );

    /// When a remote device has requested to read a descriptor.
    fn on_descriptor_read_request(
        &mut self,
        _addr: RawAddress,
        _trans_id: i32,
        _offset: i32,
        _is_long: bool,
        _handle: i32,
    );

    /// When a remote device has requested to write to a characteristic.
    fn on_characteristic_write_request(
        &mut self,
        _addr: RawAddress,
        _trans_id: i32,
        _offset: i32,
        _len: i32,
        _is_prep: bool,
        _need_rsp: bool,
        _handle: i32,
        _value: Vec<u8>,
    );

    /// When a remote device has requested to write to a descriptor.
    fn on_descriptor_write_request(
        &mut self,
        _addr: RawAddress,
        _trans_id: i32,
        _offset: i32,
        _len: i32,
        _is_prep: bool,
        _need_rsp: bool,
        _handle: i32,
        _value: Vec<u8>,
    );

    /// When a previously prepared write is to be executed.
    fn on_execute_write(&mut self, _addr: RawAddress, _trans_id: i32, _exec_write: bool);

    /// When a notification or indication has been sent to a remote device.
    fn on_notification_sent(&mut self, _addr: RawAddress, _status: GattStatus);

    /// When the MTU for a given connection changes
    fn on_mtu_changed(&mut self, addr: RawAddress, mtu: i32);

    /// When there is a change of PHY.
    fn on_phy_update(&mut self, addr: RawAddress, tx_phy: LePhy, rx_phy: LePhy, status: GattStatus);

    /// The completion of IBluetoothGatt::server_read_phy.
    fn on_phy_read(&mut self, addr: RawAddress, tx_phy: LePhy, rx_phy: LePhy, status: GattStatus);

    /// When the connection parameters for a given connection changes.
    fn on_connection_updated(
        &mut self,
        addr: RawAddress,
        interval: i32,
        latency: i32,
        timeout: i32,
        status: GattStatus,
    );

    /// When the subrate change event for a given connection is received.
    fn on_subrate_change(
        &mut self,
        addr: RawAddress,
        subrate_factor: i32,
        latency: i32,
        cont_num: i32,
        timeout: i32,
        status: GattStatus,
    );
}

/// Interface for scanner callbacks to clients, passed to
/// `IBluetoothGatt::register_scanner_callback`.
pub trait IScannerCallback: RPCProxy {
    /// When the `register_scanner` request is done.
    fn on_scanner_registered(&mut self, uuid: Uuid, scanner_id: u8, status: GattStatus);

    /// When an LE advertisement matching aggregate filters is detected. This callback is shared
    /// among all scanner callbacks and is triggered for *every* advertisement that the controller
    /// receives. For listening to the beginning and end of a specific scanner's advertisements
    /// detected while in RSSI range, use on_advertisement_found and on_advertisement_lost below.
    fn on_scan_result(&mut self, scan_result: ScanResult);

    /// When an LE advertisement matching aggregate filters is found. The criteria of
    /// how a device is considered found is specified by ScanFilter.
    fn on_advertisement_found(&mut self, scanner_id: u8, scan_result: ScanResult);

    /// When an LE advertisement matching aggregate filters is no longer detected. The criteria of
    /// how a device is considered lost is specified by ScanFilter.
    // TODO(b/269343922): Rename this to on_advertisement_lost for symmetry with
    // on_advertisement_found.
    fn on_advertisement_lost(&mut self, scanner_id: u8, scan_result: ScanResult);

    /// When LE Scan module changes suspend mode due to system suspend/resume.
    fn on_suspend_mode_change(&mut self, suspend_mode: SuspendMode);
}

#[derive(Debug, FromPrimitive, ToPrimitive)]
#[repr(u8)]
/// GATT write type.
pub enum GattDbElementType {
    PrimaryService = 0,
    SecondaryService = 1,
    IncludedService = 2,
    Characteristic = 3,
    Descriptor = 4,
}

impl Into<i32> for GattDbElementType {
    fn into(self) -> i32 {
        self.to_u8().unwrap_or(0).into()
    }
}

#[derive(Debug, FromPrimitive, ToPrimitive, Copy, Clone)]
#[repr(u8)]
/// GATT write type.
pub enum GattWriteType {
    Invalid = 0,
    WriteNoRsp = 1,
    Write = 2,
    WritePrepare = 3,
}

impl Default for GattWriteType {
    fn default() -> Self {
        GattWriteType::Write
    }
}

#[derive(Debug, FromPrimitive, ToPrimitive, Clone, PartialEq)]
#[repr(u32)]
/// Scan type configuration.
pub enum ScanType {
    Active = 0,
    Passive = 1,
}

impl Default for ScanType {
    fn default() -> Self {
        ScanType::Active
    }
}

/// Represents scanning configurations to be passed to `IBluetoothGatt::start_scan`.
///
/// This configuration is general and supported on all Bluetooth hardware, irrelevant of the
/// hardware filter offload (APCF or MSFT).
#[derive(Debug, Clone)]
pub struct ScanSettings {
    pub interval: i32,
    pub window: i32,
    pub scan_type: ScanType,
}

impl ScanSettings {
    fn extract_scan_parameters(&self) -> Option<(u8, u16, u16)> {
        let scan_type = match self.scan_type {
            ScanType::Passive => 0x00,
            ScanType::Active => 0x01,
        };
        let interval = match u16::try_from(self.interval) {
            Ok(i) => i,
            Err(e) => {
                println!("Invalid scan interval {}: {}", self.interval, e);
                return None;
            }
        };
        let window = match u16::try_from(self.window) {
            Ok(w) => w,
            Err(e) => {
                println!("Invalid scan window {}: {}", self.window, e);
                return None;
            }
        };
        return Some((scan_type, interval, window));
    }
}

/// Represents scan result
#[derive(Debug)]
pub struct ScanResult {
    pub name: String,
    pub address: RawAddress,
    pub addr_type: u8,
    pub event_type: u16,
    pub primary_phy: u8,
    pub secondary_phy: u8,
    pub advertising_sid: u8,
    pub tx_power: i8,
    pub rssi: i8,
    pub periodic_adv_int: u16,
    pub flags: u8,
    pub service_uuids: Vec<Uuid>,
    /// A map of 128-bit UUID and its corresponding service data.
    pub service_data: HashMap<String, Vec<u8>>,
    pub manufacturer_data: HashMap<u16, Vec<u8>>,
    pub adv_data: Vec<u8>,
}

#[derive(Debug, Clone)]
pub struct ScanFilterPattern {
    /// Specifies the starting byte position of the pattern immediately following AD Type.
    pub start_position: u8,

    /// Advertising Data type (https://www.bluetooth.com/specifications/assigned-numbers/).
    pub ad_type: u8,

    /// The pattern to be matched for the specified AD Type within the advertisement packet from
    /// the specified starting byte.
    pub content: Vec<u8>,
}

#[derive(Debug, Clone)]
pub struct ScanFilterAddress {
    pub addr_type: u8,
<<<<<<< HEAD
    pub bd_addr: String,
=======
    pub bd_addr: RawAddress,
>>>>>>> e110efe6
}

#[derive(Debug, Clone)]
#[repr(u8)]
pub enum ScanFilterConditionType {
    /// [MSFT HCI Extension](https://learn.microsoft.com/en-us/windows-hardware/drivers/bluetooth/microsoft-defined-bluetooth-hci-commands-and-events).
    MsftConditionTypeAll = 0x0,
    MsftConditionTypePatterns = 0x1,
    MsftConditionTypeUuid = 0x2,
    MsftConditionTypeIrkResolution = 0x3,
    MsftConditionTypeAddress = 0x4,
}

/// Represents the condition for matching advertisements.
///
/// Only pattern-based matching is implemented.
#[derive(Debug, Clone)]
pub enum ScanFilterCondition {
    /// All advertisements are matched.
    All,

    /// Match by pattern anywhere in the advertisement data. Multiple patterns are "OR"-ed.
    Patterns(Vec<ScanFilterPattern>),

    /// Match by UUID (not implemented).
    Uuid,

    /// Match if the IRK resolves an advertisement (not implemented).
    Irk,

    /// Match by Bluetooth address (not implemented).
    BluetoothAddress(ScanFilterAddress),
}

/// Represents a scan filter to be passed to `IBluetoothGatt::start_scan`.
///
/// This filter is intentionally modelled close to the MSFT hardware offload filter.
/// Reference:
/// https://learn.microsoft.com/en-us/windows-hardware/drivers/bluetooth/microsoft-defined-bluetooth-hci-commands-and-events
#[derive(Debug, Clone)]
pub struct ScanFilter {
    /// Advertisements with RSSI above or equal this value is considered "found".
    pub rssi_high_threshold: u8,

    /// Advertisements with RSSI below or equal this value (for a period of rssi_low_timeout) is
    /// considered "lost".
    pub rssi_low_threshold: u8,

    /// The time in seconds over which the RSSI value should be below rssi_low_threshold before
    /// being considered "lost".
    pub rssi_low_timeout: u8,

    /// The sampling interval in milliseconds.
    pub rssi_sampling_period: u8,

    /// The condition to match advertisements with.
    pub condition: ScanFilterCondition,
}

type ScannersMap = HashMap<Uuid, ScannerInfo>;

const DEFAULT_ASYNC_TIMEOUT_MS: u64 = 5000;

/// Abstraction for async GATT operations. Contains async methods for coordinating async operations
/// more conveniently.
struct GattAsyncIntf {
    scanners: Arc<Mutex<ScannersMap>>,
    gatt: Option<Arc<Mutex<Gatt>>>,

    async_helper_msft_adv_monitor_add: AsyncHelper<(u8, u8)>,
    async_helper_msft_adv_monitor_remove: AsyncHelper<u8>,
    async_helper_msft_adv_monitor_enable: AsyncHelper<u8>,
}

impl GattAsyncIntf {
    /// Adds an advertisement monitor. Returns monitor handle and status.
    async fn msft_adv_monitor_add(&mut self, monitor: MsftAdvMonitor) -> Result<(u8, u8), ()> {
        let gatt = self.gatt.as_ref().unwrap().clone();

        self.async_helper_msft_adv_monitor_add
            .call_method(
                move |call_id| {
                    gatt.lock().unwrap().scanner.msft_adv_monitor_add(call_id, &monitor);
                },
                Some(DEFAULT_ASYNC_TIMEOUT_MS),
            )
            .await
    }

    /// Removes an advertisement monitor. Returns status.
    async fn msft_adv_monitor_remove(&mut self, monitor_handle: u8) -> Result<u8, ()> {
        let gatt = self.gatt.as_ref().unwrap().clone();

        self.async_helper_msft_adv_monitor_remove
            .call_method(
                move |call_id| {
                    gatt.lock().unwrap().scanner.msft_adv_monitor_remove(call_id, monitor_handle);
                },
                Some(DEFAULT_ASYNC_TIMEOUT_MS),
            )
            .await
    }

    /// Enables/disables an advertisement monitor. Returns status.
    async fn msft_adv_monitor_enable(&mut self, enable: bool) -> Result<u8, ()> {
        let gatt = self.gatt.as_ref().unwrap().clone();

        self.async_helper_msft_adv_monitor_enable
            .call_method(
                move |call_id| {
                    gatt.lock().unwrap().scanner.msft_adv_monitor_enable(call_id, enable);
                },
                Some(DEFAULT_ASYNC_TIMEOUT_MS),
            )
            .await
    }

    /// Updates the scan state depending on the states of registered scanners:
    /// 1. Scan is started if there is at least 1 enabled scanner.
    /// 2. Always toggle the scan off and on so that we reset the scan parameters based on whether
    ///    we have enabled scanners using hardware filtering.
    ///    TODO(b/266752123): We can do more bookkeeping to optimize when we really need to
    ///    toggle. Also improve toggling API into 1 operation that guarantees correct ordering.
    /// 3. If there is an enabled ScanType::Active scanner, prefer its scan settings. Otherwise,
    ///    adopt the settings from any of the enabled scanners. We shouldn't just use the settings
    ///    from |scanner_id| because it may refer to a disabled scan.
    ///
    /// Note: this does not need to be async, but declared as async for consistency in this struct.
    /// May be converted into real async in the future if btif supports it.
    async fn update_scan(&mut self, scanner_id: u8) {
        let mut has_enabled_scan = false;
        let mut enabled_scan_param = None;
        let mut enabled_active_scan_param = None;
        for scanner in self.scanners.lock().unwrap().values() {
            if !scanner.is_enabled {
                continue;
            }
            has_enabled_scan = true;
            if let Some(ss) = &scanner.scan_settings {
                enabled_scan_param = ss.extract_scan_parameters();
                if ss.scan_type == ScanType::Active {
                    enabled_active_scan_param = ss.extract_scan_parameters();
                    break;
                }
            }
        }

        self.gatt.as_ref().unwrap().lock().unwrap().scanner.stop_scan();
        if !has_enabled_scan {
            return;
        }

        if let Some((scan_type, scan_interval, scan_window)) =
            enabled_active_scan_param.or(enabled_scan_param)
        {
            self.gatt.as_ref().unwrap().lock().unwrap().scanner.set_scan_parameters(
                scanner_id,
                scan_type,
                scan_interval,
                scan_window,
                1,
            );
        }
        self.gatt.as_ref().unwrap().lock().unwrap().scanner.start_scan();
    }
}

pub enum GattActions {
    /// This disconnects all server and client connections to the device.
    /// Params: remote_device
    Disconnect(BluetoothDevice),
}

/// Implementation of the GATT API (IBluetoothGatt).
pub struct BluetoothGatt {
    intf: Arc<Mutex<BluetoothInterface>>,
    // TODO(b/254870880): Wrapping in an `Option` makes the code unnecessarily verbose. Find a way
    // to not wrap this in `Option` since we know that we can't function without `gatt` being
    // initialized anyway.
    gatt: Option<Arc<Mutex<Gatt>>>,

    context_map: ContextMap,
    server_context_map: ServerContextMap,
    reliable_queue: HashSet<RawAddress>,
    scanner_callbacks: Callbacks<dyn IScannerCallback + Send>,
    scanners: Arc<Mutex<ScannersMap>>,
    scan_suspend_mode: SuspendMode,
    adv_manager: AdvertiseManager,

    adv_mon_add_cb_sender: CallbackSender<(u8, u8)>,
    adv_mon_remove_cb_sender: CallbackSender<u8>,
    adv_mon_enable_cb_sender: CallbackSender<u8>,

    // Used for generating random UUIDs. SmallRng is chosen because it is fast, don't use this for
    // cryptography.
    small_rng: SmallRng,

    gatt_async: Arc<tokio::sync::Mutex<GattAsyncIntf>>,
    enabled: bool,
}

impl BluetoothGatt {
    /// Constructs a new IBluetoothGatt implementation.
    pub fn new(intf: Arc<Mutex<BluetoothInterface>>, tx: Sender<Message>) -> BluetoothGatt {
        let scanners = Arc::new(Mutex::new(HashMap::new()));

        let async_helper_msft_adv_monitor_add = AsyncHelper::new("MsftAdvMonitorAdd");
        let async_helper_msft_adv_monitor_remove = AsyncHelper::new("MsftAdvMonitorRemove");
        let async_helper_msft_adv_monitor_enable = AsyncHelper::new("MsftAdvMonitorEnable");
        BluetoothGatt {
            intf,
            gatt: None,
            context_map: ContextMap::new(tx.clone()),
            server_context_map: ServerContextMap::new(tx.clone()),
            reliable_queue: HashSet::new(),
            scanner_callbacks: Callbacks::new(tx.clone(), Message::ScannerCallbackDisconnected),
            scanners: scanners.clone(),
            scan_suspend_mode: SuspendMode::Normal,
            small_rng: SmallRng::from_entropy(),
            adv_manager: AdvertiseManager::new(tx.clone()),
            adv_mon_add_cb_sender: async_helper_msft_adv_monitor_add.get_callback_sender(),
            adv_mon_remove_cb_sender: async_helper_msft_adv_monitor_remove.get_callback_sender(),
            adv_mon_enable_cb_sender: async_helper_msft_adv_monitor_enable.get_callback_sender(),
            gatt_async: Arc::new(tokio::sync::Mutex::new(GattAsyncIntf {
                scanners,
                gatt: None,
                async_helper_msft_adv_monitor_add,
                async_helper_msft_adv_monitor_remove,
                async_helper_msft_adv_monitor_enable,
            })),
            enabled: false,
        }
    }

    pub fn init_profiles(&mut self, tx: Sender<Message>, api_tx: Sender<APIMessage>) {
        self.gatt = Gatt::new(&self.intf.lock().unwrap()).map(|gatt| Arc::new(Mutex::new(gatt)));

        let tx_clone = tx.clone();
        let gatt_client_callbacks_dispatcher = GattClientCallbacksDispatcher {
            dispatch: Box::new(move |cb| {
                let tx_clone = tx_clone.clone();
                topstack::get_runtime().spawn(async move {
                    let _ = tx_clone.send(Message::GattClient(cb)).await;
                });
            }),
        };

        let tx_clone = tx.clone();
        let gatt_server_callbacks_dispatcher = GattServerCallbacksDispatcher {
            dispatch: Box::new(move |cb| {
                let tx_clone = tx_clone.clone();
                topstack::get_runtime().spawn(async move {
                    let _ = tx_clone.send(Message::GattServer(cb)).await;
                });
            }),
        };

        let tx_clone = tx.clone();
        let gatt_scanner_callbacks_dispatcher = GattScannerCallbacksDispatcher {
            dispatch: Box::new(move |cb| {
                let tx_clone = tx_clone.clone();
                topstack::get_runtime().spawn(async move {
                    let _ = tx_clone.send(Message::LeScanner(cb)).await;
                });
            }),
        };

        let tx_clone = tx.clone();
        let gatt_scanner_inband_callbacks_dispatcher = GattScannerInbandCallbacksDispatcher {
            dispatch: Box::new(move |cb| {
                let tx_clone = tx_clone.clone();
                topstack::get_runtime().spawn(async move {
                    let _ = tx_clone.send(Message::LeScannerInband(cb)).await;
                });
            }),
        };

        let tx_clone = tx.clone();
        let gatt_adv_inband_callbacks_dispatcher = GattAdvInbandCallbacksDispatcher {
            dispatch: Box::new(move |cb| {
                let tx_clone = tx_clone.clone();
                topstack::get_runtime().spawn(async move {
                    let _ = tx_clone.send(Message::LeAdvInband(cb)).await;
                });
            }),
        };

        let tx_clone = tx.clone();
        let gatt_adv_callbacks_dispatcher = GattAdvCallbacksDispatcher {
            dispatch: Box::new(move |cb| {
                let tx_clone = tx_clone.clone();
                topstack::get_runtime().spawn(async move {
                    let _ = tx_clone.send(Message::LeAdv(cb)).await;
                });
            }),
        };

        self.gatt.as_ref().unwrap().lock().unwrap().initialize(
            gatt_client_callbacks_dispatcher,
            gatt_server_callbacks_dispatcher,
            gatt_scanner_callbacks_dispatcher,
            gatt_scanner_inband_callbacks_dispatcher,
            gatt_adv_inband_callbacks_dispatcher,
            gatt_adv_callbacks_dispatcher,
        );

        let gatt = self.gatt.clone();
        let gatt_async = self.gatt_async.clone();
        let api_tx_clone = api_tx.clone();
        tokio::spawn(async move {
            gatt_async.lock().await.gatt = gatt;
            // TODO(b/247093293): Gatt topshim api is only usable some
            // time after init. Investigate why this delay is needed
            // and make it a blocking part before removing this.
            time::sleep(time::Duration::from_millis(500)).await;
            let _ = api_tx_clone.send(APIMessage::IsReady(BluetoothAPI::Gatt)).await;
        });
    }

    /// Initializes AdvertiseManager.
    ///
    /// Query |is_le_ext_adv_supported| outside this function (before locking BluetoothGatt) to
    /// avoid deadlock. |is_le_ext_adv_supported| can only be queried after Bluetooth is ready.
    ///
    /// TODO(b/242083290): Correctly fire IsReady message for Adv API in this function after the
    /// API is fully split out. For now Gatt is delayed for 500ms (see
    /// |BluetoothGatt::init_profiles|) which shall be enough for Bluetooth to become ready.
    pub fn init_adv_manager(
        &mut self,
        adapter: Arc<Mutex<Box<Bluetooth>>>,
        is_le_ext_adv_supported: bool,
    ) {
        self.adv_manager.initialize(
            self.gatt.as_ref().unwrap().clone(),
            adapter,
            is_le_ext_adv_supported,
        );
    }

    pub fn enable(&mut self, enabled: bool) {
        self.enabled = enabled;
    }

    /// Remove a scanner callback and unregisters all scanners associated with that callback.
    pub fn remove_scanner_callback(&mut self, callback_id: u32) -> bool {
        let affected_scanner_ids: Vec<u8> = self
            .scanners
            .lock()
            .unwrap()
            .iter()
            .filter(|(_uuid, scanner)| scanner.callback_id == callback_id)
            .filter_map(|(_uuid, scanner)| {
                if let Some(scanner_id) = scanner.scanner_id {
                    Some(scanner_id)
                } else {
                    None
                }
            })
            .collect();

        // All scanners associated with the callback must be also unregistered.
        for scanner_id in affected_scanner_ids {
            self.unregister_scanner(scanner_id);
        }

        self.scanner_callbacks.remove_callback(callback_id)
    }

    /// Set the suspend mode.
    pub fn set_scan_suspend_mode(&mut self, suspend_mode: SuspendMode) {
        if suspend_mode != self.scan_suspend_mode {
            self.scan_suspend_mode = suspend_mode.clone();

            // Notify current suspend mode to all active callbacks.
            self.scanner_callbacks.for_all_callbacks(|callback| {
                callback.on_suspend_mode_change(suspend_mode.clone());
            });
        }
    }

    /// Enters suspend mode for LE Scan.
    ///
    /// This "pauses" all operations managed by this module to prepare for system suspend. A
    /// callback is triggered to let clients know that this module is in suspend mode and some
    /// subsequent API calls will be blocked in this mode.
    pub fn scan_enter_suspend(&mut self) -> BtStatus {
        if self.get_scan_suspend_mode() != SuspendMode::Normal {
            return BtStatus::Busy;
        }
        self.set_scan_suspend_mode(SuspendMode::Suspending);

        let scanners_to_suspend = self
            .scanners
            .lock()
            .unwrap()
            .iter()
            .filter_map(
                |(_uuid, scanner)| if scanner.is_enabled { scanner.scanner_id } else { None },
            )
            .collect::<Vec<_>>();
        // Note: We can't simply disable the LE scanning. When a filter is offloaded
        // with the MSFT extension and it is monitoring a device, it sends a
        // `Monitor Device Event` to indicate that monitoring is stopped and this
        // can cause an early wake-up. Until we fix the disable + mask solution, we
        // must remove all monitors before suspend and re-monitor them on resume.
        for scanner_id in scanners_to_suspend {
            self.stop_scan(scanner_id);
            if let Some(scanner) =
                Self::find_scanner_by_id(&mut self.scanners.lock().unwrap(), scanner_id)
            {
                scanner.is_suspended = true;
            }
        }
        self.set_scan_suspend_mode(SuspendMode::Suspended);
        return BtStatus::Success;
    }

    /// Exits suspend mode for LE Scan.
    ///
    /// To be called after system resume/wake up. This "unpauses" the operations that were "paused"
    /// due to suspend. A callback is triggered to let clients when this module has exited suspend
    /// mode.
    pub fn scan_exit_suspend(&mut self) -> BtStatus {
        if self.get_scan_suspend_mode() != SuspendMode::Suspended {
            return BtStatus::Busy;
        }
        self.set_scan_suspend_mode(SuspendMode::Resuming);

        self.scanners.lock().unwrap().retain(|_uuid, scanner| {
            if let (true, Some(scanner_id)) = (scanner.is_unregistered, scanner.scanner_id) {
                self.gatt.as_ref().unwrap().lock().unwrap().scanner.unregister(scanner_id);
            }
            !scanner.is_unregistered
        });

        let scanners_to_resume = self
            .scanners
            .lock()
            .unwrap()
            .iter()
            .filter_map(
                |(_uuid, scanner)| if scanner.is_suspended { scanner.scanner_id } else { None },
            )
            .collect::<Vec<_>>();
        for scanner_id in scanners_to_resume {
            let status = self.resume_scan(scanner_id);
            if status != BtStatus::Success {
                log::error!("Failed to resume scanner {}, status={:?}", scanner_id, status);
            }
            if let Some(scanner) =
                Self::find_scanner_by_id(&mut self.scanners.lock().unwrap(), scanner_id)
            {
                scanner.is_suspended = false;
            }
        }

        self.set_scan_suspend_mode(SuspendMode::Normal);

        return BtStatus::Success;
    }

    fn find_scanner_by_id<'a>(
        scanners: &'a mut MutexGuard<ScannersMap>,
        scanner_id: u8,
    ) -> Option<&'a mut ScannerInfo> {
        scanners.values_mut().find(|scanner| scanner.scanner_id == Some(scanner_id))
    }

    /// The resume_scan method is used to resume scanning after system suspension.
    /// It assumes that scanner.filter has already had the filter data.
    fn resume_scan(&mut self, scanner_id: u8) -> BtStatus {
        if !self.enabled {
            return BtStatus::Fail;
        }

        if self.get_scan_suspend_mode() != SuspendMode::Resuming {
            return BtStatus::Busy;
        }

        let filter = {
            let mut scanners_lock = self.scanners.lock().unwrap();
            if let Some(scanner) = Self::find_scanner_by_id(&mut scanners_lock, scanner_id) {
                if scanner.is_suspended {
                    scanner.is_suspended = false;
                    scanner.is_enabled = true;
                    // When a scanner resumes from a suspended state, the
                    // scanner.filter has already had the filter data.
                    scanner.filter.clone()
                } else {
                    log::warn!(
                        "This Scanner {} is supposed to resume from suspended state",
                        scanner_id
                    );
                    return BtStatus::Fail;
                }
            } else {
                log::warn!("Scanner {} not found", scanner_id);
                return BtStatus::Fail;
            }
        };

        self.add_monitor_and_update_scan(scanner_id, filter)
    }

    fn add_child_monitor(&self, scanner_id: u8, scan_filter: ScanFilter) -> BtStatus {
        let gatt_async = self.gatt_async.clone();
        let scanners = self.scanners.clone();
        let is_msft_supported = self.is_msft_supported();

        // Add and enable the monitor filter only when the MSFT extension is supported.
        if !is_msft_supported {
            log::error!("add_child_monitor: MSFT extension is not supported");
            return BtStatus::Fail;
        }
        log::debug!(
            "add_child_monitor: monitoring address, scanner_id={}, filter={:?}",
            scanner_id,
            scan_filter
        );

        tokio::spawn(async move {
            // Add address monitor to track the specified device
            let mut gatt_async = gatt_async.lock().await;

            let monitor_handle = match gatt_async.msft_adv_monitor_add((&scan_filter).into()).await
            {
                Ok((handle, 0)) => handle,
                _ => {
                    log::error!("Error adding advertisement monitor");
                    return;
                }
            };

            if let Some(scanner) =
                Self::find_scanner_by_id(&mut scanners.lock().unwrap(), scanner_id)
            {
                // After hci complete event is received, update the monitor_handle.
                // The address monitor handles are needed in stop_scan().
                let addr_info: MsftAdvMonitorAddress = (&scan_filter.condition).into();

<<<<<<< HEAD
                if scanner.addr_handle_map.contains_key(&addr_info.bd_addr.to_string()) {
                    scanner
                        .addr_handle_map
                        .insert(addr_info.bd_addr.to_string(), Some(monitor_handle));
                    log::debug!(
                        "Added addr monitor {} and updated bd_addr={} to addr filter map",
                        monitor_handle,
                        addr_info.bd_addr.to_string()
=======
                if scanner.addr_handle_map.contains_key(&addr_info.bd_addr) {
                    scanner.addr_handle_map.insert(addr_info.bd_addr, Some(monitor_handle));
                    log::debug!(
                        "Added addr monitor {} and updated bd_addr={} to addr filter map",
                        monitor_handle,
                        DisplayAddress(&addr_info.bd_addr)
>>>>>>> e110efe6
                    );
                    return;
                } else {
                    log::debug!("add_child_monitor: bd_addr {} has been removed, removing the addr monitor {}.",
<<<<<<< HEAD
                        addr_info.bd_addr.to_string(),
=======
                        DisplayAddress(&addr_info.bd_addr),
>>>>>>> e110efe6
                        monitor_handle);
                }
            } else {
                log::warn!(
                    "add_child_monitor: scanner has been removed, removing the addr monitor {}",
                    monitor_handle
                );
            }
            let _res = gatt_async.msft_adv_monitor_remove(monitor_handle).await;
        });

        BtStatus::Success
    }

    fn remove_child_monitor(&self, _scanner_id: u8, monitor_handle: u8) -> BtStatus {
        let gatt_async = self.gatt_async.clone();
        let is_msft_supported = self.is_msft_supported();
        tokio::spawn(async move {
            let mut gatt_async = gatt_async.lock().await;

            // Remove and disable the monitor only when the MSFT extension is supported.
            if is_msft_supported {
                let _res = gatt_async.msft_adv_monitor_remove(monitor_handle).await;
                log::debug!("Removed addr monitor {}.", monitor_handle);
            }
        });
        BtStatus::Success
    }

    fn add_monitor_and_update_scan(
        &mut self,
        scanner_id: u8,
        filter: Option<ScanFilter>,
    ) -> BtStatus {
        let gatt_async = self.gatt_async.clone();
        let scanners = self.scanners.clone();
        let is_msft_supported = self.is_msft_supported();

        tokio::spawn(async move {
            // The three operations below (monitor add, monitor enable, update scan) happen one
            // after another, and cannot be interleaved with other GATT async operations.
            // So acquire the GATT async lock in the beginning of this block and will be released
            // at the end of this block.
            // TODO(b/217274432): Consider not using async model but instead add actions when
            // handling callbacks.
            let mut gatt_async = gatt_async.lock().await;

            // Add and enable the monitor filter only when the MSFT extension is supported.
            if is_msft_supported {
                if let Some(filter) = filter {
                    let monitor_handle =
                        match gatt_async.msft_adv_monitor_add((&filter).into()).await {
                            Ok((handle, 0)) => handle,
                            _ => {
                                log::error!("Error adding advertisement monitor");
                                return;
                            }
                        };

                    if let Some(scanner) =
                        Self::find_scanner_by_id(&mut scanners.lock().unwrap(), scanner_id)
                    {
                        scanner.monitor_handle = Some(monitor_handle);
                    }

                    log::debug!("Added adv pattern monitor handle = {}", monitor_handle);
                }

                let has_enabled_unfiltered_scanner = scanners
                    .lock()
                    .unwrap()
                    .iter()
                    .any(|(_uuid, scanner)| scanner.is_enabled && scanner.filter.is_none());

                if !gatt_async
                    .msft_adv_monitor_enable(!has_enabled_unfiltered_scanner)
                    .await
                    .map_or(false, |status| status == 0)
                {
                    // TODO(b/266752123):
                    // Intel controller throws "Command Disallowed" error if we tried to enable/disable
                    // filter but it's already at the same state. This is harmless but we can improve
                    // the state machine to avoid calling enable/disable if it's already at that state
                    log::error!("Error updating Advertisement Monitor enable");
                }
            }

            gatt_async.update_scan(scanner_id).await;
        });

        BtStatus::Success
    }

    /// Remove an adv_manager callback and unregisters all advertising sets associated with that callback.
    pub fn remove_adv_callback(&mut self, callback_id: u32) -> bool {
        self.adv_manager.get_impl().unregister_callback(callback_id)
    }

    pub fn remove_client_callback(&mut self, callback_id: u32) {
        // Unregister client if client id exists.
        if let Some(client) = self.context_map.get_by_callback_id(callback_id) {
            if let Some(id) = client.id {
                self.unregister_client(id);
            }
        }

        // Always remove callback.
        self.context_map.remove_callback(callback_id);
    }

    pub fn remove_server_callback(&mut self, callback_id: u32) {
        // Unregister server if server id exists.
        if let Some(server) = self.server_context_map.get_by_callback_id(callback_id) {
            if let Some(id) = server.id {
                self.unregister_server(id);
            }
        }

        // Always remove callback.
        self.context_map.remove_callback(callback_id);
    }

    /// Enters suspend mode for LE advertising.
    pub fn advertising_enter_suspend(&mut self) {
        self.adv_manager.get_impl().enter_suspend()
    }

    /// Exits suspend mode for LE advertising.
    pub fn advertising_exit_suspend(&mut self) {
        self.adv_manager.get_impl().exit_suspend()
    }

    /// Start an active scan on given scanner id. This will look up and assign
    /// the correct ScanSettings for it as well.
    pub(crate) fn start_active_scan(&mut self, scanner_id: u8) -> BtStatus {
        let settings = ScanSettings {
            interval: sysprop::get_i32(sysprop::PropertyI32::LeInquiryScanInterval),
            window: sysprop::get_i32(sysprop::PropertyI32::LeInquiryScanWindow),
            scan_type: ScanType::Active,
        };

        self.start_scan(scanner_id, Some(settings), /*filter=*/ None)
    }

    pub(crate) fn stop_active_scan(&mut self, scanner_id: u8) -> BtStatus {
        self.stop_scan(scanner_id)
    }

    pub fn handle_action(&mut self, action: GattActions) {
        match action {
            GattActions::Disconnect(device) => {
<<<<<<< HEAD
                let address = match RawAddress::from_string(&device.address) {
                    None => {
                        warn!(
                            "GattActions::Disconnect failed: Invalid device address={}",
                            device.address
                        );
                        return;
                    }
                    Some(addr) => addr,
                };
=======
>>>>>>> e110efe6
                for client_id in self.context_map.get_client_ids_from_address(&device.address) {
                    if let Some(conn_id) =
                        self.context_map.get_conn_id_from_address(client_id, &device.address)
                    {
<<<<<<< HEAD
                        self.gatt
                            .as_ref()
                            .unwrap()
                            .lock()
                            .unwrap()
                            .client
                            .disconnect(client_id, &address, conn_id);
=======
                        self.gatt.as_ref().unwrap().lock().unwrap().client.disconnect(
                            client_id,
                            &device.address,
                            conn_id,
                        );
>>>>>>> e110efe6
                    }
                }
                for server_id in
                    self.server_context_map.get_server_ids_from_address(&device.address)
                {
                    if let Some(conn_id) =
                        self.server_context_map.get_conn_id_from_address(server_id, &device.address)
                    {
<<<<<<< HEAD
                        self.gatt
                            .as_ref()
                            .unwrap()
                            .lock()
                            .unwrap()
                            .server
                            .disconnect(server_id, &address, conn_id);
=======
                        self.gatt.as_ref().unwrap().lock().unwrap().server.disconnect(
                            server_id,
                            &device.address,
                            conn_id,
                        );
>>>>>>> e110efe6
                    }
                }
            }
        }
    }

    pub fn handle_adv_action(&mut self, action: AdvertiserActions) {
        self.adv_manager.get_impl().handle_action(action);
    }
}

#[derive(Debug, FromPrimitive, ToPrimitive)]
#[repr(u8)]
/// Status of WriteCharacteristic methods.
pub enum GattWriteRequestStatus {
    Success = 0,
    Fail = 1,
    Busy = 2,
}

// This structure keeps track of the lifecycle of a scanner.
#[derive(Debug)]
struct ScannerInfo {
    // The callback to which events about this scanner needs to be sent to.
    // Another purpose of keeping track of the callback id is that when a callback is disconnected
    // or unregistered we need to also unregister all scanners associated with that callback to
    // prevent dangling unowned scanners.
    callback_id: u32,
    // If the scanner is registered successfully, this contains the scanner id, otherwise None.
    scanner_id: Option<u8>,
    // If one of scanners is enabled, we scan.
    is_enabled: bool,
    // Scan filter.
    filter: Option<ScanFilter>,
    // Adv monitor handle, if exists.
    monitor_handle: Option<u8>,
    // If suspended then we need to resume it on exit_suspend.
    is_suspended: bool,
    /// Whether the unregistration of the scanner is held.
    /// This flag is set when a scanner is unregistered while we're not able to do it, such as:
    /// - The system is suspending / suspended
    ///
    /// The scanner would be unregistered after the system exits the suspended state.
    is_unregistered: bool,
    // The scan parameters to use
    scan_settings: Option<ScanSettings>,
    // Whether the MSFT extension monitor tracking by address filter quirk will be used.
    addr_tracking_quirk: bool,
    // Stores all the monitored handles for pattern and address.
<<<<<<< HEAD
    addr_handle_map: HashMap<String, Option<u8>>,
=======
    addr_handle_map: HashMap<RawAddress, Option<u8>>,
>>>>>>> e110efe6
}

impl ScannerInfo {
    fn new(callback_id: u32) -> Self {
        Self {
            callback_id,
            scanner_id: None,
            is_enabled: false,
            filter: None,
            monitor_handle: None,
            is_suspended: false,
            is_unregistered: false,
            scan_settings: None,
            addr_tracking_quirk: sysprop::get_bool(sysprop::PropertyBool::LeAdvMonRtlQuirk),
            addr_handle_map: HashMap::new(),
        }
    }
}

impl Into<MsftAdvMonitorPattern> for &ScanFilterPattern {
    fn into(self) -> MsftAdvMonitorPattern {
        MsftAdvMonitorPattern {
            ad_type: self.ad_type,
            start_byte: self.start_position,
            pattern: self.content.clone(),
        }
    }
}

impl Into<Vec<MsftAdvMonitorPattern>> for &ScanFilterCondition {
    fn into(self) -> Vec<MsftAdvMonitorPattern> {
        match self {
            ScanFilterCondition::Patterns(patterns) => {
                patterns.iter().map(|pattern| pattern.into()).collect()
            }
            _ => vec![],
        }
    }
}

impl Into<MsftAdvMonitorAddress> for &ScanFilterAddress {
    fn into(self) -> MsftAdvMonitorAddress {
<<<<<<< HEAD
        MsftAdvMonitorAddress {
            addr_type: self.addr_type,
            bd_addr: RawAddress::from_string(self.bd_addr.clone()).unwrap(),
        }
=======
        MsftAdvMonitorAddress { addr_type: self.addr_type, bd_addr: self.bd_addr }
>>>>>>> e110efe6
    }
}

impl Into<MsftAdvMonitorAddress> for &ScanFilterCondition {
    fn into(self) -> MsftAdvMonitorAddress {
<<<<<<< HEAD
        let addr: RawAddress = RawAddress::empty();
        match self {
            ScanFilterCondition::BluetoothAddress(addr_info) => MsftAdvMonitorAddress {
                addr_type: addr_info.addr_type,
                bd_addr: RawAddress::from_string(addr_info.bd_addr.clone()).unwrap(),
            },
            _ => MsftAdvMonitorAddress { addr_type: 0, bd_addr: addr },
=======
        match &self {
            ScanFilterCondition::BluetoothAddress(addr_info) => addr_info.into(),
            _ => MsftAdvMonitorAddress { addr_type: 0, bd_addr: RawAddress::empty() },
>>>>>>> e110efe6
        }
    }
}

impl Into<MsftAdvMonitor> for &ScanFilter {
    fn into(self) -> MsftAdvMonitor {
        let scan_filter_condition_type = match self.condition {
            ScanFilterCondition::Patterns(_) => {
                ScanFilterConditionType::MsftConditionTypePatterns as u8
            }
            ScanFilterCondition::BluetoothAddress(_) => {
                ScanFilterConditionType::MsftConditionTypeAddress as u8
            }
            _ => ScanFilterConditionType::MsftConditionTypeAll as u8,
        };
        MsftAdvMonitor {
            rssi_high_threshold: self.rssi_high_threshold.try_into().unwrap(),
            rssi_low_threshold: self.rssi_low_threshold.try_into().unwrap(),
            rssi_low_timeout: self.rssi_low_timeout.try_into().unwrap(),
            rssi_sampling_period: self.rssi_sampling_period.try_into().unwrap(),
            condition_type: scan_filter_condition_type,
            patterns: (&self.condition).into(),
            addr_info: (&self.condition).into(),
        }
    }
}

impl IBluetoothGatt for BluetoothGatt {
    fn is_msft_supported(&self) -> bool {
        self.gatt.as_ref().unwrap().lock().unwrap().scanner.is_msft_supported()
    }

    fn register_scanner_callback(&mut self, callback: Box<dyn IScannerCallback + Send>) -> u32 {
        self.scanner_callbacks.add_callback(callback)
    }

    fn unregister_scanner_callback(&mut self, callback_id: u32) -> bool {
        self.remove_scanner_callback(callback_id)
    }

<<<<<<< HEAD
    fn register_scanner(&mut self, callback_id: u32) -> Uuid128Bit {
        if !self.enabled {
            return Uuid::empty().uu;
=======
    fn register_scanner(&mut self, callback_id: u32) -> Uuid {
        if !self.enabled {
            return Uuid::empty();
>>>>>>> e110efe6
        }

        let mut bytes: [u8; 16] = [0; 16];
        self.small_rng.fill_bytes(&mut bytes);
        let uuid = Uuid::from(bytes);

        self.scanners.lock().unwrap().insert(uuid, ScannerInfo::new(callback_id));

        // libbluetooth's register_scanner takes a UUID of the scanning application. This UUID does
        // not correspond to higher level concept of "application" so we use random UUID that
        // functions as a unique identifier of the scanner.
        self.gatt.as_ref().unwrap().lock().unwrap().scanner.register_scanner(uuid);

        uuid
    }

    fn unregister_scanner(&mut self, scanner_id: u8) -> bool {
        if self.get_scan_suspend_mode() != SuspendMode::Normal {
            if let Some(scanner) =
                Self::find_scanner_by_id(&mut self.scanners.lock().unwrap(), scanner_id)
            {
                info!("Deferred scanner unregistration due to suspending");
                scanner.is_unregistered = true;
                return true;
            } else {
                warn!("Scanner {} not found", scanner_id);
                return false;
            }
        }

        self.gatt.as_ref().unwrap().lock().unwrap().scanner.unregister(scanner_id);

        // The unregistered scanner must also be stopped.
        self.stop_scan(scanner_id);

        self.scanners
            .lock()
            .unwrap()
            .retain(|_uuid, scanner| scanner.scanner_id != Some(scanner_id));

        true
    }

    fn start_scan(
        &mut self,
        scanner_id: u8,
        settings: Option<ScanSettings>,
        filter: Option<ScanFilter>,
    ) -> BtStatus {
        if !self.enabled {
            return BtStatus::Fail;
        }

        if self.get_scan_suspend_mode() != SuspendMode::Normal {
            return BtStatus::Busy;
        }

        // If the client is not specifying scan settings, the default one will be used.
        let settings = settings.unwrap_or_else(|| {
            // Offloaded filtering + Active scan doesn't work correctly on some QCA chips - It
            // behaves like "Filter policy: Accept all advertisement" and impacts the power
            // consumption. Thus, we by default select Passive scan if the quirk is on and the
            // filter is set.
            // OTOH the clients are still allowed to explicitly set the scan type Active, so in case
            // the scan response data is necessary this quirk will not cause any functionality
            // breakage.
            let scan_type =
                if sysprop::get_bool(sysprop::PropertyBool::LeAdvMonQcaQuirk) && filter.is_some() {
                    ScanType::Passive
                } else {
                    ScanType::default()
                };
            ScanSettings {
                interval: sysprop::get_i32(sysprop::PropertyI32::LeAdvMonScanInterval),
                window: sysprop::get_i32(sysprop::PropertyI32::LeAdvMonScanWindow),
                scan_type,
            }
        });

        // Multiplexing scanners happens at this layer. The implementations of start_scan
        // and stop_scan maintains the state of all registered scanners and based on the states
        // update the scanning and/or filter states of libbluetooth.
        {
            let mut scanners_lock = self.scanners.lock().unwrap();

            if let Some(scanner) = Self::find_scanner_by_id(&mut scanners_lock, scanner_id) {
                scanner.is_enabled = true;
                scanner.filter = filter.clone();
                scanner.scan_settings = Some(settings);
            } else {
                log::warn!("Scanner {} not found", scanner_id);
                return BtStatus::Fail;
            }
        }

        return self.add_monitor_and_update_scan(scanner_id, filter);
    }

    fn stop_scan(&mut self, scanner_id: u8) -> BtStatus {
        if !self.enabled {
            return BtStatus::Fail;
        }

        let scan_suspend_mode = self.get_scan_suspend_mode();
        if scan_suspend_mode != SuspendMode::Normal && scan_suspend_mode != SuspendMode::Suspending
        {
            return BtStatus::Busy;
        }

        let monitor_handles = {
            let mut scanners_lock = self.scanners.lock().unwrap();

            if let Some(scanner) = Self::find_scanner_by_id(&mut scanners_lock, scanner_id) {
                scanner.is_enabled = false;
                let mut handles: Vec<u8> = vec![];

                if let Some(handle) = scanner.monitor_handle.take() {
                    handles.push(handle);
                }

                for (_addr, handle) in scanner.addr_handle_map.drain() {
                    if let Some(h) = handle {
                        handles.push(h);
                    }
                }
                handles
            } else {
                log::warn!("Scanner {} not found", scanner_id);
                // Clients can assume success of the removal since the scanner does not exist.
                return BtStatus::Success;
            }
        };

        let gatt_async = self.gatt_async.clone();
        let scanners = self.scanners.clone();
        let is_msft_supported = self.is_msft_supported();
        tokio::spawn(async move {
            // The two operations below (monitor remove, update scan) happen one after another, and
            // cannot be interleaved with other GATT async operations.
            // So acquire the GATT async lock in the beginning of this block and will be released
            // at the end of this block.
            let mut gatt_async = gatt_async.lock().await;

            // Remove and disable the monitor only when the MSFT extension is supported.
            if is_msft_supported {
                for handle in monitor_handles {
                    let _res = gatt_async.msft_adv_monitor_remove(handle).await;
                }

                let has_enabled_unfiltered_scanner = scanners
                    .lock()
                    .unwrap()
                    .iter()
                    .any(|(_uuid, scanner)| scanner.is_enabled && scanner.filter.is_none());

                if !gatt_async
                    .msft_adv_monitor_enable(!has_enabled_unfiltered_scanner)
                    .await
                    .map_or(false, |status| status == 0)
                {
                    log::error!("Error updating Advertisement Monitor enable");
                }
            }

            gatt_async.update_scan(scanner_id).await;
        });

        BtStatus::Success
    }

    fn get_scan_suspend_mode(&self) -> SuspendMode {
        self.scan_suspend_mode.clone()
    }

    // Advertising

    fn register_advertiser_callback(
        &mut self,
        callback: Box<dyn IAdvertisingSetCallback + Send>,
    ) -> u32 {
        self.adv_manager.get_impl().register_callback(callback)
    }

    fn unregister_advertiser_callback(&mut self, callback_id: u32) -> bool {
        self.adv_manager.get_impl().unregister_callback(callback_id)
    }

    fn start_advertising_set(
        &mut self,
        parameters: AdvertisingSetParameters,
        advertise_data: AdvertiseData,
        scan_response: Option<AdvertiseData>,
        periodic_parameters: Option<PeriodicAdvertisingParameters>,
        periodic_data: Option<AdvertiseData>,
        duration: i32,
        max_ext_adv_events: i32,
        callback_id: u32,
    ) -> i32 {
        self.adv_manager.get_impl().start_advertising_set(
            parameters,
            advertise_data,
            scan_response,
            periodic_parameters,
            periodic_data,
            duration,
            max_ext_adv_events,
            callback_id,
        )
    }

    fn stop_advertising_set(&mut self, advertiser_id: i32) {
        self.adv_manager.get_impl().stop_advertising_set(advertiser_id)
    }

    fn get_own_address(&mut self, advertiser_id: i32) {
        self.adv_manager.get_impl().get_own_address(advertiser_id);
    }

    fn enable_advertising_set(
        &mut self,
        advertiser_id: i32,
        enable: bool,
        duration: i32,
        max_ext_adv_events: i32,
    ) {
        self.adv_manager.get_impl().enable_advertising_set(
            advertiser_id,
            enable,
            duration,
            max_ext_adv_events,
        );
    }

    fn set_advertising_data(&mut self, advertiser_id: i32, data: AdvertiseData) {
        self.adv_manager.get_impl().set_advertising_data(advertiser_id, data);
    }

    fn set_raw_adv_data(&mut self, advertiser_id: i32, data: Vec<u8>) {
        self.adv_manager.get_impl().set_raw_adv_data(advertiser_id, data);
    }

    fn set_scan_response_data(&mut self, advertiser_id: i32, data: AdvertiseData) {
        self.adv_manager.get_impl().set_scan_response_data(advertiser_id, data);
    }

    fn set_advertising_parameters(
        &mut self,
        advertiser_id: i32,
        parameters: AdvertisingSetParameters,
    ) {
        self.adv_manager.get_impl().set_advertising_parameters(advertiser_id, parameters);
    }

    fn set_periodic_advertising_parameters(
        &mut self,
        advertiser_id: i32,
        parameters: PeriodicAdvertisingParameters,
    ) {
        self.adv_manager.get_impl().set_periodic_advertising_parameters(advertiser_id, parameters);
    }

    fn set_periodic_advertising_data(&mut self, advertiser_id: i32, data: AdvertiseData) {
        self.adv_manager.get_impl().set_periodic_advertising_data(advertiser_id, data);
    }

    fn set_periodic_advertising_enable(
        &mut self,
        advertiser_id: i32,
        enable: bool,
        include_adi: bool,
    ) {
        self.adv_manager.get_impl().set_periodic_advertising_enable(
            advertiser_id,
            enable,
            include_adi,
        );
    }

    // GATT Client

    fn register_client(
        &mut self,
        app_uuid: String,
        callback: Box<dyn IBluetoothGattCallback + Send>,
        eatt_support: bool,
    ) {
        let Some(uuid) = Uuid::from_string(app_uuid.clone()) else {
            warn!("register_client: Uuid is malformed: {}", app_uuid);
            return;
        };
        self.context_map.add(&uuid, callback);
        self.gatt
            .as_ref()
            .expect("GATT has not been initialized")
            .lock()
            .unwrap()
            .client
            .register_client(&uuid, eatt_support);
    }

    fn unregister_client(&mut self, client_id: i32) {
        self.context_map.remove(client_id);
        self.gatt.as_ref().unwrap().lock().unwrap().client.unregister_client(client_id);
    }

    fn client_connect(
        &self,
        client_id: i32,
        addr: RawAddress,
        is_direct: bool,
        transport: BtTransport,
        opportunistic: bool,
        phy: LePhy,
    ) {
        self.gatt.as_ref().unwrap().lock().unwrap().client.connect(
            client_id,
            &addr,
            // Addr type is default PUBLIC.
            0,
            is_direct,
            transport.into(),
            opportunistic,
            phy.into(),
        );
    }

    fn client_disconnect(&self, client_id: i32, addr: RawAddress) {
        let Some(conn_id) = self.context_map.get_conn_id_from_address(client_id, &addr) else {
            return;
        };

        self.gatt.as_ref().unwrap().lock().unwrap().client.disconnect(client_id, &addr, conn_id);
    }

    fn refresh_device(&self, client_id: i32, addr: RawAddress) {
        self.gatt.as_ref().unwrap().lock().unwrap().client.refresh(client_id, &addr);
    }

    fn discover_services(&self, client_id: i32, addr: RawAddress) {
        let Some(conn_id) = self.context_map.get_conn_id_from_address(client_id, &addr) else {
            return;
        };

        self.gatt.as_ref().unwrap().lock().unwrap().client.search_service(conn_id, None);
    }

    fn discover_service_by_uuid(&self, client_id: i32, addr: RawAddress, uuid: String) {
        let Some(conn_id) = self.context_map.get_conn_id_from_address(client_id, &addr) else {
            return;
        };

        let uuid = Uuid::from_string(uuid);
        if uuid.is_none() {
            return;
        }

        self.gatt.as_ref().unwrap().lock().unwrap().client.search_service(conn_id, uuid);
    }

    fn btif_gattc_discover_service_by_uuid(&self, client_id: i32, addr: RawAddress, uuid: String) {
        let conn_id = match self.context_map.get_conn_id_from_address(client_id, &addr) {
            None => return,
            Some(id) => id,
        };
        let Some(uuid) = Uuid::from_string(uuid) else { return };

        self.gatt
            .as_ref()
            .unwrap()
            .lock()
            .unwrap()
            .client
            .btif_gattc_discover_service_by_uuid(conn_id, &uuid);
    }

    fn read_characteristic(&self, client_id: i32, addr: RawAddress, handle: i32, auth_req: i32) {
        let Some(conn_id) = self.context_map.get_conn_id_from_address(client_id, &addr) else {
            return;
        };

        // TODO(b/200065274): Perform check on restricted handles.

        self.gatt.as_ref().unwrap().lock().unwrap().client.read_characteristic(
            conn_id,
            handle as u16,
            auth_req,
        );
    }

    fn read_using_characteristic_uuid(
        &self,
        client_id: i32,
        addr: RawAddress,
        uuid: String,
        start_handle: i32,
        end_handle: i32,
        auth_req: i32,
    ) {
        let Some(conn_id) = self.context_map.get_conn_id_from_address(client_id, &addr) else {
            return;
        };
        let Some(uuid) = Uuid::from_string(uuid) else { return };

        // TODO(b/200065274): Perform check on restricted handles.

        self.gatt.as_ref().unwrap().lock().unwrap().client.read_using_characteristic_uuid(
            conn_id,
            &uuid,
            start_handle as u16,
            end_handle as u16,
            auth_req,
        );
    }

    fn write_characteristic(
        &self,
        client_id: i32,
        addr: RawAddress,
        handle: i32,
        mut write_type: GattWriteType,
        auth_req: i32,
        value: Vec<u8>,
    ) -> GattWriteRequestStatus {
        let Some(conn_id) = self.context_map.get_conn_id_from_address(client_id, &addr) else {
            return GattWriteRequestStatus::Fail;
        };

        if self.reliable_queue.contains(&addr) {
            write_type = GattWriteType::WritePrepare;
        }

        // TODO(b/200065274): Perform check on restricted handles.

        // TODO(b/200070162): Handle concurrent write characteristic.

        self.gatt.as_ref().unwrap().lock().unwrap().client.write_characteristic(
            conn_id,
            handle as u16,
            write_type.to_i32().unwrap(),
            auth_req,
            &value,
        );

        return GattWriteRequestStatus::Success;
    }

    fn read_descriptor(&self, client_id: i32, addr: RawAddress, handle: i32, auth_req: i32) {
        let Some(conn_id) = self.context_map.get_conn_id_from_address(client_id, &addr) else {
            return;
        };

        // TODO(b/200065274): Perform check on restricted handles.

        self.gatt.as_ref().unwrap().lock().unwrap().client.read_descriptor(
            conn_id,
            handle as u16,
            auth_req,
        );
    }

    fn write_descriptor(
        &self,
        client_id: i32,
        addr: RawAddress,
        handle: i32,
        auth_req: i32,
        value: Vec<u8>,
    ) {
        let Some(conn_id) = self.context_map.get_conn_id_from_address(client_id, &addr) else {
            return;
        };

        // TODO(b/200065274): Perform check on restricted handles.

        self.gatt.as_ref().unwrap().lock().unwrap().client.write_descriptor(
            conn_id,
            handle as u16,
            auth_req,
            &value,
        );
    }

    fn register_for_notification(
        &self,
        client_id: i32,
        addr: RawAddress,
        handle: i32,
        enable: bool,
    ) {
        let conn_id = self.context_map.get_conn_id_from_address(client_id, &addr);
        if conn_id.is_none() {
            return;
        }

        // TODO(b/200065274): Perform check on restricted handles.

        if enable {
            self.gatt.as_ref().unwrap().lock().unwrap().client.register_for_notification(
                client_id,
                &addr,
                handle as u16,
            );
        } else {
            self.gatt.as_ref().unwrap().lock().unwrap().client.deregister_for_notification(
                client_id,
                &addr,
                handle as u16,
            );
        }
    }

    fn begin_reliable_write(&mut self, _client_id: i32, addr: RawAddress) {
        self.reliable_queue.insert(addr);
    }

    fn end_reliable_write(&mut self, client_id: i32, addr: RawAddress, execute: bool) {
        self.reliable_queue.remove(&addr);

        let Some(conn_id) = self.context_map.get_conn_id_from_address(client_id, &addr) else {
            return;
        };

        self.gatt
            .as_ref()
            .unwrap()
            .lock()
            .unwrap()
            .client
            .execute_write(conn_id, if execute { 1 } else { 0 });
    }

    fn read_remote_rssi(&self, client_id: i32, addr: RawAddress) {
        self.gatt.as_ref().unwrap().lock().unwrap().client.read_remote_rssi(client_id, &addr);
    }

    fn configure_mtu(&self, client_id: i32, addr: RawAddress, mtu: i32) {
        let Some(conn_id) = self.context_map.get_conn_id_from_address(client_id, &addr) else {
            return;
        };

        self.gatt.as_ref().unwrap().lock().unwrap().client.configure_mtu(conn_id, mtu);
    }

    fn connection_parameter_update(
        &self,
        _client_id: i32,
        addr: RawAddress,
        min_interval: i32,
        max_interval: i32,
        latency: i32,
        timeout: i32,
        min_ce_len: u16,
        max_ce_len: u16,
    ) {
        self.gatt.as_ref().unwrap().lock().unwrap().client.conn_parameter_update(
            &addr,
            min_interval,
            max_interval,
            latency,
            timeout,
            min_ce_len,
            max_ce_len,
        );
    }

    fn client_set_preferred_phy(
        &self,
        client_id: i32,
        addr: RawAddress,
        tx_phy: LePhy,
        rx_phy: LePhy,
        phy_options: i32,
    ) {
        let conn_id = self.context_map.get_conn_id_from_address(client_id, &addr);
        if conn_id.is_none() {
            return;
        }

        self.gatt.as_ref().unwrap().lock().unwrap().client.set_preferred_phy(
            &addr,
            tx_phy.to_u8().unwrap(),
            rx_phy.to_u8().unwrap(),
            phy_options as u16,
        );
    }

    fn client_read_phy(&mut self, client_id: i32, addr: RawAddress) {
        self.gatt.as_ref().unwrap().lock().unwrap().client.read_phy(client_id, &addr);
    }

    // GATT Server

    fn register_server(
        &mut self,
        app_uuid: String,
        callback: Box<dyn IBluetoothGattServerCallback + Send>,
        eatt_support: bool,
    ) {
        let Some(uuid) = Uuid::from_string(app_uuid.clone()) else {
            warn!("register_server: Uuid is malformed: {}", app_uuid);
            return;
        };
        self.server_context_map.add(&uuid, callback);
        self.gatt
            .as_ref()
            .expect("GATT has not been initialized")
            .lock()
            .unwrap()
            .server
            .register_server(&uuid, eatt_support);
    }

    fn unregister_server(&mut self, server_id: i32) {
        self.server_context_map.remove(server_id);
        self.gatt.as_ref().unwrap().lock().unwrap().server.unregister_server(server_id);
    }

    fn server_connect(
        &self,
        server_id: i32,
        addr: RawAddress,
        is_direct: bool,
        transport: BtTransport,
    ) -> bool {
        self.gatt.as_ref().unwrap().lock().unwrap().server.connect(
            server_id,
<<<<<<< HEAD
            &address,
=======
            &addr,
>>>>>>> e110efe6
            // Addr type is default PUBLIC.
            0,
            is_direct,
            transport.into(),
        );

        true
    }

    fn server_disconnect(&self, server_id: i32, addr: RawAddress) -> bool {
        let conn_id = match self.server_context_map.get_conn_id_from_address(server_id, &addr) {
            None => return false,
            Some(id) => id,
        };

        self.gatt.as_ref().unwrap().lock().unwrap().server.disconnect(server_id, &addr, conn_id);

        true
    }

    fn add_service(&self, server_id: i32, service: BluetoothGattService) {
        if let Some(server) = self.server_context_map.get_by_server_id(server_id) {
            self.gatt
                .as_ref()
                .unwrap()
                .lock()
                .unwrap()
                .server
                .add_service(server_id, &BluetoothGattService::into_db(service, &server.services));
        } else {
            log::error!("Server id {} is not valid", server_id);
        }
    }

    fn remove_service(&self, server_id: i32, handle: i32) {
        self.gatt.as_ref().unwrap().lock().unwrap().server.delete_service(server_id, handle);
    }

    fn clear_services(&self, server_id: i32) {
        if let Some(s) = self.server_context_map.get_by_server_id(server_id) {
            for service in &s.services {
                self.gatt
                    .as_ref()
                    .unwrap()
                    .lock()
                    .unwrap()
                    .server
                    .delete_service(server_id, service.instance_id);
            }
        }
    }

    fn send_response(
        &self,
        server_id: i32,
        addr: RawAddress,
        request_id: i32,
        status: GattStatus,
        offset: i32,
        value: Vec<u8>,
    ) -> bool {
        (|| {
            let conn_id = self.server_context_map.get_conn_id_from_address(server_id, &addr)?;
            let handle = self.server_context_map.get_request_handle_from_id(request_id)?;
            let len = value.len() as u16;

            let data: [u8; 512] = array_utils::to_sized_array(&value);

            self.gatt.as_ref().unwrap().lock().unwrap().server.send_response(
                conn_id,
                request_id,
                status as i32,
                &BtGattResponse {
                    attr_value: BtGattValue {
                        value: data,
                        handle: handle as u16,
                        offset: offset as u16,
                        len,
                        auth_req: 0 as u8,
                    },
                },
            );

            Some(())
        })()
        .is_some()
    }

    fn send_notification(
        &self,
        server_id: i32,
        addr: RawAddress,
        handle: i32,
        confirm: bool,
        value: Vec<u8>,
    ) -> bool {
        let conn_id = match self.server_context_map.get_conn_id_from_address(server_id, &addr) {
            None => return false,
            Some(id) => id,
        };

        self.gatt.as_ref().unwrap().lock().unwrap().server.send_indication(
            server_id,
            handle,
            conn_id,
            confirm as i32,
            value.as_ref(),
        );

        true
    }

    fn server_set_preferred_phy(
        &self,
        _server_id: i32,
        addr: RawAddress,
        tx_phy: LePhy,
        rx_phy: LePhy,
        phy_options: i32,
    ) {
        self.gatt.as_ref().unwrap().lock().unwrap().server.set_preferred_phy(
            &addr,
            tx_phy.to_u8().unwrap_or_default(),
            rx_phy.to_u8().unwrap_or_default(),
            phy_options as u16,
        );
    }

    fn server_read_phy(&self, server_id: i32, addr: RawAddress) {
        self.gatt.as_ref().unwrap().lock().unwrap().server.read_phy(server_id, &addr);
    }
}

#[btif_callbacks_dispatcher(dispatch_gatt_client_callbacks, GattClientCallbacks)]
pub(crate) trait BtifGattClientCallbacks {
    #[btif_callback(RegisterClient)]
    fn register_client_cb(&mut self, status: GattStatus, client_id: i32, app_uuid: Uuid);

    #[btif_callback(Connect)]
    fn connect_cb(&mut self, conn_id: i32, status: GattStatus, client_id: i32, addr: RawAddress);

    #[btif_callback(Disconnect)]
    fn disconnect_cb(&mut self, conn_id: i32, status: GattStatus, client_id: i32, addr: RawAddress);

    #[btif_callback(SearchComplete)]
    fn search_complete_cb(&mut self, conn_id: i32, status: GattStatus);

    #[btif_callback(RegisterForNotification)]
    fn register_for_notification_cb(
        &mut self,
        conn_id: i32,
        registered: i32,
        status: GattStatus,
        handle: u16,
    );

    #[btif_callback(Notify)]
    fn notify_cb(&mut self, conn_id: i32, data: BtGattNotifyParams);

    #[btif_callback(ReadCharacteristic)]
    fn read_characteristic_cb(&mut self, conn_id: i32, status: GattStatus, data: BtGattReadParams);

    #[btif_callback(WriteCharacteristic)]
    fn write_characteristic_cb(
        &mut self,
        conn_id: i32,
        status: GattStatus,
        handle: u16,
        len: u16,
        value: *const u8,
    );

    #[btif_callback(ReadDescriptor)]
    fn read_descriptor_cb(&mut self, conn_id: i32, status: GattStatus, data: BtGattReadParams);

    #[btif_callback(WriteDescriptor)]
    fn write_descriptor_cb(
        &mut self,
        conn_id: i32,
        status: GattStatus,
        handle: u16,
        len: u16,
        value: *const u8,
    );

    #[btif_callback(ExecuteWrite)]
    fn execute_write_cb(&mut self, conn_id: i32, status: GattStatus);

    #[btif_callback(ReadRemoteRssi)]
    fn read_remote_rssi_cb(
        &mut self,
        client_id: i32,
        addr: RawAddress,
        rssi: i32,
        status: GattStatus,
    );

    #[btif_callback(ConfigureMtu)]
    fn configure_mtu_cb(&mut self, conn_id: i32, status: GattStatus, mtu: i32);

    #[btif_callback(Congestion)]
    fn congestion_cb(&mut self, conn_id: i32, congested: bool);

    #[btif_callback(GetGattDb)]
    fn get_gatt_db_cb(&mut self, conn_id: i32, elements: Vec<BtGattDbElement>, count: i32);

    #[btif_callback(PhyUpdated)]
    fn phy_updated_cb(&mut self, conn_id: i32, tx_phy: u8, rx_phy: u8, status: GattStatus);

    #[btif_callback(ConnUpdated)]
    fn conn_updated_cb(
        &mut self,
        conn_id: i32,
        interval: u16,
        latency: u16,
        timeout: u16,
        status: GattStatus,
    );

    #[btif_callback(ServiceChanged)]
    fn service_changed_cb(&mut self, conn_id: i32);

    #[btif_callback(ReadPhy)]
    fn read_phy_cb(
        &mut self,
        client_id: i32,
        addr: RawAddress,
        tx_phy: u8,
        rx_phy: u8,
        status: GattStatus,
    );
}

impl BtifGattClientCallbacks for BluetoothGatt {
    fn register_client_cb(&mut self, status: GattStatus, client_id: i32, app_uuid: Uuid) {
        self.context_map.set_client_id(&app_uuid, client_id);

        let client = self.context_map.get_by_uuid(&app_uuid);
        match client {
            Some(c) => {
                let cbid = c.cbid;
                self.context_map.get_callback_from_callback_id(cbid).and_then(
                    |cb: &mut GattClientCallback| {
                        cb.on_client_registered(status, client_id);
                        Some(())
                    },
                );
            }
            None => {
                warn!("Warning: Client not registered for UUID {}", DisplayUuid(&app_uuid));
            }
        }
    }

    fn connect_cb(&mut self, conn_id: i32, status: GattStatus, client_id: i32, addr: RawAddress) {
        if status == GattStatus::Success {
            self.context_map.add_connection(client_id, conn_id, &addr);
        }

        let Some(client) = self.context_map.get_by_client_id(client_id) else { return };
        if let Some(cb) = self.context_map.get_callback_from_callback_id(client.cbid) {
            cb.on_client_connection_state(status, client_id, status == GattStatus::Success, addr);
        }
    }

    fn disconnect_cb(
        &mut self,
        conn_id: i32,
        status: GattStatus,
        client_id: i32,
        addr: RawAddress,
    ) {
        let Some(client) = self.context_map.get_by_client_id(client_id) else { return };
        if let Some(cb) = self.context_map.get_callback_from_callback_id(client.cbid) {
            cb.on_client_connection_state(status, client_id, false, addr);
        }
        self.context_map.remove_connection(client_id, conn_id);
    }

    fn search_complete_cb(&mut self, conn_id: i32, _status: GattStatus) {
        // Gatt DB is ready!
        self.gatt.as_ref().unwrap().lock().unwrap().client.get_gatt_db(conn_id);
    }

    fn register_for_notification_cb(
        &mut self,
        _conn_id: i32,
        _registered: i32,
        _status: GattStatus,
        _handle: u16,
    ) {
        // No-op.
    }

    fn notify_cb(&mut self, conn_id: i32, data: BtGattNotifyParams) {
        let Some(client) = self.context_map.get_client_by_conn_id(conn_id) else { return };
        if let Some(cb) = self.context_map.get_callback_from_callback_id(client.cbid) {
            cb.on_notify(data.bda, data.handle as i32, data.value[0..data.len as usize].to_vec());
        }
    }

    fn read_characteristic_cb(&mut self, conn_id: i32, status: GattStatus, data: BtGattReadParams) {
        let Some(addr) = self.context_map.get_address_by_conn_id(conn_id) else { return };
        let Some(client) = self.context_map.get_client_by_conn_id(conn_id) else { return };
        if let Some(cb) = self.context_map.get_callback_from_callback_id(client.cbid) {
            cb.on_characteristic_read(
                addr,
                status,
                data.handle as i32,
                data.value.value[0..data.value.len as usize].to_vec(),
            );
        }
    }

    fn write_characteristic_cb(
        &mut self,
        conn_id: i32,
        mut status: GattStatus,
        handle: u16,
        _len: u16,
        _value: *const u8,
    ) {
        // TODO(b/200070162): Design how to handle concurrent write characteristic to the same
        // peer.

        let Some(addr) = self.context_map.get_address_by_conn_id(conn_id) else { return };
        let Some(client) = self.context_map.get_client_by_conn_id_mut(conn_id) else { return };

        if client.is_congested {
            if status == GattStatus::Congested {
                status = GattStatus::Success;
            }
            client.congestion_queue.push((addr, status, handle as i32));
            return;
        }

        let cbid = client.cbid;
        if let Some(cb) = self.context_map.get_callback_from_callback_id(cbid) {
            cb.on_characteristic_write(addr, status, handle as i32);
        }
    }

    fn read_descriptor_cb(&mut self, conn_id: i32, status: GattStatus, data: BtGattReadParams) {
        let Some(addr) = self.context_map.get_address_by_conn_id(conn_id) else { return };
        let Some(client) = self.context_map.get_client_by_conn_id(conn_id) else { return };
        if let Some(cb) = self.context_map.get_callback_from_callback_id(client.cbid) {
            cb.on_descriptor_read(
                addr,
                status,
                data.handle as i32,
                data.value.value[0..data.value.len as usize].to_vec(),
            );
        }
    }

    fn write_descriptor_cb(
        &mut self,
        conn_id: i32,
        status: GattStatus,
        handle: u16,
        _len: u16,
        _value: *const u8,
    ) {
        let Some(addr) = self.context_map.get_address_by_conn_id(conn_id) else { return };
        let Some(client) = self.context_map.get_client_by_conn_id(conn_id) else { return };
        if let Some(cb) = self.context_map.get_callback_from_callback_id(client.cbid) {
            cb.on_descriptor_write(addr, status, handle as i32);
        }
    }

    fn execute_write_cb(&mut self, conn_id: i32, status: GattStatus) {
        let Some(addr) = self.context_map.get_address_by_conn_id(conn_id) else { return };
        let Some(client) = self.context_map.get_client_by_conn_id(conn_id) else { return };
        if let Some(cb) = self.context_map.get_callback_from_callback_id(client.cbid) {
            cb.on_execute_write(addr, status);
        }
    }

    fn read_remote_rssi_cb(
        &mut self,
        client_id: i32,
        addr: RawAddress,
        rssi: i32,
        status: GattStatus,
    ) {
        let Some(client) = self.context_map.get_by_client_id(client_id) else { return };
        if let Some(cb) = self.context_map.get_callback_from_callback_id(client.cbid) {
            cb.on_read_remote_rssi(addr, rssi, status);
        }
    }

    fn configure_mtu_cb(&mut self, conn_id: i32, status: GattStatus, mtu: i32) {
        let Some(addr) = self.context_map.get_address_by_conn_id(conn_id) else { return };
        let Some(client) = self.context_map.get_client_by_conn_id(conn_id) else { return };
        if let Some(cb) = self.context_map.get_callback_from_callback_id(client.cbid) {
            cb.on_configure_mtu(addr, mtu, status);
        }
    }

    fn congestion_cb(&mut self, conn_id: i32, congested: bool) {
        if let Some(client) = self.context_map.get_client_by_conn_id_mut(conn_id) {
            client.is_congested = congested;
            if !client.is_congested {
                let cbid = client.cbid;
                let mut congestion_queue: Vec<(RawAddress, GattStatus, i32)> = vec![];
                client.congestion_queue.retain(|v| {
                    congestion_queue.push(v.clone());
                    false
                });

                self.context_map.get_callback_from_callback_id(cbid).and_then(
                    |cb: &mut GattClientCallback| {
                        for callback in congestion_queue.iter() {
                            cb.on_characteristic_write(callback.0.clone(), callback.1, callback.2);
                        }
                        Some(())
                    },
                );
            }
        }
    }

    fn get_gatt_db_cb(&mut self, conn_id: i32, elements: Vec<BtGattDbElement>, _count: i32) {
        let Some(addr) = self.context_map.get_address_by_conn_id(conn_id) else { return };
        let Some(client) = self.context_map.get_client_by_conn_id(conn_id) else { return };
        if let Some(cb) = self.context_map.get_callback_from_callback_id(client.cbid) {
            cb.on_search_complete(
                addr,
                BluetoothGattService::from_db(elements, true),
                GattStatus::Success,
            );
        }
<<<<<<< HEAD

        match (client, address) {
            (Some(c), Some(addr)) => {
                let cbid = c.cbid;
                self.context_map.get_callback_from_callback_id(cbid).and_then(
                    |cb: &mut GattClientCallback| {
                        cb.on_search_complete(
                            addr.to_string(),
                            BluetoothGattService::from_db(elements, true),
                            GattStatus::Success,
                        );
                        Some(())
                    },
                );
            }
            _ => (),
        };
=======
>>>>>>> e110efe6
    }

    fn phy_updated_cb(&mut self, conn_id: i32, tx_phy: u8, rx_phy: u8, status: GattStatus) {
        let Some(addr) = self.context_map.get_address_by_conn_id(conn_id) else { return };
        let Some(client) = self.context_map.get_client_by_conn_id(conn_id) else { return };
        if let Some(cb) = self.context_map.get_callback_from_callback_id(client.cbid) {
            cb.on_phy_update(
                addr,
                LePhy::from_u8(tx_phy).unwrap(),
                LePhy::from_u8(rx_phy).unwrap(),
                status,
            );
        }
    }

    fn read_phy_cb(
        &mut self,
        client_id: i32,
        addr: RawAddress,
        tx_phy: u8,
        rx_phy: u8,
        status: GattStatus,
    ) {
        let Some(client) = self.context_map.get_by_client_id(client_id) else { return };
        if let Some(cb) = self.context_map.get_callback_from_callback_id(client.cbid) {
            cb.on_phy_read(
                addr,
                LePhy::from_u8(tx_phy).unwrap(),
                LePhy::from_u8(rx_phy).unwrap(),
                status,
            );
        }
    }

    fn conn_updated_cb(
        &mut self,
        conn_id: i32,
        interval: u16,
        latency: u16,
        timeout: u16,
        status: GattStatus,
    ) {
        let Some(addr) = self.context_map.get_address_by_conn_id(conn_id) else { return };
        let Some(client) = self.context_map.get_client_by_conn_id(conn_id) else { return };
        if let Some(cb) = self.context_map.get_callback_from_callback_id(client.cbid) {
            cb.on_connection_updated(addr, interval as i32, latency as i32, timeout as i32, status);
        }
    }

    fn service_changed_cb(&mut self, conn_id: i32) {
        let Some(addr) = self.context_map.get_address_by_conn_id(conn_id) else { return };
        let Some(client) = self.context_map.get_client_by_conn_id(conn_id) else { return };
        if let Some(cb) = self.context_map.get_callback_from_callback_id(client.cbid) {
            cb.on_service_changed(addr);
        }
    }
}

#[btif_callbacks_dispatcher(dispatch_gatt_server_callbacks, GattServerCallbacks)]
pub(crate) trait BtifGattServerCallbacks {
    #[btif_callback(RegisterServer)]
    fn register_server_cb(&mut self, status: GattStatus, server_id: i32, app_uuid: Uuid);

    #[btif_callback(Connection)]
    fn connection_cb(&mut self, conn_id: i32, server_id: i32, connected: i32, addr: RawAddress);

    #[btif_callback(ServiceAdded)]
    fn service_added_cb(
        &mut self,
        status: GattStatus,
        server_id: i32,
        elements: Vec<BtGattDbElement>,
        _count: usize,
    );

    #[btif_callback(ServiceDeleted)]
    fn service_deleted_cb(&mut self, status: GattStatus, server_id: i32, handle: i32);

    #[btif_callback(RequestReadCharacteristic)]
    fn request_read_characteristic_cb(
        &mut self,
        conn_id: i32,
        trans_id: i32,
        addr: RawAddress,
        handle: i32,
        offset: i32,
        is_long: bool,
    );

    #[btif_callback(RequestReadDescriptor)]
    fn request_read_descriptor_cb(
        &mut self,
        conn_id: i32,
        trans_id: i32,
        addr: RawAddress,
        handle: i32,
        offset: i32,
        is_long: bool,
    );

    #[btif_callback(RequestWriteCharacteristic)]
    fn request_write_characteristic_cb(
        &mut self,
        conn_id: i32,
        trans_id: i32,
        addr: RawAddress,
        handle: i32,
        offset: i32,
        need_rsp: bool,
        is_prep: bool,
        data: Vec<u8>,
        len: usize,
    );

    #[btif_callback(RequestWriteDescriptor)]
    fn request_write_descriptor_cb(
        &mut self,
        conn_id: i32,
        trans_id: i32,
        addr: RawAddress,
        handle: i32,
        offset: i32,
        need_rsp: bool,
        is_prep: bool,
        data: Vec<u8>,
        len: usize,
    );

    #[btif_callback(RequestExecWrite)]
    fn request_exec_write_cb(
        &mut self,
        conn_id: i32,
        trans_id: i32,
        addr: RawAddress,
        exec_write: i32,
    );

    #[btif_callback(IndicationSent)]
    fn indication_sent_cb(&mut self, conn_id: i32, status: GattStatus);

    #[btif_callback(Congestion)]
    fn congestion_cb(&mut self, conn_id: i32, congested: bool);

    #[btif_callback(MtuChanged)]
    fn mtu_changed_cb(&mut self, conn_id: i32, mtu: i32);

    #[btif_callback(PhyUpdated)]
    fn phy_updated_cb(&mut self, conn_id: i32, tx_phy: u8, rx_phy: u8, status: GattStatus);

    #[btif_callback(ReadPhy)]
    fn read_phy_cb(
        &mut self,
        server_id: i32,
        addr: RawAddress,
        tx_phy: u8,
        rx_phy: u8,
        status: GattStatus,
    );

    #[btif_callback(ConnUpdated)]
    fn conn_updated_cb(
        &mut self,
        conn_id: i32,
        interval: u16,
        latency: u16,
        timeout: u16,
        status: GattStatus,
    );

    #[btif_callback(SubrateChanged)]
    fn subrate_chg_cb(
        &mut self,
        conn_id: i32,
        subrate_factor: u16,
        latency: u16,
        cont_num: u16,
        timeout: u16,
        status: GattStatus,
    );
}

impl BtifGattServerCallbacks for BluetoothGatt {
    fn register_server_cb(&mut self, status: GattStatus, server_id: i32, app_uuid: Uuid) {
        self.server_context_map.set_server_id(&app_uuid, server_id);

        let cbid = self.server_context_map.get_by_uuid(&app_uuid).map(|server| server.cbid);
        match cbid {
            Some(cbid) => {
                if let Some(cb) =
                    self.server_context_map.get_callback_from_callback_id(cbid).as_mut()
                {
                    cb.on_server_registered(status, server_id)
                }
            }
            None => {
                warn!("Warning: No callback found for UUID {}", DisplayUuid(&app_uuid));
            }
        }
    }

    fn connection_cb(&mut self, conn_id: i32, server_id: i32, connected: i32, addr: RawAddress) {
        let is_connected = connected != 0;
        if is_connected {
            self.server_context_map.add_connection(server_id, conn_id, &addr);
        } else {
            self.server_context_map.remove_connection(conn_id);
        }

        let cbid = self.server_context_map.get_by_server_id(server_id).map(|server| server.cbid);
        match cbid {
            Some(cbid) => {
                if let Some(cb) =
                    self.server_context_map.get_callback_from_callback_id(cbid).as_mut()
                {
                    cb.on_server_connection_state(server_id, is_connected, addr);
                }
            }
            None => {
                warn!("Warning: No callback found for server ID {}", server_id);
            }
        }
    }

    fn service_added_cb(
        &mut self,
        status: GattStatus,
        server_id: i32,
        elements: Vec<BtGattDbElement>,
        _count: usize,
    ) {
        for service in BluetoothGattService::from_db(elements, false) {
            if status == GattStatus::Success {
                self.server_context_map.add_service(server_id, service.clone());
            }

            let cbid =
                self.server_context_map.get_by_server_id(server_id).map(|server| server.cbid);
            match cbid {
                Some(cbid) => {
                    if let Some(cb) =
                        self.server_context_map.get_callback_from_callback_id(cbid).as_mut()
                    {
                        cb.on_service_added(status, service);
                    }
                }
                None => {
                    warn!("Warning: No callback found for server ID {}", server_id);
                }
            }
        }
    }

    fn service_deleted_cb(&mut self, status: GattStatus, server_id: i32, handle: i32) {
        if status == GattStatus::Success {
            self.server_context_map.delete_service(server_id, handle);
        }

        let cbid = self
            .server_context_map
            .get_by_server_id(server_id)
            .and_then(|server| Some(server.cbid));

        if let Some(cbid) = cbid {
            if let Some(cb) = self.server_context_map.get_callback_from_callback_id(cbid).as_mut() {
                cb.on_service_removed(status, handle);
            }
        }
    }

    fn request_read_characteristic_cb(
        &mut self,
        conn_id: i32,
        trans_id: i32,
        addr: RawAddress,
        handle: i32,
        offset: i32,
        is_long: bool,
    ) {
        self.server_context_map.add_request(trans_id, handle);

        if let Some(cbid) =
            self.server_context_map.get_by_conn_id(conn_id).map(|server| server.cbid)
        {
            if let Some(cb) = self.server_context_map.get_callback_from_callback_id(cbid).as_mut() {
                cb.on_characteristic_read_request(addr, trans_id, offset, is_long, handle);
            }
        }
    }

    fn request_read_descriptor_cb(
        &mut self,
        conn_id: i32,
        trans_id: i32,
        addr: RawAddress,
        handle: i32,
        offset: i32,
        is_long: bool,
    ) {
        self.server_context_map.add_request(trans_id, handle);

        if let Some(cbid) =
            self.server_context_map.get_by_conn_id(conn_id).map(|server| server.cbid)
        {
            if let Some(cb) = self.server_context_map.get_callback_from_callback_id(cbid).as_mut() {
                cb.on_descriptor_read_request(addr, trans_id, offset, is_long, handle);
            }
        }
    }

    fn request_write_characteristic_cb(
        &mut self,
        conn_id: i32,
        trans_id: i32,
        addr: RawAddress,
        handle: i32,
        offset: i32,
        need_rsp: bool,
        is_prep: bool,
        data: Vec<u8>,
        len: usize,
    ) {
        self.server_context_map.add_request(trans_id, handle);

        if let Some(cbid) =
            self.server_context_map.get_by_conn_id(conn_id).map(|server| server.cbid)
        {
            if let Some(cb) = self.server_context_map.get_callback_from_callback_id(cbid).as_mut() {
                cb.on_characteristic_write_request(
                    addr, trans_id, offset, len as i32, is_prep, need_rsp, handle, data,
                );
            }
        }
    }

    fn request_write_descriptor_cb(
        &mut self,
        conn_id: i32,
        trans_id: i32,
        addr: RawAddress,
        handle: i32,
        offset: i32,
        need_rsp: bool,
        is_prep: bool,
        data: Vec<u8>,
        len: usize,
    ) {
        self.server_context_map.add_request(trans_id, handle);

        if let Some(cbid) =
            self.server_context_map.get_by_conn_id(conn_id).map(|server| server.cbid)
        {
            if let Some(cb) = self.server_context_map.get_callback_from_callback_id(cbid).as_mut() {
                cb.on_descriptor_write_request(
                    addr, trans_id, offset, len as i32, is_prep, need_rsp, handle, data,
                );
            }
        }
    }

    fn request_exec_write_cb(
        &mut self,
        conn_id: i32,
        trans_id: i32,
        addr: RawAddress,
        exec_write: i32,
    ) {
        self.server_context_map.add_request(trans_id, 0);

        if let Some(cbid) =
            self.server_context_map.get_by_conn_id(conn_id).map(|server| server.cbid)
        {
            if let Some(cb) = self.server_context_map.get_callback_from_callback_id(cbid).as_mut() {
                cb.on_execute_write(addr, trans_id, exec_write != 0);
            }
        }
    }

    fn indication_sent_cb(&mut self, conn_id: i32, mut status: GattStatus) {
        (|| {
            let address = self.server_context_map.get_address_from_conn_id(conn_id)?;
            let server = self.server_context_map.get_mut_by_conn_id(conn_id)?;

            if server.is_congested {
                if status == GattStatus::Congested {
                    status = GattStatus::Success;
                }

                server.congestion_queue.push((address, status));
                return None;
            }

            let cbid = server.cbid;
            if let Some(cb) = self.server_context_map.get_callback_from_callback_id(cbid).as_mut() {
                cb.on_notification_sent(address, status);
            }

            Some(())
        })();
    }

    fn congestion_cb(&mut self, conn_id: i32, congested: bool) {
        if let Some(server) = self.server_context_map.get_mut_by_conn_id(conn_id) {
            server.is_congested = congested;
            if !server.is_congested {
                let cbid = server.cbid;
                let congestion_queue: Vec<_> = server.congestion_queue.drain(..).collect();

                if let Some(cb) =
                    self.server_context_map.get_callback_from_callback_id(cbid).as_mut()
                {
                    for callback in congestion_queue {
                        cb.on_notification_sent(callback.0.clone(), callback.1);
                    }
                }
            }
        }
    }

    fn mtu_changed_cb(&mut self, conn_id: i32, mtu: i32) {
        (|| {
            let address = self.server_context_map.get_address_from_conn_id(conn_id)?;
            let server_cbid = self.server_context_map.get_by_conn_id(conn_id)?.cbid;

            if let Some(cb) =
                self.server_context_map.get_callback_from_callback_id(server_cbid).as_mut()
            {
                cb.on_mtu_changed(address, mtu);
            }

            Some(())
        })();
    }

    fn phy_updated_cb(&mut self, conn_id: i32, tx_phy: u8, rx_phy: u8, status: GattStatus) {
        (|| {
            let address = self.server_context_map.get_address_from_conn_id(conn_id)?;
            let server_cbid = self.server_context_map.get_by_conn_id(conn_id)?.cbid;

            if let Some(cb) =
                self.server_context_map.get_callback_from_callback_id(server_cbid).as_mut()
            {
                cb.on_phy_update(
                    address,
                    LePhy::from_u8(tx_phy).unwrap_or_default(),
                    LePhy::from_u8(rx_phy).unwrap_or_default(),
                    status,
                );
            }

            Some(())
        })();
    }

    fn read_phy_cb(
        &mut self,
        server_id: i32,
        addr: RawAddress,
        tx_phy: u8,
        rx_phy: u8,
        status: GattStatus,
    ) {
        if let Some(cbid) =
            self.server_context_map.get_by_server_id(server_id).map(|server| server.cbid)
        {
            if let Some(cb) = self.server_context_map.get_callback_from_callback_id(cbid).as_mut() {
                cb.on_phy_read(
                    addr,
                    LePhy::from_u8(tx_phy).unwrap_or_default(),
                    LePhy::from_u8(rx_phy).unwrap_or_default(),
                    status,
                );
            }
        }
    }

    fn conn_updated_cb(
        &mut self,
        conn_id: i32,
        interval: u16,
        latency: u16,
        timeout: u16,
        status: GattStatus,
    ) {
        (|| {
            let address = self.server_context_map.get_address_from_conn_id(conn_id)?;
            let server_cbid = self.server_context_map.get_by_conn_id(conn_id)?.cbid;

            if let Some(cb) =
                self.server_context_map.get_callback_from_callback_id(server_cbid).as_mut()
            {
                cb.on_connection_updated(
                    address,
                    interval as i32,
                    latency as i32,
                    timeout as i32,
                    status,
                );
            }

            Some(())
        })();
    }

    fn subrate_chg_cb(
        &mut self,
        conn_id: i32,
        subrate_factor: u16,
        latency: u16,
        cont_num: u16,
        timeout: u16,
        status: GattStatus,
    ) {
        (|| {
            let address = self.server_context_map.get_address_from_conn_id(conn_id)?;
            let server_cbid = self.server_context_map.get_by_conn_id(conn_id)?.cbid;

            if let Some(cb) =
                self.server_context_map.get_callback_from_callback_id(server_cbid).as_mut()
            {
                cb.on_subrate_change(
                    address,
                    subrate_factor as i32,
                    latency as i32,
                    cont_num as i32,
                    timeout as i32,
                    status,
                );
            }

            Some(())
        })();
    }
}

#[btif_callbacks_dispatcher(dispatch_le_scanner_callbacks, GattScannerCallbacks)]
pub(crate) trait BtifGattScannerCallbacks {
    #[btif_callback(OnScannerRegistered)]
    fn on_scanner_registered(&mut self, uuid: Uuid, scanner_id: u8, status: GattStatus);

    #[btif_callback(OnScanResult)]
    fn on_scan_result(
        &mut self,
        event_type: u16,
        addr_type: u8,
        bda: RawAddress,
        primary_phy: u8,
        secondary_phy: u8,
        advertising_sid: u8,
        tx_power: i8,
        rssi: i8,
        periodic_adv_int: u16,
        adv_data: Vec<u8>,
    );

    #[btif_callback(OnTrackAdvFoundLost)]
    fn on_track_adv_found_lost(&mut self, adv_track_info: AdvertisingTrackInfo);
}

#[btif_callbacks_dispatcher(dispatch_le_scanner_inband_callbacks, GattScannerInbandCallbacks)]
pub(crate) trait BtifGattScannerInbandCallbacks {
    #[btif_callback(RegisterCallback)]
    fn inband_register_callback(&mut self, app_uuid: Uuid, scanner_id: u8, btm_status: u8);

    #[btif_callback(StatusCallback)]
    fn inband_status_callback(&mut self, scanner_id: u8, btm_status: u8);

    #[btif_callback(EnableCallback)]
    fn inband_enable_callback(&mut self, action: u8, btm_status: u8);

    #[btif_callback(FilterParamSetupCallback)]
    fn inband_filter_param_setup_callback(
        &mut self,
        scanner_id: u8,
        available_space: u8,
        action_type: u8,
        btm_status: u8,
    );

    #[btif_callback(FilterConfigCallback)]
    fn inband_filter_config_callback(
        &mut self,
        filter_index: u8,
        filter_type: u8,
        available_space: u8,
        action: u8,
        btm_status: u8,
    );

    #[btif_callback(MsftAdvMonitorAddCallback)]
    fn inband_msft_adv_monitor_add_callback(
        &mut self,
        call_id: u32,
        monitor_handle: u8,
        status: u8,
    );

    #[btif_callback(MsftAdvMonitorRemoveCallback)]
    fn inband_msft_adv_monitor_remove_callback(&mut self, call_id: u32, status: u8);

    #[btif_callback(MsftAdvMonitorEnableCallback)]
    fn inband_msft_adv_monitor_enable_callback(&mut self, call_id: u32, status: u8);

    #[btif_callback(StartSyncCallback)]
    fn inband_start_sync_callback(
        &mut self,
        status: u8,
        sync_handle: u16,
        advertising_sid: u8,
        address_type: u8,
        address: RawAddress,
        phy: u8,
        interval: u16,
    );

    #[btif_callback(SyncReportCallback)]
    fn inband_sync_report_callback(
        &mut self,
        sync_handle: u16,
        tx_power: i8,
        rssi: i8,
        status: u8,
        data: Vec<u8>,
    );

    #[btif_callback(SyncLostCallback)]
    fn inband_sync_lost_callback(&mut self, sync_handle: u16);

    #[btif_callback(SyncTransferCallback)]
    fn inband_sync_transfer_callback(&mut self, status: u8, address: RawAddress);
}

impl BtifGattScannerInbandCallbacks for BluetoothGatt {
    fn inband_register_callback(&mut self, app_uuid: Uuid, scanner_id: u8, btm_status: u8) {
        log::debug!(
            "Callback received: {:#?}",
            GattScannerInbandCallbacks::RegisterCallback(app_uuid, scanner_id, btm_status)
        );
    }

    fn inband_status_callback(&mut self, scanner_id: u8, btm_status: u8) {
        log::debug!(
            "Callback received: {:#?}",
            GattScannerInbandCallbacks::StatusCallback(scanner_id, btm_status)
        );
    }

    fn inband_enable_callback(&mut self, action: u8, btm_status: u8) {
        log::debug!(
            "Callback received: {:#?}",
            GattScannerInbandCallbacks::EnableCallback(action, btm_status)
        );
    }

    fn inband_filter_param_setup_callback(
        &mut self,
        scanner_id: u8,
        available_space: u8,
        action_type: u8,
        btm_status: u8,
    ) {
        log::debug!(
            "Callback received: {:#?}",
            GattScannerInbandCallbacks::FilterParamSetupCallback(
                scanner_id,
                available_space,
                action_type,
                btm_status
            )
        );
    }

    fn inband_filter_config_callback(
        &mut self,
        filter_index: u8,
        filter_type: u8,
        available_space: u8,
        action: u8,
        btm_status: u8,
    ) {
        log::debug!(
            "Callback received: {:#?}",
            GattScannerInbandCallbacks::FilterConfigCallback(
                filter_index,
                filter_type,
                available_space,
                action,
                btm_status,
            )
        );
    }

    fn inband_msft_adv_monitor_add_callback(
        &mut self,
        call_id: u32,
        monitor_handle: u8,
        status: u8,
    ) {
        (self.adv_mon_add_cb_sender.lock().unwrap())(call_id, (monitor_handle, status));
    }

    fn inband_msft_adv_monitor_remove_callback(&mut self, call_id: u32, status: u8) {
        (self.adv_mon_remove_cb_sender.lock().unwrap())(call_id, status);
    }

    fn inband_msft_adv_monitor_enable_callback(&mut self, call_id: u32, status: u8) {
        (self.adv_mon_enable_cb_sender.lock().unwrap())(call_id, status);
    }

    fn inband_start_sync_callback(
        &mut self,
        status: u8,
        sync_handle: u16,
        advertising_sid: u8,
        address_type: u8,
        address: RawAddress,
        phy: u8,
        interval: u16,
    ) {
        log::debug!(
            "Callback received: StartSyncCallback({}, {}, {}, {}, {}, {}, {})",
            status,
            sync_handle,
            advertising_sid,
            address_type,
            DisplayAddress(&address),
            phy,
            interval
        );
    }

    fn inband_sync_report_callback(
        &mut self,
        sync_handle: u16,
        tx_power: i8,
        rssi: i8,
        status: u8,
        data: Vec<u8>,
    ) {
        log::debug!(
            "Callback received: {:#?}",
            GattScannerInbandCallbacks::SyncReportCallback(
                sync_handle,
                tx_power,
                rssi,
                status,
                data
            )
        );
    }

    fn inband_sync_lost_callback(&mut self, sync_handle: u16) {
        log::debug!(
            "Callback received: {:#?}",
            GattScannerInbandCallbacks::SyncLostCallback(sync_handle,)
        );
    }

    fn inband_sync_transfer_callback(&mut self, status: u8, address: RawAddress) {
        log::debug!(
            "Callback received: SyncTransferCallback({}, {})",
            status,
            DisplayAddress(&address)
        );
    }
}

impl BtifGattScannerCallbacks for BluetoothGatt {
    fn on_scanner_registered(&mut self, uuid: Uuid, scanner_id: u8, status: GattStatus) {
        log::debug!(
            "on_scanner_registered UUID = {}, scanner_id = {}, status = {}",
            DisplayUuid(&uuid),
            scanner_id,
            status
        );

        let mut scanners_lock = self.scanners.lock().unwrap();
        let scanner_info = scanners_lock.get_mut(&uuid);

        if let Some(info) = scanner_info {
            info.scanner_id = Some(scanner_id);
            if let Some(cb) = self.scanner_callbacks.get_by_id_mut(info.callback_id) {
                cb.on_scanner_registered(uuid, scanner_id, status);
            } else {
                log::warn!("There is no callback for scanner UUID {}", DisplayUuid(&uuid));
            }
        } else {
            log::warn!(
                "Scanner registered callback for non-existent scanner info, UUID = {}",
                DisplayUuid(&uuid)
            );
        }

        if status != GattStatus::Success {
            log::error!("Error registering scanner UUID {}", DisplayUuid(&uuid));
            scanners_lock.remove(&uuid);
        }
    }

    fn on_scan_result(
        &mut self,
        event_type: u16,
        addr_type: u8,
        address: RawAddress,
        primary_phy: u8,
        secondary_phy: u8,
        advertising_sid: u8,
        tx_power: i8,
        rssi: i8,
        periodic_adv_int: u16,
        adv_data: Vec<u8>,
    ) {
        self.scanner_callbacks.for_all_callbacks(|callback| {
            callback.on_scan_result(ScanResult {
                name: adv_parser::extract_name(adv_data.as_slice()),
                address,
                addr_type,
                event_type,
                primary_phy,
                secondary_phy,
                advertising_sid,
                tx_power,
                rssi,
                periodic_adv_int,
                flags: adv_parser::extract_flags(adv_data.as_slice()),
                service_uuids: adv_parser::extract_service_uuids(adv_data.as_slice()),
                service_data: adv_parser::extract_service_data(adv_data.as_slice()),
                manufacturer_data: adv_parser::extract_manufacturer_data(adv_data.as_slice()),
                adv_data: adv_data.clone(),
            });
        });
    }

<<<<<<< HEAD
    fn on_track_adv_found_lost(&mut self, track_adv_info: RustAdvertisingTrackInfo) {
        let addr = track_adv_info.advertiser_address.to_string();
=======
    fn on_track_adv_found_lost(&mut self, track_adv_info: AdvertisingTrackInfo) {
        let addr = track_adv_info.advertiser_address;
        let display_addr = DisplayAddress(&addr);
>>>>>>> e110efe6
        let mut binding = self.scanners.lock().unwrap();
        let mut corresponding_scanner: Option<&mut ScannerInfo> =
            binding.values_mut().find_map(|scanner| {
                if scanner.monitor_handle == Some(track_adv_info.monitor_handle) {
                    Some(scanner)
                } else {
                    None
                }
            });
        if corresponding_scanner.is_none() {
            corresponding_scanner = binding.values_mut().find_map(|scanner| {
                if scanner.addr_handle_map.contains_key(&addr) {
                    Some(scanner)
                } else {
                    None
                }
            });
        }

        let corresponding_scanner = match corresponding_scanner {
            Some(scanner) => scanner,
            None => {
                log::warn!("No scanner having monitor handle {}", track_adv_info.monitor_handle);
                return;
            }
        };
        let scanner_id = match corresponding_scanner.scanner_id {
            Some(scanner_id) => scanner_id,
            None => {
                log::warn!("No scanner id having monitor handle {}", track_adv_info.monitor_handle);
                return;
            }
        };

        let controller_need_separate_pattern_and_address =
            corresponding_scanner.addr_tracking_quirk;

        let mut address_monitor_succeed: bool = false;
        if controller_need_separate_pattern_and_address {
            if track_adv_info.advertiser_state == 0x01 {
                if corresponding_scanner.addr_handle_map.contains_key(&addr) {
                    log::debug!(
                        "on_track_adv_found_lost: this addr {} is already handled, just return",
<<<<<<< HEAD
                        track_adv_info.advertiser_address.to_string()
=======
                        display_addr
>>>>>>> e110efe6
                    );
                    return;
                }
                log::debug!(
                    "on_track_adv_found_lost: state == 0x01, adding addr {} to map",
<<<<<<< HEAD
                    addr.clone()
                );
                corresponding_scanner.addr_handle_map.insert(addr.clone(), None);

                let scan_filter_addr = ScanFilterAddress {
                    addr_type: track_adv_info.advertiser_address_type,
                    bd_addr: track_adv_info.advertiser_address.to_string(),
=======
                    display_addr
                );
                corresponding_scanner.addr_handle_map.insert(addr, None);

                let scan_filter_addr = ScanFilterAddress {
                    addr_type: track_adv_info.advertiser_address_type,
                    bd_addr: addr,
>>>>>>> e110efe6
                };

                if let Some(saved_filter) = corresponding_scanner.filter.clone() {
                    let scan_filter = ScanFilter {
                        rssi_high_threshold: saved_filter.rssi_high_threshold,
                        rssi_low_threshold: saved_filter.rssi_low_threshold,
                        rssi_low_timeout: saved_filter.rssi_low_timeout,
                        rssi_sampling_period: saved_filter.rssi_sampling_period,
                        condition: ScanFilterCondition::BluetoothAddress(scan_filter_addr),
                    };
                    self.add_child_monitor(scanner_id, scan_filter);
                    address_monitor_succeed = true;
                }
            } else {
                if let Some(handle) = corresponding_scanner.monitor_handle {
                    if handle == track_adv_info.monitor_handle {
<<<<<<< HEAD
                        log::info!(
                            "pattern filter lost, addr={}",
                            track_adv_info.advertiser_address.to_string()
                        );
=======
                        log::info!("pattern filter lost, addr={}", display_addr);
>>>>>>> e110efe6
                        return;
                    }
                }

                if corresponding_scanner.addr_handle_map.remove(&addr).is_some() {
                    log::debug!(
                        "on_track_adv_found_lost: removing addr = {} from map",
<<<<<<< HEAD
                        addr.clone()
=======
                        display_addr
>>>>>>> e110efe6
                    );
                    self.remove_child_monitor(scanner_id, track_adv_info.monitor_handle);
                }
            }
        }

        self.scanner_callbacks.for_all_callbacks(|callback| {
            let adv_data =
                [&track_adv_info.adv_packet[..], &track_adv_info.scan_response[..]].concat();

            let scan_result = ScanResult {
                name: adv_parser::extract_name(adv_data.as_slice()),
                address: addr,
                addr_type: track_adv_info.advertiser_address_type,
                event_type: 0, /* not used */
                primary_phy: LePhy::Phy1m as u8,
                secondary_phy: 0,      /* not used */
                advertising_sid: 0xff, /* not present */
                /* A bug in libbluetooth that uses u8 for TX power.
                 * TODO(b/261482382): Fix the data type in C++ layer to use i8 instead of u8. */
                tx_power: track_adv_info.tx_power as i8,
                rssi: track_adv_info.rssi,
                periodic_adv_int: 0, /* not used */
                flags: adv_parser::extract_flags(adv_data.as_slice()),
                service_uuids: adv_parser::extract_service_uuids(adv_data.as_slice()),
                service_data: adv_parser::extract_service_data(adv_data.as_slice()),
                manufacturer_data: adv_parser::extract_manufacturer_data(adv_data.as_slice()),
                adv_data,
            };

            if track_adv_info.advertiser_state == 0x01 {
                if !controller_need_separate_pattern_and_address || address_monitor_succeed {
                    callback.on_advertisement_found(scanner_id, scan_result);
                }
            } else {
                callback.on_advertisement_lost(scanner_id, scan_result);
            }
        });
    }
}

impl BtifGattAdvCallbacks for BluetoothGatt {
    fn on_advertising_set_started(
        &mut self,
        reg_id: i32,
        advertiser_id: u8,
        tx_power: i8,
        status: AdvertisingStatus,
    ) {
        self.adv_manager.get_impl().on_advertising_set_started(
            reg_id,
            advertiser_id,
            tx_power,
            status,
        );
    }

    fn on_advertising_enabled(&mut self, adv_id: u8, enabled: bool, status: AdvertisingStatus) {
        self.adv_manager.get_impl().on_advertising_enabled(adv_id, enabled, status);
    }

    fn on_advertising_data_set(&mut self, adv_id: u8, status: AdvertisingStatus) {
        self.adv_manager.get_impl().on_advertising_data_set(adv_id, status);
    }

    fn on_scan_response_data_set(&mut self, adv_id: u8, status: AdvertisingStatus) {
        self.adv_manager.get_impl().on_scan_response_data_set(adv_id, status);
    }

    fn on_advertising_parameters_updated(
        &mut self,
        adv_id: u8,
        tx_power: i8,
        status: AdvertisingStatus,
    ) {
        self.adv_manager.get_impl().on_advertising_parameters_updated(adv_id, tx_power, status);
    }

    fn on_periodic_advertising_parameters_updated(
        &mut self,
        adv_id: u8,
        status: AdvertisingStatus,
    ) {
        self.adv_manager.get_impl().on_periodic_advertising_parameters_updated(adv_id, status);
    }

    fn on_periodic_advertising_data_set(&mut self, adv_id: u8, status: AdvertisingStatus) {
        self.adv_manager.get_impl().on_periodic_advertising_data_set(adv_id, status);
    }

    fn on_periodic_advertising_enabled(
        &mut self,
        adv_id: u8,
        enabled: bool,
        status: AdvertisingStatus,
    ) {
        self.adv_manager.get_impl().on_periodic_advertising_enabled(adv_id, enabled, status);
    }

    fn on_own_address_read(&mut self, adv_id: u8, addr_type: u8, address: RawAddress) {
        self.adv_manager.get_impl().on_own_address_read(adv_id, addr_type, address);
    }
}

#[cfg(test)]
mod tests {
    struct TestBluetoothGattCallback {
        id: String,
    }

    impl TestBluetoothGattCallback {
        fn new(id: String) -> TestBluetoothGattCallback {
            TestBluetoothGattCallback { id }
        }
    }

    impl IBluetoothGattCallback for TestBluetoothGattCallback {
        fn on_client_registered(&mut self, _status: GattStatus, _client_id: i32) {}
        fn on_client_connection_state(
            &mut self,
            _status: GattStatus,
            _client_id: i32,
            _connected: bool,
            _addr: RawAddress,
        ) {
        }

        fn on_phy_update(
            &mut self,
            _addr: RawAddress,
            _tx_phy: LePhy,
            _rx_phy: LePhy,
            _status: GattStatus,
        ) {
        }

        fn on_phy_read(
            &mut self,
            _addr: RawAddress,
            _tx_phy: LePhy,
            _rx_phy: LePhy,
            _status: GattStatus,
        ) {
        }

        fn on_search_complete(
            &mut self,
            _addr: RawAddress,
            _services: Vec<BluetoothGattService>,
            _status: GattStatus,
        ) {
        }

        fn on_characteristic_read(
            &mut self,
            _addr: RawAddress,
            _status: GattStatus,
            _handle: i32,
            _value: Vec<u8>,
        ) {
        }

        fn on_characteristic_write(
            &mut self,
            _addr: RawAddress,
            _status: GattStatus,
            _handle: i32,
        ) {
        }

        fn on_execute_write(&mut self, _addr: RawAddress, _status: GattStatus) {}

        fn on_descriptor_read(
            &mut self,
            _addr: RawAddress,
            _status: GattStatus,
            _handle: i32,
            _value: Vec<u8>,
        ) {
        }

        fn on_descriptor_write(&mut self, _addr: RawAddress, _status: GattStatus, _handle: i32) {}

        fn on_notify(&mut self, _addr: RawAddress, _handle: i32, _value: Vec<u8>) {}

        fn on_read_remote_rssi(&mut self, _addr: RawAddress, _rssi: i32, _status: GattStatus) {}

        fn on_configure_mtu(&mut self, _addr: RawAddress, _mtu: i32, _status: GattStatus) {}

        fn on_connection_updated(
            &mut self,
            _addr: RawAddress,
            _interval: i32,
            _latency: i32,
            _timeout: i32,
            _status: GattStatus,
        ) {
        }

        fn on_service_changed(&mut self, _addr: RawAddress) {}
    }

    impl RPCProxy for TestBluetoothGattCallback {
        fn get_object_id(&self) -> String {
            self.id.clone()
        }
    }

    use super::*;

    #[test]
    fn test_uuid_from_string() {
        let uuid = Uuid::from_string("abcdef");
        assert!(uuid.is_none());

        let uuid = Uuid::from_string("0123456789abcdef0123456789abcdef");
        assert!(uuid.is_some());
        let expected: [u8; 16] = [
            0x01, 0x23, 0x45, 0x67, 0x89, 0xab, 0xcd, 0xef, 0x01, 0x23, 0x45, 0x67, 0x89, 0xab,
            0xcd, 0xef,
        ];
        assert_eq!(Uuid::from(expected), uuid.unwrap());
    }

    #[test]
    fn test_context_map_clients() {
        let (tx, _rx) = crate::Stack::create_channel();
        let mut map = ContextMap::new(tx.clone());

        // Add client 1.
        let callback1 = Box::new(TestBluetoothGattCallback::new(String::from("Callback 1")));
        let uuid1 = Uuid::from_string("00000000000000000000000000000001").unwrap();
        map.add(&uuid1, callback1);
        let found = map.get_by_uuid(&uuid1);
        assert!(found.is_some());
        assert_eq!(
            "Callback 1",
            match found {
                Some(c) => {
                    let cbid = c.cbid;
                    map.callbacks
                        .get_by_id(cbid)
                        .and_then(|cb| Some(cb.get_object_id()))
                        .unwrap_or(String::new())
                }
                None => String::new(),
            }
        );

        // Add client 2.
        let callback2 = Box::new(TestBluetoothGattCallback::new(String::from("Callback 2")));
        let uuid2 = Uuid::from_string("00000000000000000000000000000002").unwrap();
        map.add(&uuid2, callback2);
        let found = map.get_by_uuid(&uuid2);
        assert!(found.is_some());
        assert_eq!(
            "Callback 2",
            match found {
                Some(c) => {
                    let cbid = c.cbid;
                    map.callbacks
                        .get_by_id(cbid)
                        .and_then(|cb| Some(cb.get_object_id()))
                        .unwrap_or(String::new())
                }
                None => String::new(),
            }
        );

        // Set client ID and get by client ID.
        map.set_client_id(&uuid1, 3);
        let found = map.get_by_client_id(3);
        assert!(found.is_some());

        // Remove client 1.
        map.remove(3);
        let found = map.get_by_uuid(&uuid1);
        assert!(found.is_none());
    }

    #[test]
    fn test_context_map_connections() {
        let (tx, _rx) = crate::Stack::create_channel();
        let mut map = ContextMap::new(tx.clone());
        let client_id = 1;

        map.add_connection(client_id, 3, &RawAddress::from_string("aa:bb:cc:dd:ee:ff").unwrap());
        map.add_connection(client_id, 4, &RawAddress::from_string("11:22:33:44:55:66").unwrap());

        let found = map.get_conn_id_from_address(
            client_id,
            &RawAddress::from_string("aa:bb:cc:dd:ee:ff").unwrap(),
        );
        assert!(found.is_some());
        assert_eq!(3, found.unwrap());

        let found = map.get_conn_id_from_address(
            client_id,
            &RawAddress::from_string("11:22:33:44:55:66").unwrap(),
        );
        assert!(found.is_some());
        assert_eq!(4, found.unwrap());
    }
}<|MERGE_RESOLUTION|>--- conflicted
+++ resolved
@@ -6,13 +6,8 @@
     BluetoothInterface, BtStatus, BtTransport, DisplayAddress, DisplayUuid, RawAddress, Uuid,
 };
 use bt_topshim::profiles::gatt::{
-<<<<<<< HEAD
-    ffi::RustAdvertisingTrackInfo, AdvertisingStatus, BtGattDbElement, BtGattNotifyParams,
-    BtGattReadParams, BtGattResponse, BtGattValue, Gatt, GattAdvCallbacksDispatcher,
-=======
     AdvertisingStatus, AdvertisingTrackInfo, BtGattDbElement, BtGattNotifyParams, BtGattReadParams,
     BtGattResponse, BtGattValue, Gatt, GattAdvCallbacksDispatcher,
->>>>>>> e110efe6
     GattAdvInbandCallbacksDispatcher, GattClientCallbacks, GattClientCallbacksDispatcher,
     GattScannerCallbacks, GattScannerCallbacksDispatcher, GattScannerInbandCallbacks,
     GattScannerInbandCallbacksDispatcher, GattServerCallbacks, GattServerCallbacksDispatcher,
@@ -180,11 +175,7 @@
         }
     }
 
-<<<<<<< HEAD
-    fn get_client_ids_from_address(&self, address: &String) -> Vec<i32> {
-=======
     fn get_client_ids_from_address(&self, address: &RawAddress) -> Vec<i32> {
->>>>>>> e110efe6
         self.connections
             .iter()
             .filter(|conn| conn.address == *address)
@@ -331,19 +322,7 @@
             .map(|conn| conn.conn_id);
     }
 
-<<<<<<< HEAD
-    fn get_server_ids_from_address(&self, address: &String) -> Vec<i32> {
-        self.connections
-            .iter()
-            .filter(|conn| conn.address == *address)
-            .map(|conn| conn.server_id)
-            .collect()
-    }
-
-    fn get_address_from_conn_id(&self, conn_id: i32) -> Option<String> {
-=======
     fn get_server_ids_from_address(&self, address: &RawAddress) -> Vec<i32> {
->>>>>>> e110efe6
         self.connections
             .iter()
             .filter(|conn| conn.address == *address)
@@ -717,11 +696,7 @@
 }
 
 impl BluetoothGattDescriptor {
-<<<<<<< HEAD
-    pub fn new(uuid: Uuid128Bit, instance_id: i32, permissions: i32) -> BluetoothGattDescriptor {
-=======
     pub fn new(uuid: Uuid, instance_id: i32, permissions: i32) -> BluetoothGattDescriptor {
->>>>>>> e110efe6
         BluetoothGattDescriptor { uuid, instance_id, permissions }
     }
 }
@@ -760,11 +735,7 @@
     pub const PERMISSION_WRITE_SIGNED_MITM: i32 = 1 << 8;
 
     pub fn new(
-<<<<<<< HEAD
-        uuid: Uuid128Bit,
-=======
         uuid: Uuid,
->>>>>>> e110efe6
         instance_id: i32,
         properties: i32,
         permissions: i32,
@@ -797,11 +768,7 @@
 }
 
 impl BluetoothGattService {
-<<<<<<< HEAD
-    pub fn new(uuid: Uuid128Bit, instance_id: i32, service_type: i32) -> BluetoothGattService {
-=======
     pub fn new(uuid: Uuid, instance_id: i32, service_type: i32) -> BluetoothGattService {
->>>>>>> e110efe6
         BluetoothGattService {
             uuid,
             instance_id,
@@ -936,11 +903,7 @@
             }) {
                 log::error!(
                     "Included service with uuid {} not found",
-<<<<<<< HEAD
-                    Uuid::from(included_service.uuid)
-=======
                     DisplayUuid(&included_service.uuid)
->>>>>>> e110efe6
                 );
                 continue;
             }
@@ -1299,11 +1262,7 @@
 #[derive(Debug, Clone)]
 pub struct ScanFilterAddress {
     pub addr_type: u8,
-<<<<<<< HEAD
-    pub bd_addr: String,
-=======
     pub bd_addr: RawAddress,
->>>>>>> e110efe6
 }
 
 #[derive(Debug, Clone)]
@@ -1844,32 +1803,17 @@
                 // The address monitor handles are needed in stop_scan().
                 let addr_info: MsftAdvMonitorAddress = (&scan_filter.condition).into();
 
-<<<<<<< HEAD
-                if scanner.addr_handle_map.contains_key(&addr_info.bd_addr.to_string()) {
-                    scanner
-                        .addr_handle_map
-                        .insert(addr_info.bd_addr.to_string(), Some(monitor_handle));
-                    log::debug!(
-                        "Added addr monitor {} and updated bd_addr={} to addr filter map",
-                        monitor_handle,
-                        addr_info.bd_addr.to_string()
-=======
                 if scanner.addr_handle_map.contains_key(&addr_info.bd_addr) {
                     scanner.addr_handle_map.insert(addr_info.bd_addr, Some(monitor_handle));
                     log::debug!(
                         "Added addr monitor {} and updated bd_addr={} to addr filter map",
                         monitor_handle,
                         DisplayAddress(&addr_info.bd_addr)
->>>>>>> e110efe6
                     );
                     return;
                 } else {
                     log::debug!("add_child_monitor: bd_addr {} has been removed, removing the addr monitor {}.",
-<<<<<<< HEAD
-                        addr_info.bd_addr.to_string(),
-=======
                         DisplayAddress(&addr_info.bd_addr),
->>>>>>> e110efe6
                         monitor_handle);
                 }
             } else {
@@ -2021,38 +1965,15 @@
     pub fn handle_action(&mut self, action: GattActions) {
         match action {
             GattActions::Disconnect(device) => {
-<<<<<<< HEAD
-                let address = match RawAddress::from_string(&device.address) {
-                    None => {
-                        warn!(
-                            "GattActions::Disconnect failed: Invalid device address={}",
-                            device.address
-                        );
-                        return;
-                    }
-                    Some(addr) => addr,
-                };
-=======
->>>>>>> e110efe6
                 for client_id in self.context_map.get_client_ids_from_address(&device.address) {
                     if let Some(conn_id) =
                         self.context_map.get_conn_id_from_address(client_id, &device.address)
                     {
-<<<<<<< HEAD
-                        self.gatt
-                            .as_ref()
-                            .unwrap()
-                            .lock()
-                            .unwrap()
-                            .client
-                            .disconnect(client_id, &address, conn_id);
-=======
                         self.gatt.as_ref().unwrap().lock().unwrap().client.disconnect(
                             client_id,
                             &device.address,
                             conn_id,
                         );
->>>>>>> e110efe6
                     }
                 }
                 for server_id in
@@ -2061,21 +1982,11 @@
                     if let Some(conn_id) =
                         self.server_context_map.get_conn_id_from_address(server_id, &device.address)
                     {
-<<<<<<< HEAD
-                        self.gatt
-                            .as_ref()
-                            .unwrap()
-                            .lock()
-                            .unwrap()
-                            .server
-                            .disconnect(server_id, &address, conn_id);
-=======
                         self.gatt.as_ref().unwrap().lock().unwrap().server.disconnect(
                             server_id,
                             &device.address,
                             conn_id,
                         );
->>>>>>> e110efe6
                     }
                 }
             }
@@ -2125,11 +2036,7 @@
     // Whether the MSFT extension monitor tracking by address filter quirk will be used.
     addr_tracking_quirk: bool,
     // Stores all the monitored handles for pattern and address.
-<<<<<<< HEAD
-    addr_handle_map: HashMap<String, Option<u8>>,
-=======
     addr_handle_map: HashMap<RawAddress, Option<u8>>,
->>>>>>> e110efe6
 }
 
 impl ScannerInfo {
@@ -2172,32 +2079,15 @@
 
 impl Into<MsftAdvMonitorAddress> for &ScanFilterAddress {
     fn into(self) -> MsftAdvMonitorAddress {
-<<<<<<< HEAD
-        MsftAdvMonitorAddress {
-            addr_type: self.addr_type,
-            bd_addr: RawAddress::from_string(self.bd_addr.clone()).unwrap(),
-        }
-=======
         MsftAdvMonitorAddress { addr_type: self.addr_type, bd_addr: self.bd_addr }
->>>>>>> e110efe6
     }
 }
 
 impl Into<MsftAdvMonitorAddress> for &ScanFilterCondition {
     fn into(self) -> MsftAdvMonitorAddress {
-<<<<<<< HEAD
-        let addr: RawAddress = RawAddress::empty();
-        match self {
-            ScanFilterCondition::BluetoothAddress(addr_info) => MsftAdvMonitorAddress {
-                addr_type: addr_info.addr_type,
-                bd_addr: RawAddress::from_string(addr_info.bd_addr.clone()).unwrap(),
-            },
-            _ => MsftAdvMonitorAddress { addr_type: 0, bd_addr: addr },
-=======
         match &self {
             ScanFilterCondition::BluetoothAddress(addr_info) => addr_info.into(),
             _ => MsftAdvMonitorAddress { addr_type: 0, bd_addr: RawAddress::empty() },
->>>>>>> e110efe6
         }
     }
 }
@@ -2238,15 +2128,9 @@
         self.remove_scanner_callback(callback_id)
     }
 
-<<<<<<< HEAD
-    fn register_scanner(&mut self, callback_id: u32) -> Uuid128Bit {
-        if !self.enabled {
-            return Uuid::empty().uu;
-=======
     fn register_scanner(&mut self, callback_id: u32) -> Uuid {
         if !self.enabled {
             return Uuid::empty();
->>>>>>> e110efe6
         }
 
         let mut bytes: [u8; 16] = [0; 16];
@@ -2873,11 +2757,7 @@
     ) -> bool {
         self.gatt.as_ref().unwrap().lock().unwrap().server.connect(
             server_id,
-<<<<<<< HEAD
-            &address,
-=======
             &addr,
->>>>>>> e110efe6
             // Addr type is default PUBLIC.
             0,
             is_direct,
@@ -3310,26 +3190,6 @@
                 GattStatus::Success,
             );
         }
-<<<<<<< HEAD
-
-        match (client, address) {
-            (Some(c), Some(addr)) => {
-                let cbid = c.cbid;
-                self.context_map.get_callback_from_callback_id(cbid).and_then(
-                    |cb: &mut GattClientCallback| {
-                        cb.on_search_complete(
-                            addr.to_string(),
-                            BluetoothGattService::from_db(elements, true),
-                            GattStatus::Success,
-                        );
-                        Some(())
-                    },
-                );
-            }
-            _ => (),
-        };
-=======
->>>>>>> e110efe6
     }
 
     fn phy_updated_cb(&mut self, conn_id: i32, tx_phy: u8, rx_phy: u8, status: GattStatus) {
@@ -4162,14 +4022,9 @@
         });
     }
 
-<<<<<<< HEAD
-    fn on_track_adv_found_lost(&mut self, track_adv_info: RustAdvertisingTrackInfo) {
-        let addr = track_adv_info.advertiser_address.to_string();
-=======
     fn on_track_adv_found_lost(&mut self, track_adv_info: AdvertisingTrackInfo) {
         let addr = track_adv_info.advertiser_address;
         let display_addr = DisplayAddress(&addr);
->>>>>>> e110efe6
         let mut binding = self.scanners.lock().unwrap();
         let mut corresponding_scanner: Option<&mut ScannerInfo> =
             binding.values_mut().find_map(|scanner| {
@@ -4213,25 +4068,12 @@
                 if corresponding_scanner.addr_handle_map.contains_key(&addr) {
                     log::debug!(
                         "on_track_adv_found_lost: this addr {} is already handled, just return",
-<<<<<<< HEAD
-                        track_adv_info.advertiser_address.to_string()
-=======
                         display_addr
->>>>>>> e110efe6
                     );
                     return;
                 }
                 log::debug!(
                     "on_track_adv_found_lost: state == 0x01, adding addr {} to map",
-<<<<<<< HEAD
-                    addr.clone()
-                );
-                corresponding_scanner.addr_handle_map.insert(addr.clone(), None);
-
-                let scan_filter_addr = ScanFilterAddress {
-                    addr_type: track_adv_info.advertiser_address_type,
-                    bd_addr: track_adv_info.advertiser_address.to_string(),
-=======
                     display_addr
                 );
                 corresponding_scanner.addr_handle_map.insert(addr, None);
@@ -4239,7 +4081,6 @@
                 let scan_filter_addr = ScanFilterAddress {
                     addr_type: track_adv_info.advertiser_address_type,
                     bd_addr: addr,
->>>>>>> e110efe6
                 };
 
                 if let Some(saved_filter) = corresponding_scanner.filter.clone() {
@@ -4256,14 +4097,7 @@
             } else {
                 if let Some(handle) = corresponding_scanner.monitor_handle {
                     if handle == track_adv_info.monitor_handle {
-<<<<<<< HEAD
-                        log::info!(
-                            "pattern filter lost, addr={}",
-                            track_adv_info.advertiser_address.to_string()
-                        );
-=======
                         log::info!("pattern filter lost, addr={}", display_addr);
->>>>>>> e110efe6
                         return;
                     }
                 }
@@ -4271,11 +4105,7 @@
                 if corresponding_scanner.addr_handle_map.remove(&addr).is_some() {
                     log::debug!(
                         "on_track_adv_found_lost: removing addr = {} from map",
-<<<<<<< HEAD
-                        addr.clone()
-=======
                         display_addr
->>>>>>> e110efe6
                     );
                     self.remove_child_monitor(scanner_id, track_adv_info.monitor_handle);
                 }

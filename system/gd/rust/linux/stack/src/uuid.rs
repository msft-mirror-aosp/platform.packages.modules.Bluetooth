--- conflicted
+++ resolved
@@ -107,14 +107,6 @@
         Profile::VolumeControl,
         Profile::CoordinatedSet,
     ];
-<<<<<<< HEAD
-}
-
-lazy_static! {
-    static ref SUPPORTED_PROFILES: HashSet<Profile> =
-        ORDERED_SUPPORTED_PROFILES.iter().cloned().collect();
-=======
->>>>>>> e110efe6
 }
 
 lazy_static! {

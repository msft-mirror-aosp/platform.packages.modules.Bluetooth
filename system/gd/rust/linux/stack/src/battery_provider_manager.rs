use crate::battery_manager::{Batteries, BatterySet};
use crate::callbacks::Callbacks;
use crate::{Message, RPCProxy};
use log::debug;
use std::collections::HashMap;
use tokio::sync::mpsc::Sender;

/// Callback for BatteryProvider implementers.
pub trait IBatteryProviderCallback: RPCProxy {
    /// Requests that the BatteryProvider send updated battery information.
    fn refresh_battery_info(&mut self);
}

/// Interface for managing BatteryProvider instances.
pub trait IBatteryProviderManager {
    /// Registers a BatteryProvider and generates a unique batttery provider ID for future calls.
    fn register_battery_provider(
        &mut self,
        battery_provider_callback: Box<dyn IBatteryProviderCallback + Send>,
    ) -> u32;

    /// Unregisters a BatteryProvider, potentially removes battery information for the remote device
    /// if there are no other providers.
    fn unregister_battery_provider(&mut self, battery_provider_id: u32);

    /// Updates the battery information for the battery associated with battery_id.
    fn set_battery_info(&mut self, battery_provider_id: u32, battery_set: BatterySet);

    /// Removes the battery information for the battery associated with battery_id.
    fn remove_battery_info(&mut self, battery_provider_id: u32, address: String, uuid: String);
}

/// Represents the BatteryProviderManager, a central point for collecting battery information from
/// numerous sources.
pub struct BatteryProviderManager {
    /// Sender for callback communication with the main thread.
    tx: Sender<Message>,
    battery_provider_callbacks: Callbacks<dyn IBatteryProviderCallback + Send>,
    /// Stored information merged from all battery providers.
    battery_info: HashMap<String, Batteries>,
}

impl BatteryProviderManager {
    /// Constructs a new BatteryProviderManager with callbacks communicating on tx.
    pub fn new(tx: Sender<Message>) -> BatteryProviderManager {
        let battery_provider_callbacks =
            Callbacks::new(tx.clone(), Message::BatteryProviderManagerCallbackDisconnected);
        let battery_info = HashMap::new();
        BatteryProviderManager { tx, battery_provider_callbacks, battery_info }
    }

    /// Request battery info refresh from all battery providers.
    pub fn refresh_battery_info(&mut self) {
        self.battery_provider_callbacks
            .for_all_callbacks(|callback| callback.refresh_battery_info());
    }

    /// Get the best battery info available for a given device.
    pub fn get_battery_info(&self, remote_address: String) -> Option<BatterySet> {
        self.battery_info.get(&remote_address)?.pick_best()
    }

    /// Removes a battery provider callback.
    pub fn remove_battery_provider_callback(&mut self, battery_provider_id: u32) {
        self.battery_provider_callbacks.remove_callback(battery_provider_id);
    }
}

impl IBatteryProviderManager for BatteryProviderManager {
    fn register_battery_provider(
        &mut self,
        battery_provider_callback: Box<dyn IBatteryProviderCallback + Send>,
    ) -> u32 {
        self.battery_provider_callbacks.add_callback(battery_provider_callback)
    }

    fn unregister_battery_provider(&mut self, battery_provider_id: u32) {
        self.remove_battery_provider_callback(battery_provider_id);
    }

    fn remove_battery_info(&mut self, _battery_provider_id: u32, address: String, uuid: String) {
        if let Some(batteries) = self.battery_info.get_mut(&address) {
            batteries.remove_battery_set(&uuid);

            if batteries.is_empty() {
                self.battery_info.remove(&address);
            }
        }
    }

    fn set_battery_info(&mut self, _battery_provider_id: u32, battery_set: BatterySet) {
        debug!(
            "BatteryProviderManager received BatterySet for [{}] from \"{}\": {:?}",
            battery_set.address.clone(),
            battery_set.source_info.clone(),
            battery_set.clone()
        );

        if battery_set.batteries.is_empty() {
            return;
        }

<<<<<<< HEAD
        let batteries = self
            .battery_info
            .entry(battery_set.address.clone())
            .or_insert_with(|| Batteries::new());
=======
        let batteries = self.battery_info.entry(battery_set.address).or_default();
>>>>>>> 61079584
        batteries.add_or_update_battery_set(battery_set);

        if let Some(best_battery_set) = batteries.pick_best() {
            let tx = self.tx.clone();
            tokio::spawn(async move {
                let _ = tx
                    .send(Message::BatteryProviderManagerBatteryUpdated(
                        best_battery_set.address.clone(),
                        best_battery_set,
                    ))
                    .await;
            });
        }
    }
}<|MERGE_RESOLUTION|>--- conflicted
+++ resolved
@@ -1,6 +1,7 @@
 use crate::battery_manager::{Batteries, BatterySet};
 use crate::callbacks::Callbacks;
 use crate::{Message, RPCProxy};
+use bt_topshim::btif::{DisplayAddress, RawAddress};
 use log::debug;
 use std::collections::HashMap;
 use tokio::sync::mpsc::Sender;
@@ -27,7 +28,7 @@
     fn set_battery_info(&mut self, battery_provider_id: u32, battery_set: BatterySet);
 
     /// Removes the battery information for the battery associated with battery_id.
-    fn remove_battery_info(&mut self, battery_provider_id: u32, address: String, uuid: String);
+    fn remove_battery_info(&mut self, battery_provider_id: u32, address: RawAddress, uuid: String);
 }
 
 /// Represents the BatteryProviderManager, a central point for collecting battery information from
@@ -37,7 +38,7 @@
     tx: Sender<Message>,
     battery_provider_callbacks: Callbacks<dyn IBatteryProviderCallback + Send>,
     /// Stored information merged from all battery providers.
-    battery_info: HashMap<String, Batteries>,
+    battery_info: HashMap<RawAddress, Batteries>,
 }
 
 impl BatteryProviderManager {
@@ -56,7 +57,7 @@
     }
 
     /// Get the best battery info available for a given device.
-    pub fn get_battery_info(&self, remote_address: String) -> Option<BatterySet> {
+    pub fn get_battery_info(&self, remote_address: RawAddress) -> Option<BatterySet> {
         self.battery_info.get(&remote_address)?.pick_best()
     }
 
@@ -78,7 +79,12 @@
         self.remove_battery_provider_callback(battery_provider_id);
     }
 
-    fn remove_battery_info(&mut self, _battery_provider_id: u32, address: String, uuid: String) {
+    fn remove_battery_info(
+        &mut self,
+        _battery_provider_id: u32,
+        address: RawAddress,
+        uuid: String,
+    ) {
         if let Some(batteries) = self.battery_info.get_mut(&address) {
             batteries.remove_battery_set(&uuid);
 
@@ -91,7 +97,7 @@
     fn set_battery_info(&mut self, _battery_provider_id: u32, battery_set: BatterySet) {
         debug!(
             "BatteryProviderManager received BatterySet for [{}] from \"{}\": {:?}",
-            battery_set.address.clone(),
+            DisplayAddress(&battery_set.address),
             battery_set.source_info.clone(),
             battery_set.clone()
         );
@@ -100,14 +106,7 @@
             return;
         }
 
-<<<<<<< HEAD
-        let batteries = self
-            .battery_info
-            .entry(battery_set.address.clone())
-            .or_insert_with(|| Batteries::new());
-=======
         let batteries = self.battery_info.entry(battery_set.address).or_default();
->>>>>>> 61079584
         batteries.add_or_update_battery_set(battery_set);
 
         if let Some(best_battery_set) = batteries.pick_best() {
@@ -115,7 +114,7 @@
             tokio::spawn(async move {
                 let _ = tx
                     .send(Message::BatteryProviderManagerBatteryUpdated(
-                        best_battery_set.address.clone(),
+                        best_battery_set.address,
                         best_battery_set,
                     ))
                     .await;

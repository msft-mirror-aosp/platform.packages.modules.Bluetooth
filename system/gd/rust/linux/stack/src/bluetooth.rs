//! Anything related to the adapter API (IBluetooth).

use bt_topshim::btif::{
    BaseCallbacks, BaseCallbacksDispatcher, BluetoothInterface, BluetoothProperty, BtAclState,
    BtAddrType, BtBondState, BtConnectionDirection, BtConnectionState, BtDeviceType, BtDiscMode,
    BtDiscoveryState, BtHciErrorCode, BtPinCode, BtPropertyType, BtScanMode, BtSspVariant, BtState,
    BtStatus, BtThreadEvent, BtTransport, BtVendorProductInfo, DisplayAddress, RawAddress,
    ToggleableProfile, Uuid, Uuid128Bit, INVALID_RSSI,
};
use bt_topshim::{
    metrics,
    profiles::gatt::GattStatus,
    profiles::hfp::EscoCodingFormat,
    profiles::hid_host::{
        BthhConnectionState, BthhHidInfo, BthhProtocolMode, BthhReportType, BthhStatus,
        HHCallbacks, HHCallbacksDispatcher, HidHost,
    },
    profiles::sdp::{BtSdpRecord, Sdp, SdpCallbacks, SdpCallbacksDispatcher},
    profiles::ProfileConnectionState,
    topstack,
};

use bt_utils::array_utils;
use bt_utils::cod::{is_cod_hid_combo, is_cod_hid_keyboard};
use bt_utils::uhid::{UHid, BD_ADDR_DEFAULT};
use btif_macros::{btif_callback, btif_callbacks_dispatcher};

use log::{debug, warn};
use num_traits::cast::ToPrimitive;
use num_traits::pow;
use std::collections::{HashMap, HashSet};
use std::convert::TryInto;
use std::fs::File;
use std::hash::Hash;
use std::io::Write;
use std::process;
use std::sync::{Arc, Condvar, Mutex};
use std::time::Duration;
use std::time::Instant;
use tokio::sync::mpsc::Sender;
use tokio::task::JoinHandle;
use tokio::time;

use crate::battery_service::BatteryServiceActions;
use crate::bluetooth_admin::{BluetoothAdmin, IBluetoothAdmin};
use crate::bluetooth_gatt::{
    BluetoothGatt, GattActions, IBluetoothGatt, IScannerCallback, ScanResult,
};
use crate::bluetooth_media::{BluetoothMedia, IBluetoothMedia, MediaActions};
use crate::callbacks::Callbacks;
use crate::socket_manager::SocketActions;
use crate::uuid::{Profile, UuidHelper, HOGP};
use crate::{APIMessage, BluetoothAPI, Message, RPCProxy, SuspendMode};

pub(crate) const FLOSS_VER: u16 = 0x0001;
const DEFAULT_DISCOVERY_TIMEOUT_MS: u64 = 12800;
const MIN_ADV_INSTANCES_FOR_MULTI_ADV: u8 = 5;

/// Devices that were last seen longer than this duration are considered stale
/// if they haven't already bonded or connected. Once this duration expires, the
/// clear event should be sent to clients.
const FOUND_DEVICE_FRESHNESS: Duration = Duration::from_secs(30);

/// This is the value returned from Bluetooth Interface calls.
// TODO(241930383): Add enum to topshim
const BTM_SUCCESS: i32 = 0;

const PID_DIR: &str = "/var/run/bluetooth";

/// Defines the adapter API.
pub trait IBluetooth {
    /// Adds a callback from a client who wishes to observe adapter events.
    fn register_callback(&mut self, callback: Box<dyn IBluetoothCallback + Send>) -> u32;

    /// Removes registered callback.
    fn unregister_callback(&mut self, callback_id: u32) -> bool;

    /// Adds a callback from a client who wishes to observe connection events.
    fn register_connection_callback(
        &mut self,
        callback: Box<dyn IBluetoothConnectionCallback + Send>,
    ) -> u32;

    /// Removes registered callback.
    fn unregister_connection_callback(&mut self, callback_id: u32) -> bool;

    /// Inits the bluetooth interface. Should always be called before enable.
    fn init(&mut self, init_flags: Vec<String>) -> bool;

    /// Enables the adapter.
    ///
    /// Returns true if the request is accepted.
    fn enable(&mut self) -> bool;

    /// Disables the adapter.
    ///
    /// Returns true if the request is accepted.
    fn disable(&mut self) -> bool;

    /// Cleans up the bluetooth interface. Should always be called after disable.
    fn cleanup(&mut self);

    /// Returns the Bluetooth address of the local adapter.
    fn get_address(&self) -> String;

    /// Gets supported UUIDs by the local adapter.
    fn get_uuids(&self) -> Vec<Uuid128Bit>;

    /// Gets the local adapter name.
    fn get_name(&self) -> String;

    /// Sets the local adapter name.
    fn set_name(&self, name: String) -> bool;

    /// Gets the bluetooth class.
    fn get_bluetooth_class(&self) -> u32;

    /// Sets the bluetooth class.
    fn set_bluetooth_class(&self, cod: u32) -> bool;

    /// Returns whether the adapter is discoverable.
    fn get_discoverable(&self) -> bool;

    /// Returns the adapter discoverable timeout.
    fn get_discoverable_timeout(&self) -> u32;

    /// Sets discoverability. If discoverable, limits the duration with given value.
    fn set_discoverable(&mut self, mode: BtDiscMode, duration: u32) -> bool;

    /// Returns whether multi-advertisement is supported.
    /// A minimum number of 5 advertising instances is required for multi-advertisment support.
    fn is_multi_advertisement_supported(&self) -> bool;

    /// Returns whether LE extended advertising is supported.
    fn is_le_extended_advertising_supported(&self) -> bool;

    /// Starts BREDR Inquiry.
    fn start_discovery(&mut self) -> bool;

    /// Cancels BREDR Inquiry.
    fn cancel_discovery(&mut self) -> bool;

    /// Checks if discovery is started.
    fn is_discovering(&self) -> bool;

    /// Checks when discovery ends in milliseconds from now.
    fn get_discovery_end_millis(&self) -> u64;

    /// Initiates pairing to a remote device. Triggers connection if not already started.
    fn create_bond(&mut self, device: BluetoothDevice, transport: BtTransport) -> bool;

    /// Cancels any pending bond attempt on given device.
    fn cancel_bond_process(&mut self, device: BluetoothDevice) -> bool;

    /// Removes pairing for given device.
    fn remove_bond(&mut self, device: BluetoothDevice) -> bool;

    /// Returns a list of known bonded devices.
    fn get_bonded_devices(&self) -> Vec<BluetoothDevice>;

    /// Gets the bond state of a single device.
    fn get_bond_state(&self, device: BluetoothDevice) -> BtBondState;

    /// Set pin on bonding device.
    fn set_pin(&self, device: BluetoothDevice, accept: bool, pin_code: Vec<u8>) -> bool;

    /// Set passkey on bonding device.
    fn set_passkey(&self, device: BluetoothDevice, accept: bool, passkey: Vec<u8>) -> bool;

    /// Confirm that a pairing should be completed on a bonding device.
    fn set_pairing_confirmation(&self, device: BluetoothDevice, accept: bool) -> bool;

    /// Gets the name of the remote device.
    fn get_remote_name(&self, device: BluetoothDevice) -> String;

    /// Gets the type of the remote device.
    fn get_remote_type(&self, device: BluetoothDevice) -> BtDeviceType;

    /// Gets the alias of the remote device.
    fn get_remote_alias(&self, device: BluetoothDevice) -> String;

    /// Sets the alias of the remote device.
    fn set_remote_alias(&mut self, device: BluetoothDevice, new_alias: String);

    /// Gets the class of the remote device.
    fn get_remote_class(&self, device: BluetoothDevice) -> u32;

    /// Gets the appearance of the remote device.
    fn get_remote_appearance(&self, device: BluetoothDevice) -> u16;

    /// Gets whether the remote device is connected.
    fn get_remote_connected(&self, device: BluetoothDevice) -> bool;

    /// Gets whether the remote device can wake the system.
    fn get_remote_wake_allowed(&self, device: BluetoothDevice) -> bool;

    /// Gets the vendor and product information of the remote device.
    fn get_remote_vendor_product_info(&self, device: BluetoothDevice) -> BtVendorProductInfo;

    /// Get the address type of the remote device.
    fn get_remote_address_type(&self, device: BluetoothDevice) -> BtAddrType;

    /// Get the RSSI of the remote device.
    fn get_remote_rssi(&self, device: BluetoothDevice) -> i8;

    /// Returns a list of connected devices.
    fn get_connected_devices(&self) -> Vec<BluetoothDevice>;

    /// Gets the connection state of a single device.
    fn get_connection_state(&self, device: BluetoothDevice) -> BtConnectionState;

    /// Gets the connection state of a specific profile.
    fn get_profile_connection_state(&self, profile: Uuid128Bit) -> ProfileConnectionState;

    /// Returns the cached UUIDs of a remote device.
    fn get_remote_uuids(&self, device: BluetoothDevice) -> Vec<Uuid128Bit>;

    /// Triggers SDP to get UUIDs of a remote device.
    fn fetch_remote_uuids(&self, device: BluetoothDevice) -> bool;

    /// Triggers SDP and searches for a specific UUID on a remote device.
    fn sdp_search(&self, device: BluetoothDevice, uuid: Uuid128Bit) -> bool;

    /// Creates a new SDP record.
    fn create_sdp_record(&mut self, sdp_record: BtSdpRecord) -> bool;

    /// Removes the SDP record associated with the provided handle.
    fn remove_sdp_record(&self, handle: i32) -> bool;

    /// Connect all profiles supported by device and enabled on adapter.
    fn connect_all_enabled_profiles(&mut self, device: BluetoothDevice) -> bool;

    /// Disconnect all profiles supported by device and enabled on adapter.
    /// Note that it includes all custom profiles enabled by the users e.g. through SocketManager or
    /// BluetoothGatt interfaces; The device shall be disconnected on baseband eventually.
    fn disconnect_all_enabled_profiles(&mut self, device: BluetoothDevice) -> bool;

    /// Returns whether WBS is supported.
    fn is_wbs_supported(&self) -> bool;

    /// Returns whether SWB is supported.
    fn is_swb_supported(&self) -> bool;
<<<<<<< HEAD
=======

    /// Returns a list of all the roles that are supported.
    fn get_supported_roles(&self) -> Vec<BtAdapterRole>;

    /// Returns whether the coding format is supported.
    fn is_coding_format_supported(&self, coding_format: EscoCodingFormat) -> bool;
>>>>>>> 55df697a
}

/// Adapter API for Bluetooth qualification and verification.
///
/// This interface is provided for testing and debugging.
/// Clients should not use this interface for production.
pub trait IBluetoothQALegacy {
    /// Returns whether the adapter is connectable.
    fn get_connectable(&self) -> bool;

    /// Sets connectability. Returns true on success, false otherwise.
    fn set_connectable(&mut self, mode: bool) -> bool;

    /// Returns the adapter's Bluetooth friendly name.
    fn get_alias(&self) -> String;

    /// Returns the adapter's Device ID information in modalias format
    /// used by the kernel and udev.
    fn get_modalias(&self) -> String;

    /// Gets HID report on the peer.
    fn get_hid_report(
        &mut self,
        addr: String,
        report_type: BthhReportType,
        report_id: u8,
    ) -> BtStatus;

    /// Sets HID report to the peer.
    fn set_hid_report(
        &mut self,
        addr: String,
        report_type: BthhReportType,
        report: String,
    ) -> BtStatus;

    /// Snd HID data report to the peer.
    fn send_hid_data(&mut self, addr: String, data: String) -> BtStatus;
}

/// Delayed actions from adapter events.
pub enum DelayedActions {
    /// Check whether the current set of found devices are still fresh.
    DeviceFreshnessCheck,

    /// Connect to all supported profiles on target device.
    ConnectAllProfiles(BluetoothDevice),

    /// Scanner for BLE discovery is registered with given status and scanner id.
    BleDiscoveryScannerRegistered(Uuid128Bit, u8, GattStatus),

    /// Scanner for BLE discovery is reporting a result.
    BleDiscoveryScannerResult(ScanResult),
}

/// Serializable device used in various apis.
#[derive(Clone, Debug, Default, PartialEq, Eq, Hash)]
pub struct BluetoothDevice {
    pub address: String,
    pub name: String,
}

impl BluetoothDevice {
    pub(crate) fn new(address: String, name: String) -> BluetoothDevice {
        BluetoothDevice { address, name }
    }

    pub(crate) fn from_properties(in_properties: &Vec<BluetoothProperty>) -> BluetoothDevice {
        let mut address = String::from("");
        let mut name = String::from("");

        for prop in in_properties {
            match &prop {
                BluetoothProperty::BdAddr(bdaddr) => {
                    address = bdaddr.to_string();
                }
                BluetoothProperty::BdName(bdname) => {
                    name = bdname.clone();
                }
                _ => {}
            }
        }

        BluetoothDevice::new(address, name)
    }
}

/// Internal data structure that keeps a map of cached properties for a remote device.
struct BluetoothDeviceContext {
    /// Transport type reported by ACL connection (if completed).
    pub acl_reported_transport: BtTransport,

    pub acl_state: BtAclState,
    pub bond_state: BtBondState,
    pub info: BluetoothDevice,
    pub last_seen: Instant,
    pub properties: HashMap<BtPropertyType, BluetoothProperty>,

    /// Keep track of whether services have been resolved.
    pub services_resolved: bool,

    /// If supported UUIDs weren't available in EIR, wait for services to be
    /// resolved to connect.
    pub wait_to_connect: bool,
}

impl BluetoothDeviceContext {
    pub(crate) fn new(
        bond_state: BtBondState,
        acl_state: BtAclState,
        info: BluetoothDevice,
        last_seen: Instant,
        properties: Vec<BluetoothProperty>,
    ) -> BluetoothDeviceContext {
        let mut device = BluetoothDeviceContext {
            acl_reported_transport: BtTransport::Auto,
            acl_state,
            bond_state,
            info,
            last_seen,
            properties: HashMap::new(),
            services_resolved: false,
            wait_to_connect: false,
        };
        device.update_properties(&properties);
        device
    }

    pub(crate) fn update_properties(&mut self, in_properties: &Vec<BluetoothProperty>) {
        for prop in in_properties {
            // Handle merging of certain properties.
            match &prop {
                BluetoothProperty::BdAddr(bdaddr) => {
                    self.info.address = bdaddr.to_string();
                    self.properties.insert(prop.get_type(), prop.clone());
                }
                BluetoothProperty::BdName(bdname) => {
                    if !bdname.is_empty() {
                        self.info.name = bdname.clone();
                        self.properties.insert(prop.get_type(), prop.clone());
                    }
                }
                _ => {
                    self.properties.insert(prop.get_type(), prop.clone());
                }
            }
        }
    }

    /// Mark this device as seen.
    pub(crate) fn seen(&mut self) {
        self.last_seen = Instant::now();
    }
}

/// Structure to track all the signals for SIGTERM.
pub struct SigData {
    pub enabled: Mutex<bool>,
    pub enabled_notify: Condvar,

    pub thread_attached: Mutex<bool>,
    pub thread_notify: Condvar,
}

/// The interface for adapter callbacks registered through `IBluetooth::register_callback`.
pub trait IBluetoothCallback: RPCProxy {
    /// When any adapter property changes.
    fn on_adapter_property_changed(&mut self, prop: BtPropertyType);

    /// When any device properties change.
    fn on_device_properties_changed(
        &mut self,
        remote_device: BluetoothDevice,
        props: Vec<BtPropertyType>,
    );

    /// When any of the adapter local address is changed.
    fn on_address_changed(&mut self, addr: String);

    /// When the adapter name is changed.
    fn on_name_changed(&mut self, name: String);

    /// When the adapter's discoverable mode is changed.
    fn on_discoverable_changed(&mut self, discoverable: bool);

    /// When a device is found via discovery.
    fn on_device_found(&mut self, remote_device: BluetoothDevice);

    /// When a device is cleared from discovered devices cache.
    fn on_device_cleared(&mut self, remote_device: BluetoothDevice);

    /// When the discovery state is changed.
    fn on_discovering_changed(&mut self, discovering: bool);

    /// When there is a pairing/bonding process and requires agent to display the event to UI.
    fn on_ssp_request(
        &mut self,
        remote_device: BluetoothDevice,
        cod: u32,
        variant: BtSspVariant,
        passkey: u32,
    );

    /// When there is a pin request to display the event to client.
    fn on_pin_request(&mut self, remote_device: BluetoothDevice, cod: u32, min_16_digit: bool);

    /// When there is a auto-gen pin to display the event to client.
    fn on_pin_display(&mut self, remote_device: BluetoothDevice, pincode: String);

    /// When a bonding attempt has completed.
    fn on_bond_state_changed(&mut self, status: u32, device_address: String, state: u32);

    /// When an SDP search has completed.
    fn on_sdp_search_complete(
        &mut self,
        remote_device: BluetoothDevice,
        searched_uuid: Uuid128Bit,
        sdp_records: Vec<BtSdpRecord>,
    );

    /// When an SDP record has been successfully created.
    fn on_sdp_record_created(&mut self, record: BtSdpRecord, handle: i32);
}

/// An interface for other modules to track found remote devices.
pub trait IBluetoothDeviceCallback {
    /// When a device is found via discovery.
    fn on_device_found(&mut self, remote_device: BluetoothDevice);

    /// When a device is cleared from discovered devices cache.
    fn on_device_cleared(&mut self, remote_device: BluetoothDevice);

    /// When a device property is changed.
    fn on_remote_device_properties_changed(
        &mut self,
        remote_device: BluetoothDevice,
        properties: Vec<BluetoothProperty>,
    );
}

pub trait IBluetoothConnectionCallback: RPCProxy {
    /// Notification sent when a remote device completes HCI connection.
    fn on_device_connected(&mut self, remote_device: BluetoothDevice);

    /// Notification sent when a remote device completes HCI disconnection.
    fn on_device_disconnected(&mut self, remote_device: BluetoothDevice);
}

/// Implementation of the adapter API.
pub struct Bluetooth {
    intf: Arc<Mutex<BluetoothInterface>>,

    virt_index: i32,
    hci_index: i32,
    bonded_devices: HashMap<String, BluetoothDeviceContext>,
    ble_scanner_id: Option<u8>,
    ble_scanner_uuid: Option<Uuid128Bit>,
    bluetooth_admin: Arc<Mutex<Box<BluetoothAdmin>>>,
    bluetooth_gatt: Arc<Mutex<Box<BluetoothGatt>>>,
    bluetooth_media: Arc<Mutex<Box<BluetoothMedia>>>,
    callbacks: Callbacks<dyn IBluetoothCallback + Send>,
    connection_callbacks: Callbacks<dyn IBluetoothConnectionCallback + Send>,
    discovering_started: Instant,
    hh: Option<HidHost>,
    is_connectable: bool,
    is_discovering: bool,
    is_discovering_before_suspend: bool,
    is_discovery_paused: bool,
    discovery_suspend_mode: SuspendMode,
    local_address: Option<RawAddress>,
    pending_discovery: bool,
    properties: HashMap<BtPropertyType, BluetoothProperty>,
    profiles_ready: bool,
    found_devices: HashMap<String, BluetoothDeviceContext>,
    freshness_check: Option<JoinHandle<()>>,
    sdp: Option<Sdp>,
    state: BtState,
    tx: Sender<Message>,
    api_tx: Sender<APIMessage>,
    // Internal API members
    discoverable_timeout: Option<JoinHandle<()>>,
    cancelling_devices: HashSet<RawAddress>,
    active_pairing_address: Option<RawAddress>,

    /// Used to notify signal handler that we have turned off the stack.
    sig_notifier: Arc<SigData>,

    /// Virtual uhid device created to keep bluetooth as a wakeup source.
    uhid_wakeup_source: UHid,
}

impl Bluetooth {
    /// Constructs the IBluetooth implementation.
    pub fn new(
        virt_index: i32,
        hci_index: i32,
        tx: Sender<Message>,
        api_tx: Sender<APIMessage>,
        sig_notifier: Arc<SigData>,
        intf: Arc<Mutex<BluetoothInterface>>,
        bluetooth_admin: Arc<Mutex<Box<BluetoothAdmin>>>,
        bluetooth_gatt: Arc<Mutex<Box<BluetoothGatt>>>,
        bluetooth_media: Arc<Mutex<Box<BluetoothMedia>>>,
    ) -> Bluetooth {
        Bluetooth {
            virt_index,
            hci_index,
            bonded_devices: HashMap::new(),
            callbacks: Callbacks::new(tx.clone(), Message::AdapterCallbackDisconnected),
            connection_callbacks: Callbacks::new(
                tx.clone(),
                Message::ConnectionCallbackDisconnected,
            ),
            hh: None,
            ble_scanner_id: None,
            ble_scanner_uuid: None,
            bluetooth_admin,
            bluetooth_gatt,
            bluetooth_media,
            discovering_started: Instant::now(),
            intf,
            is_connectable: false,
            is_discovering: false,
            is_discovering_before_suspend: false,
            is_discovery_paused: false,
            discovery_suspend_mode: SuspendMode::Normal,
            local_address: None,
            pending_discovery: false,
            properties: HashMap::new(),
            profiles_ready: false,
            found_devices: HashMap::new(),
            freshness_check: None,
            sdp: None,
            state: BtState::Off,
            tx,
            api_tx,
            // Internal API members
            discoverable_timeout: None,
            cancelling_devices: HashSet::new(),
            active_pairing_address: None,
            sig_notifier,
            uhid_wakeup_source: UHid::new(),
        }
    }

    fn disable_profile(&mut self, profile: &Profile) {
        if !UuidHelper::is_profile_supported(profile) {
            return;
        }

        match profile {
            Profile::Hid => {
                self.hh.as_mut().unwrap().activate_hidp(false);
            }

            Profile::Hogp => {
                self.hh.as_mut().unwrap().activate_hogp(false);
            }

            Profile::A2dpSource | Profile::Hfp | Profile::AvrcpTarget => {
                self.bluetooth_media.lock().unwrap().disable_profile(profile);
            }
            // Ignore profiles that we don't connect.
            _ => (),
        }
    }

    fn enable_profile(&mut self, profile: &Profile) {
        if !UuidHelper::is_profile_supported(profile) {
            return;
        }

        match profile {
            Profile::Hid => {
                self.hh.as_mut().unwrap().activate_hidp(true);
            }

            Profile::Hogp => {
                self.hh.as_mut().unwrap().activate_hogp(true);
            }

            Profile::A2dpSource | Profile::Hfp | Profile::AvrcpTarget => {
                self.bluetooth_media.lock().unwrap().enable_profile(profile);
            }
            // Ignore profiles that we don't connect.
            _ => (),
        }
    }

    fn is_profile_enabled(&self, profile: &Profile) -> Option<bool> {
        if !UuidHelper::is_profile_supported(profile) {
            return None;
        }

        match profile {
            Profile::Hid => Some(self.hh.as_ref().unwrap().is_hidp_activated),

            Profile::Hogp => Some(self.hh.as_ref().unwrap().is_hogp_activated),

            Profile::A2dpSource | Profile::Hfp | Profile::AvrcpTarget => {
                self.bluetooth_media.lock().unwrap().is_profile_enabled(profile)
            }
            // Ignore profiles that we don't connect.
            _ => None,
        }
    }

    pub(crate) fn get_hci_index(&self) -> u16 {
        self.hci_index as u16
    }

    pub fn toggle_enabled_profiles(&mut self, allowed_services: &Vec<Uuid128Bit>) {
        for profile in UuidHelper::get_ordered_supported_profiles().clone() {
            // Only toggle initializable profiles.
            if let Some(enabled) = self.is_profile_enabled(&profile) {
                let allowed = allowed_services.len() == 0
                    || allowed_services.contains(&UuidHelper::get_profile_uuid(&profile).unwrap());

                if allowed && !enabled {
                    debug!("Enabling profile {}", &profile);
                    self.enable_profile(&profile);
                } else if !allowed && enabled {
                    debug!("Disabling profile {}", &profile);
                    self.disable_profile(&profile);
                }
            }
        }

        if self.hh.as_mut().unwrap().configure_enabled_profiles() {
            self.hh.as_mut().unwrap().disable();
            let txl = self.tx.clone();

            tokio::spawn(async move {
                // Wait 100 milliseconds to prevent race condition caused by quick disable then
                // enable.
                // TODO: (b/272191117): don't enable until we're sure disable is done.
                tokio::time::sleep(Duration::from_millis(100)).await;
                let _ = txl.send(Message::HidHostEnable).await;
            });
        }
    }

    pub fn enable_hidhost(&mut self) {
        self.hh.as_mut().unwrap().enable();
    }

    pub fn init_profiles(&mut self) {
        self.bluetooth_gatt.lock().unwrap().enable(true);

        let sdptx = self.tx.clone();
        self.sdp = Some(Sdp::new(&self.intf.lock().unwrap()));
        self.sdp.as_mut().unwrap().initialize(SdpCallbacksDispatcher {
            dispatch: Box::new(move |cb| {
                let txl = sdptx.clone();
                topstack::get_runtime().spawn(async move {
                    let _ = txl.send(Message::Sdp(cb)).await;
                });
            }),
        });

        let hhtx = self.tx.clone();
        self.hh = Some(HidHost::new(&self.intf.lock().unwrap()));
        self.hh.as_mut().unwrap().initialize(HHCallbacksDispatcher {
            dispatch: Box::new(move |cb| {
                let txl = hhtx.clone();
                topstack::get_runtime().spawn(async move {
                    let _ = txl.send(Message::HidHost(cb)).await;
                });
            }),
        });

        let allowed_profiles = self.bluetooth_admin.lock().unwrap().get_allowed_services();
        self.toggle_enabled_profiles(&allowed_profiles);
        // Mark profiles as ready
        self.profiles_ready = true;
    }

    fn update_local_address(&mut self, addr: &RawAddress) {
        self.local_address = Some(addr.clone());

        self.callbacks.for_all_callbacks(|callback| {
            callback.on_address_changed(addr.to_string());
        });
    }

    pub(crate) fn adapter_callback_disconnected(&mut self, id: u32) {
        self.callbacks.remove_callback(id);
    }

    pub(crate) fn connection_callback_disconnected(&mut self, id: u32) {
        self.connection_callbacks.remove_callback(id);
    }

    fn get_remote_device_if_found(&self, address: &str) -> Option<&BluetoothDeviceContext> {
        self.bonded_devices.get(address).or_else(|| self.found_devices.get(address))
    }

    fn get_remote_device_if_found_mut(
        &mut self,
        address: &str,
    ) -> Option<&mut BluetoothDeviceContext> {
        match self.bonded_devices.get_mut(address) {
            None => self.found_devices.get_mut(address),
            some => some,
        }
    }

    fn get_remote_device_info_if_found(&self, remote_address: &str) -> Option<BluetoothDevice> {
        self.get_remote_device_if_found(remote_address)
            .map(|device_context| device_context.info.clone())
    }

    fn get_remote_device_property(
        &self,
        device: &BluetoothDevice,
        property_type: &BtPropertyType,
    ) -> Option<BluetoothProperty> {
        self.get_remote_device_if_found(&device.address)
            .and_then(|d| d.properties.get(property_type).and_then(|p| Some(p.clone())))
    }

    fn set_remote_device_property(
        &mut self,
        device: &BluetoothDevice,
        property_type: BtPropertyType,
        property: BluetoothProperty,
    ) -> Result<(), ()> {
        let remote_device = match self.get_remote_device_if_found_mut(&device.address) {
            Some(d) => d,
            None => {
                return Err(());
            }
        };

        let mut addr = RawAddress::from_string(device.address.clone());
        if addr.is_none() {
            return Err(());
        }
        let addr = addr.as_mut().unwrap();

        // TODO: Determine why a callback isn't invoked to do this.
        remote_device.properties.insert(property_type, property.clone());
        self.intf.lock().unwrap().set_remote_device_property(addr, property);
        Ok(())
    }

    /// Returns whether the adapter is connectable.
    pub(crate) fn get_connectable_internal(&self) -> bool {
        match self.properties.get(&BtPropertyType::AdapterScanMode) {
            Some(prop) => match prop {
                BluetoothProperty::AdapterScanMode(mode) => match *mode {
                    BtScanMode::Connectable | BtScanMode::ConnectableDiscoverable => true,
                    _ => false,
                },
                _ => false,
            },
            _ => false,
        }
    }

    /// Sets the adapter's connectable mode for classic connections.
    pub(crate) fn set_connectable_internal(&mut self, mode: bool) -> bool {
        self.is_connectable = mode;
        if mode && self.get_discoverable() {
            return true;
        }
        self.intf.lock().unwrap().set_adapter_property(BluetoothProperty::AdapterScanMode(
            if mode { BtScanMode::Connectable } else { BtScanMode::None_ },
        )) == 0
    }

    /// Returns adapter's discoverable mode.
    pub fn get_discoverable_mode_internal(&self) -> BtDiscMode {
        let off_mode = BtDiscMode::NonDiscoverable;

        match self.properties.get(&BtPropertyType::AdapterScanMode) {
            Some(prop) => match prop {
                BluetoothProperty::AdapterScanMode(mode) => match *mode {
                    BtScanMode::ConnectableDiscoverable => BtDiscMode::GeneralDiscoverable,
                    BtScanMode::ConnectableLimitedDiscoverable => BtDiscMode::LimitedDiscoverable,
                    _ => off_mode,
                },
                _ => off_mode,
            },
            _ => off_mode,
        }
    }

    /// Returns adapter's alias.
    pub(crate) fn get_alias_internal(&self) -> String {
        let name = self.get_name();
        if !name.is_empty() {
            return name;
        }

        // If the adapter name is empty, generate one based on local BDADDR
        // so that test programs can have a friendly name for the adapter.
        match self.local_address {
            None => "floss_0000".to_string(),
            Some(addr) => format!("floss_{:02X}{:02X}", addr.address[4], addr.address[5]),
        }
    }

    pub(crate) fn get_hid_report_internal(
        &mut self,
        addr: String,
        report_type: BthhReportType,
        report_id: u8,
    ) -> BtStatus {
        if let Some(mut addr) = RawAddress::from_string(addr) {
            self.hh.as_mut().unwrap().get_report(&mut addr, report_type, report_id, 128)
        } else {
            BtStatus::InvalidParam
        }
    }

    pub(crate) fn set_hid_report_internal(
        &mut self,
        addr: String,
        report_type: BthhReportType,
        report: String,
    ) -> BtStatus {
        if let Some(mut addr) = RawAddress::from_string(addr) {
            let mut rb = report.clone().into_bytes();
            self.hh.as_mut().unwrap().set_report(&mut addr, report_type, rb.as_mut_slice())
        } else {
            BtStatus::InvalidParam
        }
    }

    pub(crate) fn send_hid_data_internal(&mut self, addr: String, data: String) -> BtStatus {
        if let Some(mut addr) = RawAddress::from_string(addr) {
            let mut rb = data.clone().into_bytes();
            self.hh.as_mut().unwrap().send_data(&mut addr, rb.as_mut_slice())
        } else {
            BtStatus::InvalidParam
        }
    }

    /// Returns all bonded and connected devices.
    pub(crate) fn get_bonded_and_connected_devices(&mut self) -> Vec<BluetoothDevice> {
        self.bonded_devices
            .values()
            .filter(|v| v.acl_state == BtAclState::Connected && v.bond_state == BtBondState::Bonded)
            .map(|v| v.info.clone())
            .collect()
    }

    /// Gets the bond state of a single device with its address.
    pub fn get_bond_state_by_addr(&self, addr: &String) -> BtBondState {
        match self.bonded_devices.get(addr) {
            Some(device) => device.bond_state.clone(),
            None => BtBondState::NotBonded,
        }
    }

    /// Check whether found devices are still fresh. If they're outside the
    /// freshness window, send a notification to clear the device from clients.
    fn trigger_freshness_check(&mut self) {
        // A found device is considered fresh if:
        // * It was last seen less than |FOUND_DEVICE_FRESHNESS| ago.
        // * It is currently connected.
        fn is_fresh(d: &BluetoothDeviceContext, now: &Instant) -> bool {
            let fresh_at = d.last_seen + FOUND_DEVICE_FRESHNESS;
            now < &fresh_at || d.acl_state == BtAclState::Connected
        }

        let now = Instant::now();
        let stale_devices: Vec<BluetoothDevice> = self
            .found_devices
            .iter()
            .filter(|(_, d)| !is_fresh(d, &now))
            .map(|(_, d)| d.info.clone())
            .collect();

        // Retain only devices that are fresh.
        self.found_devices.retain(|_, d| is_fresh(d, &now));

        for d in stale_devices {
            self.callbacks.for_all_callbacks(|callback| {
                callback.on_device_cleared(d.clone());
            });

            self.bluetooth_admin.lock().unwrap().on_device_cleared(&d);
        }
    }

    /// Makes an LE_RAND call to the Bluetooth interface.
    pub fn le_rand(&mut self) -> bool {
        self.intf.lock().unwrap().le_rand() == BTM_SUCCESS
    }

    fn send_metrics_remote_device_info(device: &BluetoothDeviceContext) {
        if device.bond_state != BtBondState::Bonded && device.acl_state != BtAclState::Connected {
            return;
        }

        let addr = RawAddress::from_string(device.info.address.clone()).unwrap();
        let mut class_of_device = 0u32;
        let mut device_type = BtDeviceType::Unknown;
        let mut appearance = 0u16;
        let mut vpi =
            BtVendorProductInfo { vendor_id_src: 0, vendor_id: 0, product_id: 0, version: 0 };

        for prop in device.properties.values() {
            match prop {
                BluetoothProperty::TypeOfDevice(p) => device_type = p.clone(),
                BluetoothProperty::ClassOfDevice(p) => class_of_device = p.clone(),
                BluetoothProperty::Appearance(p) => appearance = p.clone(),
                BluetoothProperty::VendorProductInfo(p) => vpi = p.clone(),
                _ => (),
            }
        }

        metrics::device_info_report(
            addr,
            device_type,
            class_of_device,
            appearance,
            vpi.vendor_id,
            vpi.vendor_id_src,
            vpi.product_id,
            vpi.version,
        );
    }

    /// Handle some delayed and recurring actions within the adapter.
    pub(crate) fn handle_delayed_actions(&mut self, action: DelayedActions) {
        match action {
            DelayedActions::DeviceFreshnessCheck => {
                self.trigger_freshness_check();
            }

            DelayedActions::ConnectAllProfiles(device) => {
                self.connect_all_enabled_profiles(device);
            }

            DelayedActions::BleDiscoveryScannerRegistered(uuid, scanner_id, status) => {
                if let Some(app_uuid) = self.ble_scanner_uuid {
                    if app_uuid == uuid {
                        if status == GattStatus::Success {
                            self.ble_scanner_id = Some(scanner_id);
                        } else {
                            log::error!("BLE discovery scanner failed to register: {:?}", status);
                        }
                    }
                }
            }

            DelayedActions::BleDiscoveryScannerResult(result) => {
                let addr = RawAddress::from_string(result.address);

                let properties = match addr {
                    Some(v) => {
                        let mut props = vec![];
                        props.push(BluetoothProperty::BdName(result.name.clone()));
                        props.push(BluetoothProperty::BdAddr(v.clone()));
                        if result.service_uuids.len() > 0 {
                            props.push(BluetoothProperty::Uuids(
                                result
                                    .service_uuids
                                    .iter()
                                    .map(|&v| Uuid::from(v.clone()))
                                    .collect(),
                            ));
                        }
                        props.push(BluetoothProperty::RemoteRssi(result.rssi));
                        props.push(BluetoothProperty::RemoteAddrType(
                            (result.addr_type as u32).into(),
                        ));

                        props
                    }
                    None => {
                        return;
                    }
                };

                // Generate a vector of properties from ScanResult.
                let device = BluetoothDevice::from_properties(&properties);
                let address = device.address.clone();

                if let Some(existing) = self.found_devices.get_mut(&address) {
                    existing.update_properties(&properties);
                    existing.seen();
                } else {
                    let device_with_props = BluetoothDeviceContext::new(
                        BtBondState::NotBonded,
                        BtAclState::Disconnected,
                        device,
                        Instant::now(),
                        properties,
                    );
                    self.found_devices.insert(address.clone(), device_with_props);
                }
            }
        }
    }

    /// Creates a file to notify btmanagerd the adapter is enabled.
    fn create_pid_file(&self) -> std::io::Result<()> {
        let file_name = format!("{}/bluetooth{}.pid", PID_DIR, self.virt_index);
        let mut f = File::create(&file_name)?;
        f.write_all(process::id().to_string().as_bytes())?;
        Ok(())
    }

    /// Removes the file to notify btmanagerd the adapter is disabled.
    fn remove_pid_file(&self) -> std::io::Result<()> {
        let file_name = format!("{}/bluetooth{}.pid", PID_DIR, self.virt_index);
        std::fs::remove_file(&file_name)?;
        Ok(())
    }

    /// Set the suspend mode.
    pub fn set_discovery_suspend_mode(&mut self, suspend_mode: SuspendMode) {
        if suspend_mode != self.discovery_suspend_mode {
            self.discovery_suspend_mode = suspend_mode;
        }
    }

    /// Gets current suspend mode.
    pub fn get_discovery_suspend_mode(&self) -> SuspendMode {
        self.discovery_suspend_mode.clone()
    }

    /// Enters the suspend mode for discovery.
    pub fn discovery_enter_suspend(&mut self) -> BtStatus {
        if self.get_discovery_suspend_mode() != SuspendMode::Normal {
            return BtStatus::Busy;
        }
        self.set_discovery_suspend_mode(SuspendMode::Suspending);

        if self.is_discovering {
            self.is_discovering_before_suspend = true;
            self.cancel_discovery();
        }
        self.set_discovery_suspend_mode(SuspendMode::Suspended);

        return BtStatus::Success;
    }

    /// Exits the suspend mode for discovery.
    pub fn discovery_exit_suspend(&mut self) -> BtStatus {
        if self.get_discovery_suspend_mode() != SuspendMode::Suspended {
            return BtStatus::Busy;
        }
        self.set_discovery_suspend_mode(SuspendMode::Resuming);

        if self.is_discovering_before_suspend {
            self.is_discovering_before_suspend = false;
            self.start_discovery();
        }
        self.set_discovery_suspend_mode(SuspendMode::Normal);

        return BtStatus::Success;
    }

    /// Temporarily stop the discovery process and mark it as paused so that clients cannot restart
    /// it.
    fn pause_discovery(&mut self) {
        self.cancel_discovery();
        self.is_discovery_paused = true;
    }

    /// Remove the paused flag to allow clients to begin discovery, and if there is already a
    /// pending request, start discovery.
    fn resume_discovery(&mut self) {
        self.is_discovery_paused = false;
        if self.pending_discovery {
            self.pending_discovery = false;
            self.start_discovery();
        }
    }

    /// Return if there are wake-allowed device in bonded status.
    fn get_wake_allowed_device_bonded(&self) -> bool {
        self.get_bonded_devices().into_iter().any(|d| self.get_remote_wake_allowed(d))
    }

    /// Powerd recognizes bluetooth activities as valid wakeup sources if powerd keeps bluetooth in
    /// the monitored path. This only happens if there is at least one valid wake-allowed BT device
    /// connected during the suspending process. If there is no BT devices connected at any time
    /// during the suspending process, the wakeup count will be lost, and system goes to dark
    /// resume instead of full resume.
    /// Bluetooth stack disconnects all physical bluetooth HID devices for suspend, so a virtual
    /// uhid device is necessary to keep bluetooth as a valid wakeup source.
    fn create_uhid_for_suspend_wakesource(&mut self) {
        if !self.uhid_wakeup_source.is_empty() {
            return;
        }
        let adapter_addr = self.get_address().to_lowercase();
        match self.uhid_wakeup_source.create(
            "VIRTUAL_SUSPEND_UHID".to_string(),
            adapter_addr,
            String::from(BD_ADDR_DEFAULT),
        ) {
            Err(e) => log::error!("Fail to create uhid {}", e),
            Ok(_) => (),
        }
    }

    /// Clear the UHID device.
    fn clear_uhid(&mut self) {
        self.uhid_wakeup_source.clear();
    }
}

#[btif_callbacks_dispatcher(dispatch_base_callbacks, BaseCallbacks)]
#[allow(unused_variables)]
pub(crate) trait BtifBluetoothCallbacks {
    #[btif_callback(AdapterState)]
    fn adapter_state_changed(&mut self, state: BtState) {}

    #[btif_callback(AdapterProperties)]
    fn adapter_properties_changed(
        &mut self,
        status: BtStatus,
        num_properties: i32,
        properties: Vec<BluetoothProperty>,
    ) {
    }

    #[btif_callback(DeviceFound)]
    fn device_found(&mut self, n: i32, properties: Vec<BluetoothProperty>) {}

    #[btif_callback(DiscoveryState)]
    fn discovery_state(&mut self, state: BtDiscoveryState) {}

    #[btif_callback(SspRequest)]
    fn ssp_request(
        &mut self,
        remote_addr: RawAddress,
        remote_name: String,
        cod: u32,
        variant: BtSspVariant,
        passkey: u32,
    ) {
    }

    #[btif_callback(BondState)]
    fn bond_state(
        &mut self,
        status: BtStatus,
        addr: RawAddress,
        bond_state: BtBondState,
        fail_reason: i32,
    ) {
    }

    #[btif_callback(RemoteDeviceProperties)]
    fn remote_device_properties_changed(
        &mut self,
        status: BtStatus,
        addr: RawAddress,
        num_properties: i32,
        properties: Vec<BluetoothProperty>,
    ) {
    }

    #[btif_callback(AclState)]
    fn acl_state(
        &mut self,
        status: BtStatus,
        addr: RawAddress,
        state: BtAclState,
        link_type: BtTransport,
        hci_reason: BtHciErrorCode,
        conn_direction: BtConnectionDirection,
        acl_handle: u16,
    ) {
    }

    #[btif_callback(LeRandCallback)]
    fn le_rand_cb(&mut self, random: u64) {}

    #[btif_callback(PinRequest)]
    fn pin_request(
        &mut self,
        remote_addr: RawAddress,
        remote_name: String,
        cod: u32,
        min_16_digit: bool,
    ) {
    }

    #[btif_callback(ThreadEvent)]
    fn thread_event(&mut self, event: BtThreadEvent) {}
}

#[btif_callbacks_dispatcher(dispatch_hid_host_callbacks, HHCallbacks)]
pub(crate) trait BtifHHCallbacks {
    #[btif_callback(ConnectionState)]
    fn connection_state(&mut self, address: RawAddress, state: BthhConnectionState);

    #[btif_callback(HidInfo)]
    fn hid_info(&mut self, address: RawAddress, info: BthhHidInfo);

    #[btif_callback(ProtocolMode)]
    fn protocol_mode(&mut self, address: RawAddress, status: BthhStatus, mode: BthhProtocolMode);

    #[btif_callback(IdleTime)]
    fn idle_time(&mut self, address: RawAddress, status: BthhStatus, idle_rate: i32);

    #[btif_callback(GetReport)]
    fn get_report(&mut self, address: RawAddress, status: BthhStatus, data: Vec<u8>, size: i32);

    #[btif_callback(Handshake)]
    fn handshake(&mut self, address: RawAddress, status: BthhStatus);
}

#[btif_callbacks_dispatcher(dispatch_sdp_callbacks, SdpCallbacks)]
pub(crate) trait BtifSdpCallbacks {
    #[btif_callback(SdpSearch)]
    fn sdp_search(
        &mut self,
        status: BtStatus,
        address: RawAddress,
        uuid: Uuid,
        count: i32,
        records: Vec<BtSdpRecord>,
    );
}

pub fn get_bt_dispatcher(tx: Sender<Message>) -> BaseCallbacksDispatcher {
    BaseCallbacksDispatcher {
        dispatch: Box::new(move |cb| {
            let txl = tx.clone();
            topstack::get_runtime().spawn(async move {
                let _ = txl.send(Message::Base(cb)).await;
            });
        }),
    }
}

impl BtifBluetoothCallbacks for Bluetooth {
    fn adapter_state_changed(&mut self, state: BtState) {
        let prev_state = self.state.clone();
        self.state = state;
        metrics::adapter_state_changed(self.state.clone());

        // If it's the same state as before, no further action
        if self.state == prev_state {
            return;
        }

        match self.state {
            BtState::Off => {
                self.properties.clear();
                match self.remove_pid_file() {
                    Err(err) => warn!("remove_pid_file() error: {}", err),
                    _ => (),
                }

                self.clear_uhid();

                // Let the signal notifier know we are turned off.
                *self.sig_notifier.enabled.lock().unwrap() = false;
                self.sig_notifier.enabled_notify.notify_all();
            }

            BtState::On => {
                // Initialize media
                self.bluetooth_media.lock().unwrap().initialize();

                // Initialize core profiles
                self.init_profiles();

                // Trigger properties update
                self.intf.lock().unwrap().get_adapter_properties();

                // Also need to manually request some properties
                self.intf.lock().unwrap().get_adapter_property(BtPropertyType::ClassOfDevice);

                // Initialize the BLE scanner for discovery.
                let callback_id = self.bluetooth_gatt.lock().unwrap().register_scanner_callback(
                    Box::new(BleDiscoveryCallbacks::new(self.tx.clone())),
                );
                self.ble_scanner_uuid =
                    Some(self.bluetooth_gatt.lock().unwrap().register_scanner(callback_id));

                // Ensure device is connectable so that disconnected device can reconnect
                self.set_connectable(true);

                // Spawn a freshness check job in the background.
                self.freshness_check.take().map(|h| h.abort());
                let txl = self.tx.clone();
                self.freshness_check = Some(tokio::spawn(async move {
                    loop {
                        time::sleep(FOUND_DEVICE_FRESHNESS).await;
                        let _ = txl
                            .send(Message::DelayedAdapterActions(
                                DelayedActions::DeviceFreshnessCheck,
                            ))
                            .await;
                    }
                }));

                if self.get_wake_allowed_device_bonded() {
                    self.create_uhid_for_suspend_wakesource();
                }
                // Notify the signal notifier that we are turned on.
                *self.sig_notifier.enabled.lock().unwrap() = true;
                self.sig_notifier.enabled_notify.notify_all();

                // Signal that the stack is up and running.
                match self.create_pid_file() {
                    Err(err) => warn!("create_pid_file() error: {}", err),
                    _ => (),
                }

                // Inform the rest of the stack we're ready.
                let txl = self.tx.clone();
                let api_txl = self.api_tx.clone();
                tokio::spawn(async move {
                    let _ = txl.send(Message::AdapterReady).await;
                });
                tokio::spawn(async move {
                    let _ = api_txl.send(APIMessage::IsReady(BluetoothAPI::Adapter)).await;
                    // TODO(b:300202052) make sure media interface is exposed after initialized
                    let _ = api_txl.send(APIMessage::IsReady(BluetoothAPI::Media)).await;
                });
            }
        }
    }

    #[allow(unused_variables)]
    fn adapter_properties_changed(
        &mut self,
        status: BtStatus,
        num_properties: i32,
        properties: Vec<BluetoothProperty>,
    ) {
        if status != BtStatus::Success {
            return;
        }

        // Update local property cache
        for prop in properties {
            self.properties.insert(prop.get_type(), prop.clone());

            match &prop {
                BluetoothProperty::BdAddr(bdaddr) => {
                    self.update_local_address(&bdaddr);
                }
                BluetoothProperty::AdapterBondedDevices(bondlist) => {
                    for addr in bondlist.iter() {
                        let address = addr.to_string();

                        // Update bonded state if already in the list. Otherwise create a new
                        // context with empty properties and name.
                        self.bonded_devices
                            .entry(address.clone())
                            .and_modify(|d| d.bond_state = BtBondState::Bonded)
                            .or_insert(BluetoothDeviceContext::new(
                                BtBondState::Bonded,
                                BtAclState::Disconnected,
                                BluetoothDevice::new(address.clone(), "".to_string()),
                                Instant::now(),
                                vec![],
                            ));
                    }
                }
                BluetoothProperty::BdName(bdname) => {
                    self.callbacks.for_all_callbacks(|callback| {
                        callback.on_name_changed(bdname.clone());
                    });
                }
                BluetoothProperty::AdapterScanMode(mode) => {
                    self.callbacks.for_all_callbacks(|callback| {
                        callback
                            .on_discoverable_changed(*mode == BtScanMode::ConnectableDiscoverable);
                    });
                }
                _ => {}
            }

            self.callbacks.for_all_callbacks(|callback| {
                callback.on_adapter_property_changed(prop.get_type());
            });
        }
    }

    fn device_found(&mut self, _n: i32, properties: Vec<BluetoothProperty>) {
        let device = BluetoothDevice::from_properties(&properties);
        let address = device.address.clone();

        if let Some(existing) = self.found_devices.get_mut(&address) {
            existing.update_properties(&properties);
            existing.seen();
        } else {
            let device_with_props = BluetoothDeviceContext::new(
                BtBondState::NotBonded,
                BtAclState::Disconnected,
                device,
                Instant::now(),
                properties,
            );
            self.found_devices.insert(address.clone(), device_with_props);
        }

        let device = self.found_devices.get(&address).unwrap();

        self.callbacks.for_all_callbacks(|callback| {
            callback.on_device_found(device.info.clone());
        });

        self.bluetooth_admin.lock().unwrap().on_device_found(&device.info);
    }

    fn discovery_state(&mut self, state: BtDiscoveryState) {
        let is_discovering = &state == &BtDiscoveryState::Started;

        // No-op if we're updating the state to the same value again.
        if &is_discovering == &self.is_discovering {
            return;
        }

        // Cache discovering state
        self.is_discovering = &state == &BtDiscoveryState::Started;
        if self.is_discovering {
            self.discovering_started = Instant::now();
        }

        // Prevent sending out discovering changes or freshness checks when
        // suspending. Clients don't need to be notified of discovery pausing
        // during suspend. They will probably try to restore it and fail.
        let discovery_suspend_mode = self.get_discovery_suspend_mode();
        if discovery_suspend_mode != SuspendMode::Normal
            && discovery_suspend_mode != SuspendMode::Resuming
        {
            return;
        }

        self.callbacks.for_all_callbacks(|callback| {
            callback.on_discovering_changed(state == BtDiscoveryState::Started);
        });

        // Start or stop BLE scanning based on discovering state
        if let Some(scanner_id) = self.ble_scanner_id {
            if is_discovering {
                self.bluetooth_gatt.lock().unwrap().start_active_scan(scanner_id);
            } else {
                self.bluetooth_gatt.lock().unwrap().stop_active_scan(scanner_id);
            }
        }
    }

    fn ssp_request(
        &mut self,
        remote_addr: RawAddress,
        remote_name: String,
        cod: u32,
        variant: BtSspVariant,
        passkey: u32,
    ) {
        // Accept the Just-Works pairing that we initiated, reject otherwise.
        if variant == BtSspVariant::Consent {
            let initiated_by_us = Some(remote_addr.clone()) == self.active_pairing_address;
            self.set_pairing_confirmation(
                BluetoothDevice::new(remote_addr.to_string(), remote_name.clone()),
                initiated_by_us,
            );
            return;
        }

        // Currently this supports many agent because we accept many callbacks.
        // TODO(b/274706838): We need a way to select the default agent.
        self.callbacks.for_all_callbacks(|callback| {
            callback.on_ssp_request(
                BluetoothDevice::new(remote_addr.to_string(), remote_name.clone()),
                cod,
                variant.clone(),
                passkey,
            );
        });
    }

    fn pin_request(
        &mut self,
        remote_addr: RawAddress,
        remote_name: String,
        cod: u32,
        min_16_digit: bool,
    ) {
        let device = BluetoothDevice::new(remote_addr.to_string(), remote_name.clone());

        let digits = match min_16_digit {
            true => 16,
            false => 6,
        };

        if is_cod_hid_keyboard(cod) || is_cod_hid_combo(cod) {
            debug!("auto gen pin for device {} (cod={:#x})", DisplayAddress(&remote_addr), cod);
            // generate a random pin code to display.
            let pin = rand::random::<u64>() % pow(10, digits);
            let display_pin = format!("{:06}", pin);

            // Currently this supports many agent because we accept many callbacks.
            // TODO(b/274706838): We need a way to select the default agent.
            self.callbacks.for_all_callbacks(|callback| {
                callback.on_pin_display(device.clone(), display_pin.clone());
            });

            let pin_vec = display_pin.chars().map(|d| d.try_into().unwrap()).collect::<Vec<u8>>();

            self.set_pin(device, true, pin_vec);
        } else {
            debug!(
                "sending pin request for device {} (cod={:#x}) to clients",
                DisplayAddress(&remote_addr),
                cod
            );
            // Currently this supports many agent because we accept many callbacks.
            // TODO(b/274706838): We need a way to select the default agent.
            self.callbacks.for_all_callbacks(|callback| {
                callback.on_pin_request(device.clone(), cod, min_16_digit);
            });
        }
    }

    fn bond_state(
        &mut self,
        status: BtStatus,
        addr: RawAddress,
        bond_state: BtBondState,
        fail_reason: i32,
    ) {
        let address = addr.to_string();

        // Get the device type before the device is potentially deleted.
        let device_type =
            self.get_remote_type(BluetoothDevice::new(address.clone(), "".to_string()));

        // Clear the pairing lock if this call corresponds to the
        // active pairing device.
        if &bond_state != &BtBondState::Bonding && self.active_pairing_address == Some(addr) {
            self.active_pairing_address = None;
        }

        // Easy case of not bonded -- we remove the device from the bonded list and change the bond
        // state in the found list (in case it was previously bonding).
        if &bond_state == &BtBondState::NotBonded {
            self.bonded_devices.remove(&address);
            self.found_devices
                .entry(address.clone())
                .and_modify(|d| d.bond_state = bond_state.clone());
            if !self.get_wake_allowed_device_bonded() {
                self.clear_uhid();
            }
        }
        // We will only insert into the bonded list after bonding is complete
        else if &bond_state == &BtBondState::Bonded && !self.bonded_devices.contains_key(&address)
        {
            // We either need to construct a new BluetoothDeviceContext or grab it from the found
            // devices map. Immediately insert that into the bonded list.
            let mut device = match self.found_devices.remove(&address) {
                Some(mut v) => {
                    v.bond_state = bond_state.clone();
                    v
                }
                None => BluetoothDeviceContext::new(
                    bond_state.clone(),
                    BtAclState::Disconnected,
                    BluetoothDevice::new(address.clone(), "".to_string()),
                    Instant::now(),
                    vec![],
                ),
            };
            let device_info = device.info.clone();

            // Since this is a newly bonded device, we also need to trigger SDP
            // on it.
            device.services_resolved = false;
            self.bonded_devices.insert(address.clone(), device);
            self.fetch_remote_uuids(device_info);
            if self.get_wake_allowed_device_bonded() {
                self.create_uhid_for_suspend_wakesource();
            }
        } else {
            // If we're bonding, we need to update the found devices list
            self.found_devices
                .entry(address.clone())
                .and_modify(|d| d.bond_state = bond_state.clone());
        }

        // Resume discovery once the bonding process is complete. Discovery was paused before the
        // bond request to avoid ACL connection from interfering with active inquiry.
        if &bond_state == &BtBondState::NotBonded || &bond_state == &BtBondState::Bonded {
            self.resume_discovery();
        }

        // Send bond state changed notifications
        self.callbacks.for_all_callbacks(|callback| {
            callback.on_bond_state_changed(
                status.to_u32().unwrap(),
                address.clone(),
                bond_state.to_u32().unwrap(),
            );
        });

        // Don't emit the metrics event if we were cancelling the bond.
        // It is ok to not send the pairing complete event as the server should ignore the dangling
        // pairing attempt event.
        // This behavior aligns with BlueZ.
        if !self.cancelling_devices.remove(&addr) {
            metrics::bond_state_changed(addr, device_type, status, bond_state, fail_reason);
        }
    }

    fn remote_device_properties_changed(
        &mut self,
        _status: BtStatus,
        addr: RawAddress,
        _num_properties: i32,
        properties: Vec<BluetoothProperty>,
    ) {
        let address = addr.to_string();
        let txl = self.tx.clone();
        let device = match self.get_remote_device_if_found_mut(&address) {
            None => {
                self.found_devices.insert(
                    address.clone(),
                    BluetoothDeviceContext::new(
                        BtBondState::NotBonded,
                        BtAclState::Disconnected,
                        BluetoothDevice::new(address.clone(), String::from("")),
                        Instant::now(),
                        vec![],
                    ),
                );

                self.found_devices.get_mut(&address)
            }
            some => some,
        };

        match device {
            Some(d) => {
                d.update_properties(&properties);
                d.seen();

                Bluetooth::send_metrics_remote_device_info(d);

                let info = d.info.clone();

                if !d.services_resolved {
                    let has_uuids = properties.iter().any(|prop| match prop {
                        BluetoothProperty::Uuids(uu) => uu.len() > 0,
                        _ => false,
                    });

                    // Services are resolved when uuids are fetched.
                    d.services_resolved |= has_uuids;
                }

                if d.wait_to_connect && d.services_resolved {
                    d.wait_to_connect = false;

                    let sent_info = info.clone();
                    tokio::spawn(async move {
                        let _ = txl
                            .send(Message::DelayedAdapterActions(
                                DelayedActions::ConnectAllProfiles(sent_info),
                            ))
                            .await;
                    });
                }

                let info = &d.info.clone();
                self.callbacks.for_all_callbacks(|callback| {
                    callback.on_device_properties_changed(
                        info.clone(),
                        properties.clone().into_iter().map(|x| x.get_type()).collect(),
                    );
                });

                self.bluetooth_admin
                    .lock()
                    .unwrap()
                    .on_remote_device_properties_changed(&info, &properties);
            }
            None => (),
        }
    }

    fn acl_state(
        &mut self,
        status: BtStatus,
        addr: RawAddress,
        state: BtAclState,
        link_type: BtTransport,
        hci_reason: BtHciErrorCode,
        conn_direction: BtConnectionDirection,
        _acl_handle: u16,
    ) {
        // If discovery was previously paused at connect_all_enabled_profiles to avoid an outgoing
        // ACL connection colliding with an ongoing inquiry, resume it.
        self.resume_discovery();

        if status != BtStatus::Success {
            warn!(
                "Connection to [{}] failed. Status: {:?}, Reason: {:?}",
                DisplayAddress(&addr),
                status,
                hci_reason
            );
            metrics::acl_connection_state_changed(
                addr,
                link_type,
                status,
                BtAclState::Disconnected,
                conn_direction,
                hci_reason,
            );
            return;
        }

        let address = addr.to_string();
        let device = match self.get_remote_device_if_found_mut(&address) {
            None => {
                self.found_devices.insert(
                    address.clone(),
                    BluetoothDeviceContext::new(
                        BtBondState::NotBonded,
                        BtAclState::Disconnected,
                        BluetoothDevice::new(address.clone(), String::from("")),
                        Instant::now(),
                        vec![],
                    ),
                );

                self.found_devices.get_mut(&address)
            }
            some => some,
        };

        match device {
            Some(found) => {
                // Only notify if there's been a change in state
                let prev_state = &found.acl_state;
                if prev_state != &state {
                    let device = found.info.clone();
                    found.acl_state = state.clone();
                    found.acl_reported_transport = link_type;

                    metrics::acl_connection_state_changed(
                        addr,
                        link_type,
                        BtStatus::Success,
                        state.clone(),
                        conn_direction,
                        hci_reason,
                    );

                    match state {
                        BtAclState::Connected => {
                            let bluetooth_device = found.info.clone();
                            let acl_reported_transport = found.acl_reported_transport.clone();
                            Bluetooth::send_metrics_remote_device_info(found);
                            self.connection_callbacks.for_all_callbacks(|callback| {
                                callback.on_device_connected(device.clone());
                            });
                            let tx = self.tx.clone();
                            let transport = match self.get_remote_type(bluetooth_device.clone()) {
                                BtDeviceType::Bredr => BtTransport::Bredr,
                                BtDeviceType::Ble => BtTransport::Le,
                                _ => acl_reported_transport,
                            };
                            tokio::spawn(async move {
                                let _ = tx
                                    .send(Message::OnAclConnected(bluetooth_device, transport))
                                    .await;
                            });
                        }
                        BtAclState::Disconnected => {
                            self.connection_callbacks.for_all_callbacks(|callback| {
                                callback.on_device_disconnected(device.clone());
                            });
                            let tx = self.tx.clone();
                            tokio::spawn(async move {
                                let _ = tx.send(Message::OnAclDisconnected(device.clone())).await;
                            });
                        }
                    };
                }
            }
            None => (),
        };
    }

    fn thread_event(&mut self, event: BtThreadEvent) {
        match event {
            BtThreadEvent::Associate => {
                // Let the signal notifier know stack is initialized.
                *self.sig_notifier.thread_attached.lock().unwrap() = true;
                self.sig_notifier.thread_notify.notify_all();
            }
            BtThreadEvent::Disassociate => {
                // Let the signal notifier know stack is done.
                *self.sig_notifier.thread_attached.lock().unwrap() = false;
                self.sig_notifier.thread_notify.notify_all();
            }
        }
    }
}

struct BleDiscoveryCallbacks {
    tx: Sender<Message>,
}

impl BleDiscoveryCallbacks {
    fn new(tx: Sender<Message>) -> Self {
        Self { tx }
    }
}

// Handle BLE scanner results.
impl IScannerCallback for BleDiscoveryCallbacks {
    fn on_scanner_registered(&mut self, uuid: Uuid128Bit, scanner_id: u8, status: GattStatus) {
        let tx = self.tx.clone();
        tokio::spawn(async move {
            let _ = tx
                .send(Message::DelayedAdapterActions(
                    DelayedActions::BleDiscoveryScannerRegistered(uuid, scanner_id, status),
                ))
                .await;
        });
    }

    fn on_scan_result(&mut self, scan_result: ScanResult) {
        let tx = self.tx.clone();
        tokio::spawn(async move {
            let _ = tx
                .send(Message::DelayedAdapterActions(DelayedActions::BleDiscoveryScannerResult(
                    scan_result,
                )))
                .await;
        });
    }

    fn on_advertisement_found(&mut self, _scanner_id: u8, _scan_result: ScanResult) {}
    fn on_advertisement_lost(&mut self, _scanner_id: u8, _scan_result: ScanResult) {}
    fn on_suspend_mode_change(&mut self, _suspend_mode: SuspendMode) {}
}

impl RPCProxy for BleDiscoveryCallbacks {
    fn get_object_id(&self) -> String {
        "BLE Discovery Callback".to_string()
    }
}

// TODO: Add unit tests for this implementation
impl IBluetooth for Bluetooth {
    fn register_callback(&mut self, callback: Box<dyn IBluetoothCallback + Send>) -> u32 {
        self.callbacks.add_callback(callback)
    }

    fn unregister_callback(&mut self, callback_id: u32) -> bool {
        self.callbacks.remove_callback(callback_id)
    }

    fn register_connection_callback(
        &mut self,
        callback: Box<dyn IBluetoothConnectionCallback + Send>,
    ) -> u32 {
        self.connection_callbacks.add_callback(callback)
    }

    fn unregister_connection_callback(&mut self, callback_id: u32) -> bool {
        self.connection_callbacks.remove_callback(callback_id)
    }

    fn init(&mut self, init_flags: Vec<String>) -> bool {
        self.intf.lock().unwrap().initialize(get_bt_dispatcher(self.tx.clone()), init_flags)
    }

    fn enable(&mut self) -> bool {
        self.intf.lock().unwrap().enable() == 0
    }

    fn disable(&mut self) -> bool {
        let success = self.intf.lock().unwrap().disable() == 0;
        if success {
            self.bluetooth_gatt.lock().unwrap().enable(false);
        }
        success
    }

    fn cleanup(&mut self) {
        self.intf.lock().unwrap().cleanup();
    }

    fn get_address(&self) -> String {
        match self.local_address {
            None => String::from(""),
            Some(addr) => addr.to_string(),
        }
    }

    fn get_uuids(&self) -> Vec<Uuid128Bit> {
        match self.properties.get(&BtPropertyType::Uuids) {
            Some(prop) => match prop {
                BluetoothProperty::Uuids(uuids) => {
                    uuids.iter().map(|&x| x.uu.clone()).collect::<Vec<Uuid128Bit>>()
                }
                _ => vec![],
            },
            _ => vec![],
        }
    }

    fn get_name(&self) -> String {
        match self.properties.get(&BtPropertyType::BdName) {
            Some(prop) => match prop {
                BluetoothProperty::BdName(name) => name.clone(),
                _ => String::new(),
            },
            _ => String::new(),
        }
    }

    fn set_name(&self, name: String) -> bool {
        self.intf.lock().unwrap().set_adapter_property(BluetoothProperty::BdName(name)) == 0
    }

    fn get_bluetooth_class(&self) -> u32 {
        match self.properties.get(&BtPropertyType::ClassOfDevice) {
            Some(prop) => match prop {
                BluetoothProperty::ClassOfDevice(cod) => cod.clone(),
                _ => 0,
            },
            _ => 0,
        }
    }

    fn set_bluetooth_class(&self, cod: u32) -> bool {
        self.intf.lock().unwrap().set_adapter_property(BluetoothProperty::ClassOfDevice(cod)) == 0
    }

    fn get_discoverable(&self) -> bool {
        match self.properties.get(&BtPropertyType::AdapterScanMode) {
            Some(prop) => match prop {
                BluetoothProperty::AdapterScanMode(mode) => match mode {
                    BtScanMode::ConnectableDiscoverable => true,
                    _ => false,
                },
                _ => false,
            },
            _ => false,
        }
    }

    fn get_discoverable_timeout(&self) -> u32 {
        match self.properties.get(&BtPropertyType::AdapterDiscoverableTimeout) {
            Some(prop) => match prop {
                BluetoothProperty::AdapterDiscoverableTimeout(timeout) => timeout.clone(),
                _ => 0,
            },
            _ => 0,
        }
    }

    fn set_discoverable(&mut self, mode: BtDiscMode, duration: u32) -> bool {
        let intf = self.intf.lock().unwrap();

        // Checks if the duration is valid.
        if mode == BtDiscMode::LimitedDiscoverable && (duration > 60 || duration <= 0) {
            warn!("Invalid duration for setting the device into limited discoverable mode. The valid duration is 1~60 seconds.");
            return false;
        }

        let off_mode =
            if self.is_connectable { BtScanMode::Connectable } else { BtScanMode::None_ };

        let new_mode = match mode {
            BtDiscMode::LimitedDiscoverable => BtScanMode::ConnectableLimitedDiscoverable,
            BtDiscMode::GeneralDiscoverable => BtScanMode::ConnectableDiscoverable,
            BtDiscMode::NonDiscoverable => off_mode.clone(),
        };

        // The old timer should be overwritten regardless of what the new mode is.
        if let Some(ref handle) = self.discoverable_timeout {
            handle.abort();
            self.discoverable_timeout = None;
        }

        if intf.set_adapter_property(BluetoothProperty::AdapterDiscoverableTimeout(duration)) != 0
            || intf.set_adapter_property(BluetoothProperty::AdapterScanMode(new_mode)) != 0
        {
            return false;
        }

        if (mode != BtDiscMode::NonDiscoverable) && (duration != 0) {
            let intf_clone = self.intf.clone();
            self.discoverable_timeout = Some(tokio::spawn(async move {
                time::sleep(Duration::from_secs(duration.into())).await;
                intf_clone
                    .lock()
                    .unwrap()
                    .set_adapter_property(BluetoothProperty::AdapterScanMode(off_mode));
            }));
        }

        true
    }

    fn is_multi_advertisement_supported(&self) -> bool {
        match self.properties.get(&BtPropertyType::LocalLeFeatures) {
            Some(prop) => match prop {
                BluetoothProperty::LocalLeFeatures(llf) => {
                    llf.max_adv_instance >= MIN_ADV_INSTANCES_FOR_MULTI_ADV
                }
                _ => false,
            },
            _ => false,
        }
    }

    fn is_le_extended_advertising_supported(&self) -> bool {
        match self.properties.get(&BtPropertyType::LocalLeFeatures) {
            Some(prop) => match prop {
                BluetoothProperty::LocalLeFeatures(llf) => llf.le_extended_advertising_supported,
                _ => false,
            },
            _ => false,
        }
    }

    fn start_discovery(&mut self) -> bool {
        // Short-circuit to avoid sending multiple start discovery calls.
        if self.is_discovering {
            return true;
        }

        // Short-circuit if paused and add the discovery intent to the queue.
        if self.is_discovery_paused {
            self.pending_discovery = true;
            debug!("Queue the discovery request during paused state");
            return true;
        }

        let discovery_suspend_mode = self.get_discovery_suspend_mode();
        if discovery_suspend_mode != SuspendMode::Normal
            && discovery_suspend_mode != SuspendMode::Resuming
        {
            log::warn!("start_discovery is not allowed when suspending or suspended.");
            return false;
        }

        self.intf.lock().unwrap().start_discovery() == 0
    }

    fn cancel_discovery(&mut self) -> bool {
        // Client no longer want to discover, clear the request
        if self.is_discovery_paused {
            self.pending_discovery = false;
            debug!("Cancel the discovery request during paused state");
        }

        // Reject the cancel discovery request if the underlying stack is not in a discovering
        // state. For example, previous start discovery was enqueued for ongoing discovery.
        if !self.is_discovering {
            debug!("Reject cancel_discovery as it's not in discovering state.");
            return false;
        }

        let discovery_suspend_mode = self.get_discovery_suspend_mode();
        if discovery_suspend_mode != SuspendMode::Normal
            && discovery_suspend_mode != SuspendMode::Suspending
        {
            log::warn!("cancel_discovery is not allowed when resuming or suspended.");
            return false;
        }

        self.intf.lock().unwrap().cancel_discovery() == 0
    }

    fn is_discovering(&self) -> bool {
        self.is_discovering
    }

    fn get_discovery_end_millis(&self) -> u64 {
        if !self.is_discovering {
            return 0;
        }

        let elapsed_ms = self.discovering_started.elapsed().as_millis() as u64;
        if elapsed_ms >= DEFAULT_DISCOVERY_TIMEOUT_MS {
            0
        } else {
            DEFAULT_DISCOVERY_TIMEOUT_MS - elapsed_ms
        }
    }

    fn create_bond(&mut self, device: BluetoothDevice, transport: BtTransport) -> bool {
        let addr = RawAddress::from_string(device.address.clone());

        if addr.is_none() {
            metrics::bond_create_attempt(RawAddress::default(), BtDeviceType::Unknown);
            metrics::bond_state_changed(
                RawAddress::default(),
                BtDeviceType::Unknown,
                BtStatus::InvalidParam,
                BtBondState::NotBonded,
                0,
            );
            warn!("Can't create bond. Address {} is not valid", device.address);
            return false;
        }

        let address = addr.unwrap();
        let device_type = match transport {
            BtTransport::Bredr => BtDeviceType::Bredr,
            BtTransport::Le => BtDeviceType::Ble,
            _ => self.get_remote_type(device.clone()),
        };

        if let Some(active_address) = self.active_pairing_address {
            warn!(
                "Bonding requested for {} while already bonding {}, rejecting",
                DisplayAddress(&address),
                DisplayAddress(&active_address)
            );
            return false;
        }

        // There could be a race between bond complete and bond cancel, which makes
        // |cancelling_devices| in a wrong state. Remove the device just in case.
        if self.cancelling_devices.remove(&address) {
            warn!("Device {} is also cancelling the bond.", DisplayAddress(&address));
        }

        // We explicitly log the attempt to start the bonding separate from logging the bond state.
        // The start of the attempt is critical to help identify a bonding/pairing session.
        metrics::bond_create_attempt(address, device_type.clone());

        // BREDR connection won't work when Inquiry is in progress.
        self.pause_discovery();

        self.active_pairing_address = Some(address.clone());
        let status = self.intf.lock().unwrap().create_bond(&address, transport);

        if status != 0 {
            metrics::bond_state_changed(
                address,
                device_type,
                BtStatus::from(status as u32),
                BtBondState::NotBonded,
                0,
            );
            return false;
        }

        // Creating bond automatically create ACL connection as well, therefore also log metrics
        // ACL connection attempt here.
        let is_connected = self
            .get_remote_device_if_found(&device.address)
            .map_or(false, |d| d.acl_state == BtAclState::Connected);
        if !is_connected {
            metrics::acl_connect_attempt(address, BtAclState::Connected);
        }

        return true;
    }

    fn cancel_bond_process(&mut self, device: BluetoothDevice) -> bool {
        let addr = RawAddress::from_string(device.address.clone());

        if addr.is_none() {
            warn!("Can't cancel bond. Address {} is not valid.", device.address);
            return false;
        }

        let address = addr.unwrap();
        if !self.cancelling_devices.insert(address.clone()) {
            warn!("Device {} has been added to cancelling_device.", DisplayAddress(&address));
        }

        self.intf.lock().unwrap().cancel_bond(&address) == 0
    }

    fn remove_bond(&mut self, device: BluetoothDevice) -> bool {
        let addr = RawAddress::from_string(device.address.clone());

        if addr.is_none() {
            warn!("Can't remove bond. Address {} is not valid.", device.address);
            return false;
        }

        let address = addr.unwrap();
        debug!("Removing bond for {}", DisplayAddress(&address));

        // There could be a race between bond complete and bond cancel, which makes
        // |cancelling_devices| in a wrong state. Remove the device just in case.
        if self.cancelling_devices.remove(&address) {
            warn!("Device {} is also cancelling the bond.", DisplayAddress(&address));
        }

        let status = self.intf.lock().unwrap().remove_bond(&address);

        if status != 0 {
            return false;
        }

        // Removing bond also disconnects the ACL if is connected. Therefore, also log ACL
        // disconnection attempt here.
        let is_connected = self
            .get_remote_device_if_found(&device.address)
            .map_or(false, |d| d.acl_state == BtAclState::Connected);
        if is_connected {
            metrics::acl_connect_attempt(address, BtAclState::Disconnected);
        }

        return true;
    }

    fn get_bonded_devices(&self) -> Vec<BluetoothDevice> {
        let mut devices: Vec<BluetoothDevice> = vec![];

        for (_, device) in self.bonded_devices.iter() {
            devices.push(device.info.clone());
        }

        devices
    }

    fn get_bond_state(&self, device: BluetoothDevice) -> BtBondState {
        self.get_bond_state_by_addr(&device.address)
    }

    fn set_pin(&self, device: BluetoothDevice, accept: bool, pin_code: Vec<u8>) -> bool {
        let addr = if let Some(addr) = RawAddress::from_string(device.address.clone()) {
            addr
        } else {
            warn!("Can't set pin. Address {} is not valid.", device.address);
            return false;
        };

        let is_bonding = match self.found_devices.get(&device.address) {
            Some(d) => d.bond_state == BtBondState::Bonding,
            None => false,
        };

        if !is_bonding {
            warn!("Can't set pin. Device {} isn't bonding.", DisplayAddress(&addr));
            return false;
        }

        let mut btpin = BtPinCode { pin: array_utils::to_sized_array(&pin_code) };

        self.intf.lock().unwrap().pin_reply(&addr, accept as u8, pin_code.len() as u8, &mut btpin)
            == 0
    }

    fn set_passkey(&self, device: BluetoothDevice, accept: bool, passkey: Vec<u8>) -> bool {
        let addr = if let Some(addr) = RawAddress::from_string(device.address.clone()) {
            addr
        } else {
            warn!("Can't set passkey. Address {} is not valid.", device.address);
            return false;
        };

        let is_bonding = match self.found_devices.get(&device.address) {
            Some(d) => d.bond_state == BtBondState::Bonding,
            None => false,
        };

        if !is_bonding {
            warn!("Can't set passkey. Device {} isn't bonding.", DisplayAddress(&addr));
            return false;
        }

        let mut tmp: [u8; 4] = [0; 4];
        tmp.copy_from_slice(passkey.as_slice());
        let passkey = u32::from_ne_bytes(tmp);

        self.intf.lock().unwrap().ssp_reply(
            &addr,
            BtSspVariant::PasskeyEntry,
            accept as u8,
            passkey,
        ) == 0
    }

    fn set_pairing_confirmation(&self, device: BluetoothDevice, accept: bool) -> bool {
        let addr = RawAddress::from_string(device.address.clone());

        if addr.is_none() {
            warn!("Can't set pairing confirmation. Address {} is not valid.", device.address);
            return false;
        }

        self.intf.lock().unwrap().ssp_reply(
            &addr.unwrap(),
            BtSspVariant::PasskeyConfirmation,
            accept as u8,
            0,
        ) == 0
    }

    fn get_remote_name(&self, device: BluetoothDevice) -> String {
        match self.get_remote_device_property(&device, &BtPropertyType::BdName) {
            Some(BluetoothProperty::BdName(name)) => return name.clone(),
            _ => return "".to_string(),
        }
    }

    fn get_remote_type(&self, device: BluetoothDevice) -> BtDeviceType {
        match self.get_remote_device_property(&device, &BtPropertyType::TypeOfDevice) {
            Some(BluetoothProperty::TypeOfDevice(device_type)) => return device_type,
            _ => return BtDeviceType::Unknown,
        }
    }

    fn get_remote_alias(&self, device: BluetoothDevice) -> String {
        match self.get_remote_device_property(&device, &BtPropertyType::RemoteFriendlyName) {
            Some(BluetoothProperty::RemoteFriendlyName(name)) => return name.clone(),
            _ => "".to_string(),
        }
    }

    fn set_remote_alias(&mut self, device: BluetoothDevice, new_alias: String) {
        let _ = self.set_remote_device_property(
            &device,
            BtPropertyType::RemoteFriendlyName,
            BluetoothProperty::RemoteFriendlyName(new_alias),
        );
    }

    fn get_remote_class(&self, device: BluetoothDevice) -> u32 {
        match self.get_remote_device_property(&device, &BtPropertyType::ClassOfDevice) {
            Some(BluetoothProperty::ClassOfDevice(class)) => return class,
            _ => 0,
        }
    }

    fn get_remote_appearance(&self, device: BluetoothDevice) -> u16 {
        match self.get_remote_device_property(&device, &BtPropertyType::Appearance) {
            Some(BluetoothProperty::Appearance(appearance)) => appearance,
            _ => 0,
        }
    }

    fn get_remote_connected(&self, device: BluetoothDevice) -> bool {
        self.get_connection_state(device) != BtConnectionState::NotConnected
    }

    fn get_remote_wake_allowed(&self, device: BluetoothDevice) -> bool {
        // Wake is allowed if the device supports HIDP or HOGP only.
        match self.get_remote_device_property(&device, &BtPropertyType::Uuids) {
            Some(BluetoothProperty::Uuids(uuids)) => {
                return uuids.iter().any(|&x| {
                    UuidHelper::is_known_profile(&x.uu).map_or(false, |profile| {
                        profile == Profile::Hid || profile == Profile::Hogp
                    })
                });
            }
            _ => false,
        }
    }

    fn get_remote_vendor_product_info(&self, device: BluetoothDevice) -> BtVendorProductInfo {
        match self.get_remote_device_property(&device, &BtPropertyType::VendorProductInfo) {
            Some(BluetoothProperty::VendorProductInfo(p)) => p.clone(),
            _ => BtVendorProductInfo { vendor_id_src: 0, vendor_id: 0, product_id: 0, version: 0 },
        }
    }

    fn get_remote_address_type(&self, device: BluetoothDevice) -> BtAddrType {
        match self.get_remote_device_property(&device, &BtPropertyType::RemoteAddrType) {
            Some(BluetoothProperty::RemoteAddrType(addr_type)) => addr_type,
            _ => BtAddrType::Unknown,
        }
    }

    fn get_remote_rssi(&self, device: BluetoothDevice) -> i8 {
        match self.get_remote_device_property(&device, &BtPropertyType::RemoteRssi) {
            Some(BluetoothProperty::RemoteRssi(rssi)) => rssi,
            _ => INVALID_RSSI,
        }
    }

    fn get_connected_devices(&self) -> Vec<BluetoothDevice> {
        let bonded_connected: HashMap<String, BluetoothDevice> = self
            .bonded_devices
            .iter()
            .filter(|(_, v)| v.acl_state == BtAclState::Connected)
            .map(|(k, v)| (k.clone(), v.info.clone()))
            .collect();
        let mut found_connected: Vec<BluetoothDevice> = self
            .found_devices
            .iter()
            .filter(|(k, v)| {
                v.acl_state == BtAclState::Connected
                    && !bonded_connected.contains_key(&k.to_string())
            })
            .map(|(_, v)| v.info.clone())
            .collect();

        let mut all =
            bonded_connected.iter().map(|(_, v)| v.clone()).collect::<Vec<BluetoothDevice>>();
        all.append(&mut found_connected);

        all
    }

    fn get_connection_state(&self, device: BluetoothDevice) -> BtConnectionState {
        let addr = RawAddress::from_string(device.address.clone());

        if addr.is_none() {
            warn!("Can't check connection state. Address {} is not valid.", device.address);
            return BtConnectionState::NotConnected;
        }

        // The underlying api adds whether this is ENCRYPTED_BREDR or ENCRYPTED_LE.
        // As long as it is non-zero, it is connected.
        self.intf.lock().unwrap().get_connection_state(&addr.unwrap())
    }

    fn get_profile_connection_state(&self, profile: Uuid128Bit) -> ProfileConnectionState {
        if let Some(known) = UuidHelper::is_known_profile(&profile) {
            match known {
                Profile::A2dpSink | Profile::A2dpSource => {
                    self.bluetooth_media.lock().unwrap().get_a2dp_connection_state()
                }
                Profile::Hfp | Profile::HfpAg => {
                    self.bluetooth_media.lock().unwrap().get_hfp_connection_state()
                }
                // TODO: (b/223431229) Profile::Hid and Profile::Hogp
                _ => ProfileConnectionState::Disconnected,
            }
        } else {
            ProfileConnectionState::Disconnected
        }
    }

    fn get_remote_uuids(&self, device: BluetoothDevice) -> Vec<Uuid128Bit> {
        match self.get_remote_device_property(&device, &BtPropertyType::Uuids) {
            Some(BluetoothProperty::Uuids(uuids)) => {
                return uuids.iter().map(|&x| x.uu.clone()).collect::<Vec<Uuid128Bit>>()
            }
            _ => return vec![],
        }
    }

    fn fetch_remote_uuids(&self, remote_device: BluetoothDevice) -> bool {
        let device = match self.get_remote_device_if_found(&remote_device.address) {
            Some(v) => v,
            None => {
                warn!("Won't fetch UUIDs on unknown device");
                return false;
            }
        };

        let mut addr = match RawAddress::from_string(device.info.address.clone()) {
            Some(v) => v,
            None => {
                warn!("Can't fetch UUIDs. Address {} is not valid.", device.info.address);
                return false;
            }
        };

        let transport = match self.get_remote_type(device.info.clone()) {
            BtDeviceType::Bredr => BtTransport::Bredr,
            BtDeviceType::Ble => BtTransport::Le,
            _ => device.acl_reported_transport,
        };

        self.intf.lock().unwrap().get_remote_services(&mut addr, transport) == 0
    }

    fn sdp_search(&self, device: BluetoothDevice, uuid: Uuid128Bit) -> bool {
        if self.sdp.is_none() {
            warn!("SDP is not initialized. Can't do SDP search.");
            return false;
        }

        let addr = RawAddress::from_string(device.address.clone());
        if addr.is_none() {
            warn!("Can't SDP search. Address {} is not valid.", device.address);
            return false;
        }

        let uu = Uuid::from(uuid);
        self.sdp.as_ref().unwrap().sdp_search(&mut addr.unwrap(), &uu) == BtStatus::Success
    }

    fn create_sdp_record(&mut self, sdp_record: BtSdpRecord) -> bool {
        let mut handle: i32 = -1;
        let mut sdp_record = sdp_record;
        match self.sdp.as_ref().unwrap().create_sdp_record(&mut sdp_record, &mut handle) {
            BtStatus::Success => {
                let record_clone = sdp_record.clone();
                self.callbacks.for_all_callbacks(|callback| {
                    callback.on_sdp_record_created(record_clone.clone(), handle);
                });
                true
            }
            _ => false,
        }
    }

    fn remove_sdp_record(&self, handle: i32) -> bool {
        self.sdp.as_ref().unwrap().remove_sdp_record(handle) == BtStatus::Success
    }

    fn connect_all_enabled_profiles(&mut self, device: BluetoothDevice) -> bool {
        // Profile init must be complete before this api is callable
        if !self.profiles_ready {
            return false;
        }

        let mut addr = match RawAddress::from_string(device.address.clone()) {
            Some(v) => v,
            None => {
                warn!("Can't connect profiles on invalid address [{}]", &device.address);
                return false;
            }
        };

        let is_connected = self
            .get_remote_device_if_found(&device.address)
            .map_or(false, |d| d.acl_state == BtAclState::Connected);
        if !is_connected {
            // log ACL connection attempt if it's not already connected.
            metrics::acl_connect_attempt(addr, BtAclState::Connected);
            // Pause discovery before connecting, or the ACL connection request may conflict with
            // the ongoing inquiry.
            self.pause_discovery();
        }

        // Check all remote uuids to see if they match enabled profiles and connect them.
        let mut has_enabled_uuids = false;
        let mut has_media_profile = false;
        let mut has_supported_profile = false;
        let uuids = self.get_remote_uuids(device.clone());
        for uuid in uuids.iter() {
            match UuidHelper::is_known_profile(uuid) {
                Some(p) => {
                    if UuidHelper::is_profile_supported(&p) {
                        match p {
                            Profile::Hid | Profile::Hogp => {
                                has_supported_profile = true;
                                let status = self.hh.as_ref().unwrap().connect(&mut addr);
                                metrics::profile_connection_state_changed(
                                    addr,
                                    p as u32,
                                    BtStatus::Success,
                                    BthhConnectionState::Connecting as u32,
                                );

                                if status != BtStatus::Success {
                                    metrics::profile_connection_state_changed(
                                        addr,
                                        p as u32,
                                        status,
                                        BthhConnectionState::Disconnected as u32,
                                    );
                                }
                            }

                            Profile::A2dpSink | Profile::A2dpSource | Profile::Hfp
                                if !has_media_profile =>
                            {
                                has_supported_profile = true;
                                has_media_profile = true;
                                let txl = self.tx.clone();
                                let address = device.address.clone();
                                topstack::get_runtime().spawn(async move {
                                    let _ = txl
                                        .send(Message::Media(MediaActions::Connect(address)))
                                        .await;
                                });
                            }

                            Profile::Bas => {
                                has_supported_profile = true;
                                let tx = self.tx.clone();
                                let transport =
                                    match self.get_remote_device_if_found(&device.address) {
                                        Some(context) => context.acl_reported_transport,
                                        None => return false,
                                    };
                                let device_to_send = device.clone();
                                let transport = match self.get_remote_type(device.clone()) {
                                    BtDeviceType::Bredr => BtTransport::Bredr,
                                    BtDeviceType::Ble => BtTransport::Le,
                                    _ => transport,
                                };
                                topstack::get_runtime().spawn(async move {
                                    let _ = tx
                                        .send(Message::BatteryService(
                                            BatteryServiceActions::Connect(
                                                device_to_send,
                                                transport,
                                            ),
                                        ))
                                        .await;
                                });
                            }

                            // We don't connect most profiles
                            _ => (),
                        }
                    }
                    has_enabled_uuids = true;
                }
                _ => {}
            }
        }

        // If SDP isn't completed yet, we wait for it to complete and retry the connection again.
        // Otherwise, this connection request is done, no retry is required.
        if !has_enabled_uuids {
            warn!("[{}] SDP hasn't completed for device, wait to connect.", DisplayAddress(&addr));
            if let Some(d) = self.get_remote_device_if_found_mut(&device.address) {
                if uuids.len() == 0 || !d.services_resolved {
                    d.wait_to_connect = true;
                }
            }
        }

        // If the SDP has not been completed or the device does not have a profile that we are
        // interested in connecting to, resume discovery now. Other cases will be handled in the
        // ACL connection state or bond state callbacks.
        if !has_enabled_uuids || !has_supported_profile {
            self.resume_discovery();
        }

        return true;
    }

    fn disconnect_all_enabled_profiles(&mut self, device: BluetoothDevice) -> bool {
        if !self.profiles_ready {
            return false;
        }

        let addr = RawAddress::from_string(device.address.clone());
        if addr.is_none() {
            warn!("Can't connect profiles on invalid address [{}]", &device.address);
            return false;
        }

        // log ACL disconnection attempt if it's not already disconnected.
        let is_connected = self
            .get_remote_device_if_found(&device.address)
            .map_or(false, |d| d.acl_state == BtAclState::Connected);
        if is_connected {
            metrics::acl_connect_attempt(addr.unwrap(), BtAclState::Disconnected);
        }

        let uuids = self.get_remote_uuids(device.clone());
        let mut has_media_profile = false;
        for uuid in uuids.iter() {
            match UuidHelper::is_known_profile(uuid) {
                Some(p) => {
                    if UuidHelper::is_profile_supported(&p) {
                        match p {
                            Profile::Hid | Profile::Hogp => {
                                self.hh.as_ref().unwrap().disconnect(&mut addr.unwrap());
                            }

                            Profile::A2dpSink
                            | Profile::A2dpSource
                            | Profile::Hfp
                            | Profile::AvrcpController
                                if !has_media_profile =>
                            {
                                has_media_profile = true;
                                let txl = self.tx.clone();
                                let address = device.address.clone();
                                topstack::get_runtime().spawn(async move {
                                    let _ = txl
                                        .send(Message::Media(MediaActions::Disconnect(address)))
                                        .await;
                                });
                            }

                            Profile::Bas => {
                                let tx = self.tx.clone();
                                let device_to_send = device.clone();
                                topstack::get_runtime().spawn(async move {
                                    let _ = tx
                                        .send(Message::BatteryService(
                                            BatteryServiceActions::Disconnect(device_to_send),
                                        ))
                                        .await;
                                });
                            }

                            // We don't connect most profiles
                            _ => (),
                        }
                    }
                }
                _ => {}
            }
        }

        // Disconnect all socket connections
        if let Some(raw_addr) = RawAddress::from_string(device.address.clone()) {
            let txl = self.tx.clone();
            topstack::get_runtime().spawn(async move {
                let _ = txl
                    .send(Message::SocketManagerActions(SocketActions::DisconnectAll(raw_addr)))
                    .await;
            });
        }

        // Disconnect all GATT connections
        let txl = self.tx.clone();
        topstack::get_runtime().spawn(async move {
            let _ = txl.send(Message::GattActions(GattActions::Disconnect(device.clone()))).await;
        });

        return true;
    }

    fn is_wbs_supported(&self) -> bool {
        self.intf.lock().unwrap().get_wbs_supported()
    }

    fn is_swb_supported(&self) -> bool {
        self.intf.lock().unwrap().get_swb_supported()
    }
<<<<<<< HEAD
=======

    fn get_supported_roles(&self) -> Vec<BtAdapterRole> {
        let mut roles: Vec<BtAdapterRole> = vec![];

        // See Core 5.3, Vol 4, Part E, 7.8.27 for detailed state information
        if self.le_supported_states >> 35 & 1 == 1u64 {
            roles.push(BtAdapterRole::Central);
        }
        if self.le_supported_states >> 38 & 1 == 1u64 {
            roles.push(BtAdapterRole::Peripheral);
        }
        if self.le_supported_states >> 28 & 1 == 1u64 {
            roles.push(BtAdapterRole::CentralPeripheral);
        }

        roles
    }

    fn is_coding_format_supported(&self, coding_format: EscoCodingFormat) -> bool {
        self.intf.lock().unwrap().is_coding_format_supported(coding_format as u8)
    }
>>>>>>> 55df697a
}

impl BtifSdpCallbacks for Bluetooth {
    fn sdp_search(
        &mut self,
        status: BtStatus,
        address: RawAddress,
        uuid: Uuid,
        _count: i32,
        records: Vec<BtSdpRecord>,
    ) {
        let uuid_to_send = match UuidHelper::from_string(uuid.to_string()) {
            Some(uu) => uu,
            None => return,
        };
        let device_info = match self.get_remote_device_info_if_found(&address.to_string()) {
            Some(info) => info,
            None => BluetoothDevice::new(address.to_string(), "".to_string()),
        };

        // The SDP records we get back do not populate the UUID so we populate it ourselves before
        // sending them on.
        let mut records = records;
        records.iter_mut().for_each(|record| {
            match record {
                BtSdpRecord::HeaderOverlay(header) => header.uuid = uuid.clone(),
                BtSdpRecord::MapMas(record) => record.hdr.uuid = uuid.clone(),
                BtSdpRecord::MapMns(record) => record.hdr.uuid = uuid.clone(),
                BtSdpRecord::PbapPse(record) => record.hdr.uuid = uuid.clone(),
                BtSdpRecord::PbapPce(record) => record.hdr.uuid = uuid.clone(),
                BtSdpRecord::OppServer(record) => record.hdr.uuid = uuid.clone(),
                BtSdpRecord::SapServer(record) => record.hdr.uuid = uuid.clone(),
                BtSdpRecord::Dip(record) => record.hdr.uuid = uuid.clone(),
                BtSdpRecord::Mps(record) => record.hdr.uuid = uuid.clone(),
            };
        });
        self.callbacks.for_all_callbacks(|callback| {
            callback.on_sdp_search_complete(device_info.clone(), uuid_to_send, records.clone());
        });
        debug!(
            "Sdp search result found: Status({:?}) Address({}) Uuid({:?})",
            status,
            DisplayAddress(&address),
            uuid
        );
    }
}

impl BtifHHCallbacks for Bluetooth {
    fn connection_state(&mut self, mut address: RawAddress, state: BthhConnectionState) {
        debug!(
            "Hid host connection state updated: Address({}) State({:?})",
            DisplayAddress(&address),
            state
        );

        // HID or HOG is not differentiated by the hid host when callback this function. Assume HOG
        // if the device is LE only and HID if classic only. And assume HOG if UUID said so when
        // device type is dual or unknown.
        let device = BluetoothDevice::new(address.to_string(), "".to_string());
        let profile = match self.get_remote_type(device.clone()) {
            BtDeviceType::Ble => Profile::Hogp,
            BtDeviceType::Bredr => Profile::Hid,
            _ => {
                if self.get_remote_uuids(device).contains(&UuidHelper::from_string(HOGP).unwrap()) {
                    Profile::Hogp
                } else {
                    Profile::Hid
                }
            }
        };

        metrics::profile_connection_state_changed(
            address,
            profile as u32,
            BtStatus::Success,
            state as u32,
        );

        if BtBondState::Bonded != self.get_bond_state_by_addr(&address.to_string()) {
            warn!(
                "[{}]: Rejecting a unbonded device's attempt to connect to HID/HOG profiles",
                DisplayAddress(&address)
            );
            self.hh.as_ref().unwrap().disconnect(&mut address);
        }
    }

    fn hid_info(&mut self, address: RawAddress, info: BthhHidInfo) {
        debug!("Hid host info updated: Address({}) Info({:?})", DisplayAddress(&address), info);
    }

    fn protocol_mode(&mut self, address: RawAddress, status: BthhStatus, mode: BthhProtocolMode) {
        debug!(
            "Hid host protocol mode updated: Address({}) Status({:?}) Mode({:?})",
            DisplayAddress(&address),
            status,
            mode
        );
    }

    fn idle_time(&mut self, address: RawAddress, status: BthhStatus, idle_rate: i32) {
        debug!(
            "Hid host idle time updated: Address({}) Status({:?}) Idle Rate({:?})",
            DisplayAddress(&address),
            status,
            idle_rate
        );
    }

    fn get_report(&mut self, address: RawAddress, status: BthhStatus, _data: Vec<u8>, size: i32) {
        debug!(
            "Hid host got report: Address({}) Status({:?}) Report Size({:?})",
            DisplayAddress(&address),
            status,
            size
        );
    }

    fn handshake(&mut self, address: RawAddress, status: BthhStatus) {
        debug!("Hid host handshake: Address({}) Status({:?})", DisplayAddress(&address), status);
    }
}

// TODO(b/261143122): Remove these once we migrate to BluetoothQA entirely
impl IBluetoothQALegacy for Bluetooth {
    fn get_connectable(&self) -> bool {
        self.get_connectable_internal()
    }

    fn set_connectable(&mut self, mode: bool) -> bool {
        self.set_connectable_internal(mode)
    }

    fn get_alias(&self) -> String {
        self.get_alias_internal()
    }

    fn get_modalias(&self) -> String {
        format!("bluetooth:v00E0pC405d{:04x}", FLOSS_VER)
    }

    fn get_hid_report(
        &mut self,
        addr: String,
        report_type: BthhReportType,
        report_id: u8,
    ) -> BtStatus {
        self.get_hid_report_internal(addr, report_type, report_id)
    }

    fn set_hid_report(
        &mut self,
        addr: String,
        report_type: BthhReportType,
        report: String,
    ) -> BtStatus {
        self.set_hid_report_internal(addr, report_type, report)
    }

    fn send_hid_data(&mut self, addr: String, data: String) -> BtStatus {
        self.send_hid_data_internal(addr, data)
    }
}<|MERGE_RESOLUTION|>--- conflicted
+++ resolved
@@ -8,7 +8,7 @@
     ToggleableProfile, Uuid, Uuid128Bit, INVALID_RSSI,
 };
 use bt_topshim::{
-    metrics,
+    controller, metrics,
     profiles::gatt::GattStatus,
     profiles::hfp::EscoCodingFormat,
     profiles::hid_host::{
@@ -26,6 +26,7 @@
 use btif_macros::{btif_callback, btif_callbacks_dispatcher};
 
 use log::{debug, warn};
+use num_derive::{FromPrimitive, ToPrimitive};
 use num_traits::cast::ToPrimitive;
 use num_traits::pow;
 use std::collections::{HashMap, HashSet};
@@ -67,6 +68,14 @@
 
 const PID_DIR: &str = "/var/run/bluetooth";
 
+/// Represents various roles the adapter supports.
+#[derive(Debug, FromPrimitive, ToPrimitive)]
+#[repr(u32)]
+pub enum BtAdapterRole {
+    Central = 0,
+    Peripheral,
+    CentralPeripheral,
+}
 /// Defines the adapter API.
 pub trait IBluetooth {
     /// Adds a callback from a client who wishes to observe adapter events.
@@ -240,15 +249,12 @@
 
     /// Returns whether SWB is supported.
     fn is_swb_supported(&self) -> bool;
-<<<<<<< HEAD
-=======
 
     /// Returns a list of all the roles that are supported.
     fn get_supported_roles(&self) -> Vec<BtAdapterRole>;
 
     /// Returns whether the coding format is supported.
     fn is_coding_format_supported(&self, coding_format: EscoCodingFormat) -> bool;
->>>>>>> 55df697a
 }
 
 /// Adapter API for Bluetooth qualification and verification.
@@ -532,6 +538,7 @@
     discoverable_timeout: Option<JoinHandle<()>>,
     cancelling_devices: HashSet<RawAddress>,
     active_pairing_address: Option<RawAddress>,
+    le_supported_states: u64,
 
     /// Used to notify signal handler that we have turned off the stack.
     sig_notifier: Arc<SigData>,
@@ -589,6 +596,7 @@
             discoverable_timeout: None,
             cancelling_devices: HashSet::new(),
             active_pairing_address: None,
+            le_supported_states: 0u64,
             sig_notifier,
             uhid_wakeup_source: UHid::new(),
         }
@@ -1322,6 +1330,7 @@
 
                 // Also need to manually request some properties
                 self.intf.lock().unwrap().get_adapter_property(BtPropertyType::ClassOfDevice);
+                self.le_supported_states = controller::Controller::new().get_ble_supported_states();
 
                 // Initialize the BLE scanner for discovery.
                 let callback_id = self.bluetooth_gatt.lock().unwrap().register_scanner_callback(
@@ -2775,8 +2784,6 @@
     fn is_swb_supported(&self) -> bool {
         self.intf.lock().unwrap().get_swb_supported()
     }
-<<<<<<< HEAD
-=======
 
     fn get_supported_roles(&self) -> Vec<BtAdapterRole> {
         let mut roles: Vec<BtAdapterRole> = vec![];
@@ -2798,7 +2805,6 @@
     fn is_coding_format_supported(&self, coding_format: EscoCodingFormat) -> bool {
         self.intf.lock().unwrap().is_coding_format_supported(coding_format as u8)
     }
->>>>>>> 55df697a
 }
 
 impl BtifSdpCallbacks for Bluetooth {

--- conflicted
+++ resolved
@@ -10,11 +10,7 @@
 use crate::Message;
 use crate::RPCProxy;
 use crate::{uuid, APIMessage, BluetoothAPI};
-<<<<<<< HEAD
-use bt_topshim::btif::BtTransport;
-=======
 use bt_topshim::btif::{BtTransport, DisplayAddress, RawAddress, Uuid};
->>>>>>> 61ffe3c4
 use bt_topshim::profiles::gatt::{GattStatus, LePhy};
 use log::debug;
 use std::collections::HashMap;
@@ -40,10 +36,10 @@
     /// The GATT client ID needed for GATT calls.
     client_id: Option<i32>,
     /// Cached battery info keyed by remote device.
-    battery_sets: HashMap<String, BatterySet>,
+    battery_sets: HashMap<RawAddress, BatterySet>,
     /// Found handles for battery levels. Required for faster
     /// refreshes than initiating another search.
-    handles: HashMap<String, i32>,
+    handles: HashMap<RawAddress, i32>,
 }
 
 /// Enum for GATT callbacks to relay messages to the main processing thread. Newly supported
@@ -52,13 +48,13 @@
     /// Params: status, client_id
     OnClientRegistered(GattStatus, i32),
     /// Params: status, client_id, connected, addr
-    OnClientConnectionState(GattStatus, i32, bool, String),
+    OnClientConnectionState(GattStatus, i32, bool, RawAddress),
     /// Params: addr, services, status
-    OnSearchComplete(String, Vec<BluetoothGattService>, GattStatus),
+    OnSearchComplete(RawAddress, Vec<BluetoothGattService>, GattStatus),
     /// Params: addr, status, handle, value
-    OnCharacteristicRead(String, GattStatus, i32, Vec<u8>),
+    OnCharacteristicRead(RawAddress, GattStatus, i32, Vec<u8>),
     /// Params: addr, handle, value
-    OnNotify(String, i32, Vec<u8>),
+    OnNotify(RawAddress, i32, Vec<u8>),
     /// Params: remote_device, transport
     Connect(BluetoothDevice, BtTransport),
     /// Params: remote_device
@@ -76,11 +72,11 @@
     fn unregister_callback(&mut self, callback_id: u32);
 
     /// Returns the battery info of the remote device if available in BatteryService's cache.
-    fn get_battery_info(&self, remote_address: String) -> Option<BatterySet>;
+    fn get_battery_info(&self, remote_address: RawAddress) -> Option<BatterySet>;
 
     /// Forces an explicit read of the device's battery level, including initiating battery level
     /// tracking if not yet performed.
-    fn refresh_battery_info(&self, remote_address: String) -> bool;
+    fn refresh_battery_info(&self, remote_address: RawAddress) -> bool;
 }
 
 /// Callback for interacting with BAS.
@@ -89,12 +85,12 @@
     /// not support BAS will result in this method being called with BatteryServiceNotSupported.
     fn on_battery_service_status_updated(
         &mut self,
-        remote_address: String,
+        remote_address: RawAddress,
         status: BatteryServiceStatus,
     );
 
     /// Invoked when battery level for a device has been changed due to notification.
-    fn on_battery_info_updated(&mut self, remote_address: String, battery_info: BatterySet);
+    fn on_battery_info_updated(&mut self, remote_address: RawAddress, battery_info: BatterySet);
 }
 
 impl BatteryService {
@@ -161,7 +157,11 @@
 
             BatteryServiceActions::OnSearchComplete(addr, services, status) => {
                 if status != GattStatus::Success {
-                    debug!("GATT service discovery for {} failed with status {:?}", addr, status);
+                    debug!(
+                        "GATT service discovery for {} failed with status {:?}",
+                        DisplayAddress(&addr),
+                        status
+                    );
                     return;
                 }
                 let (bas_uuid, battery_level_uuid) = match (
@@ -177,7 +177,7 @@
                     None => {
                         self.callbacks.for_all_callbacks(|callback| {
                             callback.on_battery_service_status_updated(
-                                addr.clone(),
+                                addr,
                                 BatteryServiceStatus::BatteryServiceNotSupported,
                             )
                         });
@@ -191,7 +191,10 @@
                 {
                     Some(battery_level) => battery_level,
                     None => {
-                        debug!("Device {} has no BatteryLevel characteristic", addr);
+                        debug!(
+                            "Device {} has no BatteryLevel characteristic",
+                            DisplayAddress(&addr)
+                        );
                         return;
                     }
                 };
@@ -200,13 +203,8 @@
                     None => return,
                 };
                 let handle = battery_level.instance_id;
-                self.handles.insert(addr.clone(), handle.clone());
-                self.gatt.lock().unwrap().register_for_notification(
-                    client_id,
-                    addr.clone(),
-                    handle,
-                    true,
-                );
+                self.handles.insert(addr, handle.clone());
+                self.gatt.lock().unwrap().register_for_notification(client_id, addr, handle, true);
                 if let None = self.battery_sets.get(&addr) {
                     self.gatt.lock().unwrap().read_characteristic(
                         client_id,
@@ -223,14 +221,14 @@
                 }
                 let battery_info = self.set_battery_info(&addr, &value);
                 self.callbacks.for_all_callbacks(|callback| {
-                    callback.on_battery_info_updated(addr.clone(), battery_info.clone());
+                    callback.on_battery_info_updated(addr, battery_info.clone());
                 });
             }
 
             BatteryServiceActions::OnNotify(addr, _handle, value) => {
                 let battery_info = self.set_battery_info(&addr, &value);
                 self.callbacks.for_all_callbacks(|callback| {
-                    callback.on_battery_info_updated(addr.clone(), battery_info.clone());
+                    callback.on_battery_info_updated(addr, battery_info.clone());
                 });
             }
 
@@ -247,13 +245,13 @@
         }
     }
 
-    fn set_battery_info(&mut self, remote_address: &String, value: &Vec<u8>) -> BatterySet {
+    fn set_battery_info(&mut self, remote_address: &RawAddress, value: &Vec<u8>) -> BatterySet {
         let level: Vec<_> = value.iter().cloned().chain(iter::repeat(0 as u8)).take(4).collect();
         let level = u32::from_le_bytes(level.try_into().unwrap());
-        debug!("BAS received battery level for {}: {}", remote_address.clone(), level);
-        let battery_set = self.battery_sets.entry(remote_address.clone()).or_insert_with(|| {
+        debug!("BAS received battery level for {}: {}", DisplayAddress(&remote_address), level);
+        let battery_set = self.battery_sets.entry(*remote_address).or_insert_with(|| {
             BatterySet::new(
-                remote_address.clone(),
+                *remote_address,
                 uuid::BAS.to_string(),
                 "BAS".to_string(),
                 vec![Battery { percentage: level, variant: "".to_string() }],
@@ -266,12 +264,12 @@
         battery_set.clone()
     }
 
-    fn init_device(&self, remote_address: String, transport: BtTransport) {
+    fn init_device(&self, remote_address: RawAddress, transport: BtTransport) {
         let client_id = match self.client_id {
             Some(id) => id,
             None => return,
         };
-        debug!("Attempting GATT connection to {}", remote_address.clone());
+        debug!("Attempting GATT connection to {}", DisplayAddress(&remote_address));
         self.gatt.lock().unwrap().client_connect(
             client_id,
             remote_address,
@@ -282,18 +280,18 @@
         );
     }
 
-    fn drop_device(&mut self, remote_address: String) {
+    fn drop_device(&mut self, remote_address: RawAddress) {
         self.handles.remove(&remote_address);
         match self.client_id {
             Some(client_id) => {
-                self.gatt.lock().unwrap().client_disconnect(client_id, remote_address.clone())
+                self.gatt.lock().unwrap().client_disconnect(client_id, remote_address);
             }
             None => return,
         }
         // Let BatteryProviderManager know that BAS no longer has a battery for this device.
         self.battery_provider_manager.lock().unwrap().remove_battery_info(
             self.battery_provider_id,
-            remote_address.clone(),
+            remote_address,
             uuid::BAS.to_string(),
         );
         self.battery_sets.remove(&remote_address);
@@ -301,12 +299,12 @@
 
     /// Perform an explicit read on all devices BAS knows about.
     pub fn refresh_all_devices(&self) {
-        self.handles.keys().for_each(|device| {
-            self.refresh_device(device.to_string());
-        });
-    }
-
-    fn refresh_device(&self, remote_address: String) -> bool {
+        self.handles.keys().for_each(|&addr| {
+            self.refresh_device(addr);
+        });
+    }
+
+    fn refresh_device(&self, remote_address: RawAddress) -> bool {
         let client_id = match self.client_id {
             Some(id) => id,
             None => return false,
@@ -315,7 +313,7 @@
             Some(id) => *id,
             None => return false,
         };
-        self.gatt.lock().unwrap().read_characteristic(client_id, remote_address.clone(), handle, 0);
+        self.gatt.lock().unwrap().read_characteristic(client_id, remote_address, handle, 0);
         true
     }
 
@@ -340,11 +338,11 @@
         self.remove_callback(callback_id);
     }
 
-    fn get_battery_info(&self, remote_address: String) -> Option<BatterySet> {
+    fn get_battery_info(&self, remote_address: RawAddress) -> Option<BatterySet> {
         self.battery_sets.get(&remote_address).cloned()
     }
 
-    fn refresh_battery_info(&self, remote_address: String) -> bool {
+    fn refresh_battery_info(&self, remote_address: RawAddress) -> bool {
         self.refresh_device(remote_address)
     }
 }
@@ -408,7 +406,7 @@
         status: GattStatus,
         client_id: i32,
         connected: bool,
-        addr: String,
+        addr: RawAddress,
     ) {
         let tx = self.tx.clone();
         tokio::spawn(async move {
@@ -422,7 +420,7 @@
 
     fn on_search_complete(
         &mut self,
-        addr: String,
+        addr: RawAddress,
         services: Vec<BluetoothGattService>,
         status: GattStatus,
     ) {
@@ -438,7 +436,7 @@
 
     fn on_characteristic_read(
         &mut self,
-        addr: String,
+        addr: RawAddress,
         status: GattStatus,
         handle: i32,
         value: Vec<u8>,
@@ -453,7 +451,7 @@
         });
     }
 
-    fn on_notify(&mut self, addr: String, handle: i32, value: Vec<u8>) {
+    fn on_notify(&mut self, addr: RawAddress, handle: i32, value: Vec<u8>) {
         let tx = self.tx.clone();
         tokio::spawn(async move {
             let _ = tx
@@ -464,37 +462,44 @@
 
     fn on_phy_update(
         &mut self,
-        _addr: String,
+        _addr: RawAddress,
         _tx_phy: LePhy,
         _rx_phy: LePhy,
         _status: GattStatus,
     ) {
     }
 
-    fn on_phy_read(&mut self, _addr: String, _tx_phy: LePhy, _rx_phy: LePhy, _status: GattStatus) {}
-
-    fn on_characteristic_write(&mut self, _addr: String, _status: GattStatus, _handle: i32) {}
-
-    fn on_execute_write(&mut self, _addr: String, _status: GattStatus) {}
+    fn on_phy_read(
+        &mut self,
+        _addr: RawAddress,
+        _tx_phy: LePhy,
+        _rx_phy: LePhy,
+        _status: GattStatus,
+    ) {
+    }
+
+    fn on_characteristic_write(&mut self, _addr: RawAddress, _status: GattStatus, _handle: i32) {}
+
+    fn on_execute_write(&mut self, _addr: RawAddress, _status: GattStatus) {}
 
     fn on_descriptor_read(
         &mut self,
-        _addr: String,
+        _addr: RawAddress,
         _status: GattStatus,
         _handle: i32,
         _value: Vec<u8>,
     ) {
     }
 
-    fn on_descriptor_write(&mut self, _addr: String, _status: GattStatus, _handle: i32) {}
-
-    fn on_read_remote_rssi(&mut self, _addr: String, _rssi: i32, _status: GattStatus) {}
-
-    fn on_configure_mtu(&mut self, _addr: String, _mtu: i32, _status: GattStatus) {}
+    fn on_descriptor_write(&mut self, _addr: RawAddress, _status: GattStatus, _handle: i32) {}
+
+    fn on_read_remote_rssi(&mut self, _addr: RawAddress, _rssi: i32, _status: GattStatus) {}
+
+    fn on_configure_mtu(&mut self, _addr: RawAddress, _mtu: i32, _status: GattStatus) {}
 
     fn on_connection_updated(
         &mut self,
-        _addr: String,
+        _addr: RawAddress,
         _interval: i32,
         _latency: i32,
         _timeout: i32,
@@ -502,7 +507,7 @@
     ) {
     }
 
-    fn on_service_changed(&mut self, _addr: String) {}
+    fn on_service_changed(&mut self, _addr: RawAddress) {}
 }
 
 impl RPCProxy for GattCallback {

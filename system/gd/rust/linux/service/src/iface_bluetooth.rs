use bt_topshim::btif::{
    BtAddrType, BtBondState, BtConnectionState, BtDeviceType, BtDiscMode, BtPropertyType,
<<<<<<< HEAD
    BtSspVariant, BtStatus, BtTransport, BtVendorProductInfo, Uuid, Uuid128Bit,
=======
    BtSspVariant, BtStatus, BtTransport, BtVendorProductInfo, DisplayAddress, DisplayUuid,
    RawAddress, Uuid,
>>>>>>> 73ea6588
};
use bt_topshim::profiles::socket::SocketType;
use bt_topshim::profiles::ProfileConnectionState;

use bt_topshim::profiles::hfp::EscoCodingFormat;

use bt_topshim::profiles::hid_host::BthhReportType;

use bt_topshim::profiles::sdp::{
    BtSdpDipRecord, BtSdpHeaderOverlay, BtSdpMasRecord, BtSdpMnsRecord, BtSdpMpsRecord,
    BtSdpOpsRecord, BtSdpPceRecord, BtSdpPseRecord, BtSdpRecord, BtSdpSapRecord, BtSdpType,
    SupportedDependencies, SupportedFormatsList, SupportedScenarios,
};

use btstack::bluetooth::{
    Bluetooth, BluetoothDevice, BtAdapterRole, IBluetooth, IBluetoothCallback,
    IBluetoothConnectionCallback, IBluetoothQALegacy,
};
use btstack::socket_manager::{
    BluetoothServerSocket, BluetoothSocket, BluetoothSocketManager, CallbackId,
    IBluetoothSocketManager, IBluetoothSocketManagerCallbacks, SocketId, SocketResult,
};
use btstack::suspend::{ISuspend, ISuspendCallback, Suspend, SuspendType};
use btstack::RPCProxy;

use dbus::arg::RefArg;
use dbus::nonblock::SyncConnection;
use dbus::strings::Path;
use dbus_macros::{dbus_method, dbus_propmap, dbus_proxy_obj, generate_dbus_exporter};

use dbus_projection::prelude::*;

use num_traits::cast::{FromPrimitive, ToPrimitive};

use std::convert::{TryFrom, TryInto};
use std::sync::{Arc, Mutex};

use crate::dbus_arg::{DBusArg, DBusArgError, DirectDBus, RefArgToRust};

// Represents Uuid as an array in D-Bus.
impl DBusArg for Uuid {
    type DBusType = Vec<u8>;
    fn from_dbus(
        data: Vec<u8>,
        _conn: Option<Arc<SyncConnection>>,
        _remote: Option<dbus::strings::BusName<'static>>,
        _disconnect_watcher: Option<Arc<Mutex<dbus_projection::DisconnectWatcher>>>,
    ) -> Result<Uuid, Box<dyn std::error::Error>> {
        Ok(Uuid::try_from(data.clone()).or_else(|_| {
            Err(format!(
                "Invalid Uuid: first 4 bytes={:?}",
                data.iter().take(4).collect::<Vec<_>>()
            ))
        })?)
    }

    fn to_dbus(data: Uuid) -> Result<Vec<u8>, Box<dyn std::error::Error>> {
        Ok(data.try_into()?)
    }

    fn log(data: &Uuid) -> String {
        format!("{}", DisplayUuid(&data))
    }
}

impl_dbus_arg_from_into!(BtStatus, u32);

/// A mixin of the several interfaces. The naming of the fields in the mixin must match
/// what is listed in the `generate_dbus_exporter` invocation.
#[derive(Clone)]
pub struct BluetoothMixin {
    pub adapter: Arc<Mutex<Box<Bluetooth>>>,
    pub qa: Arc<Mutex<Box<Bluetooth>>>,
    pub suspend: Arc<Mutex<Box<Suspend>>>,
    pub socket_mgr: Arc<Mutex<Box<BluetoothSocketManager>>>,
}

#[dbus_propmap(BluetoothDevice)]
pub struct BluetoothDeviceDBus {
    address: String,
    name: String,
}

#[allow(dead_code)]
struct BluetoothCallbackDBus {}

#[dbus_proxy_obj(BluetoothCallback, "org.chromium.bluetooth.BluetoothCallback")]
impl IBluetoothCallback for BluetoothCallbackDBus {
    #[dbus_method("OnAdapterPropertyChanged")]
    fn on_adapter_property_changed(&mut self, prop: BtPropertyType) {
        dbus_generated!()
    }
    #[dbus_method("OnDevicePropertiesChanged")]
    fn on_device_properties_changed(
        &mut self,
        remote_device: BluetoothDevice,
        props: Vec<BtPropertyType>,
    ) {
        dbus_generated!()
    }
    #[dbus_method("OnAddressChanged")]
    fn on_address_changed(&mut self, addr: String) {
        dbus_generated!()
    }
    #[dbus_method("OnNameChanged")]
    fn on_name_changed(&mut self, name: String) {
        dbus_generated!()
    }
    #[dbus_method("OnDiscoverableChanged")]
    fn on_discoverable_changed(&mut self, discoverable: bool) {
        dbus_generated!()
    }
    #[dbus_method("OnDeviceFound")]
    fn on_device_found(&mut self, remote_device: BluetoothDevice) {
        dbus_generated!()
    }
    #[dbus_method("OnDeviceCleared")]
    fn on_device_cleared(&mut self, remote_device: BluetoothDevice) {
        dbus_generated!()
    }
    #[dbus_method("OnDiscoveringChanged")]
    fn on_discovering_changed(&mut self, discovering: bool) {
        dbus_generated!()
    }
    #[dbus_method(
        "OnSspRequest",
        DBusLog::Enable(DBusLogOptions::LogAll, DBusLogVerbosity::Verbose)
    )]
    fn on_ssp_request(
        &mut self,
        remote_device: BluetoothDevice,
        cod: u32,
        variant: BtSspVariant,
        passkey: u32,
    ) {
        dbus_generated!()
    }
    #[dbus_method("OnPinRequest")]
    fn on_pin_request(&mut self, remote_device: BluetoothDevice, cod: u32, min_16_digit: bool) {
        dbus_generated!()
    }
    #[dbus_method("OnPinDisplay")]
    fn on_pin_display(&mut self, remote_device: BluetoothDevice, pincode: String) {
        dbus_generated!()
    }
    #[dbus_method(
        "OnBondStateChanged",
        DBusLog::Enable(DBusLogOptions::LogAll, DBusLogVerbosity::Verbose)
    )]
    fn on_bond_state_changed(&mut self, status: u32, address: String, state: u32) {
        dbus_generated!()
    }
    #[dbus_method("OnSdpSearchComplete")]
    fn on_sdp_search_complete(
        &mut self,
        remote_device: BluetoothDevice,
        searched_uuid: Uuid,
        sdp_records: Vec<BtSdpRecord>,
    ) {
        dbus_generated!()
    }
    #[dbus_method("OnSdpRecordCreated")]
    fn on_sdp_record_created(&mut self, record: BtSdpRecord, handle: i32) {
        dbus_generated!()
    }
}

impl_dbus_arg_enum!(BtBondState);
impl_dbus_arg_enum!(BtConnectionState);
impl_dbus_arg_enum!(BtDeviceType);
impl_dbus_arg_enum!(BtAddrType);
impl_dbus_arg_enum!(BtPropertyType);
impl_dbus_arg_enum!(BtSspVariant);
impl_dbus_arg_enum!(BtTransport);
impl_dbus_arg_enum!(ProfileConnectionState);
impl_dbus_arg_enum!(BtAdapterRole);

#[allow(dead_code)]
struct BluetoothConnectionCallbackDBus {}

#[dbus_proxy_obj(BluetoothConnectionCallback, "org.chromium.bluetooth.BluetoothConnectionCallback")]
impl IBluetoothConnectionCallback for BluetoothConnectionCallbackDBus {
    #[dbus_method(
        "OnDeviceConnected",
        DBusLog::Enable(DBusLogOptions::LogAll, DBusLogVerbosity::Verbose)
    )]
    fn on_device_connected(&mut self, remote_device: BluetoothDevice) {
        dbus_generated!()
    }

    #[dbus_method(
        "OnDeviceDisconnected",
        DBusLog::Enable(DBusLogOptions::LogAll, DBusLogVerbosity::Verbose)
    )]
    fn on_device_disconnected(&mut self, remote_device: BluetoothDevice) {
        dbus_generated!()
    }
}

impl_dbus_arg_enum!(BtSdpType);

#[dbus_propmap(BtSdpHeaderOverlay)]
struct BtSdpHeaderOverlayDBus {
    sdp_type: BtSdpType,
    uuid: Uuid,
    service_name_length: u32,
    service_name: String,
    rfcomm_channel_number: i32,
    l2cap_psm: i32,
    profile_version: i32,

    user1_len: i32,
    user1_data: Vec<u8>,
    user2_len: i32,
    user2_data: Vec<u8>,
}

#[dbus_propmap(BtSdpMasRecord)]
struct BtSdpMasRecordDBus {
    hdr: BtSdpHeaderOverlay,
    mas_instance_id: u32,
    supported_features: u32,
    supported_message_types: u32,
}

#[dbus_propmap(BtSdpMnsRecord)]
struct BtSdpMnsRecordDBus {
    hdr: BtSdpHeaderOverlay,
    supported_features: u32,
}

#[dbus_propmap(BtSdpPseRecord)]
struct BtSdpPseRecordDBus {
    hdr: BtSdpHeaderOverlay,
    supported_features: u32,
    supported_repositories: u32,
}

#[dbus_propmap(BtSdpPceRecord)]
struct BtSdpPceRecordDBus {
    hdr: BtSdpHeaderOverlay,
}

impl_dbus_arg_from_into!(SupportedFormatsList, Vec<u8>);

#[dbus_propmap(BtSdpOpsRecord)]
struct BtSdpOpsRecordDBus {
    hdr: BtSdpHeaderOverlay,
    supported_formats_list_len: i32,
    supported_formats_list: SupportedFormatsList,
}

#[dbus_propmap(BtSdpSapRecord)]
struct BtSdpSapRecordDBus {
    hdr: BtSdpHeaderOverlay,
}

#[dbus_propmap(BtSdpDipRecord)]
struct BtSdpDipRecordDBus {
    hdr: BtSdpHeaderOverlay,
    spec_id: u16,
    vendor: u16,
    vendor_id_source: u16,
    product: u16,
    version: u16,
    primary_record: bool,
}

impl_dbus_arg_from_into!(SupportedScenarios, Vec<u8>);
impl_dbus_arg_from_into!(SupportedDependencies, Vec<u8>);

#[dbus_propmap(BtSdpMpsRecord)]
pub struct BtSdpMpsRecordDBus {
    hdr: BtSdpHeaderOverlay,
    supported_scenarios_mpsd: SupportedScenarios,
    supported_scenarios_mpmd: SupportedScenarios,
    supported_dependencies: SupportedDependencies,
}

#[dbus_propmap(BtVendorProductInfo)]
pub struct BtVendorProductInfoDBus {
    vendor_id_src: u8,
    vendor_id: u16,
    product_id: u16,
    version: u16,
}

fn read_propmap_value<T: 'static + DirectDBus>(
    propmap: &dbus::arg::PropMap,
    key: &str,
) -> Result<T, Box<dyn std::error::Error>> {
    let output = propmap
        .get(key)
        .ok_or(Box::new(DBusArgError::new(format!("Key {} does not exist", key,))))?;
    let output = <T as RefArgToRust>::ref_arg_to_rust(
        output.as_static_inner(0).ok_or(Box::new(DBusArgError::new(format!(
            "Unable to convert propmap[\"{}\"] to {}",
            key,
            stringify!(T),
        ))))?,
        String::from(stringify!(T)),
    )?;
    Ok(output)
}

fn parse_propmap_value<T: DBusArg>(
    propmap: &dbus::arg::PropMap,
    key: &str,
) -> Result<T, Box<dyn std::error::Error>>
where
    <T as DBusArg>::DBusType: RefArgToRust<RustType = <T as DBusArg>::DBusType>,
{
    let output = propmap
        .get(key)
        .ok_or(Box::new(DBusArgError::new(format!("Key {} does not exist", key,))))?;
    let output = <<T as DBusArg>::DBusType as RefArgToRust>::ref_arg_to_rust(
        output.as_static_inner(0).ok_or(Box::new(DBusArgError::new(format!(
            "Unable to convert propmap[\"{}\"] to {}",
            key,
            stringify!(T),
        ))))?,
        format!("{}", stringify!(T)),
    )?;
    let output = T::from_dbus(output, None, None, None)?;
    Ok(output)
}

fn write_propmap_value<T: DBusArg>(
    propmap: &mut dbus::arg::PropMap,
    value: T,
    key: &str,
) -> Result<(), Box<dyn std::error::Error>>
where
    T::DBusType: 'static + dbus::arg::RefArg,
{
    propmap.insert(String::from(key), dbus::arg::Variant(Box::new(DBusArg::to_dbus(value)?)));
    Ok(())
}

impl DBusArg for BtSdpRecord {
    type DBusType = dbus::arg::PropMap;
    fn from_dbus(
        data: dbus::arg::PropMap,
        _conn: Option<std::sync::Arc<dbus::nonblock::SyncConnection>>,
        _remote: Option<dbus::strings::BusName<'static>>,
        _disconnect_watcher: Option<
            std::sync::Arc<std::sync::Mutex<dbus_projection::DisconnectWatcher>>,
        >,
    ) -> Result<BtSdpRecord, Box<dyn std::error::Error>> {
        let sdp_type = read_propmap_value::<u32>(&data, &String::from("type"))?;
        let sdp_type = BtSdpType::from(sdp_type);
        let record = match sdp_type {
            BtSdpType::Raw => {
                let arg_0 = parse_propmap_value::<BtSdpHeaderOverlay>(&data, "0")?;
                BtSdpRecord::HeaderOverlay(arg_0)
            }
            BtSdpType::MapMas => {
                let arg_0 = parse_propmap_value::<BtSdpMasRecord>(&data, "0")?;
                BtSdpRecord::MapMas(arg_0)
            }
            BtSdpType::MapMns => {
                let arg_0 = parse_propmap_value::<BtSdpMnsRecord>(&data, "0")?;
                BtSdpRecord::MapMns(arg_0)
            }
            BtSdpType::PbapPse => {
                let arg_0 = parse_propmap_value::<BtSdpPseRecord>(&data, "0")?;
                BtSdpRecord::PbapPse(arg_0)
            }
            BtSdpType::PbapPce => {
                let arg_0 = parse_propmap_value::<BtSdpPceRecord>(&data, "0")?;
                BtSdpRecord::PbapPce(arg_0)
            }
            BtSdpType::OppServer => {
                let arg_0 = parse_propmap_value::<BtSdpOpsRecord>(&data, "0")?;
                BtSdpRecord::OppServer(arg_0)
            }
            BtSdpType::SapServer => {
                let arg_0 = parse_propmap_value::<BtSdpSapRecord>(&data, "0")?;
                BtSdpRecord::SapServer(arg_0)
            }
            BtSdpType::Dip => {
                let arg_0 = parse_propmap_value::<BtSdpDipRecord>(&data, "0")?;
                BtSdpRecord::Dip(arg_0)
            }
            BtSdpType::Mps => {
                let arg_0 = parse_propmap_value::<BtSdpMpsRecord>(&data, "0")?;
                BtSdpRecord::Mps(arg_0)
            }
        };
        Ok(record)
    }

    fn to_dbus(record: BtSdpRecord) -> Result<dbus::arg::PropMap, Box<dyn std::error::Error>> {
        let mut map: dbus::arg::PropMap = std::collections::HashMap::new();
        write_propmap_value::<u32>(
            &mut map,
            BtSdpType::from(&record) as u32,
            &String::from("type"),
        )?;
        match record {
            BtSdpRecord::HeaderOverlay(header) => {
                write_propmap_value::<BtSdpHeaderOverlay>(&mut map, header, &String::from("0"))?
            }
            BtSdpRecord::MapMas(mas_record) => {
                write_propmap_value::<BtSdpMasRecord>(&mut map, mas_record, &String::from("0"))?
            }
            BtSdpRecord::MapMns(mns_record) => {
                write_propmap_value::<BtSdpMnsRecord>(&mut map, mns_record, &String::from("0"))?
            }
            BtSdpRecord::PbapPse(pse_record) => {
                write_propmap_value::<BtSdpPseRecord>(&mut map, pse_record, &String::from("0"))?
            }
            BtSdpRecord::PbapPce(pce_record) => {
                write_propmap_value::<BtSdpPceRecord>(&mut map, pce_record, &String::from("0"))?
            }
            BtSdpRecord::OppServer(ops_record) => {
                write_propmap_value::<BtSdpOpsRecord>(&mut map, ops_record, &String::from("0"))?
            }
            BtSdpRecord::SapServer(sap_record) => {
                write_propmap_value::<BtSdpSapRecord>(&mut map, sap_record, &String::from("0"))?
            }
            BtSdpRecord::Dip(dip_record) => {
                write_propmap_value::<BtSdpDipRecord>(&mut map, dip_record, &String::from("0"))?
            }
            BtSdpRecord::Mps(mps_record) => {
                write_propmap_value::<BtSdpMpsRecord>(&mut map, mps_record, &String::from("0"))?
            }
        }
        Ok(map)
    }

    fn log(record: &BtSdpRecord) -> String {
        format!("{:?}", record)
    }
}

impl_dbus_arg_enum!(BtDiscMode);
impl_dbus_arg_from_into!(EscoCodingFormat, u8);

#[allow(dead_code)]
struct IBluetoothDBus {}

#[generate_dbus_exporter(
    export_bluetooth_dbus_intf,
    "org.chromium.bluetooth.Bluetooth",
    BluetoothMixin,
    adapter
)]
impl IBluetooth for IBluetoothDBus {
    #[dbus_method("RegisterCallback")]
    fn register_callback(&mut self, callback: Box<dyn IBluetoothCallback + Send>) -> u32 {
        dbus_generated!()
    }

    #[dbus_method("UnregisterCallback")]
    fn unregister_callback(&mut self, id: u32) -> bool {
        dbus_generated!()
    }

    #[dbus_method("RegisterConnectionCallback")]
    fn register_connection_callback(
        &mut self,
        callback: Box<dyn IBluetoothConnectionCallback + Send>,
    ) -> u32 {
        dbus_generated!()
    }

    #[dbus_method("UnregisterConnectionCallback")]
    fn unregister_connection_callback(&mut self, id: u32) -> bool {
        dbus_generated!()
    }

    // Not exposed over D-Bus. The stack is automatically initialized when the daemon starts.
    fn init(&mut self, _init_flags: Vec<String>) -> bool {
        dbus_generated!()
    }

    // Not exposed over D-Bus. The stack is automatically enabled when the daemon starts.
    fn enable(&mut self) -> bool {
        dbus_generated!()
    }

    // Not exposed over D-Bus. The stack is automatically disabled when the daemon exits.
    fn disable(&mut self) -> bool {
        dbus_generated!()
    }

    // Not exposed over D-Bus. The stack is automatically cleaned up when the daemon exits.
    fn cleanup(&mut self) {
        dbus_generated!()
    }

    #[dbus_method("GetAddress", DBusLog::Disable)]
    fn get_address(&self) -> String {
        dbus_generated!()
    }

    #[dbus_method("GetUuids", DBusLog::Disable)]
    fn get_uuids(&self) -> Vec<Uuid> {
        dbus_generated!()
    }

    #[dbus_method("GetName", DBusLog::Disable)]
    fn get_name(&self) -> String {
        dbus_generated!()
    }

    #[dbus_method("SetName")]
    fn set_name(&self, name: String) -> bool {
        dbus_generated!()
    }

    #[dbus_method("GetBluetoothClass", DBusLog::Disable)]
    fn get_bluetooth_class(&self) -> u32 {
        dbus_generated!()
    }

    #[dbus_method("SetBluetoothClass")]
    fn set_bluetooth_class(&self, cod: u32) -> bool {
        dbus_generated!()
    }

    #[dbus_method("GetDiscoverable", DBusLog::Disable)]
    fn get_discoverable(&self) -> bool {
        dbus_generated!()
    }

    #[dbus_method("GetDiscoverableTimeout", DBusLog::Disable)]
    fn get_discoverable_timeout(&self) -> u32 {
        dbus_generated!()
    }

    #[dbus_method("SetDiscoverable")]
    fn set_discoverable(&mut self, mode: BtDiscMode, duration: u32) -> bool {
        dbus_generated!()
    }

    #[dbus_method("IsMultiAdvertisementSupported", DBusLog::Disable)]
    fn is_multi_advertisement_supported(&self) -> bool {
        dbus_generated!()
    }

    #[dbus_method("IsLeExtendedAdvertisingSupported", DBusLog::Disable)]
    fn is_le_extended_advertising_supported(&self) -> bool {
        dbus_generated!()
    }

    #[dbus_method("StartDiscovery")]
    fn start_discovery(&mut self) -> bool {
        dbus_generated!()
    }

    #[dbus_method("CancelDiscovery")]
    fn cancel_discovery(&mut self) -> bool {
        dbus_generated!()
    }

    #[dbus_method("IsDiscovering", DBusLog::Disable)]
    fn is_discovering(&self) -> bool {
        dbus_generated!()
    }

    #[dbus_method("GetDiscoveryEndMillis", DBusLog::Disable)]
    fn get_discovery_end_millis(&self) -> u64 {
        dbus_generated!()
    }

    #[dbus_method("CreateBond")]
    fn create_bond(&mut self, device: BluetoothDevice, transport: BtTransport) -> BtStatus {
        dbus_generated!()
    }

    #[dbus_method("CancelBondProcess")]
    fn cancel_bond_process(&mut self, device: BluetoothDevice) -> bool {
        dbus_generated!()
    }

    #[dbus_method("RemoveBond")]
    fn remove_bond(&mut self, device: BluetoothDevice) -> bool {
        dbus_generated!()
    }

    #[dbus_method("GetBondedDevices", DBusLog::Disable)]
    fn get_bonded_devices(&self) -> Vec<BluetoothDevice> {
        dbus_generated!()
    }

    #[dbus_method("GetBondState", DBusLog::Disable)]
    fn get_bond_state(&self, device: BluetoothDevice) -> BtBondState {
        dbus_generated!()
    }

    #[dbus_method("SetPin")]
    fn set_pin(&self, device: BluetoothDevice, accept: bool, pin_code: Vec<u8>) -> bool {
        dbus_generated!()
    }

    #[dbus_method("SetPasskey")]
    fn set_passkey(&self, device: BluetoothDevice, accept: bool, passkey: Vec<u8>) -> bool {
        dbus_generated!()
    }

    #[dbus_method("SetPairingConfirmation")]
    fn set_pairing_confirmation(&self, device: BluetoothDevice, accept: bool) -> bool {
        dbus_generated!()
    }

    #[dbus_method("GetRemoteName", DBusLog::Disable)]
    fn get_remote_name(&self, _device: BluetoothDevice) -> String {
        dbus_generated!()
    }

    #[dbus_method("GetRemoteType", DBusLog::Disable)]
    fn get_remote_type(&self, _device: BluetoothDevice) -> BtDeviceType {
        dbus_generated!()
    }

    #[dbus_method("GetRemoteAlias", DBusLog::Disable)]
    fn get_remote_alias(&self, _device: BluetoothDevice) -> String {
        dbus_generated!()
    }

    #[dbus_method("SetRemoteAlias")]
    fn set_remote_alias(&mut self, _device: BluetoothDevice, new_alias: String) {
        dbus_generated!()
    }

    #[dbus_method("GetRemoteClass", DBusLog::Disable)]
    fn get_remote_class(&self, _device: BluetoothDevice) -> u32 {
        dbus_generated!()
    }

    #[dbus_method("GetRemoteAppearance", DBusLog::Disable)]
    fn get_remote_appearance(&self, _device: BluetoothDevice) -> u16 {
        dbus_generated!()
    }

    #[dbus_method("GetRemoteConnected", DBusLog::Disable)]
    fn get_remote_connected(&self, _device: BluetoothDevice) -> bool {
        dbus_generated!()
    }

    #[dbus_method("GetRemoteWakeAllowed", DBusLog::Disable)]
    fn get_remote_wake_allowed(&self, _device: BluetoothDevice) -> bool {
        dbus_generated!()
    }

    #[dbus_method("GetRemoteVendorProductInfo", DBusLog::Disable)]
    fn get_remote_vendor_product_info(&self, _device: BluetoothDevice) -> BtVendorProductInfo {
        dbus_generated!()
    }

    #[dbus_method("GetRemoteAddressType", DBusLog::Disable)]
    fn get_remote_address_type(&self, device: BluetoothDevice) -> BtAddrType {
        dbus_generated!()
    }

    #[dbus_method("GetRemoteRSSI", DBusLog::Disable)]
    fn get_remote_rssi(&self, device: BluetoothDevice) -> i8 {
        dbus_generated!()
    }

    #[dbus_method("GetConnectedDevices", DBusLog::Disable)]
    fn get_connected_devices(&self) -> Vec<BluetoothDevice> {
        dbus_generated!()
    }

    #[dbus_method("GetConnectionState", DBusLog::Disable)]
    fn get_connection_state(&self, device: BluetoothDevice) -> BtConnectionState {
        dbus_generated!()
    }

    #[dbus_method("GetProfileConnectionState", DBusLog::Disable)]
    fn get_profile_connection_state(&self, profile: Uuid) -> ProfileConnectionState {
        dbus_generated!()
    }

    #[dbus_method("GetRemoteUuids", DBusLog::Disable)]
    fn get_remote_uuids(&self, device: BluetoothDevice) -> Vec<Uuid> {
        dbus_generated!()
    }

    #[dbus_method("FetchRemoteUuids", DBusLog::Disable)]
    fn fetch_remote_uuids(&self, device: BluetoothDevice) -> bool {
        dbus_generated!()
    }

    #[dbus_method("SdpSearch")]
    fn sdp_search(&self, device: BluetoothDevice, uuid: Uuid) -> bool {
        dbus_generated!()
    }

    #[dbus_method("CreateSdpRecord")]
    fn create_sdp_record(&mut self, sdp_record: BtSdpRecord) -> bool {
        dbus_generated!()
    }

    #[dbus_method("RemoveSdpRecord")]
    fn remove_sdp_record(&self, handle: i32) -> bool {
        dbus_generated!()
    }

    #[dbus_method("ConnectAllEnabledProfiles")]
    fn connect_all_enabled_profiles(&mut self, device: BluetoothDevice) -> BtStatus {
        dbus_generated!()
    }

    #[dbus_method("DisconnectAllEnabledProfiles")]
    fn disconnect_all_enabled_profiles(&mut self, device: BluetoothDevice) -> bool {
        dbus_generated!()
    }

    #[dbus_method("IsWbsSupported", DBusLog::Disable)]
    fn is_wbs_supported(&self) -> bool {
        dbus_generated!()
    }

    #[dbus_method("IsSwbSupported", DBusLog::Disable)]
    fn is_swb_supported(&self) -> bool {
        dbus_generated!()
    }

    #[dbus_method("GetSupportedRoles", DBusLog::Disable)]
    fn get_supported_roles(&self) -> Vec<BtAdapterRole> {
        dbus_generated!()
    }

    #[dbus_method("IsCodingFormatSupported", DBusLog::Disable)]
    fn is_coding_format_supported(&self, coding_format: EscoCodingFormat) -> bool {
        dbus_generated!()
    }

    #[dbus_method("IsLEAudioSupported", DBusLog::Disable)]
    fn is_le_audio_supported(&self) -> bool {
        dbus_generated!()
    }
}

impl_dbus_arg_enum!(SocketType);

#[dbus_propmap(BluetoothServerSocket)]
pub struct BluetoothServerSocketDBus {
    id: SocketId,
    sock_type: SocketType,
    flags: i32,
    psm: Option<i32>,
    channel: Option<i32>,
    name: Option<String>,
    uuid: Option<Uuid>,
}

#[dbus_propmap(BluetoothSocket)]
pub struct BluetoothSocketDBus {
    id: SocketId,
    remote_device: BluetoothDevice,
    sock_type: SocketType,
    flags: i32,
    fd: Option<std::fs::File>,
    port: i32,
    uuid: Option<Uuid>,
    max_rx_size: i32,
    max_tx_size: i32,
}

#[dbus_propmap(SocketResult)]
pub struct SocketResultDBus {
    status: BtStatus,
    id: u64,
}

struct IBluetoothSocketManagerCallbacksDBus {}

#[dbus_proxy_obj(BluetoothSocketCallback, "org.chromium.bluetooth.SocketManagerCallback")]
impl IBluetoothSocketManagerCallbacks for IBluetoothSocketManagerCallbacksDBus {
    #[dbus_method("OnIncomingSocketReady")]
    fn on_incoming_socket_ready(&mut self, socket: BluetoothServerSocket, status: BtStatus) {
        dbus_generated!()
    }

    #[dbus_method("OnIncomingSocketClosed")]
    fn on_incoming_socket_closed(&mut self, listener_id: SocketId, reason: BtStatus) {
        dbus_generated!()
    }

    #[dbus_method("OnHandleIncomingConnection")]
    fn on_handle_incoming_connection(
        &mut self,
        listener_id: SocketId,
        connection: BluetoothSocket,
    ) {
        dbus_generated!()
    }

    #[dbus_method("OnOutgoingConnectionResult")]
    fn on_outgoing_connection_result(
        &mut self,
        connecting_id: SocketId,
        result: BtStatus,
        socket: Option<BluetoothSocket>,
    ) {
        dbus_generated!()
    }
}

struct IBluetoothSocketManagerDBus {}

#[generate_dbus_exporter(
    export_socket_mgr_intf,
    "org.chromium.bluetooth.SocketManager",
    BluetoothMixin,
    socket_mgr
)]
impl IBluetoothSocketManager for IBluetoothSocketManagerDBus {
    #[dbus_method("RegisterCallback")]
    fn register_callback(
        &mut self,
        callback: Box<dyn IBluetoothSocketManagerCallbacks + Send>,
    ) -> CallbackId {
        dbus_generated!()
    }

    #[dbus_method("UnregisterCallback")]
    fn unregister_callback(&mut self, callback: CallbackId) -> bool {
        dbus_generated!()
    }

    #[dbus_method("ListenUsingInsecureL2capChannel")]
    fn listen_using_insecure_l2cap_channel(&mut self, callback: CallbackId) -> SocketResult {
        dbus_generated!()
    }

    #[dbus_method("ListenUsingInsecureL2capLeChannel")]
    fn listen_using_insecure_l2cap_le_channel(&mut self, callback: CallbackId) -> SocketResult {
        dbus_generated!()
    }

    #[dbus_method("ListenUsingL2capChannel")]
    fn listen_using_l2cap_channel(&mut self, callback: CallbackId) -> SocketResult {
        dbus_generated!()
    }

    #[dbus_method("ListenUsingL2capLeChannel")]
    fn listen_using_l2cap_le_channel(&mut self, callback: CallbackId) -> SocketResult {
        dbus_generated!()
    }

    #[dbus_method("ListenUsingInsecureRfcommWithServiceRecord")]
    fn listen_using_insecure_rfcomm_with_service_record(
        &mut self,
        callback: CallbackId,
        name: String,
        uuid: Uuid,
    ) -> SocketResult {
        dbus_generated!()
    }

    #[dbus_method("ListenUsingRfcomm")]
    fn listen_using_rfcomm(
        &mut self,
        callback: CallbackId,
        channel: Option<i32>,
        application_uuid: Option<Uuid>,
        name: Option<String>,
        flags: Option<i32>,
    ) -> SocketResult {
        dbus_generated!()
    }

    #[dbus_method("ListenUsingRfcommWithServiceRecord")]
    fn listen_using_rfcomm_with_service_record(
        &mut self,
        callback: CallbackId,
        name: String,
        uuid: Uuid,
    ) -> SocketResult {
        dbus_generated!()
    }

    #[dbus_method("CreateInsecureL2capChannel")]
    fn create_insecure_l2cap_channel(
        &mut self,
        callback: CallbackId,
        device: BluetoothDevice,
        psm: i32,
    ) -> SocketResult {
        dbus_generated!()
    }

    #[dbus_method("CreateInsecureL2capLeChannel")]
    fn create_insecure_l2cap_le_channel(
        &mut self,
        callback: CallbackId,
        device: BluetoothDevice,
        psm: i32,
    ) -> SocketResult {
        dbus_generated!()
    }

    #[dbus_method("CreateL2capChannel")]
    fn create_l2cap_channel(
        &mut self,
        callback: CallbackId,
        device: BluetoothDevice,
        psm: i32,
    ) -> SocketResult {
        dbus_generated!()
    }

    #[dbus_method("CreateL2capLeChannel")]
    fn create_l2cap_le_channel(
        &mut self,
        callback: CallbackId,
        device: BluetoothDevice,
        psm: i32,
    ) -> SocketResult {
        dbus_generated!()
    }

    #[dbus_method("CreateInsecureRfcommSocketToServiceRecord")]
    fn create_insecure_rfcomm_socket_to_service_record(
        &mut self,
        callback: CallbackId,
        device: BluetoothDevice,
        uuid: Uuid,
    ) -> SocketResult {
        dbus_generated!()
    }

    #[dbus_method("CreateRfcommSocketToServiceRecord")]
    fn create_rfcomm_socket_to_service_record(
        &mut self,
        callback: CallbackId,
        device: BluetoothDevice,
        uuid: Uuid,
    ) -> SocketResult {
        dbus_generated!()
    }

    #[dbus_method("Accept")]
    fn accept(&mut self, callback: CallbackId, id: SocketId, timeout_ms: Option<u32>) -> BtStatus {
        dbus_generated!()
    }

    #[dbus_method("Close")]
    fn close(&mut self, callback: CallbackId, id: SocketId) -> BtStatus {
        dbus_generated!()
    }
}

impl_dbus_arg_enum!(SuspendType);

#[allow(dead_code)]
struct ISuspendDBus {}

#[generate_dbus_exporter(
    export_suspend_dbus_intf,
    "org.chromium.bluetooth.Suspend",
    BluetoothMixin,
    suspend
)]
impl ISuspend for ISuspendDBus {
    #[dbus_method("RegisterCallback")]
    fn register_callback(&mut self, callback: Box<dyn ISuspendCallback + Send>) -> bool {
        dbus_generated!()
    }

    #[dbus_method("UnregisterCallback")]
    fn unregister_callback(&mut self, callback_id: u32) -> bool {
        dbus_generated!()
    }

    #[dbus_method("Suspend")]
    fn suspend(&mut self, suspend_type: SuspendType, suspend_id: i32) {
        dbus_generated!()
    }

    #[dbus_method("Resume")]
    fn resume(&mut self) -> bool {
        dbus_generated!()
    }
}

#[allow(dead_code)]
struct SuspendCallbackDBus {}

#[dbus_proxy_obj(SuspendCallback, "org.chromium.bluetooth.SuspendCallback")]
impl ISuspendCallback for SuspendCallbackDBus {
    #[dbus_method("OnCallbackRegistered")]
    fn on_callback_registered(&mut self, callback_id: u32) {
        dbus_generated!()
    }
    #[dbus_method("OnSuspendReady")]
    fn on_suspend_ready(&mut self, suspend_id: i32) {
        dbus_generated!()
    }
    #[dbus_method("OnResumed")]
    fn on_resumed(&mut self, suspend_id: i32) {
        dbus_generated!()
    }
}

impl_dbus_arg_enum!(BthhReportType);

#[allow(dead_code)]
struct IBluetoothQALegacyDBus {}

#[generate_dbus_exporter(
    export_bluetooth_qa_legacy_dbus_intf,
    "org.chromium.bluetooth.BluetoothQALegacy",
    BluetoothMixin,
    qa
)]
impl IBluetoothQALegacy for IBluetoothQALegacyDBus {
    #[dbus_method("GetConnectable")]
    fn get_connectable(&self) -> bool {
        dbus_generated!()
    }

    #[dbus_method("SetConnectable")]
    fn set_connectable(&mut self, mode: bool) -> bool {
        dbus_generated!()
    }

    #[dbus_method("GetAlias")]
    fn get_alias(&self) -> String {
        dbus_generated!()
    }

    #[dbus_method("GetModalias")]
    fn get_modalias(&self) -> String {
        dbus_generated!()
    }

    #[dbus_method("GetHIDReport")]
    fn get_hid_report(
        &mut self,
        addr: String,
        report_type: BthhReportType,
        report_id: u8,
    ) -> BtStatus {
        dbus_generated!()
    }

    #[dbus_method("SetHIDReport")]
    fn set_hid_report(
        &mut self,
        addr: String,
        report_type: BthhReportType,
        report: String,
    ) -> BtStatus {
        dbus_generated!()
    }

    #[dbus_method("SendHIDData")]
    fn send_hid_data(&mut self, addr: String, data: String) -> BtStatus {
        dbus_generated!()
    }
}<|MERGE_RESOLUTION|>--- conflicted
+++ resolved
@@ -1,11 +1,7 @@
 use bt_topshim::btif::{
     BtAddrType, BtBondState, BtConnectionState, BtDeviceType, BtDiscMode, BtPropertyType,
-<<<<<<< HEAD
-    BtSspVariant, BtStatus, BtTransport, BtVendorProductInfo, Uuid, Uuid128Bit,
-=======
     BtSspVariant, BtStatus, BtTransport, BtVendorProductInfo, DisplayAddress, DisplayUuid,
     RawAddress, Uuid,
->>>>>>> 73ea6588
 };
 use bt_topshim::profiles::socket::SocketType;
 use bt_topshim::profiles::ProfileConnectionState;
@@ -85,7 +81,7 @@
 
 #[dbus_propmap(BluetoothDevice)]
 pub struct BluetoothDeviceDBus {
-    address: String,
+    address: RawAddress,
     name: String,
 }
 
@@ -107,7 +103,7 @@
         dbus_generated!()
     }
     #[dbus_method("OnAddressChanged")]
-    fn on_address_changed(&mut self, addr: String) {
+    fn on_address_changed(&mut self, addr: RawAddress) {
         dbus_generated!()
     }
     #[dbus_method("OnNameChanged")]
@@ -155,7 +151,7 @@
         "OnBondStateChanged",
         DBusLog::Enable(DBusLogOptions::LogAll, DBusLogVerbosity::Verbose)
     )]
-    fn on_bond_state_changed(&mut self, status: u32, address: String, state: u32) {
+    fn on_bond_state_changed(&mut self, status: u32, address: RawAddress, state: u32) {
         dbus_generated!()
     }
     #[dbus_method("OnSdpSearchComplete")]
@@ -442,6 +438,33 @@
     }
 }
 
+impl DBusArg for RawAddress {
+    type DBusType = String;
+    fn from_dbus(
+        data: String,
+        _conn: Option<std::sync::Arc<dbus::nonblock::SyncConnection>>,
+        _remote: Option<dbus::strings::BusName<'static>>,
+        _disconnect_watcher: Option<
+            std::sync::Arc<std::sync::Mutex<dbus_projection::DisconnectWatcher>>,
+        >,
+    ) -> Result<RawAddress, Box<dyn std::error::Error>> {
+        Ok(RawAddress::from_string(data.clone()).ok_or_else(|| {
+            format!(
+                "Invalid Address: last 6 chars=\"{}\"",
+                data.chars().rev().take(6).collect::<String>().chars().rev().collect::<String>()
+            )
+        })?)
+    }
+
+    fn to_dbus(addr: RawAddress) -> Result<String, Box<dyn std::error::Error>> {
+        Ok(addr.to_string())
+    }
+
+    fn log(addr: &RawAddress) -> String {
+        format!("{}", DisplayAddress(addr))
+    }
+}
+
 impl_dbus_arg_enum!(BtDiscMode);
 impl_dbus_arg_from_into!(EscoCodingFormat, u8);
 
@@ -499,7 +522,7 @@
     }
 
     #[dbus_method("GetAddress", DBusLog::Disable)]
-    fn get_address(&self) -> String {
+    fn get_address(&self) -> RawAddress {
         dbus_generated!()
     }
 
@@ -1042,7 +1065,7 @@
     #[dbus_method("GetHIDReport")]
     fn get_hid_report(
         &mut self,
-        addr: String,
+        addr: RawAddress,
         report_type: BthhReportType,
         report_id: u8,
     ) -> BtStatus {
@@ -1052,7 +1075,7 @@
     #[dbus_method("SetHIDReport")]
     fn set_hid_report(
         &mut self,
-        addr: String,
+        addr: RawAddress,
         report_type: BthhReportType,
         report: String,
     ) -> BtStatus {
@@ -1060,7 +1083,7 @@
     }
 
     #[dbus_method("SendHIDData")]
-    fn send_hid_data(&mut self, addr: String, data: String) -> BtStatus {
+    fn send_hid_data(&mut self, addr: RawAddress, data: String) -> BtStatus {
         dbus_generated!()
     }
 }
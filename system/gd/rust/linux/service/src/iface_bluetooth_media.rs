use bt_topshim::profiles::a2dp::{
    A2dpCodecBitsPerSample, A2dpCodecChannelMode, A2dpCodecConfig, A2dpCodecIndex,
    A2dpCodecSampleRate, PresentationPosition,
};
use bt_topshim::profiles::avrcp::PlayerMetadata;
use bt_topshim::profiles::hfp::{HfpCodecBitId, HfpCodecFormat};
use bt_topshim::profiles::le_audio::{
    BtLeAudioContentType, BtLeAudioDirection, BtLeAudioGroupNodeStatus, BtLeAudioGroupStatus,
    BtLeAudioGroupStreamStatus, BtLeAudioSource, BtLeAudioUnicastMonitorModeStatus, BtLeAudioUsage,
    BtLePcmConfig, BtLeStreamStartedStatus,
};
use btstack::bluetooth_media::{BluetoothAudioDevice, IBluetoothMedia, IBluetoothMediaCallback};
use btstack::RPCProxy;

use dbus::arg::RefArg;
use dbus::nonblock::SyncConnection;
use dbus::strings::Path;

use dbus_macros::{dbus_method, dbus_propmap, dbus_proxy_obj, generate_dbus_exporter};

use dbus_projection::prelude::*;

use crate::dbus_arg::{DBusArg, DBusArgError, RefArgToRust};

use num_traits::{FromPrimitive, ToPrimitive};

use std::convert::{TryFrom, TryInto};
use std::fs::File;
use std::sync::Arc;

#[allow(dead_code)]
struct BluetoothMediaCallbackDBus {}

#[dbus_propmap(A2dpCodecConfig)]
pub struct A2dpCodecConfigDBus {
    codec_type: i32,
    codec_priority: i32,
    sample_rate: i32,
    bits_per_sample: i32,
    channel_mode: i32,
    codec_specific_1: i64,
    codec_specific_2: i64,
    codec_specific_3: i64,
    codec_specific_4: i64,
}

#[dbus_propmap(BluetoothAudioDevice)]
pub struct BluetoothAudioDeviceDBus {
    address: String,
    name: String,
    a2dp_caps: Vec<A2dpCodecConfig>,
    hfp_cap: HfpCodecFormat,
    absolute_volume: bool,
}

#[dbus_propmap(BtLePcmConfig)]
pub struct BtLePcmConfigDBus {
    data_interval_us: u32,
    sample_rate: u32,
    bits_per_sample: u8,
    channels_count: u8,
}

impl_dbus_arg_from_into!(HfpCodecBitId, i32);
impl_dbus_arg_from_into!(HfpCodecFormat, i32);
impl_dbus_arg_from_into!(BtLeAudioUsage, i32);
impl_dbus_arg_from_into!(BtLeAudioContentType, i32);
impl_dbus_arg_from_into!(BtLeAudioSource, i32);
impl_dbus_arg_from_into!(BtLeAudioGroupStatus, i32);
impl_dbus_arg_from_into!(BtLeAudioGroupNodeStatus, i32);
impl_dbus_arg_from_into!(BtLeAudioUnicastMonitorModeStatus, i32);
impl_dbus_arg_from_into!(BtLeStreamStartedStatus, i32);
impl_dbus_arg_from_into!(BtLeAudioDirection, i32);
impl_dbus_arg_from_into!(BtLeAudioGroupStreamStatus, i32);
impl_dbus_arg_enum!(A2dpCodecIndex);
impl_dbus_arg_from_into!(A2dpCodecSampleRate, i32);
impl_dbus_arg_from_into!(A2dpCodecBitsPerSample, i32);
impl_dbus_arg_from_into!(A2dpCodecChannelMode, i32);

#[dbus_proxy_obj(BluetoothMediaCallback, "org.chromium.bluetooth.BluetoothMediaCallback")]
impl IBluetoothMediaCallback for BluetoothMediaCallbackDBus {
    #[dbus_method("OnBluetoothAudioDeviceAdded")]
    fn on_bluetooth_audio_device_added(&mut self, device: BluetoothAudioDevice) {
        dbus_generated!()
    }

    #[dbus_method("OnBluetoothAudioDeviceRemoved")]
    fn on_bluetooth_audio_device_removed(&mut self, addr: String) {
        dbus_generated!()
    }

    #[dbus_method("OnAbsoluteVolumeSupportedChanged")]
    fn on_absolute_volume_supported_changed(&mut self, supported: bool) {
        dbus_generated!()
    }

    #[dbus_method("OnAbsoluteVolumeChanged")]
    fn on_absolute_volume_changed(&mut self, volume: u8) {
        dbus_generated!()
    }

    #[dbus_method("OnHfpVolumeChanged")]
    fn on_hfp_volume_changed(&mut self, volume: u8, addr: String) {
        dbus_generated!()
    }

    #[dbus_method("OnHfpAudioDisconnected")]
    fn on_hfp_audio_disconnected(&mut self, addr: String) {
        dbus_generated!()
    }

    #[dbus_method("OnHfpDebugDump")]
    fn on_hfp_debug_dump(
        &mut self,
        active: bool,
        codec_id: u16,
        total_num_decoded_frames: i32,
        pkt_loss_ratio: f64,
        begin_ts: u64,
        end_ts: u64,
        pkt_status_in_hex: String,
        pkt_status_in_binary: String,
    ) {
        dbus_generated!()
    }

    #[dbus_method("OnLeaGroupConnected")]
    fn on_lea_group_connected(&mut self, group_id: i32, name: String) {
        dbus_generated!()
    }

    #[dbus_method("OnLeaGroupDisconnected")]
    fn on_lea_group_disconnected(&mut self, group_id: i32) {
        dbus_generated!()
    }

    #[dbus_method("OnLeaGroupStatus")]
    fn on_lea_group_status(&mut self, group_id: i32, status: BtLeAudioGroupStatus) {
        dbus_generated!()
    }

    #[dbus_method("OnLeaGroupNodeStatus")]
    fn on_lea_group_node_status(
        &mut self,
        addr: String,
        group_id: i32,
        status: BtLeAudioGroupNodeStatus,
    ) {
        dbus_generated!()
    }

    #[dbus_method("OnLeaAudioConf")]
    fn on_lea_audio_conf(
        &mut self,
        direction: u8,
        group_id: i32,
        snk_audio_location: u32,
        src_audio_location: u32,
        avail_cont: u16,
    ) {
        dbus_generated!()
    }

    #[dbus_method("OnLeaUnicastMonitorModeStatus")]
    fn on_lea_unicast_monitor_mode_status(
        &mut self,
        direction: BtLeAudioDirection,
        status: BtLeAudioUnicastMonitorModeStatus,
    ) {
        dbus_generated!()
    }

    #[dbus_method("OnLeaGroupStreamStatus")]
    fn on_lea_group_stream_status(&mut self, group_id: i32, status: BtLeAudioGroupStreamStatus) {
        dbus_generated!()
    }

    #[dbus_method("OnLeaVcConnected")]
    fn on_lea_vc_connected(&mut self, addr: RawAddress, group_id: i32) {
        dbus_generated!()
    }

    #[dbus_method("OnLeaGroupVolumeChanged")]
    fn on_lea_group_volume_changed(&mut self, group_id: i32, volume: u8) {
        dbus_generated!()
    }
}

#[allow(dead_code)]
struct IBluetoothMediaDBus {}

#[dbus_propmap(PresentationPosition)]
pub struct PresentationPositionDBus {
    remote_delay_report_ns: u64,
    total_bytes_read: u64,
    data_position_sec: i64,
    data_position_nsec: i32,
}

impl DBusArg for PlayerMetadata {
    type DBusType = dbus::arg::PropMap;
    fn from_dbus(
        data: dbus::arg::PropMap,
        _conn: Option<std::sync::Arc<dbus::nonblock::SyncConnection>>,
        _remote: Option<dbus::strings::BusName<'static>>,
        _disconnect_watcher: Option<
            std::sync::Arc<std::sync::Mutex<dbus_projection::DisconnectWatcher>>,
        >,
    ) -> Result<PlayerMetadata, Box<dyn std::error::Error>> {
        let mut metadata = PlayerMetadata::default();

        for (key, variant) in data {
            if variant.arg_type() != dbus::arg::ArgType::Variant {
                return Err(Box::new(DBusArgError::new(format!("{} must be a variant", key))));
            }
            match key.as_str() {
                "title" => {
                    metadata.title = String::ref_arg_to_rust(
                        variant.as_static_inner(0).unwrap(),
                        String::from("PlayerMetadata::Title"),
                    )?
                }
                "artist" => {
                    metadata.artist = String::ref_arg_to_rust(
                        variant.as_static_inner(0).unwrap(),
                        String::from("PlayerMetadata::Artist"),
                    )?
                }
                "album" => {
                    metadata.album = String::ref_arg_to_rust(
                        variant.as_static_inner(0).unwrap(),
                        String::from("PlayerMetadata::Album"),
                    )?
                }
                "length" => {
                    metadata.length_us = i64::ref_arg_to_rust(
                        variant.as_static_inner(0).unwrap(),
                        String::from("PlayerMetadata::Length"),
                    )?
                }
                _ => {}
            }
        }
        Ok(metadata)
    }

    fn to_dbus(
        _metadata: PlayerMetadata,
    ) -> Result<dbus::arg::PropMap, Box<dyn std::error::Error>> {
        Ok(std::collections::HashMap::new())
    }

    fn log(metadata: &PlayerMetadata) -> String {
        format!("{:?}", metadata)
    }
}

#[generate_dbus_exporter(export_bluetooth_media_dbus_intf, "org.chromium.bluetooth.BluetoothMedia")]
impl IBluetoothMedia for IBluetoothMediaDBus {
    #[dbus_method("RegisterCallback")]
    fn register_callback(&mut self, callback: Box<dyn IBluetoothMediaCallback + Send>) -> bool {
        dbus_generated!()
    }

    #[dbus_method("Initialize")]
    fn initialize(&mut self) -> bool {
        dbus_generated!()
    }

    #[dbus_method("Cleanup")]
    fn cleanup(&mut self) -> bool {
        dbus_generated!()
    }

    #[dbus_method("Connect")]
    fn connect(&mut self, address: String) {
        dbus_generated!()
    }

    #[dbus_method("Disconnect")]
    fn disconnect(&mut self, address: String) {
        dbus_generated!()
    }

    #[dbus_method("ConnectLeaGroupByMemberAddress")]
    fn connect_lea_group_by_member_address(&mut self, address: String) {
        dbus_generated!()
    }

    #[dbus_method("DisconnectLeaGroupByMemberAddress")]
    fn disconnect_lea_group_by_member_address(&mut self, address: String) {
        dbus_generated!()
    }

    #[dbus_method("ConnectLea")]
    fn connect_lea(&mut self, address: String) {
        dbus_generated!()
    }

    #[dbus_method("DisconnectLea")]
    fn disconnect_lea(&mut self, address: String) {
        dbus_generated!()
    }

    #[dbus_method("ConnectVc")]
    fn connect_vc(&mut self, address: String) {
        dbus_generated!()
    }

    #[dbus_method("DisconnectVc")]
    fn disconnect_vc(&mut self, address: String) {
        dbus_generated!()
    }

    #[dbus_method("ConnectCsis")]
    fn connect_csis(&mut self, address: String) {
        dbus_generated!()
    }

    #[dbus_method("DisconnectCsis")]
    fn disconnect_csis(&mut self, address: String) {
        dbus_generated!()
    }

    #[dbus_method("SetActiveDevice")]
    fn set_active_device(&mut self, address: String) {
        dbus_generated!()
    }

    #[dbus_method("ResetActiveDevice")]
    fn reset_active_device(&mut self) {
        dbus_generated!()
    }

    #[dbus_method("SetHfpActiveDevice", DBusLog::Disable)]
    fn set_hfp_active_device(&mut self, address: String) {
        dbus_generated!()
    }

    #[dbus_method("SetAudioConfig")]
    fn set_audio_config(
        &mut self,
        address: String,
        codec_type: A2dpCodecIndex,
        sample_rate: A2dpCodecSampleRate,
        bits_per_sample: A2dpCodecBitsPerSample,
        channel_mode: A2dpCodecChannelMode,
    ) -> bool {
        dbus_generated!()
    }

    #[dbus_method("SetVolume", DBusLog::Disable)]
    fn set_volume(&mut self, volume: u8) {
        dbus_generated!()
    }

    #[dbus_method("SetHfpVolume")]
    fn set_hfp_volume(&mut self, volume: u8, address: String) {
        dbus_generated!()
    }

    #[dbus_method("StartAudioRequest")]
    fn start_audio_request(&mut self, connection_listener: File) -> bool {
        dbus_generated!()
    }

    #[dbus_method("GetA2dpAudioStarted", DBusLog::Disable)]
    fn get_a2dp_audio_started(&mut self, address: String) -> bool {
        dbus_generated!()
    }

    #[dbus_method("StopAudioRequest", DBusLog::Disable)]
    fn stop_audio_request(&mut self, connection_listener: File) {
        dbus_generated!()
    }

    #[dbus_method("StartScoCall")]
    fn start_sco_call(
        &mut self,
        address: String,
        sco_offload: bool,
        disabled_codecs: HfpCodecBitId,
        connection_listener: File,
    ) -> bool {
        dbus_generated!()
    }

    #[dbus_method("GetHfpAudioFinalCodecs")]
    fn get_hfp_audio_final_codecs(&mut self, address: String) -> u8 {
        dbus_generated!()
    }

    #[dbus_method("StopScoCall")]
<<<<<<< HEAD
    fn stop_sco_call(&mut self, address: String) {
=======
    fn stop_sco_call(&mut self, address: RawAddress, connection_listener: File) {
>>>>>>> 61079584
        dbus_generated!()
    }

    #[dbus_method("GetPresentationPosition", DBusLog::Disable)]
    fn get_presentation_position(&mut self) -> PresentationPosition {
        dbus_generated!()
    }

    // Temporary AVRCP-related meida DBUS APIs. The following APIs intercept between Chrome CRAS
    // and cras_server as an expedited solution for AVRCP implementation. The APIs are subject to
    // change when retiring Chrome CRAS.
    #[dbus_method("SetPlayerPlaybackStatus", DBusLog::Disable)]
    fn set_player_playback_status(&mut self, status: String) {
        dbus_generated!()
    }

    #[dbus_method("SetPlayerPosition", DBusLog::Disable)]
    fn set_player_position(&mut self, position_us: i64) {
        dbus_generated!()
    }

    #[dbus_method("SetPlayerMetadata")]
    fn set_player_metadata(&mut self, metadata: PlayerMetadata) {
        dbus_generated!()
    }

    #[dbus_method("TriggerDebugDump")]
    fn trigger_debug_dump(&mut self) {
        dbus_generated!()
    }

    #[dbus_method("GroupSetActive")]
    fn group_set_active(&mut self, group_id: i32) {
        dbus_generated!()
    }

    #[dbus_method("HostStartAudioRequest")]
    fn host_start_audio_request(&mut self) -> bool {
        dbus_generated!()
    }

    #[dbus_method("HostStopAudioRequest")]
    fn host_stop_audio_request(&mut self) {
        dbus_generated!()
    }

    #[dbus_method("PeerStartAudioRequest")]
    fn peer_start_audio_request(&mut self) -> bool {
        dbus_generated!()
    }

    #[dbus_method("PeerStopAudioRequest")]
    fn peer_stop_audio_request(&mut self) {
        dbus_generated!()
    }

    #[dbus_method("GetHostPcmConfig")]
    fn get_host_pcm_config(&mut self) -> BtLePcmConfig {
        dbus_generated!()
    }

    #[dbus_method("GetPeerPcmConfig")]
    fn get_peer_pcm_config(&mut self) -> BtLePcmConfig {
        dbus_generated!()
    }

    #[dbus_method("GetHostStreamStarted")]
    fn get_host_stream_started(&mut self) -> BtLeStreamStartedStatus {
        dbus_generated!()
    }

    #[dbus_method("GetPeerStreamStarted")]
    fn get_peer_stream_started(&mut self) -> BtLeStreamStartedStatus {
        dbus_generated!()
    }

    #[dbus_method("SourceMetadataChanged")]
    fn source_metadata_changed(
        &mut self,
        usage: BtLeAudioUsage,
        content_type: BtLeAudioContentType,
        gain: f64,
    ) -> bool {
        dbus_generated!()
    }

    #[dbus_method("SinkMetadataChanged")]
    fn sink_metadata_changed(&mut self, source: BtLeAudioSource, gain: f64) -> bool {
        dbus_generated!()
    }

    #[dbus_method("GetUnicastMonitorModeStatus")]
    fn get_unicast_monitor_mode_status(
        &mut self,
        direction: BtLeAudioDirection,
    ) -> BtLeAudioUnicastMonitorModeStatus {
        dbus_generated!()
    }

    #[dbus_method("GetGroupStreamStatus")]
    fn get_group_stream_status(&mut self, group_id: i32) -> BtLeAudioGroupStreamStatus {
        dbus_generated!()
    }

    #[dbus_method("GetGroupStatus")]
    fn get_group_status(&mut self, group_id: i32) -> BtLeAudioGroupStatus {
        dbus_generated!()
    }

    #[dbus_method("SetGroupVolume")]
    fn set_group_volume(&mut self, group_id: i32, volume: u8) {
        dbus_generated!()
    }
}<|MERGE_RESOLUTION|>--- conflicted
+++ resolved
@@ -1,3 +1,4 @@
+use bt_topshim::btif::RawAddress;
 use bt_topshim::profiles::a2dp::{
     A2dpCodecBitsPerSample, A2dpCodecChannelMode, A2dpCodecConfig, A2dpCodecIndex,
     A2dpCodecSampleRate, PresentationPosition,
@@ -46,7 +47,7 @@
 
 #[dbus_propmap(BluetoothAudioDevice)]
 pub struct BluetoothAudioDeviceDBus {
-    address: String,
+    address: RawAddress,
     name: String,
     a2dp_caps: Vec<A2dpCodecConfig>,
     hfp_cap: HfpCodecFormat,
@@ -85,7 +86,7 @@
     }
 
     #[dbus_method("OnBluetoothAudioDeviceRemoved")]
-    fn on_bluetooth_audio_device_removed(&mut self, addr: String) {
+    fn on_bluetooth_audio_device_removed(&mut self, addr: RawAddress) {
         dbus_generated!()
     }
 
@@ -100,12 +101,12 @@
     }
 
     #[dbus_method("OnHfpVolumeChanged")]
-    fn on_hfp_volume_changed(&mut self, volume: u8, addr: String) {
+    fn on_hfp_volume_changed(&mut self, volume: u8, addr: RawAddress) {
         dbus_generated!()
     }
 
     #[dbus_method("OnHfpAudioDisconnected")]
-    fn on_hfp_audio_disconnected(&mut self, addr: String) {
+    fn on_hfp_audio_disconnected(&mut self, addr: RawAddress) {
         dbus_generated!()
     }
 
@@ -142,7 +143,7 @@
     #[dbus_method("OnLeaGroupNodeStatus")]
     fn on_lea_group_node_status(
         &mut self,
-        addr: String,
+        addr: RawAddress,
         group_id: i32,
         status: BtLeAudioGroupNodeStatus,
     ) {
@@ -273,57 +274,57 @@
     }
 
     #[dbus_method("Connect")]
-    fn connect(&mut self, address: String) {
+    fn connect(&mut self, address: RawAddress) {
         dbus_generated!()
     }
 
     #[dbus_method("Disconnect")]
-    fn disconnect(&mut self, address: String) {
+    fn disconnect(&mut self, address: RawAddress) {
         dbus_generated!()
     }
 
     #[dbus_method("ConnectLeaGroupByMemberAddress")]
-    fn connect_lea_group_by_member_address(&mut self, address: String) {
+    fn connect_lea_group_by_member_address(&mut self, address: RawAddress) {
         dbus_generated!()
     }
 
     #[dbus_method("DisconnectLeaGroupByMemberAddress")]
-    fn disconnect_lea_group_by_member_address(&mut self, address: String) {
+    fn disconnect_lea_group_by_member_address(&mut self, address: RawAddress) {
         dbus_generated!()
     }
 
     #[dbus_method("ConnectLea")]
-    fn connect_lea(&mut self, address: String) {
+    fn connect_lea(&mut self, address: RawAddress) {
         dbus_generated!()
     }
 
     #[dbus_method("DisconnectLea")]
-    fn disconnect_lea(&mut self, address: String) {
+    fn disconnect_lea(&mut self, address: RawAddress) {
         dbus_generated!()
     }
 
     #[dbus_method("ConnectVc")]
-    fn connect_vc(&mut self, address: String) {
+    fn connect_vc(&mut self, address: RawAddress) {
         dbus_generated!()
     }
 
     #[dbus_method("DisconnectVc")]
-    fn disconnect_vc(&mut self, address: String) {
+    fn disconnect_vc(&mut self, address: RawAddress) {
         dbus_generated!()
     }
 
     #[dbus_method("ConnectCsis")]
-    fn connect_csis(&mut self, address: String) {
+    fn connect_csis(&mut self, address: RawAddress) {
         dbus_generated!()
     }
 
     #[dbus_method("DisconnectCsis")]
-    fn disconnect_csis(&mut self, address: String) {
+    fn disconnect_csis(&mut self, address: RawAddress) {
         dbus_generated!()
     }
 
     #[dbus_method("SetActiveDevice")]
-    fn set_active_device(&mut self, address: String) {
+    fn set_active_device(&mut self, address: RawAddress) {
         dbus_generated!()
     }
 
@@ -333,14 +334,14 @@
     }
 
     #[dbus_method("SetHfpActiveDevice", DBusLog::Disable)]
-    fn set_hfp_active_device(&mut self, address: String) {
+    fn set_hfp_active_device(&mut self, address: RawAddress) {
         dbus_generated!()
     }
 
     #[dbus_method("SetAudioConfig")]
     fn set_audio_config(
         &mut self,
-        address: String,
+        address: RawAddress,
         codec_type: A2dpCodecIndex,
         sample_rate: A2dpCodecSampleRate,
         bits_per_sample: A2dpCodecBitsPerSample,
@@ -355,7 +356,7 @@
     }
 
     #[dbus_method("SetHfpVolume")]
-    fn set_hfp_volume(&mut self, volume: u8, address: String) {
+    fn set_hfp_volume(&mut self, volume: u8, address: RawAddress) {
         dbus_generated!()
     }
 
@@ -365,7 +366,7 @@
     }
 
     #[dbus_method("GetA2dpAudioStarted", DBusLog::Disable)]
-    fn get_a2dp_audio_started(&mut self, address: String) -> bool {
+    fn get_a2dp_audio_started(&mut self, address: RawAddress) -> bool {
         dbus_generated!()
     }
 
@@ -377,7 +378,7 @@
     #[dbus_method("StartScoCall")]
     fn start_sco_call(
         &mut self,
-        address: String,
+        address: RawAddress,
         sco_offload: bool,
         disabled_codecs: HfpCodecBitId,
         connection_listener: File,
@@ -386,16 +387,12 @@
     }
 
     #[dbus_method("GetHfpAudioFinalCodecs")]
-    fn get_hfp_audio_final_codecs(&mut self, address: String) -> u8 {
+    fn get_hfp_audio_final_codecs(&mut self, address: RawAddress) -> u8 {
         dbus_generated!()
     }
 
     #[dbus_method("StopScoCall")]
-<<<<<<< HEAD
-    fn stop_sco_call(&mut self, address: String) {
-=======
     fn stop_sco_call(&mut self, address: RawAddress, connection_listener: File) {
->>>>>>> 61079584
         dbus_generated!()
     }
 

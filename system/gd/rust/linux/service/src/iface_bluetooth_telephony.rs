<<<<<<< HEAD
=======
use bt_topshim::btif::RawAddress;
>>>>>>> e110efe6
use btstack::bluetooth_media::{IBluetoothTelephony, IBluetoothTelephonyCallback};
use btstack::RPCProxy;

use dbus::Path;

use dbus_macros::{dbus_method, dbus_proxy_obj, generate_dbus_exporter};

use dbus_projection::prelude::*;

use crate::dbus_arg::DBusArg;

#[allow(dead_code)]
struct BluetoothTelephonyCallbackDBus {}

#[dbus_proxy_obj(BluetoothTelephonyCallback, "org.chromium.bluetooth.BluetoothTelephonyCallback")]
impl IBluetoothTelephonyCallback for BluetoothTelephonyCallbackDBus {
    #[dbus_method("OnTelephonyEvent")]
<<<<<<< HEAD
    fn on_telephony_event(&mut self, addr: String, event: u8, call_state: u8) {
=======
    fn on_telephony_event(&mut self, addr: RawAddress, event: u8, call_state: u8) {
>>>>>>> e110efe6
        dbus_generated!()
    }
}

#[allow(dead_code)]
struct IBluetoothTelephonyDBus {}

#[generate_dbus_exporter(
    export_bluetooth_telephony_dbus_intf,
    "org.chromium.bluetooth.BluetoothTelephony"
)]
impl IBluetoothTelephony for IBluetoothTelephonyDBus {
    #[dbus_method("RegisterTelephonyCallback")]
    fn register_telephony_callback(
        &mut self,
        callback: Box<dyn IBluetoothTelephonyCallback + Send>,
    ) -> bool {
        dbus_generated!()
    }

    #[dbus_method("SetNetworkAvailable")]
    fn set_network_available(&mut self, network_available: bool) {
        dbus_generated!()
    }
    #[dbus_method("SetRoaming")]
    fn set_roaming(&mut self, roaming: bool) {
        dbus_generated!()
    }
    #[dbus_method("SetSignalStrength")]
    fn set_signal_strength(&mut self, signal_strength: i32) -> bool {
        dbus_generated!()
    }
    #[dbus_method("SetBatteryLevel")]
    fn set_battery_level(&mut self, battery_level: i32) -> bool {
        dbus_generated!()
    }
    #[dbus_method("SetPhoneOpsEnabled")]
    fn set_phone_ops_enabled(&mut self, enable: bool) {
        dbus_generated!()
    }
    #[dbus_method("SetMpsQualificationEnabled")]
    fn set_mps_qualification_enabled(&mut self, enable: bool) {
        dbus_generated!()
    }
    #[dbus_method("IncomingCall")]
    fn incoming_call(&mut self, number: String) -> bool {
        dbus_generated!()
    }
    #[dbus_method("DialingCall")]
    fn dialing_call(&mut self, number: String) -> bool {
        dbus_generated!()
    }
    #[dbus_method("AnswerCall")]
    fn answer_call(&mut self) -> bool {
        dbus_generated!()
    }
    #[dbus_method("HangupCall")]
    fn hangup_call(&mut self) -> bool {
        dbus_generated!()
    }
    #[dbus_method("SetMemoryCall")]
    fn set_memory_call(&mut self, number: Option<String>) -> bool {
        dbus_generated!()
    }
    #[dbus_method("SetLastCall")]
    fn set_last_call(&mut self, number: Option<String>) -> bool {
        dbus_generated!()
    }
    #[dbus_method("ReleaseHeld")]
    fn release_held(&mut self) -> bool {
        dbus_generated!()
    }
    #[dbus_method("ReleaseActiveAcceptHeld")]
    fn release_active_accept_held(&mut self) -> bool {
        dbus_generated!()
    }
    #[dbus_method("HoldActiveAcceptHeld")]
    fn hold_active_accept_held(&mut self) -> bool {
        dbus_generated!()
    }
    #[dbus_method("AudioConnect")]
    fn audio_connect(&mut self, address: RawAddress) -> bool {
        dbus_generated!()
    }
    #[dbus_method("AudioDisconnect")]
    fn audio_disconnect(&mut self, address: RawAddress) {
        dbus_generated!()
    }
}<|MERGE_RESOLUTION|>--- conflicted
+++ resolved
@@ -1,7 +1,4 @@
-<<<<<<< HEAD
-=======
 use bt_topshim::btif::RawAddress;
->>>>>>> e110efe6
 use btstack::bluetooth_media::{IBluetoothTelephony, IBluetoothTelephonyCallback};
 use btstack::RPCProxy;
 
@@ -19,11 +16,7 @@
 #[dbus_proxy_obj(BluetoothTelephonyCallback, "org.chromium.bluetooth.BluetoothTelephonyCallback")]
 impl IBluetoothTelephonyCallback for BluetoothTelephonyCallbackDBus {
     #[dbus_method("OnTelephonyEvent")]
-<<<<<<< HEAD
-    fn on_telephony_event(&mut self, addr: String, event: u8, call_state: u8) {
-=======
     fn on_telephony_event(&mut self, addr: RawAddress, event: u8, call_state: u8) {
->>>>>>> e110efe6
         dbus_generated!()
     }
 }

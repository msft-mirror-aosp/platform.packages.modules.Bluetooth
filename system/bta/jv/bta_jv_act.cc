/******************************************************************************
 *
 *  Copyright 2006-2012 Broadcom Corporation
 *
 *  Licensed under the Apache License, Version 2.0 (the "License");
 *  you may not use this file except in compliance with the License.
 *  You may obtain a copy of the License at:
 *
 *  http://www.apache.org/licenses/LICENSE-2.0
 *
 *  Unless required by applicable law or agreed to in writing, software
 *  distributed under the License is distributed on an "AS IS" BASIS,
 *  WITHOUT WARRANTIES OR CONDITIONS OF ANY KIND, either express or implied.
 *  See the License for the specific language governing permissions and
 *  limitations under the License.
 *
 ******************************************************************************/

/******************************************************************************
 *
 *  This file contains action functions for BTA JV APIs.
 *
 ******************************************************************************/

#define LOG_TAG "bluetooth"

#include <bluetooth/log.h>
#include <com_android_bluetooth_flags.h>

#include <cstdint>
#include <unordered_set>

#include "bta/include/bta_jv_co.h"
#include "bta/include/bta_rfcomm_scn.h"
#include "bta/jv/bta_jv_int.h"
#include "bta/sys/bta_sys.h"
#include "internal_include/bt_target.h"
#include "internal_include/bt_trace.h"
#include "os/logging/log_adapter.h"
#include "osi/include/allocator.h"
#include "osi/include/properties.h"
#include "stack/btm/btm_sec.h"
#include "stack/include/avct_api.h"  // AVCT_PSM
#include "stack/include/avdt_api.h"  // AVDT_PSM
#include "stack/include/bt_hdr.h"
#include "stack/include/bt_psm_types.h"
#include "stack/include/bt_types.h"
#include "stack/include/bt_uuid16.h"
#include "stack/include/btm_client_interface.h"
#include "stack/include/gap_api.h"
#include "stack/include/l2cdefs.h"
#include "stack/include/port_api.h"
#include "stack/include/sdp_api.h"
#include "types/bluetooth/uuid.h"
#include "types/raw_address.h"

using namespace bluetooth::legacy::stack::sdp;
using namespace bluetooth;

tBTA_JV_CB bta_jv_cb;
std::unordered_set<uint16_t> used_l2cap_classic_dynamic_psm;

static tBTA_JV_PCB* bta_jv_add_rfc_port(tBTA_JV_RFC_CB* p_cb,
                                        tBTA_JV_PCB* p_pcb_open);
static tBTA_JV_STATUS bta_jv_free_set_pm_profile_cb(uint32_t jv_handle);
static void bta_jv_pm_conn_busy(tBTA_JV_PM_CB* p_cb);
static void bta_jv_pm_conn_idle(tBTA_JV_PM_CB* p_cb);
static void bta_jv_pm_state_change(tBTA_JV_PM_CB* p_cb,
                                   const tBTA_JV_CONN_STATE state);
static void bta_jv_reset_sniff_timer(tBTA_JV_PM_CB* p_cb);

#ifndef BTA_JV_SDP_DB_SIZE
#define BTA_JV_SDP_DB_SIZE 4500
#endif

#ifndef BTA_JV_SDP_RAW_DATA_SIZE
#define BTA_JV_SDP_RAW_DATA_SIZE 1800
#endif

static uint8_t bta_jv_sdp_raw_data[BTA_JV_SDP_RAW_DATA_SIZE];
static tSDP_DISCOVERY_DB
    bta_jv_sdp_db_data[BTA_JV_SDP_DB_SIZE / sizeof(tSDP_DISCOVERY_DB)];

/* JV configuration structure */
struct tBTA_JV_CFG {
  uint16_t sdp_raw_size;       /* The size of p_sdp_raw_data */
  uint16_t sdp_db_size;        /* The size of p_sdp_db */
  uint8_t* p_sdp_raw_data;     /* The data buffer to keep raw data */
  tSDP_DISCOVERY_DB* p_sdp_db; /* The data buffer to keep SDP database */
} bta_jv_cfg = {
    BTA_JV_SDP_RAW_DATA_SIZE, /* The size of p_sdp_raw_data */
    (BTA_JV_SDP_DB_SIZE / sizeof(tSDP_DISCOVERY_DB)) *
        sizeof(tSDP_DISCOVERY_DB), /* The size of p_sdp_db_data */
    bta_jv_sdp_raw_data,           /* The data buffer to keep raw data */
    bta_jv_sdp_db_data             /* The data buffer to keep SDP database */
};

tBTA_JV_CFG* p_bta_jv_cfg = &bta_jv_cfg;

/*******************************************************************************
 *
 * Function     bta_jv_alloc_sec_id
 *
 * Description  allocate a security id
 *
 * Returns
 *
 ******************************************************************************/
uint8_t bta_jv_alloc_sec_id(void) {
  uint8_t ret = 0;
  int i;
  for (i = 0; i < BTA_JV_NUM_SERVICE_ID; i++) {
    if (0 == bta_jv_cb.sec_id[i]) {
      bta_jv_cb.sec_id[i] = BTA_JV_FIRST_SERVICE_ID + i;
      ret = bta_jv_cb.sec_id[i];
      break;
    }
  }
  return ret;
}
static int get_sec_id_used(void) {
  int i;
  int used = 0;
  for (i = 0; i < BTA_JV_NUM_SERVICE_ID; i++) {
    if (bta_jv_cb.sec_id[i]) used++;
  }
  if (used == BTA_JV_NUM_SERVICE_ID)
    log::error("sec id exceeds the limit={}", BTA_JV_NUM_SERVICE_ID);
  return used;
}
static int get_rfc_cb_used(void) {
  int i;
  int used = 0;
  for (i = 0; i < BTA_JV_MAX_RFC_CONN; i++) {
    if (bta_jv_cb.rfc_cb[i].handle) used++;
  }
  if (used == BTA_JV_MAX_RFC_CONN)
    log::error("rfc ctrl block exceeds the limit={}", BTA_JV_MAX_RFC_CONN);
  return used;
}

/*******************************************************************************
 *
 * Function     bta_jv_free_sec_id
 *
 * Description  free the given security id
 *
 * Returns
 *
 ******************************************************************************/
static void bta_jv_free_sec_id(uint8_t* p_sec_id) {
  uint8_t sec_id = *p_sec_id;
  *p_sec_id = 0;
  if (sec_id >= BTA_JV_FIRST_SERVICE_ID && sec_id <= BTA_JV_LAST_SERVICE_ID) {
    BTM_SecClrService(sec_id);
    bta_jv_cb.sec_id[sec_id - BTA_JV_FIRST_SERVICE_ID] = 0;
  }
}

/*******************************************************************************
 *
 * Function     bta_jv_from_gap_l2cap_err
 *
 * Description  Convert the L2CAP error result propagated from GAP to BTA JV
 *              L2CAP close reason code.
 *
 * Params      l2cap_result: The L2CAP result propagated from GAP error.
 *
 * Returns     Appropriate l2cap error reason value
 *             or BTA_JV_L2CAP_REASON_UNKNOWN if reason isn't defined yet.
 *
 ******************************************************************************/
static tBTA_JV_L2CAP_REASON bta_jv_from_gap_l2cap_err(uint16_t l2cap_result) {
  switch (l2cap_result) {
    case L2CAP_CONN_ACL_CONNECTION_FAILED:
      return BTA_JV_L2CAP_REASON_ACL_FAILURE;
    case L2CAP_CONN_CLIENT_SECURITY_CLEARANCE_FAILED:
      return BTA_JV_L2CAP_REASON_CL_SEC_FAILURE;
    case L2CAP_CONN_INSUFFICIENT_AUTHENTICATION:
      return BTA_JV_L2CAP_REASON_INSUFFICIENT_AUTHENTICATION;
    case L2CAP_CONN_INSUFFICIENT_AUTHORIZATION:
      return BTA_JV_L2CAP_REASON_INSUFFICIENT_AUTHORIZATION;
    case L2CAP_CONN_INSUFFICIENT_ENCRYP_KEY_SIZE:
      return BTA_JV_L2CAP_REASON_INSUFFICIENT_ENCRYP_KEY_SIZE;
    case L2CAP_CONN_INSUFFICIENT_ENCRYP:
      return BTA_JV_L2CAP_REASON_INSUFFICIENT_ENCRYP;
    case L2CAP_CONN_INVALID_SOURCE_CID:
      return BTA_JV_L2CAP_REASON_INVALID_SOURCE_CID;
    case L2CAP_CONN_SOURCE_CID_ALREADY_ALLOCATED:
      return BTA_JV_L2CAP_REASON_SOURCE_CID_ALREADY_ALLOCATED;
    case L2CAP_CONN_UNACCEPTABLE_PARAMETERS:
      return BTA_JV_L2CAP_REASON_UNACCEPTABLE_PARAMETERS;
    case L2CAP_CONN_INVALID_PARAMETERS:
      return BTA_JV_L2CAP_REASON_INVALID_PARAMETERS;
    case L2CAP_CONN_NO_RESOURCES:
      return BTA_JV_L2CAP_REASON_NO_RESOURCES;
    case L2CAP_CONN_NO_PSM:
      return BTA_JV_L2CAP_REASON_NO_PSM;
    case L2CAP_CONN_TIMEOUT:
      return BTA_JV_L2CAP_REASON_TIMEOUT;
    default:
      return BTA_JV_L2CAP_REASON_UNKNOWN;
  }
}
/******************************************************************************/

/*******************************************************************************
 *
 * Function     bta_jv_alloc_rfc_cb
 *
 * Description  allocate a control block for the given port handle
 *
 * Returns
 *
 ******************************************************************************/
tBTA_JV_RFC_CB* bta_jv_alloc_rfc_cb(uint16_t port_handle,
                                    tBTA_JV_PCB** pp_pcb) {
  tBTA_JV_RFC_CB* p_cb = NULL;
  tBTA_JV_PCB* p_pcb;
  int i, j;
  for (i = 0; i < BTA_JV_MAX_RFC_CONN; i++) {
    if (0 == bta_jv_cb.rfc_cb[i].handle) {
      p_cb = &bta_jv_cb.rfc_cb[i];
      /* mask handle to distinguish it with L2CAP handle */
      p_cb->handle = (i + 1) | BTA_JV_RFCOMM_MASK;

      p_cb->max_sess = 1;
      p_cb->curr_sess = 1;
      for (j = 0; j < BTA_JV_MAX_RFC_SR_SESSION; j++) p_cb->rfc_hdl[j] = 0;
      p_cb->rfc_hdl[0] = port_handle;
      log::verbose("port_handle={}, handle=0x{:x}", port_handle, p_cb->handle);

      p_pcb = &bta_jv_cb.port_cb[port_handle - 1];
      p_pcb->handle = p_cb->handle;
      p_pcb->port_handle = port_handle;
      p_pcb->p_pm_cb = NULL;
      *pp_pcb = p_pcb;
      break;
    }
  }
  if (p_cb == NULL) {
    log::error("port_handle={} ctrl block exceeds limit:{}", port_handle,
               BTA_JV_MAX_RFC_CONN);
  }
  return p_cb;
}

/*******************************************************************************
 *
 * Function     bta_jv_rfc_port_to_pcb
 *
 * Description  find the port control block associated with the given port
 *              handle
 *
 * Returns
 *
 ******************************************************************************/
tBTA_JV_PCB* bta_jv_rfc_port_to_pcb(uint16_t port_handle) {
  tBTA_JV_PCB* p_pcb = NULL;

  if ((port_handle > 0) && (port_handle <= MAX_RFC_PORTS) &&
      bta_jv_cb.port_cb[port_handle - 1].handle) {
    p_pcb = &bta_jv_cb.port_cb[port_handle - 1];
  }

  return p_pcb;
}

/*******************************************************************************
 *
 * Function     bta_jv_rfc_port_to_cb
 *
 * Description  find the RFCOMM control block associated with the given port
 *              handle
 *
 * Returns
 *
 ******************************************************************************/
tBTA_JV_RFC_CB* bta_jv_rfc_port_to_cb(uint16_t port_handle) {
  tBTA_JV_RFC_CB* p_cb = NULL;
  uint32_t handle;

  if ((port_handle > 0) && (port_handle <= MAX_RFC_PORTS) &&
      bta_jv_cb.port_cb[port_handle - 1].handle) {
    handle = bta_jv_cb.port_cb[port_handle - 1].handle;
    handle &= BTA_JV_RFC_HDL_MASK;
    handle &= ~BTA_JV_RFCOMM_MASK;
    if (handle) p_cb = &bta_jv_cb.rfc_cb[handle - 1];
  } else {
    log::warn("jv handle not found port_handle:{}", port_handle);
  }
  return p_cb;
}

static tBTA_JV_STATUS bta_jv_free_rfc_cb(tBTA_JV_RFC_CB* p_cb,
                                         tBTA_JV_PCB* p_pcb) {
  tBTA_JV_STATUS status = tBTA_JV_STATUS::SUCCESS;
  bool remove_server = false;
  int close_pending = 0;

  if (!p_cb || !p_pcb) {
    log::error("p_cb or p_pcb cannot be null");
    return tBTA_JV_STATUS::FAILURE;
  }
  log::verbose(
      "max_sess={}, curr_sess={}, p_pcb={}, user={}, state={}, jv "
      "handle=0x{:x}",
      p_cb->max_sess, p_cb->curr_sess, fmt::ptr(p_pcb), p_pcb->rfcomm_slot_id,
      p_pcb->state, p_pcb->handle);

  if (p_cb->curr_sess <= 0) return tBTA_JV_STATUS::SUCCESS;

  switch (p_pcb->state) {
    case BTA_JV_ST_CL_CLOSING:
    case BTA_JV_ST_SR_CLOSING:
      log::warn(
          "return on closing, port state={}, scn={}, p_pcb={}, user_data={}",
          p_pcb->state, p_cb->scn, fmt::ptr(p_pcb), p_pcb->rfcomm_slot_id);
      status = tBTA_JV_STATUS::FAILURE;
      return status;
    case BTA_JV_ST_CL_OPEN:
    case BTA_JV_ST_CL_OPENING:
      log::verbose("state={}, scn={}, user_data={}", p_pcb->state, p_cb->scn,
                   p_pcb->rfcomm_slot_id);
      p_pcb->state = BTA_JV_ST_CL_CLOSING;
      break;
    case BTA_JV_ST_SR_LISTEN:
      p_pcb->state = BTA_JV_ST_SR_CLOSING;
      remove_server = true;
      log::verbose("state: BTA_JV_ST_SR_LISTEN, scn={}, user_data={}",
                   p_cb->scn, p_pcb->rfcomm_slot_id);
      break;
    case BTA_JV_ST_SR_OPEN:
      p_pcb->state = BTA_JV_ST_SR_CLOSING;
      log::verbose(": state: BTA_JV_ST_SR_OPEN, scn={} user_data={}", p_cb->scn,
                   p_pcb->rfcomm_slot_id);
      break;
    default:
      log::warn(
          "failed, ignore port state= {}, scn={}, p_pcb= {}, jv handle=0x{:x}, "
          "port_handle={}, user_data={}",
          p_pcb->state, p_cb->scn, fmt::ptr(p_pcb), p_pcb->handle,
          p_pcb->port_handle, p_pcb->rfcomm_slot_id);
      status = tBTA_JV_STATUS::FAILURE;
      break;
  }
  if (tBTA_JV_STATUS::SUCCESS == status) {
    int port_status;

    if (!remove_server)
      port_status = RFCOMM_RemoveConnection(p_pcb->port_handle);
    else
      port_status = RFCOMM_RemoveServer(p_pcb->port_handle);
    if (port_status != PORT_SUCCESS) {
      status = tBTA_JV_STATUS::FAILURE;
      log::warn(
          "Remove jv handle=0x{:x}, state={}, port_status={}, port_handle={}, "
          "close_pending={}",
          p_pcb->handle, p_pcb->state, port_status, p_pcb->port_handle,
          close_pending);
    }
  }
  if (!close_pending) {
    p_pcb->port_handle = 0;
    p_pcb->state = BTA_JV_ST_NONE;
    bta_jv_free_set_pm_profile_cb(p_pcb->handle);

    // Initialize congestion flags
    p_pcb->cong = false;
    p_pcb->rfcomm_slot_id = 0;
    int si = BTA_JV_RFC_HDL_TO_SIDX(p_pcb->handle);
    if (0 <= si && si < BTA_JV_MAX_RFC_SR_SESSION) p_cb->rfc_hdl[si] = 0;
    p_pcb->handle = 0;
    p_cb->curr_sess--;
    if (p_cb->curr_sess == 0) {
      p_cb->scn = 0;
      p_cb->p_cback = NULL;
      p_cb->handle = 0;
      p_cb->curr_sess = -1;
    }
  }
  return status;
}

/*******************************************************************************
 *
 * Function     bta_jv_free_l2c_cb
 *
 * Description  free the given L2CAP control block
 *
 * Returns
 *
 ******************************************************************************/
tBTA_JV_STATUS bta_jv_free_l2c_cb(tBTA_JV_L2C_CB* p_cb) {
  tBTA_JV_STATUS status = tBTA_JV_STATUS::SUCCESS;

  if (BTA_JV_ST_NONE != p_cb->state) {
    bta_jv_free_set_pm_profile_cb((uint32_t)p_cb->handle);
    if (GAP_ConnClose(p_cb->handle) != BT_PASS)
      status = tBTA_JV_STATUS::FAILURE;
  }
  p_cb->psm = 0;
  p_cb->state = BTA_JV_ST_NONE;
  p_cb->cong = false;
  bta_jv_free_sec_id(&p_cb->sec_id);
  p_cb->p_cback = NULL;
  p_cb->handle = 0;
  p_cb->l2cap_socket_id = 0;
  return status;
}

/*******************************************************************************
 *
 *
 * Function    bta_jv_clear_pm_cb
 *
 * Description clears jv pm control block and optionally calls
 *             bta_sys_conn_close()
 *             In general close_conn should be set to true to remove registering
 *             with dm pm!
 *
 * WARNING:    Make sure to clear pointer form port or l2c to this control block
 *             too!
 *
 ******************************************************************************/
static void bta_jv_clear_pm_cb(tBTA_JV_PM_CB* p_pm_cb, bool close_conn) {
  /* needs to be called if registered with bta pm, otherwise we may run out of
   * dm pm slots! */
  if (close_conn)
    bta_sys_conn_close(BTA_ID_JV, p_pm_cb->app_id, p_pm_cb->peer_bd_addr);
  p_pm_cb->state = BTA_JV_PM_FREE_ST;
  p_pm_cb->app_id = BTA_JV_PM_ALL;
  p_pm_cb->handle = BTA_JV_PM_HANDLE_CLEAR;
  p_pm_cb->peer_bd_addr = RawAddress::kEmpty;
}

/*******************************************************************************
 *
 * Function     bta_jv_free_set_pm_profile_cb
 *
 * Description  free pm profile control block
 *
 * Returns     tBTA_JV_STATUS::SUCCESS if cb has been freed correctly,
 *             tBTA_JV_STATUS::FAILURE in case of no profile has been registered
 *                                     or already freed
 *
 ******************************************************************************/
static tBTA_JV_STATUS bta_jv_free_set_pm_profile_cb(uint32_t jv_handle) {
  tBTA_JV_STATUS status = tBTA_JV_STATUS::FAILURE;
  tBTA_JV_PM_CB** p_cb;
  int i, j, bd_counter = 0, appid_counter = 0;

  for (i = 0; i < BTA_JV_PM_MAX_NUM; i++) {
    p_cb = NULL;
    if ((bta_jv_cb.pm_cb[i].state != BTA_JV_PM_FREE_ST) &&
        (jv_handle == bta_jv_cb.pm_cb[i].handle)) {
      for (j = 0; j < BTA_JV_PM_MAX_NUM; j++) {
        if (bta_jv_cb.pm_cb[j].peer_bd_addr == bta_jv_cb.pm_cb[i].peer_bd_addr)
          bd_counter++;
        if (bta_jv_cb.pm_cb[j].app_id == bta_jv_cb.pm_cb[i].app_id)
          appid_counter++;
      }

      log::verbose(
          "jv_handle=0x{:x}, idx={}app_id={}, bd_counter={}, appid_counter={}",
          jv_handle, i, bta_jv_cb.pm_cb[i].app_id, bd_counter, appid_counter);
      if (bd_counter > 1) {
        bta_jv_pm_conn_idle(&bta_jv_cb.pm_cb[i]);
      }

      if (bd_counter <= 1 || (appid_counter <= 1)) {
        bta_jv_clear_pm_cb(&bta_jv_cb.pm_cb[i], true);
      } else {
        bta_jv_clear_pm_cb(&bta_jv_cb.pm_cb[i], false);
      }

      if (BTA_JV_RFCOMM_MASK & jv_handle) {
        uint32_t hi =
            ((jv_handle & BTA_JV_RFC_HDL_MASK) & ~BTA_JV_RFCOMM_MASK) - 1;
        uint32_t si = BTA_JV_RFC_HDL_TO_SIDX(jv_handle);
        if (hi < BTA_JV_MAX_RFC_CONN && bta_jv_cb.rfc_cb[hi].p_cback &&
            si < BTA_JV_MAX_RFC_SR_SESSION &&
            bta_jv_cb.rfc_cb[hi].rfc_hdl[si]) {
          tBTA_JV_PCB* p_pcb =
              bta_jv_rfc_port_to_pcb(bta_jv_cb.rfc_cb[hi].rfc_hdl[si]);
          if (p_pcb) {
            if (NULL == p_pcb->p_pm_cb)
              log::warn(
                  "jv_handle=0x{:x}, port_handle={}, i={}, no link to pm_cb?",
                  jv_handle, p_pcb->port_handle, i);
            p_cb = &p_pcb->p_pm_cb;
          }
        }
      } else {
        if (jv_handle < BTA_JV_MAX_L2C_CONN) {
          tBTA_JV_L2C_CB* p_l2c_cb = &bta_jv_cb.l2c_cb[jv_handle];
          if (NULL == p_l2c_cb->p_pm_cb)
            log::warn("jv_handle=0x{:x}, i={} no link to pm_cb?", jv_handle, i);
          p_cb = &p_l2c_cb->p_pm_cb;
        }
      }
      if (p_cb) {
        *p_cb = NULL;
        status = tBTA_JV_STATUS::SUCCESS;
      }
    }
  }
  return status;
}

/*******************************************************************************
 *
 * Function    bta_jv_alloc_set_pm_profile_cb
 *
 * Description set PM profile control block
 *
 * Returns     pointer to allocated cb or NULL in case of failure
 *
 ******************************************************************************/
static tBTA_JV_PM_CB* bta_jv_alloc_set_pm_profile_cb(uint32_t jv_handle,
                                                     tBTA_JV_PM_ID app_id) {
  bool bRfcHandle = (jv_handle & BTA_JV_RFCOMM_MASK) != 0;
  RawAddress peer_bd_addr = RawAddress::kEmpty;
  int i, j;
  tBTA_JV_PM_CB** pp_cb;

  for (i = 0; i < BTA_JV_PM_MAX_NUM; i++) {
    pp_cb = NULL;
    if (bta_jv_cb.pm_cb[i].state == BTA_JV_PM_FREE_ST) {
      /* rfc handle bd addr retrieval requires core stack handle */
      if (bRfcHandle) {
        for (j = 0; j < BTA_JV_MAX_RFC_CONN; j++) {
          if (jv_handle == bta_jv_cb.port_cb[j].handle) {
            pp_cb = &bta_jv_cb.port_cb[j].p_pm_cb;
            if (PORT_SUCCESS !=
                PORT_CheckConnection(bta_jv_cb.port_cb[j].port_handle,
                                     &peer_bd_addr, NULL)) {
              i = BTA_JV_PM_MAX_NUM;
            }
            break;
          }
        }
      } else {
        /* use jv handle for l2cap bd address retrieval */
        for (j = 0; j < BTA_JV_MAX_L2C_CONN; j++) {
          if (jv_handle == bta_jv_cb.l2c_cb[j].handle) {
            pp_cb = &bta_jv_cb.l2c_cb[j].p_pm_cb;
            const RawAddress* p_bd_addr =
                GAP_ConnGetRemoteAddr((uint16_t)jv_handle);
            if (p_bd_addr)
              peer_bd_addr = *p_bd_addr;
            else
              i = BTA_JV_PM_MAX_NUM;
            break;
          }
        }
      }
      log::verbose(
          "handle=0x{:x}, app_id={}, idx={}, BTA_JV_PM_MAX_NUM={}, pp_cb={}",
          jv_handle, app_id, i, BTA_JV_PM_MAX_NUM, fmt::ptr(pp_cb));
      break;
    }
  }

  if ((i != BTA_JV_PM_MAX_NUM) && (NULL != pp_cb)) {
    *pp_cb = &bta_jv_cb.pm_cb[i];
    bta_jv_cb.pm_cb[i].handle = jv_handle;
    bta_jv_cb.pm_cb[i].app_id = app_id;
    bta_jv_cb.pm_cb[i].peer_bd_addr = peer_bd_addr;
    bta_jv_cb.pm_cb[i].state = BTA_JV_PM_IDLE_ST;
    return &bta_jv_cb.pm_cb[i];
  }
  log::warn("handle=0x{:x}, app_id={}, return NULL", jv_handle, app_id);
  return NULL;
}

/*******************************************************************************
 *
 * Function     bta_jv_check_psm
 *
 * Description  for now use only the legal PSM per JSR82 spec
 *
 * Returns      true, if allowed
 *
 ******************************************************************************/
bool bta_jv_check_psm(uint16_t psm) {
  bool ret = false;

  if (L2C_IS_VALID_PSM(psm)) {
    if (psm < 0x1001) {
      /* see if this is defined by spec */
      switch (psm) {
        case BT_PSM_SDP:
        case BT_PSM_RFCOMM: /* 3 */
          /* do not allow java app to use these 2 PSMs */
          break;

        case BT_PSM_TCS:
        case BT_PSM_CTP:
          if (!bta_sys_is_register(BTA_ID_CT) &&
              !bta_sys_is_register(BTA_ID_CG))
            ret = true;
          break;

        case BT_PSM_BNEP: /* F */
          if (!bta_sys_is_register(BTA_ID_PAN)) ret = true;
          break;

        case BT_PSM_HIDC:
        case BT_PSM_HIDI:
          // FIX: allow HID Device and HID Host to coexist
          if (!bta_sys_is_register(BTA_ID_HD) ||
              !bta_sys_is_register(BTA_ID_HH))
            ret = true;
          break;

        case AVCT_PSM: /* 0x17 */
        case AVDT_PSM: /* 0x19 */
          if (!bta_sys_is_register(BTA_ID_AV)) ret = true;
          break;

        default:
          ret = true;
          break;
      }
    } else {
      ret = true;
    }
  }
  return ret;
}

/* Initialises the JAVA I/F */
void bta_jv_enable(tBTA_JV_DM_CBACK* p_cback) {
  bta_jv_cb.p_dm_cback = p_cback;
  if (bta_jv_cb.p_dm_cback) {
    tBTA_JV bta_jv = {
        .status = tBTA_JV_STATUS::SUCCESS,
    };
    bta_jv_cb.p_dm_cback(BTA_JV_ENABLE_EVT, &bta_jv, 0);
  }
  memset(bta_jv_cb.free_psm_list, 0, sizeof(bta_jv_cb.free_psm_list));
  memset(bta_jv_cb.scn_in_use, 0, sizeof(bta_jv_cb.scn_in_use));
  bta_jv_cb.scn_search_index = 1;
}

/** Disables the BT device manager free the resources used by java */
void bta_jv_disable() { log::info(""); }

/**
 * We keep a list of PSM's that have been freed from JAVA, for reuse.
 * This function will return a free PSM, and delete it from the free
 * list.
 * If no free PSMs exist, 0 will be returned.
 */
static uint16_t bta_jv_get_free_psm() {
  const int cnt =
      sizeof(bta_jv_cb.free_psm_list) / sizeof(bta_jv_cb.free_psm_list[0]);
  for (int i = 0; i < cnt; i++) {
    uint16_t psm = bta_jv_cb.free_psm_list[i];
    if (psm != 0) {
      log::verbose("Reusing PSM=0x{:x}", psm);
      bta_jv_cb.free_psm_list[i] = 0;
      return psm;
    }
  }
  return 0;
}

static void bta_jv_set_free_psm(uint16_t psm) {
  int free_index = -1;
  const int cnt =
      sizeof(bta_jv_cb.free_psm_list) / sizeof(bta_jv_cb.free_psm_list[0]);
  for (int i = 0; i < cnt; i++) {
    if (bta_jv_cb.free_psm_list[i] == 0) {
      free_index = i;
    } else if (psm == bta_jv_cb.free_psm_list[i]) {
      return;  // PSM already freed?
    }
  }
  if (free_index != -1) {
    bta_jv_cb.free_psm_list[free_index] = psm;
    log::verbose("Recycling PSM=0x{:x}", psm);
  } else {
    log::error("unable to free psm=0x{:x} no more free slots", psm);
  }
}

static uint16_t bta_jv_allocate_l2cap_classic_psm() {
  bool done = false;
  uint16_t psm = bta_jv_cb.dyn_psm;

  while (!done) {
    psm += 2;
    if (psm > 0xfeff) {
      psm = 0x1001;
    } else if (psm & 0x0100) {
      /* the upper byte must be even */
      psm += 0x0100;
    }

    /* if psm is in range of reserved BRCM Aware features */
    if ((BRCM_RESERVED_PSM_START <= psm) && (psm <= BRCM_RESERVED_PSM_END))
      continue;

    /* make sure the newlly allocated psm is not used right now */
    if (used_l2cap_classic_dynamic_psm.count(psm) == 0) done = true;
  }
  bta_jv_cb.dyn_psm = psm;

  return (psm);
}

/** Obtain a free SCN (Server Channel Number) (RFCOMM channel or L2CAP PSM) */
void bta_jv_get_channel_id(
    tBTA_JV_CONN_TYPE type /* One of BTA_JV_CONN_TYPE_ */,
    int32_t channel /* optionally request a specific channel */,
    uint32_t l2cap_socket_id, uint32_t rfcomm_slot_id) {
  uint16_t psm = 0;

  switch (type) {
    case tBTA_JV_CONN_TYPE::RFCOMM: {
      uint8_t scn = 0;
      if (channel > 0) {
        if (BTA_TryAllocateSCN(channel)) {
          scn = static_cast<uint8_t>(channel);
        } else {
          log::error("rfc channel {} already in use or invalid", channel);
        }
      } else {
        scn = BTA_AllocateSCN();
        if (scn == 0) {
          log::error("out of rfc channels");
        }
      }
      if (bta_jv_cb.p_dm_cback) {
        tBTA_JV bta_jv;
        bta_jv.scn = scn;
        bta_jv_cb.p_dm_cback(BTA_JV_GET_SCN_EVT, &bta_jv, rfcomm_slot_id);
      }
      return;
    }
    case tBTA_JV_CONN_TYPE::L2CAP:
      psm = bta_jv_get_free_psm();
      if (psm == 0) {
        psm = bta_jv_allocate_l2cap_classic_psm();
        log::verbose("returned PSM=0x{:x}", psm);
      }
      break;
    case tBTA_JV_CONN_TYPE::L2CAP_LE:
      psm = L2CA_AllocateLePSM();
      if (psm == 0) {
        log::error("Error: No free LE PSM available");
      }
      break;
    default:
      break;
  }

  if (bta_jv_cb.p_dm_cback) {
    tBTA_JV bta_jv;
    bta_jv.psm = psm;
    bta_jv_cb.p_dm_cback(BTA_JV_GET_PSM_EVT, &bta_jv, l2cap_socket_id);
  }
}

/** free a SCN */
void bta_jv_free_scn(tBTA_JV_CONN_TYPE type /* One of BTA_JV_CONN_TYPE_ */,
                     uint16_t scn) {
  switch (type) {
    case tBTA_JV_CONN_TYPE::RFCOMM:
      BTA_FreeSCN(scn);
      break;
    case tBTA_JV_CONN_TYPE::L2CAP:
      bta_jv_set_free_psm(scn);
      break;
    case tBTA_JV_CONN_TYPE::L2CAP_LE:
      log::verbose("type=BTA_JV_CONN_TYPE::L2CAP_LE. psm={}", scn);
      L2CA_FreeLePSM(scn);
      break;
    default:
      break;
  }
}

/*******************************************************************************
 *
 * Function     bta_jv_start_discovery_cback
 *
 * Description  Callback for Start Discovery
 *
 * Returns      void
 *
 ******************************************************************************/
static void bta_jv_start_discovery_cback(uint32_t rfcomm_slot_id,
                                         const RawAddress& bd_addr,
                                         tSDP_RESULT result) {
  if (!bta_jv_cb.sdp_cb.sdp_active) {
    log::warn(
        "Received unexpected service discovery callback bd_addr:{} result:{}",
        bd_addr, sdp_result_text(result), bta_jv_cb.sdp_cb.sdp_active);
  }
  if (bta_jv_cb.sdp_cb.bd_addr != bta_jv_cb.sdp_cb.bd_addr) {
    log::warn(
        "Received incorrect service discovery callback expected_bd_addr:{} "
        "actual_bd_addr:{} result:{}",
        bta_jv_cb.sdp_cb.bd_addr, bd_addr, sdp_result_text(result),
        bta_jv_cb.sdp_cb.sdp_active);
  }

  if (bta_jv_cb.p_dm_cback) {
    tBTA_JV bta_jv = {
        .disc_comp =
            {
                .status = tBTA_JV_STATUS::FAILURE,
                .scn = 0,
            },
    };
    if (result == SDP_SUCCESS || result == SDP_DB_FULL) {
      log::info(
          "Received service discovery callback success bd_addr:{} result:{}",
          bd_addr, sdp_result_text(result));
      tSDP_PROTOCOL_ELEM pe;
      tSDP_DISC_REC* p_sdp_rec = NULL;
      p_sdp_rec = get_legacy_stack_sdp_api()->db.SDP_FindServiceUUIDInDb(
          p_bta_jv_cfg->p_sdp_db, bta_jv_cb.sdp_cb.uuid, p_sdp_rec);
      log::verbose("bta_jv_cb.uuid={} p_sdp_rec={}", bta_jv_cb.sdp_cb.uuid,
                   fmt::ptr(p_sdp_rec));
      if (p_sdp_rec &&
          get_legacy_stack_sdp_api()->record.SDP_FindProtocolListElemInRec(
              p_sdp_rec, UUID_PROTOCOL_RFCOMM, &pe)) {
        bta_jv = {
            .disc_comp =
                {
                    .status = tBTA_JV_STATUS::SUCCESS,
                    .scn = (uint8_t)pe.params[0],
                },
        };
      }
    } else {
      log::warn(
          "Received service discovery callback failed bd_addr:{} result:{}",
          bd_addr, sdp_result_text(result));
    }
    log::info(
        "Issuing service discovery complete callback bd_addr:{} result:{} "
        "status:{} scn:{}",
        bd_addr, sdp_result_text(result),
        bta_jv_status_text(bta_jv.disc_comp.status), bta_jv.disc_comp.scn);
    bta_jv_cb.p_dm_cback(BTA_JV_DISCOVERY_COMP_EVT, &bta_jv, rfcomm_slot_id);
  } else {
    log::warn(
        "Received service discovery callback when disabled bd_addr:{} "
        "result:{}",
        bd_addr, sdp_result_text(result));
  }
  bta_jv_cb.sdp_cb = {};
}

/* Discovers services on a remote device */
void bta_jv_start_discovery(const RawAddress& bd_addr, uint16_t num_uuid,
                            bluetooth::Uuid* uuid_list,
                            uint32_t rfcomm_slot_id) {
  log::assert_that(uuid_list != nullptr, "assert failed: uuid_list != nullptr");
  if (bta_jv_cb.sdp_cb.sdp_active) {
    log::warn(
        "Unable to start discovery as already in progress active_bd_addr{} "
        "request_bd_addr:{} num:uuid:{} rfcomm_slot_id:{}",
        bta_jv_cb.sdp_cb.bd_addr, bd_addr, num_uuid, rfcomm_slot_id);
    if (bta_jv_cb.p_dm_cback) {
      tBTA_JV bta_jv = {
          .status = tBTA_JV_STATUS::BUSY,
      };
      bta_jv_cb.p_dm_cback(BTA_JV_DISCOVERY_COMP_EVT, &bta_jv, rfcomm_slot_id);
    } else {
      log::warn(
          "bta::jv module DISABLED so unable to inform caller service "
          "discovery is "
          "unavailable");
    }
    return;
  }

  /* init the database/set up the filter */
  if (!get_legacy_stack_sdp_api()->service.SDP_InitDiscoveryDb(
          p_bta_jv_cfg->p_sdp_db, p_bta_jv_cfg->sdp_db_size, num_uuid,
          uuid_list, 0, NULL)) {
    log::warn(
        "Unable to initialize service discovery db bd_addr:{} num:uuid:{} "
        "rfcomm_slot_id:{}",
        bd_addr, num_uuid, rfcomm_slot_id);
  }

  /* tell SDP to keep the raw data */
  p_bta_jv_cfg->p_sdp_db->raw_data = p_bta_jv_cfg->p_sdp_raw_data;
  p_bta_jv_cfg->p_sdp_db->raw_size = p_bta_jv_cfg->sdp_raw_size;

  // Optimistically set this as active
  bta_jv_cb.sdp_cb = {
      .sdp_active = true,
      .bd_addr = bd_addr,
      .uuid = uuid_list[0],
  };

  if (!get_legacy_stack_sdp_api()->service.SDP_ServiceSearchAttributeRequest2(
          bd_addr, p_bta_jv_cfg->p_sdp_db,
          base::BindRepeating(&bta_jv_start_discovery_cback, rfcomm_slot_id))) {
    bta_jv_cb.sdp_cb = {};
    log::warn(
        "Unable to original service discovery bd_addr:{} num:uuid:{} "
        "rfcomm_slot_id:{}",
        bd_addr, num_uuid, rfcomm_slot_id);
    /* failed to start SDP. report the failure right away */
    if (bta_jv_cb.p_dm_cback) {
      tBTA_JV bta_jv = {
          .status = tBTA_JV_STATUS::FAILURE,
      };
      bta_jv_cb.p_dm_cback(BTA_JV_DISCOVERY_COMP_EVT, &bta_jv, rfcomm_slot_id);
    } else {
      log::warn("No callback set for discovery complete event");
    }
  } else {
    log::info(
        "Started service discovery bd_addr:{} num_uuid:{} rfcomm_slot_id:{}",
        bd_addr, num_uuid, rfcomm_slot_id);
  }
}

/* Create an SDP record with the given attributes */
void bta_jv_create_record(uint32_t rfcomm_slot_id) {
  tBTA_JV_CREATE_RECORD evt_data;
  evt_data.status = tBTA_JV_STATUS::SUCCESS;
  if (bta_jv_cb.p_dm_cback) {
    // callback immediately to create the sdp record in stack thread context
    tBTA_JV bta_jv;
    bta_jv.create_rec = evt_data;
    bta_jv_cb.p_dm_cback(BTA_JV_CREATE_RECORD_EVT, &bta_jv, rfcomm_slot_id);
  }
}

/* Delete an SDP record */
void bta_jv_delete_record(uint32_t handle) {
  if (handle) {
    /* this is a record created by btif layer*/
    if (!get_legacy_stack_sdp_api()->handle.SDP_DeleteRecord(handle)) {
      log::warn("Unable to delete  SDP record handle:{}", handle);
    }
  }
}

/*******************************************************************************
 *
 * Function     bta_jv_l2cap_client_cback
 *
 * Description  handles the l2cap client events
 *
 * Returns      void
 *
 ******************************************************************************/
static void bta_jv_l2cap_client_cback(uint16_t gap_handle, uint16_t event,
                                      tGAP_CB_DATA* data) {
  tBTA_JV_L2C_CB* p_cb = &bta_jv_cb.l2c_cb[gap_handle];
  tBTA_JV evt_data;

  if (gap_handle >= BTA_JV_MAX_L2C_CONN && !p_cb->p_cback) return;

  log::verbose("gap_handle={}, evt=0x{:x}", gap_handle, event);
  evt_data.l2c_open.status = tBTA_JV_STATUS::SUCCESS;
  evt_data.l2c_open.handle = gap_handle;

  switch (event) {
    case GAP_EVT_CONN_OPENED:
      evt_data.l2c_open.rem_bda = *GAP_ConnGetRemoteAddr(gap_handle);
      evt_data.l2c_open.tx_mtu = GAP_ConnGetRemMtuSize(gap_handle);
      if (data != nullptr) {
        evt_data.l2c_open.local_cid = data->l2cap_cids.local_cid;
        evt_data.l2c_open.remote_cid = data->l2cap_cids.remote_cid;
      }
      p_cb->state = BTA_JV_ST_CL_OPEN;
      p_cb->p_cback(BTA_JV_L2CAP_OPEN_EVT, &evt_data, p_cb->l2cap_socket_id);
      break;

    case GAP_EVT_CONN_CLOSED:
      p_cb->state = BTA_JV_ST_NONE;
      bta_jv_free_sec_id(&p_cb->sec_id);
      evt_data.l2c_close.async = true;
      evt_data.l2c_close.reason =
          data != nullptr ? bta_jv_from_gap_l2cap_err(data->l2cap_result)
                          : BTA_JV_L2CAP_REASON_EMPTY;
      p_cb->p_cback(BTA_JV_L2CAP_CLOSE_EVT, &evt_data, p_cb->l2cap_socket_id);
      p_cb->p_cback = NULL;
      break;

    case GAP_EVT_CONN_DATA_AVAIL:
      evt_data.data_ind.handle = gap_handle;
      /* Reset idle timer to avoid requesting sniff mode while receiving data */
      bta_jv_pm_conn_busy(p_cb->p_pm_cb);
      p_cb->p_cback(BTA_JV_L2CAP_DATA_IND_EVT, &evt_data,
                    p_cb->l2cap_socket_id);
      bta_jv_pm_conn_idle(p_cb->p_pm_cb);
      break;

    case GAP_EVT_TX_EMPTY:
      bta_jv_pm_conn_idle(p_cb->p_pm_cb);
      break;

    case GAP_EVT_CONN_CONGESTED:
    case GAP_EVT_CONN_UNCONGESTED:
      p_cb->cong = (event == GAP_EVT_CONN_CONGESTED) ? true : false;
      evt_data.l2c_cong.cong = p_cb->cong;
      p_cb->p_cback(BTA_JV_L2CAP_CONG_EVT, &evt_data, p_cb->l2cap_socket_id);
      break;

    default:
      break;
  }
}

/* makes an l2cap client connection */
void bta_jv_l2cap_connect(tBTA_JV_CONN_TYPE type, tBTA_SEC sec_mask,
                          uint16_t remote_psm, uint16_t rx_mtu,
                          const RawAddress& peer_bd_addr,
                          std::unique_ptr<tL2CAP_CFG_INFO> cfg_param,
                          std::unique_ptr<tL2CAP_ERTM_INFO> ertm_info,
                          tBTA_JV_L2CAP_CBACK* p_cback,
                          uint32_t l2cap_socket_id) {
  uint16_t handle = GAP_INVALID_HANDLE;

  tL2CAP_CFG_INFO cfg;
  memset(&cfg, 0, sizeof(tL2CAP_CFG_INFO));
  if (cfg_param) {
    cfg = *cfg_param;
  }

  /* We need to use this value for MTU to be able to handle cases where cfg is
   * not set in req. */
  cfg.mtu_present = true;
  cfg.mtu = rx_mtu;

  uint8_t sec_id = bta_jv_alloc_sec_id();
  tBTA_JV_L2CAP_CL_INIT evt_data;
  evt_data.sec_id = sec_id;
  evt_data.status = tBTA_JV_STATUS::FAILURE;

  if (sec_id) {
    /* PSM checking is not required for LE COC */
    if ((type != tBTA_JV_CONN_TYPE::L2CAP) ||
        (bta_jv_check_psm(remote_psm))) /* allowed */
    {
      // Given a client socket type
      // return the associated transport
      const tBT_TRANSPORT transport =
          [](tBTA_JV_CONN_TYPE type) -> tBT_TRANSPORT {
        switch (type) {
          case tBTA_JV_CONN_TYPE::L2CAP:
            return BT_TRANSPORT_BR_EDR;
          case tBTA_JV_CONN_TYPE::L2CAP_LE:
            return BT_TRANSPORT_LE;
          case tBTA_JV_CONN_TYPE::RFCOMM:
          default:
            break;
        }
        log::warn("Unexpected socket type:{}", bta_jv_conn_type_text(type));
        return BT_TRANSPORT_AUTO;
      }(type);

      uint16_t max_mps = 0xffff;  // Let GAP_ConnOpen set the max_mps.
      handle = GAP_ConnOpen("", sec_id, 0, &peer_bd_addr, remote_psm, max_mps,
                            &cfg, ertm_info.get(), sec_mask,
                            bta_jv_l2cap_client_cback, transport);
      if (handle != GAP_INVALID_HANDLE) {
        evt_data.status = tBTA_JV_STATUS::SUCCESS;
      }
    }
  }

  if (evt_data.status == tBTA_JV_STATUS::SUCCESS) {
    tBTA_JV_L2C_CB* p_cb;
    p_cb = &bta_jv_cb.l2c_cb[handle];
    p_cb->handle = handle;
    p_cb->p_cback = p_cback;
    p_cb->l2cap_socket_id = l2cap_socket_id;
    p_cb->psm = 0; /* not a server */
    p_cb->sec_id = sec_id;
    p_cb->state = BTA_JV_ST_CL_OPENING;
  } else {
    bta_jv_free_sec_id(&sec_id);
  }

  evt_data.handle = handle;
  if (p_cback) {
    tBTA_JV bta_jv;
    bta_jv.l2c_cl_init = evt_data;
    p_cback(BTA_JV_L2CAP_CL_INIT_EVT, &bta_jv, l2cap_socket_id);
  }
}

/** Close an L2CAP client connection */
void bta_jv_l2cap_close(uint32_t handle, tBTA_JV_L2C_CB* p_cb) {
  tBTA_JV_L2CAP_CLOSE evt_data;
  tBTA_JV_L2CAP_CBACK* p_cback = p_cb->p_cback;
  uint32_t l2cap_socket_id = p_cb->l2cap_socket_id;

  evt_data.handle = handle;
  evt_data.status = bta_jv_free_l2c_cb(p_cb);
  evt_data.async = false;

  if (p_cback) {
    tBTA_JV bta_jv;
    bta_jv.l2c_close = evt_data;
    p_cback(BTA_JV_L2CAP_CLOSE_EVT, &bta_jv, l2cap_socket_id);
  }
}

/*******************************************************************************
 *
 * Function         bta_jv_l2cap_server_cback
 *
 * Description      handles the l2cap server callback
 *
 * Returns          void
 *
 ******************************************************************************/
static void bta_jv_l2cap_server_cback(uint16_t gap_handle, uint16_t event,
                                      tGAP_CB_DATA* data) {
  tBTA_JV_L2C_CB* p_cb = &bta_jv_cb.l2c_cb[gap_handle];
  tBTA_JV evt_data;
  tBTA_JV_L2CAP_CBACK* p_cback;
  uint32_t socket_id;

  if (gap_handle >= BTA_JV_MAX_L2C_CONN && !p_cb->p_cback) return;

  log::verbose("gap_handle={}, evt=0x{:x}", gap_handle, event);
  evt_data.l2c_open.status = tBTA_JV_STATUS::SUCCESS;
  evt_data.l2c_open.handle = gap_handle;

  switch (event) {
    case GAP_EVT_CONN_OPENED:
      evt_data.l2c_open.rem_bda = *GAP_ConnGetRemoteAddr(gap_handle);
      evt_data.l2c_open.tx_mtu = GAP_ConnGetRemMtuSize(gap_handle);
      if (data != nullptr) {
        evt_data.l2c_open.local_cid = data->l2cap_cids.local_cid;
        evt_data.l2c_open.remote_cid = data->l2cap_cids.remote_cid;
      }
      p_cb->state = BTA_JV_ST_SR_OPEN;
      p_cb->p_cback(BTA_JV_L2CAP_OPEN_EVT, &evt_data, p_cb->l2cap_socket_id);
      break;

    case GAP_EVT_CONN_CLOSED:
      evt_data.l2c_close.async = true;
      evt_data.l2c_close.handle = p_cb->handle;
      p_cback = p_cb->p_cback;
      socket_id = p_cb->l2cap_socket_id;
      evt_data.l2c_close.status = bta_jv_free_l2c_cb(p_cb);
      p_cback(BTA_JV_L2CAP_CLOSE_EVT, &evt_data, socket_id);
      break;

    case GAP_EVT_CONN_DATA_AVAIL:
      evt_data.data_ind.handle = gap_handle;
      /* Reset idle timer to avoid requesting sniff mode while receiving data */
      bta_jv_pm_conn_busy(p_cb->p_pm_cb);
      p_cb->p_cback(BTA_JV_L2CAP_DATA_IND_EVT, &evt_data,
                    p_cb->l2cap_socket_id);
      bta_jv_pm_conn_idle(p_cb->p_pm_cb);
      break;

    case GAP_EVT_TX_EMPTY:
      bta_jv_pm_conn_idle(p_cb->p_pm_cb);
      break;

    case GAP_EVT_CONN_CONGESTED:
    case GAP_EVT_CONN_UNCONGESTED:
      p_cb->cong = (event == GAP_EVT_CONN_CONGESTED) ? true : false;
      evt_data.l2c_cong.cong = p_cb->cong;
      p_cb->p_cback(BTA_JV_L2CAP_CONG_EVT, &evt_data, p_cb->l2cap_socket_id);
      break;

    default:
      break;
  }
}

/** starts an L2CAP server */
void bta_jv_l2cap_start_server(tBTA_JV_CONN_TYPE type, tBTA_SEC sec_mask,
                               uint16_t local_psm, uint16_t rx_mtu,
                               std::unique_ptr<tL2CAP_CFG_INFO> cfg_param,
                               std::unique_ptr<tL2CAP_ERTM_INFO> ertm_info,
                               tBTA_JV_L2CAP_CBACK* p_cback,
                               uint32_t l2cap_socket_id) {
  uint16_t handle;
  tBTA_JV_L2CAP_START evt_data;

  tL2CAP_CFG_INFO cfg;
  memset(&cfg, 0, sizeof(tL2CAP_CFG_INFO));
  if (cfg_param) {
    cfg = *cfg_param;
  }

  // FIX: MTU=0 means not present
  if (rx_mtu > 0) {
    cfg.mtu_present = true;
    cfg.mtu = rx_mtu;
  } else {
    cfg.mtu_present = false;
    cfg.mtu = 0;
  }

  uint8_t sec_id = bta_jv_alloc_sec_id();
  uint16_t max_mps = 0xffff;  // Let GAP_ConnOpen set the max_mps.
  /* PSM checking is not required for LE COC */

  // Given a server socket type
  // return the associated transport
  const tBT_TRANSPORT transport = [](tBTA_JV_CONN_TYPE type) -> tBT_TRANSPORT {
    switch (type) {
      case tBTA_JV_CONN_TYPE::L2CAP:
        return BT_TRANSPORT_BR_EDR;
      case tBTA_JV_CONN_TYPE::L2CAP_LE:
        return BT_TRANSPORT_LE;
      case tBTA_JV_CONN_TYPE::RFCOMM:
      default:
        break;
    }
    log::warn("Unexpected socket type:{}", bta_jv_conn_type_text(type));
    return BT_TRANSPORT_AUTO;
  }(type);

  if (0 == sec_id ||
      ((type == tBTA_JV_CONN_TYPE::L2CAP) && (!bta_jv_check_psm(local_psm))) ||
      (handle = GAP_ConnOpen("JV L2CAP", sec_id, 1, nullptr, local_psm, max_mps,
                             &cfg, ertm_info.get(), sec_mask,
                             bta_jv_l2cap_server_cback, transport)) ==
          GAP_INVALID_HANDLE) {
    bta_jv_free_sec_id(&sec_id);
    evt_data.status = tBTA_JV_STATUS::FAILURE;
  } else {
    tBTA_JV_L2C_CB* p_cb = &bta_jv_cb.l2c_cb[handle];
    evt_data.status = tBTA_JV_STATUS::SUCCESS;
    evt_data.handle = handle;
    evt_data.sec_id = sec_id;
    p_cb->p_cback = p_cback;
    p_cb->l2cap_socket_id = l2cap_socket_id;
    p_cb->handle = handle;
    p_cb->sec_id = sec_id;
    p_cb->state = BTA_JV_ST_SR_LISTEN;
    p_cb->psm = local_psm;
  }

  if (p_cback) {
    tBTA_JV bta_jv;
    bta_jv.l2c_start = evt_data;
    p_cback(BTA_JV_L2CAP_START_EVT, &bta_jv, l2cap_socket_id);
  }
}

/* stops an L2CAP server */
void bta_jv_l2cap_stop_server(uint16_t /* local_psm */,
                              uint32_t l2cap_socket_id) {
  for (int i = 0; i < BTA_JV_MAX_L2C_CONN; i++) {
    if (bta_jv_cb.l2c_cb[i].l2cap_socket_id == l2cap_socket_id) {
      tBTA_JV_L2C_CB* p_cb = &bta_jv_cb.l2c_cb[i];
      tBTA_JV_L2CAP_CBACK* p_cback = p_cb->p_cback;
      tBTA_JV_L2CAP_CLOSE evt_data;
      evt_data.handle = p_cb->handle;
      evt_data.status = bta_jv_free_l2c_cb(p_cb);
      evt_data.async = false;
      if (p_cback) {
        tBTA_JV bta_jv;
        bta_jv.l2c_close = evt_data;
        p_cback(BTA_JV_L2CAP_CLOSE_EVT, &bta_jv, l2cap_socket_id);
      }
      break;
    }
  }
}

/* Write data to an L2CAP connection */
void bta_jv_l2cap_write(uint32_t handle, uint32_t req_id, BT_HDR* msg,
                        uint32_t user_id, tBTA_JV_L2C_CB* p_cb) {
  /* As we check this callback exists before the tBTA_JV_API_L2CAP_WRITE can be
   * send through the API this check should not be needed. But the API is not
   * designed to be used (safely at least) in a multi-threaded scheduler, hence
   * if the peer device disconnects the l2cap link after the API is called, but
   * before this message is handled, the ->p_cback will be cleared at this
   * point. At first glanch this seems highly unlikely, but for all
   * obex-profiles with two channels connected - e.g. MAP, this happens around 1
   * of 4 disconnects, as a disconnect on the server channel causes a disconnect
   * to be send on the client (notification) channel, but at the peer typically
   * disconnects both the OBEX disconnect request crosses the incoming l2cap
   * disconnect. If p_cback is cleared, we simply discard the data. RISK: The
   * caller must handle any cleanup based on another signal than
   * BTA_JV_L2CAP_WRITE_EVT, which is typically not possible, as the pointer to
   * the allocated buffer is stored in this message, and can therefore not be
   * freed, hence we have a mem-leak-by-design.*/
  if (!p_cb->p_cback) {
    /* As this pointer is checked in the API function, this occurs only when the
     * channel is disconnected after the API function is called, but before the
     * message is handled. */
    log::error("p_cb->p_cback == NULL");
    osi_free(msg);
    return;
  }

  tBTA_JV_L2CAP_WRITE evt_data;
  evt_data.status = tBTA_JV_STATUS::FAILURE;
  evt_data.handle = handle;
  evt_data.req_id = req_id;
  evt_data.cong = p_cb->cong;
  evt_data.len = msg->len;

  bta_jv_pm_conn_busy(p_cb->p_pm_cb);

  // TODO: this was set only for non-fixed channel packets. Is that needed ?
  msg->event = BT_EVT_TO_BTU_SP_DATA;

  if (evt_data.cong) {
    osi_free(msg);
  } else {
    if (GAP_ConnWriteData(handle, msg) == BT_PASS)
      evt_data.status = tBTA_JV_STATUS::SUCCESS;
  }

  tBTA_JV bta_jv;
  bta_jv.l2c_write = evt_data;
  p_cb->p_cback(BTA_JV_L2CAP_WRITE_EVT, &bta_jv, user_id);
}

/*******************************************************************************
 *
 * Function     bta_jv_port_data_co_cback
 *
 * Description  port data callback function of rfcomm
 *              connections
 *
 * Returns      void
 *
 ******************************************************************************/
static int bta_jv_port_data_co_cback(uint16_t port_handle, uint8_t* buf,
                                     uint16_t len, int type) {
  tBTA_JV_RFC_CB* p_cb = bta_jv_rfc_port_to_cb(port_handle);
  tBTA_JV_PCB* p_pcb = bta_jv_rfc_port_to_pcb(port_handle);
  log::verbose("p_cb={}, p_pcb={}, len={}, type={}", fmt::ptr(p_cb),
               fmt::ptr(p_pcb), len, type);
  if (p_pcb != NULL) {
    switch (type) {
      case DATA_CO_CALLBACK_TYPE_INCOMING:
        // Reset sniff timer when receiving data by sysproxy
        if (osi_property_get_bool("bluetooth.rfcomm.sysproxy.rx.exit_sniff",
                                  false)) {
          bta_jv_reset_sniff_timer(p_pcb->p_pm_cb);
        }
        return bta_co_rfc_data_incoming(p_pcb->rfcomm_slot_id, (BT_HDR*)buf);
      case DATA_CO_CALLBACK_TYPE_OUTGOING_SIZE:
        return bta_co_rfc_data_outgoing_size(p_pcb->rfcomm_slot_id, (int*)buf);
      case DATA_CO_CALLBACK_TYPE_OUTGOING:
        return bta_co_rfc_data_outgoing(p_pcb->rfcomm_slot_id, buf, len);
      default:
        log::error("unknown callout type={}", type);
        break;
    }
  }
  return 0;
}

/*******************************************************************************
 *
 * Function     bta_jv_port_mgmt_cl_cback
 *
 * Description  callback for port mamangement function of rfcomm
 *              client connections
 *
 * Returns      void
 *
 ******************************************************************************/
static void bta_jv_port_mgmt_cl_cback(const tPORT_RESULT code,
                                      uint16_t port_handle) {
  tBTA_JV_RFC_CB* p_cb = bta_jv_rfc_port_to_cb(port_handle);
  tBTA_JV_PCB* p_pcb = bta_jv_rfc_port_to_pcb(port_handle);
  RawAddress rem_bda = RawAddress::kEmpty;
  uint16_t lcid;
  tBTA_JV_RFCOMM_CBACK* p_cback; /* the callback function */

  if (p_cb == NULL) {
    log::warn("p_cb is NULL, code={}, port_handle={}", code, port_handle);
    return;
  } else if (p_cb->p_cback == NULL) {
    log::warn("p_cb->p_cback is null, code={}, port_handle={}", code,
              port_handle);
    return;
  }

  log::verbose("code={}, port_handle={}, handle={}", code, port_handle,
               p_cb->handle);

  if (PORT_CheckConnection(port_handle, &rem_bda, &lcid) != PORT_SUCCESS) {
    log::warn("Unable to check RFCOMM connection peer:{} handle:{}", rem_bda,
              port_handle);
  }

  if (code == PORT_SUCCESS) {
    tBTA_JV evt_data = {
        .rfc_open =
            {
                .status = tBTA_JV_STATUS::SUCCESS,
                .handle = p_cb->handle,
                .rem_bda = rem_bda,
            },
    };
    p_pcb->state = BTA_JV_ST_CL_OPEN;
    p_cb->p_cback(BTA_JV_RFCOMM_OPEN_EVT, &evt_data, p_pcb->rfcomm_slot_id);
  } else {
    tBTA_JV evt_data = {
        .rfc_close =
            {
                .status = tBTA_JV_STATUS::FAILURE,
                .port_status = code,
                .handle = p_cb->handle,
                .async = (p_pcb->state == BTA_JV_ST_CL_CLOSING) ? false : true,
            },
    };
    // p_pcb->state = BTA_JV_ST_NONE;
    // p_pcb->cong = false;
    p_cback = p_cb->p_cback;
    p_cback(BTA_JV_RFCOMM_CLOSE_EVT, &evt_data, p_pcb->rfcomm_slot_id);
    // bta_jv_free_rfc_cb(p_cb, p_pcb);
  }
}

/*******************************************************************************
 *
 * Function     bta_jv_port_event_cl_cback
 *
 * Description  Callback for RFCOMM client port events
 *
 * Returns      void
 *
 ******************************************************************************/
static void bta_jv_port_event_cl_cback(uint32_t code, uint16_t port_handle) {
  tBTA_JV_RFC_CB* p_cb = bta_jv_rfc_port_to_cb(port_handle);
  tBTA_JV_PCB* p_pcb = bta_jv_rfc_port_to_pcb(port_handle);
  tBTA_JV evt_data;

  log::verbose("port_handle={}", port_handle);
  if (NULL == p_cb || NULL == p_cb->p_cback) return;

  log::verbose("code=0x{:x}, port_handle={}, handle={}", code, port_handle,
               p_cb->handle);
  if (code & PORT_EV_RXCHAR) {
    evt_data.data_ind.handle = p_cb->handle;
    p_cb->p_cback(BTA_JV_RFCOMM_DATA_IND_EVT, &evt_data, p_pcb->rfcomm_slot_id);
  }

  if (code & PORT_EV_FC) {
    p_pcb->cong = (code & PORT_EV_FCS) ? false : true;
    evt_data.rfc_cong.cong = p_pcb->cong;
    evt_data.rfc_cong.handle = p_cb->handle;
    evt_data.rfc_cong.status = tBTA_JV_STATUS::SUCCESS;
    p_cb->p_cback(BTA_JV_RFCOMM_CONG_EVT, &evt_data, p_pcb->rfcomm_slot_id);
  }

  if (code & PORT_EV_TXEMPTY) {
    bta_jv_pm_conn_idle(p_pcb->p_pm_cb);
  }
}

/* Client initiates an RFCOMM connection */
void bta_jv_rfcomm_connect(tBTA_SEC sec_mask, uint8_t remote_scn,
                           const RawAddress& peer_bd_addr,
                           tBTA_JV_RFCOMM_CBACK* p_cback,
                           uint32_t rfcomm_slot_id) {
  uint16_t handle = 0;
  uint32_t event_mask = BTA_JV_RFC_EV_MASK;
  tPORT_STATE port_state;

  tBTA_JV bta_jv = {
      .rfc_cl_init =
          {
              .status = tBTA_JV_STATUS::SUCCESS,
              .handle = 0,
              .sec_id = 0,
              .use_co = false,
          },
  };

  if (com::android::bluetooth::flags::rfcomm_always_use_mitm()) {
    // Update security service record for RFCOMM client so that
    // secure RFCOMM connection will be authenticated with MTIM protection
    // while creating the L2CAP connection.
    get_btm_client_interface().security.BTM_SetSecurityLevel(
        true, "RFC_MUX", BTM_SEC_SERVICE_RFC_MUX, sec_mask, BT_PSM_RFCOMM,
        BTM_SEC_PROTO_RFCOMM, 0);
  }

  if (RFCOMM_CreateConnectionWithSecurity(
          UUID_SERVCLASS_SERIAL_PORT, remote_scn, false, BTA_JV_DEF_RFC_MTU,
          peer_bd_addr, &handle, bta_jv_port_mgmt_cl_cback,
          sec_mask) != PORT_SUCCESS) {
    log::error("RFCOMM_CreateConnection failed");
    bta_jv.rfc_cl_init.status = tBTA_JV_STATUS::FAILURE;
  } else {
    tBTA_JV_PCB* p_pcb;
    tBTA_JV_RFC_CB* p_cb = bta_jv_alloc_rfc_cb(handle, &p_pcb);
    if (p_cb) {
      p_cb->p_cback = p_cback;
      p_cb->scn = 0;
      p_pcb->state = BTA_JV_ST_CL_OPENING;
      p_pcb->rfcomm_slot_id = rfcomm_slot_id;
      bta_jv.rfc_cl_init.use_co = true;

<<<<<<< HEAD
      if (PORT_SetEventCallback(handle, bta_jv_port_event_cl_cback) !=
          PORT_SUCCESS) {
        log::warn("Unable to set RFCOMM client event callback handle:{}",
                  handle);
      }
      if (PORT_SetEventMask(handle, event_mask) != PORT_SUCCESS) {
        log::warn("Unable to set RFCOMM client event mask handle:{}", handle);
=======
      if (PORT_SetEventMaskAndCallback(
              handle, event_mask, bta_jv_port_event_cl_cback) != PORT_SUCCESS) {
        log::warn(
            "Unable to set RFCOMM client event mask and callback handle:{}",
            handle);
>>>>>>> e110efe6
      }
      if (PORT_SetDataCOCallback(handle, bta_jv_port_data_co_cback) !=
          PORT_SUCCESS) {
        log::warn("Unable to set RFCOMM client data callback handle:{}",
                  handle);
      }
      if (PORT_GetState(handle, &port_state) != PORT_SUCCESS) {
        log::warn("Unable to get RFCOMM client state handle:{}", handle);
      }

      port_state.fc_type = (PORT_FC_CTS_ON_INPUT | PORT_FC_CTS_ON_OUTPUT);

      if (PORT_SetState(handle, &port_state) != PORT_SUCCESS) {
        log::warn("Unable to set RFCOMM client state handle:{}", handle);
      }

      bta_jv.rfc_cl_init.handle = p_cb->handle;
    } else {
      bta_jv.rfc_cl_init.status = tBTA_JV_STATUS::FAILURE;
      log::error("run out of rfc control block");
    }
  }

  p_cback(BTA_JV_RFCOMM_CL_INIT_EVT, &bta_jv, rfcomm_slot_id);
  if (bta_jv.rfc_cl_init.status == tBTA_JV_STATUS::FAILURE) {
    if (handle) {
      if (RFCOMM_RemoveConnection(handle) != PORT_SUCCESS) {
        log::warn("Unable to remove RFCOMM connection handle:{}", handle);
      }
    }
  }
}

static int find_rfc_pcb(uint32_t rfcomm_slot_id, tBTA_JV_RFC_CB** cb,
                        tBTA_JV_PCB** pcb) {
  *cb = NULL;
  *pcb = NULL;
  int i;
  for (i = 0; i < MAX_RFC_PORTS; i++) {
    uint32_t rfc_handle = bta_jv_cb.port_cb[i].handle & BTA_JV_RFC_HDL_MASK;
    rfc_handle &= ~BTA_JV_RFCOMM_MASK;
    if (rfc_handle && bta_jv_cb.port_cb[i].rfcomm_slot_id == rfcomm_slot_id) {
      *pcb = &bta_jv_cb.port_cb[i];
      *cb = &bta_jv_cb.rfc_cb[rfc_handle - 1];
      log::verbose(
          "FOUND rfc_cb_handle=0x{:x}, port.jv_handle=0x{:x}, state={}, "
          "rfc_cb->handle=0x{:x}",
          rfc_handle, (*pcb)->handle, (*pcb)->state, (*cb)->handle);
      return 1;
    }
  }
  log::verbose("cannot find rfc_cb from user data:{}", rfcomm_slot_id);
  return 0;
}

/* Close an RFCOMM connection */
void bta_jv_rfcomm_close(uint32_t handle, uint32_t rfcomm_slot_id) {
  if (!handle) {
    log::error("rfc handle is null");
    return;
  }

  log::verbose("rfc handle={}", handle);

  tBTA_JV_RFC_CB* p_cb = NULL;
  tBTA_JV_PCB* p_pcb = NULL;

  if (!find_rfc_pcb(rfcomm_slot_id, &p_cb, &p_pcb)) return;
  bta_jv_free_rfc_cb(p_cb, p_pcb);
}

/*******************************************************************************
 *
 * Function     bta_jv_port_mgmt_sr_cback
 *
 * Description  callback for port mamangement function of rfcomm
 *              server connections
 *
 * Returns      void
 *
 ******************************************************************************/
static void bta_jv_port_mgmt_sr_cback(const tPORT_RESULT code,
                                      uint16_t port_handle) {
  tBTA_JV_PCB* p_pcb = bta_jv_rfc_port_to_pcb(port_handle);
  tBTA_JV_RFC_CB* p_cb = bta_jv_rfc_port_to_cb(port_handle);
  tBTA_JV evt_data;
  RawAddress rem_bda = RawAddress::kEmpty;
  uint16_t lcid;
  log::verbose("code={}, port_handle={}", code, port_handle);
  if (NULL == p_cb || NULL == p_cb->p_cback) {
    log::error("p_cb={}, p_cb->p_cback={}", fmt::ptr(p_cb),
               fmt::ptr(p_cb ? p_cb->p_cback : nullptr));
    return;
  }
  uint32_t rfcomm_slot_id = p_pcb->rfcomm_slot_id;
  log::verbose("code={}, port_handle=0x{:x}, handle=0x{:x}, p_pcb{}, user={}",
               code, port_handle, p_cb->handle, fmt::ptr(p_pcb),
               p_pcb->rfcomm_slot_id);

  int status = PORT_CheckConnection(port_handle, &rem_bda, &lcid);
  int failed = true;
  if (code == PORT_SUCCESS) {
    if (status != PORT_SUCCESS) {
      log::error(
          "PORT_CheckConnection returned {}, although port is supposed to be "
          "connected",
          status);
    }
    evt_data.rfc_srv_open.handle = p_pcb->handle;
    evt_data.rfc_srv_open.status = tBTA_JV_STATUS::SUCCESS;
    evt_data.rfc_srv_open.rem_bda = rem_bda;
    tBTA_JV_PCB* p_pcb_new_listen = bta_jv_add_rfc_port(p_cb, p_pcb);
    if (p_pcb_new_listen) {
      evt_data.rfc_srv_open.new_listen_handle = p_pcb_new_listen->handle;
      p_pcb_new_listen->rfcomm_slot_id =
          p_cb->p_cback(BTA_JV_RFCOMM_SRV_OPEN_EVT, &evt_data, rfcomm_slot_id);
      if (p_pcb_new_listen->rfcomm_slot_id == 0) {
        log::error("rfcomm_slot_id == {}", p_pcb_new_listen->rfcomm_slot_id);
      } else {
        log::verbose("curr_sess={}, max_sess={}", p_cb->curr_sess,
                     p_cb->max_sess);
        failed = false;
      }
    } else
      log::error("failed to create new listen port");
  }
  if (failed) {
    evt_data.rfc_close.handle = p_cb->handle;
    evt_data.rfc_close.status = tBTA_JV_STATUS::FAILURE;
    evt_data.rfc_close.async = true;
    evt_data.rfc_close.port_status = code;
    p_pcb->cong = false;

    tBTA_JV_RFCOMM_CBACK* p_cback = p_cb->p_cback;
    log::verbose(
        "PORT_CLOSED before BTA_JV_RFCOMM_CLOSE_EVT: curr_sess={}, max_sess={}",
        p_cb->curr_sess, p_cb->max_sess);
    if (BTA_JV_ST_SR_CLOSING == p_pcb->state) {
      evt_data.rfc_close.async = false;
      evt_data.rfc_close.status = tBTA_JV_STATUS::SUCCESS;
    }
    // p_pcb->state = BTA_JV_ST_NONE;
    p_cback(BTA_JV_RFCOMM_CLOSE_EVT, &evt_data, rfcomm_slot_id);
    // bta_jv_free_rfc_cb(p_cb, p_pcb);

    log::verbose(
        "PORT_CLOSED after BTA_JV_RFCOMM_CLOSE_EVT: curr_sess={}, max_sess={}",
        p_cb->curr_sess, p_cb->max_sess);
  }
}

/*******************************************************************************
 *
 * Function     bta_jv_port_event_sr_cback
 *
 * Description  Callback for RFCOMM server port events
 *
 * Returns      void
 *
 ******************************************************************************/
static void bta_jv_port_event_sr_cback(uint32_t code, uint16_t port_handle) {
  tBTA_JV_PCB* p_pcb = bta_jv_rfc_port_to_pcb(port_handle);
  tBTA_JV_RFC_CB* p_cb = bta_jv_rfc_port_to_cb(port_handle);
  tBTA_JV evt_data;

  if (NULL == p_cb || NULL == p_cb->p_cback) {
    log::error("p_cb={}, p_cb->p_cback={}", fmt::ptr(p_cb),
               fmt::ptr(p_cb ? p_cb->p_cback : nullptr));
    return;
  }

  log::verbose("code=0x{:x}, port_handle={}, handle={}", code, port_handle,
               p_cb->handle);

  uint32_t user_data = p_pcb->rfcomm_slot_id;
  if (code & PORT_EV_RXCHAR) {
    evt_data.data_ind.handle = p_cb->handle;
    p_cb->p_cback(BTA_JV_RFCOMM_DATA_IND_EVT, &evt_data, user_data);
  }

  if (code & PORT_EV_FC) {
    p_pcb->cong = (code & PORT_EV_FCS) ? false : true;
    evt_data.rfc_cong.cong = p_pcb->cong;
    evt_data.rfc_cong.handle = p_cb->handle;
    evt_data.rfc_cong.status = tBTA_JV_STATUS::SUCCESS;
    p_cb->p_cback(BTA_JV_RFCOMM_CONG_EVT, &evt_data, user_data);
  }

  if (code & PORT_EV_TXEMPTY) {
    bta_jv_pm_conn_idle(p_pcb->p_pm_cb);
  }
}

/*******************************************************************************
 *
 * Function     bta_jv_add_rfc_port
 *
 * Description  add a port for server when the existing posts is open
 *
 * Returns   return a pointer to tBTA_JV_PCB just added
 *
 ******************************************************************************/
static tBTA_JV_PCB* bta_jv_add_rfc_port(tBTA_JV_RFC_CB* p_cb,
                                        tBTA_JV_PCB* p_pcb_open) {
  uint8_t used = 0, i, listen = 0;
  uint32_t si = 0;
  tPORT_STATE port_state;
  uint32_t event_mask = BTA_JV_RFC_EV_MASK;
  tBTA_JV_PCB* p_pcb = NULL;
  tBTA_SEC sec_mask;
  if (p_cb->max_sess > 1) {
    for (i = 0; i < p_cb->max_sess; i++) {
      if (p_cb->rfc_hdl[i] != 0) {
        p_pcb = &bta_jv_cb.port_cb[p_cb->rfc_hdl[i] - 1];
        if (p_pcb->state == BTA_JV_ST_SR_LISTEN) {
          listen++;
          if (p_pcb_open == p_pcb) {
            log::verbose("port_handle={}, change the listen port to open state",
                         p_pcb->port_handle);
            p_pcb->state = BTA_JV_ST_SR_OPEN;

          } else {
            log::error(
                "open pcb not matching listen one, count={}, listen pcb "
                "handle={}, open pcb={}",
                listen, p_pcb->port_handle, p_pcb_open->handle);
            return NULL;
          }
        }
        used++;
      } else if (si == 0) {
        si = i + 1;
      }
    }

    log::verbose("max_sess={}, used={}, curr_sess={}, listen={}, si={}",
                 p_cb->max_sess, used, p_cb->curr_sess, listen, si);
    if (used < p_cb->max_sess && listen == 1 && si) {
      si--;
      if (PORT_GetSecurityMask(p_pcb_open->port_handle, &sec_mask) !=
          PORT_SUCCESS) {
        log::error("RFCOMM_CreateConnection failed: invalid port_handle");
      }

      if (RFCOMM_CreateConnectionWithSecurity(
              p_cb->sec_id, p_cb->scn, true, BTA_JV_DEF_RFC_MTU,
              RawAddress::kAny, &(p_cb->rfc_hdl[si]), bta_jv_port_mgmt_sr_cback,
              sec_mask) == PORT_SUCCESS) {
        p_cb->curr_sess++;
        p_pcb = &bta_jv_cb.port_cb[p_cb->rfc_hdl[si] - 1];
        p_pcb->state = BTA_JV_ST_SR_LISTEN;
        p_pcb->port_handle = p_cb->rfc_hdl[si];
        p_pcb->rfcomm_slot_id = p_pcb_open->rfcomm_slot_id;

        if (PORT_ClearKeepHandleFlag(p_pcb->port_handle) != PORT_SUCCESS) {
          log::warn("Unable to clear RFCOMM server keep handle flag handle:{}",
                    p_pcb->port_handle);
        }
<<<<<<< HEAD
        if (PORT_SetEventCallback(p_pcb->port_handle,
                                  bta_jv_port_event_sr_cback) != PORT_SUCCESS) {
          log::warn("Unable to set RFCOMM server event callback handle:{}",
                    p_pcb->port_handle);
=======
        if (PORT_SetEventMaskAndCallback(p_pcb->port_handle, event_mask,
                                         bta_jv_port_event_sr_cback) !=
            PORT_SUCCESS) {
          log::warn(
              "Unable to set RFCOMM server event mask and callback handle:{}",
              p_pcb->port_handle);
>>>>>>> e110efe6
        }
        if (PORT_SetDataCOCallback(p_pcb->port_handle,
                                   bta_jv_port_data_co_cback) != PORT_SUCCESS) {
          log::warn("Unable to set RFCOMM server data callback handle:{}",
                    p_pcb->port_handle);
        }
<<<<<<< HEAD
        if (PORT_SetEventMask(p_pcb->port_handle, event_mask) != PORT_SUCCESS) {
          log::warn("Unable to set RFCOMM server event mask handle:{}",
                    p_pcb->port_handle);
        }
=======
>>>>>>> e110efe6
        if (PORT_GetState(p_pcb->port_handle, &port_state) != PORT_SUCCESS) {
          log::warn("Unable to get RFCOMM server state handle:{}",
                    p_pcb->port_handle);
        }

        port_state.fc_type = (PORT_FC_CTS_ON_INPUT | PORT_FC_CTS_ON_OUTPUT);

        if (PORT_SetState(p_pcb->port_handle, &port_state) != PORT_SUCCESS) {
        }
        p_pcb->handle = BTA_JV_RFC_H_S_TO_HDL(p_cb->handle, si);
        log::verbose("p_pcb->handle=0x{:x}, curr_sess={}", p_pcb->handle,
                     p_cb->curr_sess);
      } else {
        log::error("RFCOMM_CreateConnection failed");
        return NULL;
      }
    } else {
      log::error("cannot create new rfc listen port");
      return NULL;
    }
  }
  log::verbose("sec id in use={}, rfc_cb in use={}", get_sec_id_used(),
               get_rfc_cb_used());
  return p_pcb;
}

/* waits for an RFCOMM client to connect */
void bta_jv_rfcomm_start_server(tBTA_SEC sec_mask, uint8_t local_scn,
                                uint8_t max_session,
                                tBTA_JV_RFCOMM_CBACK* p_cback,
                                uint32_t rfcomm_slot_id) {
  uint16_t handle = 0;
  uint32_t event_mask = BTA_JV_RFC_EV_MASK;
  tPORT_STATE port_state;
  tBTA_JV_RFC_CB* p_cb = NULL;
  tBTA_JV_PCB* p_pcb;
  tBTA_JV_RFCOMM_START evt_data;

  memset(&evt_data, 0, sizeof(evt_data));
  evt_data.status = tBTA_JV_STATUS::FAILURE;

  do {
    if (RFCOMM_CreateConnectionWithSecurity(
            0, local_scn, true, BTA_JV_DEF_RFC_MTU, RawAddress::kAny, &handle,
            bta_jv_port_mgmt_sr_cback, sec_mask) != PORT_SUCCESS) {
      log::error("RFCOMM_CreateConnection failed");
      break;
    }

    p_cb = bta_jv_alloc_rfc_cb(handle, &p_pcb);
    if (!p_cb) {
      log::error("run out of rfc control block");
      break;
    }

    p_cb->max_sess = max_session;
    p_cb->p_cback = p_cback;
    p_cb->scn = local_scn;
    p_pcb->state = BTA_JV_ST_SR_LISTEN;
    p_pcb->rfcomm_slot_id = rfcomm_slot_id;
    evt_data.status = tBTA_JV_STATUS::SUCCESS;
    evt_data.handle = p_cb->handle;
    evt_data.use_co = true;

    if (PORT_ClearKeepHandleFlag(handle) != PORT_SUCCESS) {
      log::warn("Unable to clear RFCOMM server keep handle flag handle:{}",
                handle);
    }
<<<<<<< HEAD
    if (PORT_SetEventCallback(handle, bta_jv_port_event_sr_cback) !=
        PORT_SUCCESS) {
      log::warn("Unable to clear RFCOMM server event callback handle:{}",
                handle);
    }
    if (PORT_SetEventMask(handle, event_mask) != PORT_SUCCESS) {
      log::warn("Unable to set RFCOMM server event mask handle:{}", handle);
    }
=======
    if (PORT_SetEventMaskAndCallback(
            handle, event_mask, bta_jv_port_event_sr_cback) != PORT_SUCCESS) {
      log::warn("Unable to set RFCOMM server event mask and callback handle:{}",
                handle);
    }
>>>>>>> e110efe6
    if (PORT_GetState(handle, &port_state) != PORT_SUCCESS) {
      log::warn("Unable to get RFCOMM server state handle:{}", handle);
    }

    port_state.fc_type = (PORT_FC_CTS_ON_INPUT | PORT_FC_CTS_ON_OUTPUT);

    if (PORT_SetState(handle, &port_state) != PORT_SUCCESS) {
      log::warn("Unable to set RFCOMM port state handle:{}", handle);
    };
  } while (0);

  tBTA_JV bta_jv;
  bta_jv.rfc_start = evt_data;
  p_cback(BTA_JV_RFCOMM_START_EVT, &bta_jv, rfcomm_slot_id);
  if (bta_jv.rfc_start.status == tBTA_JV_STATUS::SUCCESS) {
    if (PORT_SetDataCOCallback(handle, bta_jv_port_data_co_cback) !=
        PORT_SUCCESS) {
      log::error("Unable to set RFCOMM server data callback handle:{}", handle);
    }
  } else {
    if (handle) {
      if (RFCOMM_RemoveConnection(handle) != PORT_SUCCESS) {
        log::warn("Unable to remote RFCOMM server connection handle:{}",
                  handle);
      }
    }
  }
}

/* stops an RFCOMM server */
void bta_jv_rfcomm_stop_server(uint32_t handle, uint32_t rfcomm_slot_id) {
  if (!handle) {
    log::error("jv handle is null");
    return;
  }

  log::verbose("");
  tBTA_JV_RFC_CB* p_cb = NULL;
  tBTA_JV_PCB* p_pcb = NULL;

  if (!find_rfc_pcb(rfcomm_slot_id, &p_cb, &p_pcb)) return;
  log::verbose("p_pcb={}, p_pcb->port_handle={}", fmt::ptr(p_pcb),
               p_pcb->port_handle);
  bta_jv_free_rfc_cb(p_cb, p_pcb);
}

/* write data to an RFCOMM connection */
void bta_jv_rfcomm_write(uint32_t handle, uint32_t req_id, tBTA_JV_RFC_CB* p_cb,
                         tBTA_JV_PCB* p_pcb) {
  if (p_pcb->state == BTA_JV_ST_NONE) {
    log::error("in state BTA_JV_ST_NONE - cannot write");
    return;
  }

  tBTA_JV_RFCOMM_WRITE evt_data;
  evt_data.status = tBTA_JV_STATUS::FAILURE;
  evt_data.handle = handle;
  evt_data.req_id = req_id;
  evt_data.cong = p_pcb->cong;
  evt_data.len = 0;

  bta_jv_pm_conn_busy(p_pcb->p_pm_cb);

  if (!evt_data.cong &&
      PORT_WriteDataCO(p_pcb->port_handle, &evt_data.len) == PORT_SUCCESS) {
    evt_data.status = tBTA_JV_STATUS::SUCCESS;
  }

  // Update congestion flag
  evt_data.cong = p_pcb->cong;

  if (!p_cb->p_cback) {
    log::error("No JV callback set");
    return;
  }

  tBTA_JV bta_jv;
  bta_jv.rfc_write = evt_data;
  p_cb->p_cback(BTA_JV_RFCOMM_WRITE_EVT, &bta_jv, p_pcb->rfcomm_slot_id);
}

/* Set or free power mode profile for a JV application */
void bta_jv_set_pm_profile(uint32_t handle, tBTA_JV_PM_ID app_id,
                           tBTA_JV_CONN_STATE init_st) {
  tBTA_JV_STATUS status;
  tBTA_JV_PM_CB* p_cb;

  log::verbose("handle=0x{:x}, app_id={}, init_st={}", handle, app_id,
               bta_jv_conn_state_text(init_st));

  /* clear PM control block */
  if (app_id == BTA_JV_PM_ID_CLEAR) {
    status = bta_jv_free_set_pm_profile_cb(handle);

    if (status != tBTA_JV_STATUS::SUCCESS) {
      log::warn("free pm cb failed: reason={}", bta_jv_status_text(status));
    }
  } else /* set PM control block */
  {
    p_cb = bta_jv_alloc_set_pm_profile_cb(handle, app_id);

    if (NULL != p_cb)
      bta_jv_pm_state_change(p_cb, init_st);
    else
      log::warn("failed");
  }
}

/*******************************************************************************
 *
 * Function    bta_jv_pm_conn_busy
 *
 * Description set pm connection busy state (input param safe)
 *
 * Params      p_cb: pm control block of jv connection
 *
 * Returns     void
 *
 ******************************************************************************/
static void bta_jv_pm_conn_busy(tBTA_JV_PM_CB* p_cb) {
  if ((NULL != p_cb) && (BTA_JV_PM_IDLE_ST == p_cb->state))
    bta_jv_pm_state_change(p_cb, BTA_JV_CONN_BUSY);
}

/*******************************************************************************
 *
 * Function    bta_jv_pm_conn_idle
 *
 * Description set pm connection idle state (input param safe)
 *
 * Params      p_cb: pm control block of jv connection
 *
 * Returns     void
 *
 ******************************************************************************/
static void bta_jv_pm_conn_idle(tBTA_JV_PM_CB* p_cb) {
  if ((NULL != p_cb) && (BTA_JV_PM_IDLE_ST != p_cb->state))
    bta_jv_pm_state_change(p_cb, BTA_JV_CONN_IDLE);
}

/*******************************************************************************
 *
 * Function     bta_jv_pm_state_change
 *
 * Description  Notify power manager there is state change
 *
 * Params      p_cb: must be NONE NULL
 *
 * Returns      void
 *
 ******************************************************************************/
static void bta_jv_pm_state_change(tBTA_JV_PM_CB* p_cb,
                                   const tBTA_JV_CONN_STATE state) {
  log::verbose(
      "p_cb={}, handle=0x{:x}, busy/idle_state={}, app_id={}, conn_state={}",
      fmt::ptr(p_cb), p_cb->handle, p_cb->state, p_cb->app_id,
      bta_jv_conn_state_text(state));

  switch (state) {
    case BTA_JV_CONN_OPEN:
      bta_sys_conn_open(BTA_ID_JV, p_cb->app_id, p_cb->peer_bd_addr);
      break;

    case BTA_JV_CONN_CLOSE:
      bta_sys_conn_close(BTA_ID_JV, p_cb->app_id, p_cb->peer_bd_addr);
      break;

    case BTA_JV_APP_OPEN:
      bta_sys_app_open(BTA_ID_JV, p_cb->app_id, p_cb->peer_bd_addr);
      break;

    case BTA_JV_APP_CLOSE:
      bta_sys_app_close(BTA_ID_JV, p_cb->app_id, p_cb->peer_bd_addr);
      break;

    case BTA_JV_SCO_OPEN:
      bta_sys_sco_open(BTA_ID_JV, p_cb->app_id, p_cb->peer_bd_addr);
      break;

    case BTA_JV_SCO_CLOSE:
      bta_sys_sco_close(BTA_ID_JV, p_cb->app_id, p_cb->peer_bd_addr);
      break;

    case BTA_JV_CONN_IDLE:
      p_cb->state = BTA_JV_PM_IDLE_ST;
      bta_sys_idle(BTA_ID_JV, p_cb->app_id, p_cb->peer_bd_addr);
      break;

    case BTA_JV_CONN_BUSY:
      p_cb->state = BTA_JV_PM_BUSY_ST;
      bta_sys_busy(BTA_ID_JV, p_cb->app_id, p_cb->peer_bd_addr);
      break;

    default:
      log::warn("Invalid state={}", bta_jv_conn_state_text(state));
      break;
  }
}

/*******************************************************************************
 *
 * Function    bta_jv_reset_sniff_timer
 *
 * Description reset pm sniff timer state (input param safe)
 *
 * Params      p_cb: pm control block of jv connection
 *
 * Returns     void
 *
 ******************************************************************************/
static void bta_jv_reset_sniff_timer(tBTA_JV_PM_CB* p_cb) {
  if (NULL != p_cb) {
    p_cb->state = BTA_JV_PM_IDLE_ST;
    bta_sys_reset_sniff(BTA_ID_JV, p_cb->app_id, p_cb->peer_bd_addr);
  }
}
/******************************************************************************/

namespace bluetooth::legacy::testing {

void bta_jv_start_discovery_cback(uint32_t rfcomm_slot_id,
                                  const RawAddress& bd_addr,
                                  tSDP_RESULT result) {
  ::bta_jv_start_discovery_cback(rfcomm_slot_id, bd_addr, result);
}

}  // namespace bluetooth::legacy::testing<|MERGE_RESOLUTION|>--- conflicted
+++ resolved
@@ -1507,21 +1507,11 @@
       p_pcb->rfcomm_slot_id = rfcomm_slot_id;
       bta_jv.rfc_cl_init.use_co = true;
 
-<<<<<<< HEAD
-      if (PORT_SetEventCallback(handle, bta_jv_port_event_cl_cback) !=
-          PORT_SUCCESS) {
-        log::warn("Unable to set RFCOMM client event callback handle:{}",
-                  handle);
-      }
-      if (PORT_SetEventMask(handle, event_mask) != PORT_SUCCESS) {
-        log::warn("Unable to set RFCOMM client event mask handle:{}", handle);
-=======
       if (PORT_SetEventMaskAndCallback(
               handle, event_mask, bta_jv_port_event_cl_cback) != PORT_SUCCESS) {
         log::warn(
             "Unable to set RFCOMM client event mask and callback handle:{}",
             handle);
->>>>>>> e110efe6
       }
       if (PORT_SetDataCOCallback(handle, bta_jv_port_data_co_cback) !=
           PORT_SUCCESS) {
@@ -1780,32 +1770,18 @@
           log::warn("Unable to clear RFCOMM server keep handle flag handle:{}",
                     p_pcb->port_handle);
         }
-<<<<<<< HEAD
-        if (PORT_SetEventCallback(p_pcb->port_handle,
-                                  bta_jv_port_event_sr_cback) != PORT_SUCCESS) {
-          log::warn("Unable to set RFCOMM server event callback handle:{}",
-                    p_pcb->port_handle);
-=======
         if (PORT_SetEventMaskAndCallback(p_pcb->port_handle, event_mask,
                                          bta_jv_port_event_sr_cback) !=
             PORT_SUCCESS) {
           log::warn(
               "Unable to set RFCOMM server event mask and callback handle:{}",
               p_pcb->port_handle);
->>>>>>> e110efe6
         }
         if (PORT_SetDataCOCallback(p_pcb->port_handle,
                                    bta_jv_port_data_co_cback) != PORT_SUCCESS) {
           log::warn("Unable to set RFCOMM server data callback handle:{}",
                     p_pcb->port_handle);
         }
-<<<<<<< HEAD
-        if (PORT_SetEventMask(p_pcb->port_handle, event_mask) != PORT_SUCCESS) {
-          log::warn("Unable to set RFCOMM server event mask handle:{}",
-                    p_pcb->port_handle);
-        }
-=======
->>>>>>> e110efe6
         if (PORT_GetState(p_pcb->port_handle, &port_state) != PORT_SUCCESS) {
           log::warn("Unable to get RFCOMM server state handle:{}",
                     p_pcb->port_handle);
@@ -1874,22 +1850,11 @@
       log::warn("Unable to clear RFCOMM server keep handle flag handle:{}",
                 handle);
     }
-<<<<<<< HEAD
-    if (PORT_SetEventCallback(handle, bta_jv_port_event_sr_cback) !=
-        PORT_SUCCESS) {
-      log::warn("Unable to clear RFCOMM server event callback handle:{}",
-                handle);
-    }
-    if (PORT_SetEventMask(handle, event_mask) != PORT_SUCCESS) {
-      log::warn("Unable to set RFCOMM server event mask handle:{}", handle);
-    }
-=======
     if (PORT_SetEventMaskAndCallback(
             handle, event_mask, bta_jv_port_event_sr_cback) != PORT_SUCCESS) {
       log::warn("Unable to set RFCOMM server event mask and callback handle:{}",
                 handle);
     }
->>>>>>> e110efe6
     if (PORT_GetState(handle, &port_state) != PORT_SUCCESS) {
       log::warn("Unable to get RFCOMM server state handle:{}", handle);
     }

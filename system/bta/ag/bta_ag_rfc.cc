/******************************************************************************
 *
 *  Copyright 2004-2012 Broadcom Corporation
 *
 *  Licensed under the Apache License, Version 2.0 (the "License");
 *  you may not use this file except in compliance with the License.
 *  You may obtain a copy of the License at:
 *
 *  http://www.apache.org/licenses/LICENSE-2.0
 *
 *  Unless required by applicable law or agreed to in writing, software
 *  distributed under the License is distributed on an "AS IS" BASIS,
 *  WITHOUT WARRANTIES OR CONDITIONS OF ANY KIND, either express or implied.
 *  See the License for the specific language governing permissions and
 *  limitations under the License.
 *
 ******************************************************************************/

/******************************************************************************
 *
 *  This file contains the audio gateway functions controlling the RFCOMM
 *  connections.
 *
 ******************************************************************************/

#include <base/functional/bind.h>
#include <bluetooth/log.h>

#include "bta/ag/bta_ag_int.h"
#include "bta/include/bta_sec_api.h"
#include "internal_include/bt_trace.h"
#include "stack/include/main_thread.h"
#include "stack/include/port_api.h"
#include "types/raw_address.h"

/* Event mask for RfCOMM port callback */
#define BTA_AG_PORT_EV_MASK PORT_EV_RXCHAR

using namespace bluetooth;

/* each scb has its own rfcomm callbacks */
void bta_ag_port_cback_1(uint32_t code, uint16_t port_handle);
void bta_ag_port_cback_2(uint32_t code, uint16_t port_handle);
void bta_ag_port_cback_3(uint32_t code, uint16_t port_handle);
void bta_ag_port_cback_4(uint32_t code, uint16_t port_handle);
void bta_ag_port_cback_5(uint32_t code, uint16_t port_handle);
void bta_ag_port_cback_6(uint32_t code, uint16_t port_handle);
void bta_ag_mgmt_cback_1(const tPORT_RESULT code, uint16_t port_handle);
void bta_ag_mgmt_cback_2(const tPORT_RESULT code, uint16_t port_handle);
void bta_ag_mgmt_cback_3(const tPORT_RESULT code, uint16_t port_handle);
void bta_ag_mgmt_cback_4(const tPORT_RESULT code, uint16_t port_handle);
void bta_ag_mgmt_cback_5(const tPORT_RESULT code, uint16_t port_handle);
void bta_ag_mgmt_cback_6(const tPORT_RESULT code, uint16_t port_handle);

/* rfcomm callback function tables */
typedef tPORT_CALLBACK* tBTA_AG_PORT_CBACK;
const tBTA_AG_PORT_CBACK bta_ag_port_cback_tbl[] = {
    bta_ag_port_cback_1, bta_ag_port_cback_2, bta_ag_port_cback_3,
    bta_ag_port_cback_4, bta_ag_port_cback_5, bta_ag_port_cback_6};

typedef tPORT_MGMT_CALLBACK* tBTA_AG_PORT_MGMT_CBACK;
const tBTA_AG_PORT_MGMT_CBACK bta_ag_mgmt_cback_tbl[] = {
    bta_ag_mgmt_cback_1, bta_ag_mgmt_cback_2, bta_ag_mgmt_cback_3,
    bta_ag_mgmt_cback_4, bta_ag_mgmt_cback_5, bta_ag_mgmt_cback_6};

/*******************************************************************************
 *
 * Function         bta_ag_port_cback
 *
 * Description      RFCOMM Port callback
 *
 *
 * Returns          void
 *
 ******************************************************************************/
static void bta_ag_port_cback(uint32_t /* code */, uint16_t port_handle,
                              uint16_t handle) {
  tBTA_AG_SCB* p_scb = bta_ag_scb_by_idx(handle);
  if (p_scb != nullptr) {
    /* ignore port events for port handles other than connected handle */
    if (port_handle != p_scb->conn_handle) {
      log::error(
          "ag_port_cback ignoring handle:{} conn_handle = {} other handle = {}",
          port_handle, p_scb->conn_handle, handle);
      return;
    }
    if (!bta_ag_scb_open(p_scb)) {
      log::error(
          "rfcomm data on an unopened control block {} peer_addr {} state {}",
          handle, p_scb->peer_addr, bta_ag_state_str(p_scb->state));
    }
    do_in_main_thread(
        FROM_HERE, base::BindOnce(&bta_ag_sm_execute_by_handle, handle,
                                  BTA_AG_RFC_DATA_EVT, tBTA_AG_DATA::kEmpty));
  }
}

/*******************************************************************************
 *
 * Function         bta_ag_mgmt_cback
 *
 * Description      RFCOMM management callback
 *
 *
 * Returns          void
 *
 ******************************************************************************/
static void bta_ag_mgmt_cback(const tPORT_RESULT code, uint16_t port_handle,
                              uint16_t handle) {
  tBTA_AG_SCB* p_scb = bta_ag_scb_by_idx(handle);
  log::verbose("code={}, port_handle={}, scb_handle={}, p_scb=0x{}", code,
               port_handle, handle, fmt::ptr(p_scb));
  if (p_scb == nullptr) {
    log::warn("cannot find scb, code={}, port_handle={}, handle={}", code,
              port_handle, handle);
    return;
  }
  /* ignore close event for port handles other than connected handle */
  if ((code != PORT_SUCCESS) && (port_handle != p_scb->conn_handle)) {
    log::warn("ignore open failure for unmatched port_handle {}, scb_handle={}",
              port_handle, handle);
    return;
  }
  uint16_t event;
  if (code == PORT_SUCCESS) {
    bool found_handle = false;
    if (p_scb->conn_handle) {
      /* Outgoing connection */
      if (port_handle == p_scb->conn_handle) {
        found_handle = true;
      }
    } else {
      /* Incoming connection */
      for (uint16_t service_port_handle : p_scb->serv_handle) {
        if (port_handle == service_port_handle) {
          found_handle = true;
          break;
        }
      }
    }
    if (!found_handle) {
      log::error(
          "port opened successfully, but port_handle {} is unknown, "
          "scb_handle={}",
          port_handle, handle);
      return;
    }
    event = BTA_AG_RFC_OPEN_EVT;
  } else if (port_handle == p_scb->conn_handle) {
    /* distinguish server close events */
    event = BTA_AG_RFC_CLOSE_EVT;
  } else {
    event = BTA_AG_RFC_SRV_CLOSE_EVT;
  }

  tBTA_AG_DATA data = {};
  data.rfc.port_handle = port_handle;
  do_in_main_thread(FROM_HERE, base::BindOnce(&bta_ag_sm_execute_by_handle,
                                              handle, event, data));
}

/*******************************************************************************
 *
 * Function         bta_ag_port_cback_1 to 6
 *                  bta_ag_mgmt_cback_1 to 6
 *
 * Description      RFCOMM callback functions.  This is an easy way to
 *                  distinguish scb from the callback.
 *
 *
 * Returns          void
 *
 ******************************************************************************/
void bta_ag_mgmt_cback_1(const tPORT_RESULT code, uint16_t port_handle) {
  bta_ag_mgmt_cback(code, port_handle, 1);
}
void bta_ag_mgmt_cback_2(const tPORT_RESULT code, uint16_t port_handle) {
  bta_ag_mgmt_cback(code, port_handle, 2);
}
void bta_ag_mgmt_cback_3(const tPORT_RESULT code, uint16_t port_handle) {
  bta_ag_mgmt_cback(code, port_handle, 3);
}
void bta_ag_mgmt_cback_4(const tPORT_RESULT code, uint16_t port_handle) {
  bta_ag_mgmt_cback(code, port_handle, 4);
}
void bta_ag_mgmt_cback_5(const tPORT_RESULT code, uint16_t port_handle) {
  bta_ag_mgmt_cback(code, port_handle, 5);
}
void bta_ag_mgmt_cback_6(const tPORT_RESULT code, uint16_t port_handle) {
  bta_ag_mgmt_cback(code, port_handle, 6);
}
void bta_ag_port_cback_1(uint32_t code, uint16_t port_handle) {
  bta_ag_port_cback(code, port_handle, 1);
}
void bta_ag_port_cback_2(uint32_t code, uint16_t port_handle) {
  bta_ag_port_cback(code, port_handle, 2);
}
void bta_ag_port_cback_3(uint32_t code, uint16_t port_handle) {
  bta_ag_port_cback(code, port_handle, 3);
}
void bta_ag_port_cback_4(uint32_t code, uint16_t port_handle) {
  bta_ag_port_cback(code, port_handle, 4);
}
void bta_ag_port_cback_5(uint32_t code, uint16_t port_handle) {
  bta_ag_port_cback(code, port_handle, 5);
}
void bta_ag_port_cback_6(uint32_t code, uint16_t port_handle) {
  bta_ag_port_cback(code, port_handle, 6);
}

/*******************************************************************************
 *
 * Function         bta_ag_setup_port
 *
 * Description      Setup RFCOMM port for use by AG.
 *
 *
 * Returns          void
 *
 ******************************************************************************/
void bta_ag_setup_port(tBTA_AG_SCB* p_scb, uint16_t handle) {
  int port_callback_index = bta_ag_scb_to_idx(p_scb) - 1;
  log::assert_that(port_callback_index >= 0,
                   "invalid callback index, handle={}, bd_addr={}", handle,
                   ADDRESS_TO_LOGGABLE_STR(p_scb->peer_addr));
  log::assert_that(
      port_callback_index < static_cast<int>(sizeof(bta_ag_port_cback_tbl) /
                                             sizeof(bta_ag_port_cback_tbl[0])),
      "callback index out of bound, handle={}, bd_addr={}", handle,
      ADDRESS_TO_LOGGABLE_STR(p_scb->peer_addr));
<<<<<<< HEAD
  if (PORT_SetEventMask(handle, BTA_AG_PORT_EV_MASK) != PORT_SUCCESS) {
    log::warn("Unable to set RFCOMM event mask peer:{} handle:{}",
              p_scb->peer_addr, handle);
  }
  if (PORT_SetEventCallback(
          handle, bta_ag_port_cback_tbl[port_callback_index]) != PORT_SUCCESS) {
    log::warn("Unable to set RFCOMM event callback peer:{} handle:{}",
=======
  if (PORT_SetEventMaskAndCallback(
          handle, BTA_AG_PORT_EV_MASK,
          bta_ag_port_cback_tbl[port_callback_index]) != PORT_SUCCESS) {
    log::warn("Unable to set RFCOMM event and callback mask peer:{} handle:{}",
>>>>>>> e110efe6
              p_scb->peer_addr, handle);
  }
}

/*******************************************************************************
 *
 * Function         bta_ag_start_servers
 *
 * Description      Setup RFCOMM servers for use by AG.
 *
 *
 * Returns          void
 *
 ******************************************************************************/
void bta_ag_start_servers(tBTA_AG_SCB* p_scb, tBTA_SERVICE_MASK services) {
  services >>= BTA_HSP_SERVICE_ID;
  for (int i = 0; i < BTA_AG_NUM_IDX && services != 0; i++, services >>= 1) {
    /* if service is set in mask */
    if (services & 1) {
      int management_callback_index = bta_ag_scb_to_idx(p_scb) - 1;
      log::assert_that(management_callback_index >= 0,
                       "invalid callback index, services=0x{:x}, bd_addr={}",
                       services, ADDRESS_TO_LOGGABLE_STR(p_scb->peer_addr));
      log::assert_that(
          management_callback_index <
              static_cast<int>(sizeof(bta_ag_mgmt_cback_tbl) /
                               sizeof(bta_ag_mgmt_cback_tbl[0])),
          "callback index out of bound, services=0x{:x}, bd_addr={}", services,
          ADDRESS_TO_LOGGABLE_STR(p_scb->peer_addr));
      int status = RFCOMM_CreateConnectionWithSecurity(
          bta_ag_uuid[i], bta_ag_cb.profile[i].scn, true, BTA_AG_MTU,
          RawAddress::kAny, &(p_scb->serv_handle[i]),
          bta_ag_mgmt_cback_tbl[management_callback_index],
          BTA_SEC_AUTHENTICATE | BTA_SEC_ENCRYPT);
      if (status == PORT_SUCCESS) {
        bta_ag_setup_port(p_scb, p_scb->serv_handle[i]);
      } else {
        /* TODO: CR#137125 to handle to error properly */
        log::error(
            "RFCOMM_CreateConnectionWithSecurity ERROR {}, p_scb={}, "
            "services=0x{:x}, mgmt_cback_index={}",
            status, fmt::ptr(p_scb), services, management_callback_index);
      }
      log::verbose("p_scb=0x{}, services=0x{:04x}, mgmt_cback_index={}",
                   fmt::ptr(p_scb), services, management_callback_index);
    }
  }
}

/*******************************************************************************
 *
 * Function         bta_ag_close_servers
 *
 * Description      Close RFCOMM servers port for use by AG.
 *
 *
 * Returns          void
 *
 ******************************************************************************/
void bta_ag_close_servers(tBTA_AG_SCB* p_scb, tBTA_SERVICE_MASK services) {
  services >>= BTA_HSP_SERVICE_ID;
  for (int i = 0; i < BTA_AG_NUM_IDX && services != 0; i++, services >>= 1) {
    /* if service is set in mask */
    if (services & 1) {
      if (RFCOMM_RemoveServer(p_scb->serv_handle[i]) != PORT_SUCCESS) {
        log::warn("Unable to remove RFCOMM server service:0x{:x}", services);
      }
      p_scb->serv_handle[i] = 0;
    }
  }
}

/*******************************************************************************
 *
 * Function         bta_ag_is_server_closed
 *
 * Description      Returns true if all servers are closed.
 *
 *
 * Returns          true if all servers are closed, false otherwise
 *
 ******************************************************************************/
bool bta_ag_is_server_closed(tBTA_AG_SCB* p_scb) {
  uint8_t xx;
  bool is_closed = true;

  for (xx = 0; xx < BTA_AG_NUM_IDX; xx++) {
    if (p_scb->serv_handle[xx] != 0) is_closed = false;
  }

  return is_closed;
}

/*******************************************************************************
 *
 * Function         bta_ag_rfc_do_open
 *
 * Description      Open an RFCOMM connection to the peer device.
 *
 *
 * Returns          void
 *
 ******************************************************************************/
void bta_ag_rfc_do_open(tBTA_AG_SCB* p_scb, const tBTA_AG_DATA& data) {
  int management_callback_index = bta_ag_scb_to_idx(p_scb) - 1;
  int status = RFCOMM_CreateConnectionWithSecurity(
      bta_ag_uuid[p_scb->conn_service], p_scb->peer_scn, false, BTA_AG_MTU,
      p_scb->peer_addr, &(p_scb->conn_handle),
      bta_ag_mgmt_cback_tbl[management_callback_index],
      BTA_SEC_AUTHENTICATE | BTA_SEC_ENCRYPT);
  log::verbose("p_scb=0x{}, conn_handle={}, mgmt_cback_index={}, status={}",
               fmt::ptr(p_scb), p_scb->conn_handle, management_callback_index,
               status);
  if (status == PORT_SUCCESS) {
    bta_ag_setup_port(p_scb, p_scb->conn_handle);
  } else {
    /* RFCOMM create connection failed; send ourselves RFCOMM close event */
    log::error("RFCOMM_CreateConnection ERROR {} for {}", status,
               p_scb->peer_addr);
    bta_ag_sm_execute(p_scb, BTA_AG_RFC_CLOSE_EVT, data);
  }
}

/*******************************************************************************
 *
 * Function         bta_ag_rfc_do_close
 *
 * Description      Close RFCOMM connection.
 *
 *
 * Returns          void
 *
 ******************************************************************************/
void bta_ag_rfc_do_close(tBTA_AG_SCB* p_scb, const tBTA_AG_DATA& /* data */) {
  log::info("p_scb->conn_handle: 0x{:04x}", p_scb->conn_handle);
  if (p_scb->conn_handle) {
    if (RFCOMM_RemoveConnection(p_scb->conn_handle) != PORT_SUCCESS) {
      log::warn("Unable to remove RFCOMM connection handle:0x{:04x}",
                p_scb->conn_handle);
    }
  } else {
    /* Close API was called while AG is in Opening state.               */
    /* Need to trigger the state machine to send callback to the app    */
    /* and move back to INIT state.                                     */
    do_in_main_thread(
        FROM_HERE,
        base::BindOnce(&bta_ag_sm_execute_by_handle, bta_ag_scb_to_idx(p_scb),
                       BTA_AG_RFC_CLOSE_EVT, tBTA_AG_DATA::kEmpty));

    /* Cancel SDP if it had been started. */
    /*
    if(p_scb->p_disc_db)
    {
        (void)SDP_CancelServiceSearch (p_scb->p_disc_db);
    }
    */
  }
}<|MERGE_RESOLUTION|>--- conflicted
+++ resolved
@@ -228,20 +228,10 @@
                                              sizeof(bta_ag_port_cback_tbl[0])),
       "callback index out of bound, handle={}, bd_addr={}", handle,
       ADDRESS_TO_LOGGABLE_STR(p_scb->peer_addr));
-<<<<<<< HEAD
-  if (PORT_SetEventMask(handle, BTA_AG_PORT_EV_MASK) != PORT_SUCCESS) {
-    log::warn("Unable to set RFCOMM event mask peer:{} handle:{}",
-              p_scb->peer_addr, handle);
-  }
-  if (PORT_SetEventCallback(
-          handle, bta_ag_port_cback_tbl[port_callback_index]) != PORT_SUCCESS) {
-    log::warn("Unable to set RFCOMM event callback peer:{} handle:{}",
-=======
   if (PORT_SetEventMaskAndCallback(
           handle, BTA_AG_PORT_EV_MASK,
           bta_ag_port_cback_tbl[port_callback_index]) != PORT_SUCCESS) {
     log::warn("Unable to set RFCOMM event and callback mask peer:{} handle:{}",
->>>>>>> e110efe6
               p_scb->peer_addr, handle);
   }
 }

/******************************************************************************
 *
 *  Copyright 2003-2012 Broadcom Corporation
 *
 *  Licensed under the Apache License, Version 2.0 (the "License");
 *  you may not use this file except in compliance with the License.
 *  You may obtain a copy of the License at:
 *
 *  http://www.apache.org/licenses/LICENSE-2.0
 *
 *  Unless required by applicable law or agreed to in writing, software
 *  distributed under the License is distributed on an "AS IS" BASIS,
 *  WITHOUT WARRANTIES OR CONDITIONS OF ANY KIND, either express or implied.
 *  See the License for the specific language governing permissions and
 *  limitations under the License.
 *
 ******************************************************************************/

/******************************************************************************
 *
 *  This file contains the action functions for device manager state
 *  machine.
 *
 ******************************************************************************/

#include <base/functional/bind.h>
#include <bluetooth/log.h>

#include <cstdint>
#include <mutex>
#include <vector>

#include "bta/dm/bta_dm_int.h"
#include "bta/include/bta_api.h"
#include "bta/include/bta_dm_api.h"
#include "bta/sys/bta_sys.h"
#include "btif/include/core_callbacks.h"
#include "btif/include/stack_manager_t.h"
#include "hci/controller_interface.h"
#include "main/shim/dumpsys.h"
#include "main/shim/entry.h"
#include "os/log.h"
#include "osi/include/properties.h"
#include "stack/include/acl_api.h"
#include "stack/include/btm_client_interface.h"
#include "stack/include/main_thread.h"
#include "types/raw_address.h"

using namespace bluetooth;

static void bta_dm_pm_cback(tBTA_SYS_CONN_STATUS status, const tBTA_SYS_ID id,
                            uint8_t app_id, const RawAddress& peer_addr);
static void bta_dm_pm_set_mode(const RawAddress& peer_addr,
                               tBTA_DM_PM_ACTION pm_mode,
                               tBTA_DM_PM_REQ pm_req);
static void bta_dm_pm_timer_cback(void* data);
static void bta_dm_pm_btm_cback(const RawAddress& bd_addr,
                                tBTM_PM_STATUS status, uint16_t value,
                                tHCI_STATUS hci_status);
static bool bta_dm_pm_park(const RawAddress& peer_addr);
static void bta_dm_pm_sniff(tBTA_DM_PEER_DEVICE* p_peer_dev, uint8_t index);
static void bta_dm_sniff_cback(uint8_t id, uint8_t app_id,
                               const RawAddress& peer_addr);
static int bta_dm_get_sco_index();
static void bta_dm_pm_stop_timer_by_index(tBTA_PM_TIMER* p_timer,
                                          uint8_t timer_idx);

static tBTM_PM_PWR_MD get_sniff_entry(uint8_t index);
static void bta_dm_pm_timer(const RawAddress& bd_addr,
                            tBTA_DM_PM_ACTION pm_request);

#include "../hh/bta_hh_int.h"
/* BTA_DM_PM_SSR1 will be dedicated for HH SSR setting entry, no other profile
 * can use it */
#define BTA_DM_PM_SSR_HH BTA_DM_PM_SSR1
static void bta_dm_pm_ssr(const RawAddress& peer_addr, const int ssr);

tBTA_DM_CONNECTED_SRVCS bta_dm_conn_srvcs;
static std::recursive_mutex pm_timer_schedule_mutex;
static std::recursive_mutex pm_timer_state_mutex;

/* Sysprop paths for sniff parameters */
static const char kPropertySniffMaxIntervals[] =
    "bluetooth.core.classic.sniff_max_intervals";
static const char kPropertySniffMinIntervals[] =
    "bluetooth.core.classic.sniff_min_intervals";
static const char kPropertySniffAttempts[] =
    "bluetooth.core.classic.sniff_attempts";
static const char kPropertySniffTimeouts[] =
    "bluetooth.core.classic.sniff_timeouts";

/*******************************************************************************
 *
 * Function         bta_dm_init_pm
 *
 * Description      Initializes the BT low power manager
 *
 *
 * Returns          void
 *
 ******************************************************************************/
void bta_dm_init_pm(void) {
  memset(&bta_dm_conn_srvcs, 0x00, sizeof(bta_dm_conn_srvcs));

  /* if there are no power manger entries, so not register */
  if (p_bta_dm_pm_cfg[0].app_id != 0) {
    bta_sys_pm_register(bta_dm_pm_cback);
    bta_sys_sniff_register(bta_dm_sniff_cback);

    if (get_btm_client_interface().lifecycle.BTM_PmRegister(
            (BTM_PM_REG_SET), &bta_dm_cb.pm_id, bta_dm_pm_btm_cback) !=
        BTM_SUCCESS) {
      log::warn("Unable to initialize BTM power manager");
    };
  }

  /* Need to initialize all PM timer service IDs */
  for (int i = 0; i < BTA_DM_NUM_PM_TIMER; i++) {
    for (int j = 0; j < BTA_DM_PM_MODE_TIMER_MAX; j++)
      bta_dm_cb.pm_timer[i].srvc_id[j] = BTA_ID_MAX;
  }
}

/*******************************************************************************
 *
 * Function         bta_dm_disable_pm
 *
 * Description      Disable PM
 *
 *
 * Returns          void
 *
 ******************************************************************************/
void bta_dm_disable_pm(void) {
  if (get_btm_client_interface().lifecycle.BTM_PmRegister(
          BTM_PM_DEREG, &bta_dm_cb.pm_id, bta_dm_pm_btm_cback) != BTM_SUCCESS) {
    log::warn("Unable to terminate BTM power manager");
  }

  /*
   * Deregister the PM callback from the system handling to prevent
   * re-enabling the PM timers after this call if the callback is invoked.
   */
  bta_sys_pm_register(NULL);

  /* Need to stop all active timers. */
  for (int i = 0; i < BTA_DM_NUM_PM_TIMER; i++) {
    for (int j = 0; j < BTA_DM_PM_MODE_TIMER_MAX; j++) {
      bta_dm_pm_stop_timer_by_index(&bta_dm_cb.pm_timer[i], j);
      bta_dm_cb.pm_timer[i].pm_action[j] = BTA_DM_PM_NO_ACTION;
    }
  }
}

/*******************************************************************************
 *
 * Function         bta_dm_get_av_count
 *
 * Description      Get the number of connected AV
 *
 *
 * Returns          number of av connections
 *
 ******************************************************************************/
uint8_t bta_dm_get_av_count(void) {
  uint8_t count = 0;
  for (int i = 0; i < bta_dm_conn_srvcs.count; i++) {
    if (bta_dm_conn_srvcs.conn_srvc[i].id == BTA_ID_AV) ++count;
  }
  return count;
}

/*******************************************************************************
 *
 * Function         bta_dm_pm_stop_timer
 *
 * Description      stop a PM timer
 *
 *
 * Returns          void
 *
 ******************************************************************************/
static void bta_dm_pm_stop_timer(const RawAddress& peer_addr) {
  log::verbose("");

  for (int i = 0; i < BTA_DM_NUM_PM_TIMER; i++) {
    if (bta_dm_cb.pm_timer[i].in_use &&
        bta_dm_cb.pm_timer[i].peer_bdaddr == peer_addr) {
      for (int j = 0; j < BTA_DM_PM_MODE_TIMER_MAX; j++) {
        bta_dm_pm_stop_timer_by_index(&bta_dm_cb.pm_timer[i], j);
        /*
         * TODO: For now, stopping the timer does not reset
         * pm_action[j].
         * The reason is because some of the internal logic that
         * (re)assigns the pm_action[] values is taking into account
         * the older value; e.g., see the pm_action[] assignment in
         * function bta_dm_pm_start_timer().
         * Such subtlety in the execution logic is error prone, and
         * should be eliminiated in the future.
         */
      }
      break;
    }
  }
}

/*******************************************************************************
 *
 * Function         bta_pm_action_to_timer_idx
 *
 * Description      convert power mode into timer index for each connected
 *                  device
 *
 *
 * Returns          index of the power mode delay timer
 *
 ******************************************************************************/
static uint8_t bta_pm_action_to_timer_idx(uint8_t pm_action) {
  if (pm_action == BTA_DM_PM_SUSPEND)
    return BTA_DM_PM_SUSPEND_TIMER_IDX;
  else if (pm_action == BTA_DM_PM_PARK)
    return BTA_DM_PM_PARK_TIMER_IDX;
  else if ((pm_action & BTA_DM_PM_SNIFF) == BTA_DM_PM_SNIFF)
    return BTA_DM_PM_SNIFF_TIMER_IDX;

  /* Active, no preference, no action and retry */
  return BTA_DM_PM_MODE_TIMER_MAX;
}

/*******************************************************************************
 *
 * Function         bta_dm_pm_stop_timer_by_mode
 *
 * Description      stop a PM timer
 *
 *
 * Returns          void
 *
 ******************************************************************************/
static void bta_dm_pm_stop_timer_by_mode(const RawAddress& peer_addr,
                                         uint8_t power_mode) {
  const uint8_t timer_idx = bta_pm_action_to_timer_idx(power_mode);
  if (timer_idx == BTA_DM_PM_MODE_TIMER_MAX) return;

  for (int i = 0; i < BTA_DM_NUM_PM_TIMER; i++) {
    if (bta_dm_cb.pm_timer[i].in_use &&
        bta_dm_cb.pm_timer[i].peer_bdaddr == peer_addr) {
      if (bta_dm_cb.pm_timer[i].srvc_id[timer_idx] != BTA_ID_MAX) {
        bta_dm_pm_stop_timer_by_index(&bta_dm_cb.pm_timer[i], timer_idx);
        /*
         * TODO: Intentionally setting pm_action[timer_idx].
         * This assignment should be eliminated in the future - see the
         * pm_action[] related comment inside function
         * bta_dm_pm_stop_timer().
         */
        bta_dm_cb.pm_timer[i].pm_action[timer_idx] = power_mode;
      }
      break;
    }
  }
}

/*******************************************************************************
 *
 * Function         bta_dm_pm_stop_timer_by_srvc_id
 *
 * Description      stop all timer started by the service ID.
 *
 *
 * Returns          index of the power mode delay timer
 *
 ******************************************************************************/
static void bta_dm_pm_stop_timer_by_srvc_id(const RawAddress& peer_addr,
                                            uint8_t srvc_id) {
  for (int i = 0; i < BTA_DM_NUM_PM_TIMER; i++) {
    if (bta_dm_cb.pm_timer[i].in_use &&
        bta_dm_cb.pm_timer[i].peer_bdaddr == peer_addr) {
      for (int j = 0; j < BTA_DM_PM_MODE_TIMER_MAX; j++) {
        if (bta_dm_cb.pm_timer[i].srvc_id[j] == srvc_id) {
          bta_dm_pm_stop_timer_by_index(&bta_dm_cb.pm_timer[i], j);
          bta_dm_cb.pm_timer[i].pm_action[j] = BTA_DM_PM_NO_ACTION;
          break;
        }
      }
    }
  }
}

/*******************************************************************************
 *
 * Function         bta_dm_pm_start_timer
 *
 * Description      start a PM timer
 *
 *
 * Returns          void
 *
 ******************************************************************************/
static void bta_dm_pm_start_timer(tBTA_PM_TIMER* p_timer, uint8_t timer_idx,
                                  uint64_t timeout_ms, uint8_t srvc_id,
                                  uint8_t pm_action) {
  std::unique_lock<std::recursive_mutex> schedule_lock(pm_timer_schedule_mutex);
  std::unique_lock<std::recursive_mutex> state_lock(pm_timer_state_mutex);
  p_timer->in_use = true;

  if (p_timer->srvc_id[timer_idx] == BTA_ID_MAX) p_timer->active++;

  if (p_timer->pm_action[timer_idx] < pm_action)
    p_timer->pm_action[timer_idx] = pm_action;

  p_timer->srvc_id[timer_idx] = srvc_id;
  state_lock.unlock();

  alarm_set_on_mloop(p_timer->timer[timer_idx], timeout_ms,
                     bta_dm_pm_timer_cback, p_timer->timer[timer_idx]);
}

/*******************************************************************************
 *
 * Function         bta_dm_pm_stop_timer_by_index
 *
 * Description      stop a PM timer
 *
 *
 * Returns          void
 *
 ******************************************************************************/
static void bta_dm_pm_stop_timer_by_index(tBTA_PM_TIMER* p_timer,
                                          uint8_t timer_idx) {
  if ((p_timer == NULL) || (timer_idx >= BTA_DM_PM_MODE_TIMER_MAX)) return;

  std::unique_lock<std::recursive_mutex> schedule_lock(pm_timer_schedule_mutex);
  std::unique_lock<std::recursive_mutex> state_lock(pm_timer_state_mutex);
  if (p_timer->srvc_id[timer_idx] == BTA_ID_MAX) {
    return;
  } /* The timer was not scheduled */

  log::assert_that(p_timer->in_use,
                   "Timer was not scheduled p_timer->srvc_id[timer_idx]:{}",
                   p_timer->srvc_id[timer_idx]);
  log::assert_that(p_timer->active > 0, "No tasks on timer are active");

  p_timer->srvc_id[timer_idx] = BTA_ID_MAX;
  /* NOTE: pm_action[timer_idx] intentionally not reset */

  p_timer->active--;
  if (p_timer->active == 0) p_timer->in_use = false;
  state_lock.unlock();

  alarm_cancel(p_timer->timer[timer_idx]);
}

/*******************************************************************************
 *
 * Function         bta_dm_sniff_cback
 *
 * Description      Restart sniff timer for a peer
 *
 *
 * Returns          void
 *
 ******************************************************************************/
static void bta_dm_sniff_cback(uint8_t id, uint8_t app_id,
                               const RawAddress& peer_addr) {
  int i = 0, j = 0;
  uint64_t timeout_ms = 0;

  tBTA_DM_PEER_DEVICE* p_peer_device = bta_dm_find_peer_device(peer_addr);
  if (p_peer_device == NULL) {
    log::info("No peer device found: {}", peer_addr);
    return;
  }

  /* Search for sniff table for timeout value
     p_bta_dm_pm_cfg[0].app_id is the number of entries */
  for (j = 1; j <= p_bta_dm_pm_cfg[0].app_id; j++) {
    if ((p_bta_dm_pm_cfg[j].id == id) &&
        ((p_bta_dm_pm_cfg[j].app_id == BTA_ALL_APP_ID) ||
         (p_bta_dm_pm_cfg[j].app_id == app_id)))
      break;
  }
  // Handle overflow access
  if (j > p_bta_dm_pm_cfg[0].app_id) {
    log::info("No configuration found for {}", peer_addr);
    return;
  }
  const tBTA_DM_PM_CFG* p_pm_cfg = &p_bta_dm_pm_cfg[j];
  const tBTA_DM_PM_SPEC* p_pm_spec = &get_bta_dm_pm_spec()[p_pm_cfg->spec_idx];
  const tBTA_DM_PM_ACTN* p_act0 = &p_pm_spec->actn_tbl[BTA_SYS_CONN_IDLE][0];
  const tBTA_DM_PM_ACTN* p_act1 = &p_pm_spec->actn_tbl[BTA_SYS_CONN_IDLE][1];

  tBTA_DM_PM_ACTION failed_pm = p_peer_device->pm_mode_failed;
  /* first check if the first preference is ok */
  if (!(failed_pm & p_act0->power_mode)) {
    timeout_ms = p_act0->timeout;
  }
  /* if first preference has already failed, try second preference */
  else if (!(failed_pm & p_act1->power_mode)) {
    timeout_ms = p_act1->timeout;
  }

  /* Refresh the sniff timer */
  for (i = 0; i < BTA_DM_NUM_PM_TIMER; i++) {
    if (bta_dm_cb.pm_timer[i].in_use &&
        bta_dm_cb.pm_timer[i].peer_bdaddr == peer_addr) {
      int timer_idx = bta_pm_action_to_timer_idx(BTA_DM_PM_SNIFF);
      if (timer_idx != BTA_DM_PM_MODE_TIMER_MAX) {
        /* Cancel and restart the timer */
        bta_dm_pm_stop_timer_by_index(&bta_dm_cb.pm_timer[i], timer_idx);
        bta_dm_pm_start_timer(&bta_dm_cb.pm_timer[i], timer_idx, timeout_ms, id,
                              BTA_DM_PM_SNIFF);
      }
    }
  }
}

/*******************************************************************************
 *
 * Function         bta_dm_pm_cback
 *
 * Description      Conn change callback from sys for low power management
 *
 *
 * Returns          void
 *
 ******************************************************************************/
static void bta_dm_pm_cback(tBTA_SYS_CONN_STATUS status, const tBTA_SYS_ID id,
                            uint8_t app_id, const RawAddress& peer_addr) {
  uint8_t i, j;
  tBTA_DM_PEER_DEVICE* p_dev;
  tBTA_DM_PM_REQ pm_req = BTA_DM_PM_NEW_REQ;

<<<<<<< HEAD
  log::debug("Power management callback status:{}[{}] id:{}[{}], app:{}",
             bta_sys_conn_status_text(status), status, BtaIdSysText(id), id,
             app_id);
=======
  log::verbose("Power management callback status:{}[{}] id:{}[{}], app:{}",
               bta_sys_conn_status_text(status), status, BtaIdSysText(id), id,
               app_id);
>>>>>>> e110efe6

  /* find if there is an power mode entry for the service */
  for (i = 1; i <= p_bta_dm_pm_cfg[0].app_id; i++) {
    if ((p_bta_dm_pm_cfg[i].id == id) &&
        ((p_bta_dm_pm_cfg[i].app_id == BTA_ALL_APP_ID) ||
         (p_bta_dm_pm_cfg[i].app_id == app_id)))
      break;
  }

  /* if no entries are there for the app_id and subsystem in
   * get_bta_dm_pm_spec()*/
  if (i > p_bta_dm_pm_cfg[0].app_id) {
    log::debug(
        "Ignoring power management callback as no service entries exist");
    return;
  }

<<<<<<< HEAD
  log::debug("Stopped all timers for service to device:{} id:{}[{}]", peer_addr,
             BtaIdSysText(id), id);
=======
  log::verbose("Stopped all timers for service to device:{} id:{}[{}]",
               peer_addr, BtaIdSysText(id), id);
>>>>>>> e110efe6
  bta_dm_pm_stop_timer_by_srvc_id(peer_addr, static_cast<uint8_t>(id));

  p_dev = bta_dm_find_peer_device(peer_addr);
  if (p_dev) {
<<<<<<< HEAD
    log::debug("Device info:{}", p_dev->info_text());
=======
    log::verbose("Device info:{}", p_dev->info_text());
>>>>>>> e110efe6
  } else {
    log::error("Unable to find peer device...yet soldiering on...");
  }

  /* set SSR parameters on SYS CONN OPEN */
  int index = BTA_DM_PM_SSR0;
  if ((BTA_SYS_CONN_OPEN == status) && p_dev && (p_dev->is_ssr_active())) {
    index = get_bta_dm_pm_spec()[p_bta_dm_pm_cfg[i].spec_idx].ssr;
  } else if (BTA_ID_AV == id) {
    if (BTA_SYS_CONN_BUSY == status) {
      /* set SSR4 for A2DP on SYS CONN BUSY */
      index = BTA_DM_PM_SSR4;
    } else if (BTA_SYS_CONN_IDLE == status) {
      index = get_bta_dm_pm_spec()[p_bta_dm_pm_cfg[i].spec_idx].ssr;
    }
  }

  /* if no action for the event */
  if (get_bta_dm_pm_spec()[p_bta_dm_pm_cfg[i].spec_idx]
          .actn_tbl[status][0]
          .power_mode == BTA_DM_PM_NO_ACTION) {
    if (BTA_DM_PM_SSR0 == index) /* and do not need to set SSR, return. */
      return;
  }

  for (j = 0; j < bta_dm_conn_srvcs.count; j++) {
    /* check if an entry already present */
    if ((bta_dm_conn_srvcs.conn_srvc[j].id == id) &&
        (bta_dm_conn_srvcs.conn_srvc[j].app_id == app_id) &&
        bta_dm_conn_srvcs.conn_srvc[j].peer_bdaddr == peer_addr) {
      bta_dm_conn_srvcs.conn_srvc[j].new_request = true;
      break;
    }
  }

  /* if subsystem has no more preference on the power mode remove
 the cb */
  if (get_bta_dm_pm_spec()[p_bta_dm_pm_cfg[i].spec_idx]
          .actn_tbl[status][0]
          .power_mode == BTA_DM_PM_NO_PREF) {
    if (j != bta_dm_conn_srvcs.count) {
      bta_dm_conn_srvcs.count--;

      for (; j < bta_dm_conn_srvcs.count; j++) {
        memcpy(&bta_dm_conn_srvcs.conn_srvc[j],
               &bta_dm_conn_srvcs.conn_srvc[j + 1],
               sizeof(bta_dm_conn_srvcs.conn_srvc[j]));
      }
    } else {
      log::warn("bta_dm_act no entry for connected service cbs");
      return;
    }
  } else if (j == bta_dm_conn_srvcs.count) {
    /* check if we have more connected service that cbs */
    if (bta_dm_conn_srvcs.count == BTA_DM_NUM_CONN_SRVS) {
      log::warn("bta_dm_act no more connected service cbs");
      return;
    }

    /* fill in a new cb */
    bta_dm_conn_srvcs.conn_srvc[j].id = id;
    bta_dm_conn_srvcs.conn_srvc[j].app_id = app_id;
    bta_dm_conn_srvcs.conn_srvc[j].new_request = true;
    bta_dm_conn_srvcs.conn_srvc[j].peer_bdaddr = peer_addr;

    log::info("New connection service:{}[{}] app_id:{}", BtaIdSysText(id), id,
              app_id);

    bta_dm_conn_srvcs.count++;
    bta_dm_conn_srvcs.conn_srvc[j].state = status;
  } else {
    /* no service is added or removed. only updating status. */
    bta_dm_conn_srvcs.conn_srvc[j].state = status;
  }

  /* stop timer */
  bta_dm_pm_stop_timer(peer_addr);
  if (bta_dm_conn_srvcs.count > 0) {
    pm_req = BTA_DM_PM_RESTART;
    log::verbose(
        "bta_dm_pm_stop_timer for current service, restart other service "
        "timers: count = {}",
        bta_dm_conn_srvcs.count);
  }

  if (p_dev) {
    p_dev->pm_mode_attempted = 0;
    p_dev->pm_mode_failed = 0;
  }

  if (p_bta_dm_ssr_spec[index].max_lat || index == BTA_DM_PM_SSR_HH) {
    /* do not perform ssr for AVDTP start */
    if (id != BTA_ID_AV || status != BTA_SYS_CONN_BUSY) {
      bta_dm_pm_ssr(peer_addr, index);
    } else {
      log::debug("Do not perform SSR when AVDTP start");
    }
  } else {
    uint8_t* p = NULL;
    if (bluetooth::shim::GetController()->SupportsSniffSubrating() &&
        ((NULL != (p = get_btm_client_interface().peer.BTM_ReadRemoteFeatures(
                       peer_addr))) &&
         HCI_SNIFF_SUB_RATE_SUPPORTED(p)) &&
        (index == BTA_DM_PM_SSR0)) {
      if (status == BTA_SYS_SCO_OPEN) {
        log::verbose("SCO inactive, reset SSR to zero");
        if (get_btm_client_interface().link_policy.BTM_SetSsrParams(
                peer_addr, 0, 0, 0) != BTM_SUCCESS) {
          log::warn("Unable to set link into sniff mode peer:{}", peer_addr);
        }
      } else if (status == BTA_SYS_SCO_CLOSE) {
        log::verbose("SCO active, back to old SSR");
        bta_dm_pm_ssr(peer_addr, BTA_DM_PM_SSR0);
      }
    }
  }

  bta_dm_pm_set_mode(peer_addr, BTA_DM_PM_NO_ACTION, pm_req);
}

/*******************************************************************************
 *
 * Function         bta_dm_pm_set_mode
 *
 * Description      Set the power mode for the device
 *
 *
 * Returns          void
 *
 ******************************************************************************/

static void bta_dm_pm_set_mode(const RawAddress& peer_addr,
                               tBTA_DM_PM_ACTION pm_request,
                               tBTA_DM_PM_REQ pm_req) {
  tBTA_DM_PM_ACTION pm_action = BTA_DM_PM_NO_ACTION;
  uint64_t timeout_ms = 0;
  uint8_t i, j;
  tBTA_DM_PM_ACTION failed_pm = 0;
  tBTA_DM_PEER_DEVICE* p_peer_device = NULL;
  tBTA_DM_PM_ACTION allowed_modes = 0;
  tBTA_DM_PM_ACTION pref_modes = 0;
  const tBTA_DM_PM_CFG* p_pm_cfg;
  const tBTA_DM_PM_SPEC* p_pm_spec;
  const tBTA_DM_PM_ACTN* p_act0;
  const tBTA_DM_PM_ACTN* p_act1;
  tBTA_DM_SRVCS* p_srvcs = NULL;
  bool timer_started = false;
  uint8_t timer_idx, available_timer = BTA_DM_PM_MODE_TIMER_MAX;
  uint64_t remaining_ms = 0;

  if (!bta_dm_cb.device_list.count) {
    log::info("Device list count is zero");
    return;
  }

  /* see if any attempt to put device in low power mode failed */
  p_peer_device = bta_dm_find_peer_device(peer_addr);
  /* if no peer device found return */
  if (p_peer_device == NULL) {
    log::info("No peer device found");
    return;
  }

  failed_pm = p_peer_device->pm_mode_failed;

  for (i = 0; i < bta_dm_conn_srvcs.count; i++) {
    p_srvcs = &bta_dm_conn_srvcs.conn_srvc[i];
    if (p_srvcs->peer_bdaddr == peer_addr) {
      /* p_bta_dm_pm_cfg[0].app_id is the number of entries */
      for (j = 1; j <= p_bta_dm_pm_cfg[0].app_id; j++) {
        if ((p_bta_dm_pm_cfg[j].id == p_srvcs->id) &&
            ((p_bta_dm_pm_cfg[j].app_id == BTA_ALL_APP_ID) ||
             (p_bta_dm_pm_cfg[j].app_id == p_srvcs->app_id)))
          break;
      }

      p_pm_cfg = &p_bta_dm_pm_cfg[j];
      p_pm_spec = &get_bta_dm_pm_spec()[p_pm_cfg->spec_idx];
      p_act0 = &p_pm_spec->actn_tbl[p_srvcs->state][0];
      p_act1 = &p_pm_spec->actn_tbl[p_srvcs->state][1];

      allowed_modes |= p_pm_spec->allow_mask;
<<<<<<< HEAD
      log::debug(
=======
      log::verbose(
>>>>>>> e110efe6
          "Service:{}[{}] state:{}[{}] allowed_modes:0x{:02x} service_index:{}",
          BtaIdSysText(p_srvcs->id), p_srvcs->id,
          bta_sys_conn_status_text(p_srvcs->state), p_srvcs->state,
          allowed_modes, j);

      /* PM actions are in the order of strictness */

      /* first check if the first preference is ok */
      if (!(failed_pm & p_act0->power_mode)) {
        pref_modes |= p_act0->power_mode;

        if (p_act0->power_mode >= pm_action) {
          pm_action = p_act0->power_mode;

          if (pm_req != BTA_DM_PM_NEW_REQ || p_srvcs->new_request) {
            p_srvcs->new_request = false;
            timeout_ms = p_act0->timeout;
          }
        }
      }
      /* if first preference has already failed, try second preference */
      else if (!(failed_pm & p_act1->power_mode)) {
        pref_modes |= p_act1->power_mode;

        if (p_act1->power_mode > pm_action) {
          pm_action = p_act1->power_mode;
          timeout_ms = p_act1->timeout;
        }
      }
    }
  }

  if (pm_action & (BTA_DM_PM_PARK | BTA_DM_PM_SNIFF)) {
    /* some service don't like the mode */
    if (!(allowed_modes & pm_action)) {
      /* select the other mode if its allowed and preferred, otherwise 0 which
       * is BTA_DM_PM_NO_ACTION */
      pm_action =
          (allowed_modes & (BTA_DM_PM_PARK | BTA_DM_PM_SNIFF) & pref_modes);

      /* no timeout needed if no action is required */
      if (pm_action == BTA_DM_PM_NO_ACTION) {
        timeout_ms = 0;
      }
    }
  }
  /* if need to start a timer */
  if ((pm_req != BTA_DM_PM_EXECUTE) && (timeout_ms > 0)) {
    for (i = 0; i < BTA_DM_NUM_PM_TIMER; i++) {
      if (bta_dm_cb.pm_timer[i].in_use &&
          bta_dm_cb.pm_timer[i].peer_bdaddr == peer_addr) {
        timer_idx = bta_pm_action_to_timer_idx(pm_action);
        if (timer_idx != BTA_DM_PM_MODE_TIMER_MAX) {
          remaining_ms =
              alarm_get_remaining_ms(bta_dm_cb.pm_timer[i].timer[timer_idx]);
          if (remaining_ms < timeout_ms) {
            /* Cancel and restart the timer */
            /*
             * TODO: The value of pm_action[timer_idx] is
             * conditionally updated between the two function
             * calls below when the timer is restarted.
             * This logic is error-prone and should be eliminated
             * in the future.
             */
            bta_dm_pm_stop_timer_by_index(&bta_dm_cb.pm_timer[i], timer_idx);
            bta_dm_pm_start_timer(&bta_dm_cb.pm_timer[i], timer_idx, timeout_ms,
                                  p_srvcs->id, pm_action);
          }
          timer_started = true;
        }
        break;
      } else if (!bta_dm_cb.pm_timer[i].in_use) {
        if (available_timer == BTA_DM_PM_MODE_TIMER_MAX) available_timer = i;
      }
    }
    /* new power mode for a new active connection */
    if (!timer_started) {
      if (available_timer != BTA_DM_PM_MODE_TIMER_MAX) {
        bta_dm_cb.pm_timer[available_timer].peer_bdaddr = peer_addr;
        timer_idx = bta_pm_action_to_timer_idx(pm_action);
        if (timer_idx != BTA_DM_PM_MODE_TIMER_MAX) {
          bta_dm_pm_start_timer(&bta_dm_cb.pm_timer[available_timer], timer_idx,
                                timeout_ms, p_srvcs->id, pm_action);
          timer_started = true;
        }
      } else {
        log::warn("no more timers");
      }
    }
    return;
  }
  /* if pending power mode timer expires, and currecnt link is in a
     lower power mode than current profile requirement, igonre it */
  if (pm_req == BTA_DM_PM_EXECUTE && pm_request < pm_action) {
    log::error("Ignore the power mode request: {}", pm_request);
    return;
  }
  if (pm_action == BTA_DM_PM_PARK) {
    p_peer_device->pm_mode_attempted = BTA_DM_PM_PARK;
    bta_dm_pm_park(peer_addr);
    log::warn("DEPRECATED Setting link to park mode peer:{}", peer_addr);
  } else if (pm_action & BTA_DM_PM_SNIFF) {
    /* dont initiate SNIFF, if link_policy has it disabled */
    if (BTM_is_sniff_allowed_for(peer_addr)) {
<<<<<<< HEAD
      log::debug("Link policy allows sniff mode so setting mode peer:{}",
                 peer_addr);
=======
      log::verbose("Link policy allows sniff mode so setting mode peer:{}",
                   peer_addr);
>>>>>>> e110efe6
      p_peer_device->pm_mode_attempted = BTA_DM_PM_SNIFF;
      bta_dm_pm_sniff(p_peer_device, (uint8_t)(pm_action & 0x0F));
    } else {
      log::debug("Link policy disallows sniff mode, ignore request peer:{}",
                 peer_addr);
    }
  } else if (pm_action == BTA_DM_PM_ACTIVE) {
<<<<<<< HEAD
    log::debug("Setting link to active mode peer:{}", peer_addr);
=======
    log::verbose("Setting link to active mode peer:{}", peer_addr);
>>>>>>> e110efe6
    bta_dm_pm_active(peer_addr);
  }
}
/*******************************************************************************
 *
 * Function         bta_ag_pm_park
 *
 * Description      Switch to park mode.
 *
 *
 * Returns          true if park attempted, false otherwise.
 *
 ******************************************************************************/
static bool bta_dm_pm_park(const RawAddress& peer_addr) {
  tBTM_PM_MODE mode = BTM_PM_STS_ACTIVE;

  /* if not in park mode, switch to park */
  if (!BTM_ReadPowerMode(peer_addr, &mode)) {
    log::warn("Unable to read power mode for peer:{}", peer_addr);
  }

  if (mode != BTM_PM_MD_PARK) {
    tBTM_STATUS status =
        get_btm_client_interface().link_policy.BTM_SetPowerMode(
            bta_dm_cb.pm_id, peer_addr, &p_bta_dm_pm_md[BTA_DM_PM_PARK_IDX]);
    if (status == BTM_CMD_STORED || status == BTM_CMD_STARTED) {
      return true;
    }
    log::warn("Unable to set park power mode");
  }
  return true;
}
/*******************************************************************************
 *
 * Function         get_sniff_entry
 *
 * Description      Helper function to get sniff entry from sysprop or
 *                  default table.
 *
 *
 * Returns          tBTM_PM_PWR_MD with specified |index|.
 *
 ******************************************************************************/
static tBTM_PM_PWR_MD get_sniff_entry(uint8_t index) {
  static std::vector<tBTM_PM_PWR_MD> pwr_mds_cache;
  if (pwr_mds_cache.size() == BTA_DM_PM_PARK_IDX) {
    if (index >= BTA_DM_PM_PARK_IDX) {
      return pwr_mds_cache[0];
    }
    return pwr_mds_cache[index];
  }

  std::vector<uint32_t> invalid_list(BTA_DM_PM_PARK_IDX, 0);
  std::vector<uint32_t> max =
      osi_property_get_uintlist(kPropertySniffMaxIntervals, invalid_list);
  std::vector<uint32_t> min =
      osi_property_get_uintlist(kPropertySniffMinIntervals, invalid_list);
  std::vector<uint32_t> attempt =
      osi_property_get_uintlist(kPropertySniffAttempts, invalid_list);
  std::vector<uint32_t> timeout =
      osi_property_get_uintlist(kPropertySniffTimeouts, invalid_list);

  // If any of the sysprops are malformed or don't exist, use default table
  // value
  bool use_defaults =
      (max.size() < BTA_DM_PM_PARK_IDX || max == invalid_list ||
       min.size() < BTA_DM_PM_PARK_IDX || min == invalid_list ||
       attempt.size() < BTA_DM_PM_PARK_IDX || attempt == invalid_list ||
       timeout.size() < BTA_DM_PM_PARK_IDX || timeout == invalid_list);

  for (auto i = 0; i < BTA_DM_PM_PARK_IDX; i++) {
    if (use_defaults) {
      pwr_mds_cache.push_back(p_bta_dm_pm_md[i]);
    } else {
      pwr_mds_cache.push_back(tBTM_PM_PWR_MD{
          static_cast<uint16_t>(max[i]), static_cast<uint16_t>(min[i]),
          static_cast<uint16_t>(attempt[i]), static_cast<uint16_t>(timeout[i]),
          BTM_PM_MD_SNIFF});
    }
  }

  if (index >= BTA_DM_PM_PARK_IDX) {
    return pwr_mds_cache[0];
  }
  return pwr_mds_cache[index];
}
/*******************************************************************************
 *
 * Function         bta_ag_pm_sniff
 *
 * Description      Switch to sniff mode.
 *
 *
 * Returns          true if sniff attempted, false otherwise.
 *
 ******************************************************************************/
static void bta_dm_pm_sniff(tBTA_DM_PEER_DEVICE* p_peer_dev, uint8_t index) {
  tBTM_PM_MODE mode = BTM_PM_MD_ACTIVE;
  tBTM_PM_PWR_MD pwr_md;
  tBTM_STATUS status;

  if (!BTM_ReadPowerMode(p_peer_dev->peer_bdaddr, &mode)) {
    log::warn("Unable to read power mode for peer:{}", p_peer_dev->peer_bdaddr);
  }
  tBTM_PM_STATUS mode_status = static_cast<tBTM_PM_STATUS>(mode);
  log::debug("Current power mode:{}[0x{:x}] peer_info:{}",
             power_mode_status_text(mode_status), mode_status,
             p_peer_dev->info_text());

  uint8_t* p_rem_feat = get_btm_client_interface().peer.BTM_ReadRemoteFeatures(
      p_peer_dev->peer_bdaddr);

  if (mode != BTM_PM_MD_SNIFF ||
      (bluetooth::shim::GetController()->SupportsSniffSubrating() &&
       p_rem_feat && HCI_SNIFF_SUB_RATE_SUPPORTED(p_rem_feat) &&
       !(p_peer_dev->is_ssr_active()))) {
    /* Dont initiate Sniff if controller has alreay accepted
     * remote sniff params. This avoid sniff loop issue with
     * some agrresive headsets who use sniff latencies more than
     * DUT supported range of Sniff intervals.*/
    if ((mode == BTM_PM_MD_SNIFF) && (p_peer_dev->is_remote_init_sniff())) {
      log::debug("Link already in sniff mode peer:{}", p_peer_dev->peer_bdaddr);
      return;
    }
  }
  /* if the current mode is not sniff, issue the sniff command.
   * If sniff, but SSR is not used in this link, still issue the command */
  tBTM_PM_PWR_MD sniff_entry = get_sniff_entry(index);
  memcpy(&pwr_md, &sniff_entry, sizeof(tBTM_PM_PWR_MD));
  if (p_peer_dev->is_local_init_sniff()) {
    log::debug("Trying to force power mode");
    pwr_md.mode |= BTM_PM_MD_FORCE;
  }
  status = get_btm_client_interface().link_policy.BTM_SetPowerMode(
      bta_dm_cb.pm_id, p_peer_dev->peer_bdaddr, &pwr_md);
  if (status == BTM_CMD_STORED || status == BTM_CMD_STARTED) {
    p_peer_dev->reset_sniff_flags();
    p_peer_dev->set_sniff_command_sent();
  } else if (status == BTM_SUCCESS) {
    log::verbose("bta_dm_pm_sniff BTM_SetPowerMode() returns BTM_SUCCESS");
    p_peer_dev->reset_sniff_flags();
  } else {
    log::error("Unable to set power mode peer:{} status:{}",
               p_peer_dev->peer_bdaddr, btm_status_text(status));
    p_peer_dev->reset_sniff_flags();
  }
}
/*******************************************************************************
 *
 * Function         bta_dm_pm_ssr
 *
 * Description      checks and sends SSR parameters
 *
 * Returns          void
 *
 ******************************************************************************/
static void bta_dm_pm_ssr(const RawAddress& peer_addr, const int ssr) {
  int ssr_index = ssr;
  tBTA_DM_SSR_SPEC* p_spec = &p_bta_dm_ssr_spec[ssr];

  log::debug("Request to put link to device:{} into power_mode:{}", peer_addr,
             p_spec->name);
  /* go through the connected services */
  for (int i = 0; i < bta_dm_conn_srvcs.count; i++) {
    const tBTA_DM_SRVCS& service = bta_dm_conn_srvcs.conn_srvc[i];
    if (service.peer_bdaddr != peer_addr) {
      continue;
    }
    /* p_bta_dm_pm_cfg[0].app_id is the number of entries */
    int current_ssr_index = BTA_DM_PM_SSR0;
    for (int j = 1; j <= p_bta_dm_pm_cfg[0].app_id; j++) {
      /* find the associated p_bta_dm_pm_cfg */
      const tBTA_DM_PM_CFG& config = p_bta_dm_pm_cfg[j];
      current_ssr_index = get_bta_dm_pm_spec()[config.spec_idx].ssr;
      if ((config.id == service.id) && ((config.app_id == BTA_ALL_APP_ID) ||
                                        (config.app_id == service.app_id))) {
        log::info("Found connected service:{} app_id:{} peer:{} spec_name:{}",
                  BtaIdSysText(service.id), service.app_id, peer_addr,
                  p_bta_dm_ssr_spec[current_ssr_index].name);
        break;
      }
    }
    /* find the ssr index with the smallest max latency. */
    tBTA_DM_SSR_SPEC* p_spec_cur = &p_bta_dm_ssr_spec[current_ssr_index];
    /* HH has the per connection SSR preference, already read the SSR params
     * from BTA HH */
    if (current_ssr_index == BTA_DM_PM_SSR_HH) {
      tAclLinkSpec link_spec;
      link_spec.addrt.bda = peer_addr;
      link_spec.addrt.type = BLE_ADDR_PUBLIC;
      link_spec.transport = BT_TRANSPORT_BR_EDR;
      if (GetInterfaceToProfiles()->profileSpecific_HACK->bta_hh_read_ssr_param(
              link_spec, &p_spec_cur->max_lat, &p_spec_cur->min_rmt_to) ==
          BTA_HH_ERR) {
        continue;
      }
    }
    if (p_spec_cur->max_lat < p_spec->max_lat ||
        (ssr_index == BTA_DM_PM_SSR0 && current_ssr_index != BTA_DM_PM_SSR0)) {
      log::debug(
          "Changing sniff subrating specification for {} from {}[{}] ==> "
          "{}[{}]",
          peer_addr, p_spec->name, ssr_index, p_spec_cur->name,
          current_ssr_index);
      ssr_index = current_ssr_index;
      p_spec = &p_bta_dm_ssr_spec[ssr_index];
    }
  }

  if (p_spec->max_lat) {
    /* Avoid SSR reset on device which has SCO connected */
    int idx = bta_dm_get_sco_index();
    if (idx != -1) {
      if (bta_dm_conn_srvcs.conn_srvc[idx].peer_bdaddr == peer_addr) {
        log::warn("SCO is active on device, ignore SSR");
        return;
      }
    }

    log::debug(
        "Setting sniff subrating for device:{} spec_name:{} "
        "max_latency(s):{:.2f} min_local_timeout(s):{:.2f} "
        "min_remote_timeout(s):{:.2f}",
        peer_addr, p_spec->name, ticks_to_seconds(p_spec->max_lat),
        ticks_to_seconds(p_spec->min_loc_to),
        ticks_to_seconds(p_spec->min_rmt_to));
    /* set the SSR parameters. */
    if (get_btm_client_interface().link_policy.BTM_SetSsrParams(
            peer_addr, p_spec->max_lat, p_spec->min_rmt_to,
            p_spec->min_loc_to) != BTM_SUCCESS) {
      log::warn("Unable to set link into sniff mode peer:{}", peer_addr);
    }
  }
}

/*******************************************************************************
 *
 * Function         bta_dm_pm_active
 *
 * Description      Brings connection to active mode
 *
 * Returns          void
 *
 ******************************************************************************/
void bta_dm_pm_active(const RawAddress& peer_addr) {
  tBTM_PM_PWR_MD pm{
      .mode = BTM_PM_MD_ACTIVE,
  };

  /* switch to active mode */
  tBTM_STATUS status = get_btm_client_interface().link_policy.BTM_SetPowerMode(
      bta_dm_cb.pm_id, peer_addr, &pm);
  switch (status) {
    case BTM_CMD_STORED:
      log::debug("Active power mode stored for execution later for remote:{}",
                 peer_addr);
      break;
    case BTM_CMD_STARTED:
      log::debug("Active power mode started for remote:{}", peer_addr);
      break;
    case BTM_SUCCESS:
      log::debug("Active power mode already set for device:{}", peer_addr);
      break;
    default:
      log::warn("Unable to set active power mode for device:{} status:{}",
                peer_addr, btm_status_text(status));
      break;
  }
}

static void bta_dm_pm_btm_status(const RawAddress& bd_addr,
                                 tBTM_PM_STATUS status, uint16_t interval,
                                 tHCI_STATUS hci_status);

/** BTM power manager callback */
static void bta_dm_pm_btm_cback(const RawAddress& bd_addr,
                                tBTM_PM_STATUS status, uint16_t value,
                                tHCI_STATUS hci_status) {
  do_in_main_thread(FROM_HERE, base::BindOnce(bta_dm_pm_btm_status, bd_addr,
                                              status, value, hci_status));
}

/*******************************************************************************
 *
 * Function         bta_dm_pm_timer_cback
 *
 * Description      Power management timer callback.
 *
 *
 * Returns          void
 *
 ******************************************************************************/
static void bta_dm_pm_timer_cback(void* data) {
  uint8_t i, j;
  alarm_t* alarm = (alarm_t*)data;

  std::unique_lock<std::recursive_mutex> state_lock(pm_timer_state_mutex);
  for (i = 0; i < BTA_DM_NUM_PM_TIMER; i++) {
    log::verbose("dm_pm_timer[{}] in use? {}", i, bta_dm_cb.pm_timer[i].in_use);
    if (bta_dm_cb.pm_timer[i].in_use) {
      for (j = 0; j < BTA_DM_PM_MODE_TIMER_MAX; j++) {
        if (bta_dm_cb.pm_timer[i].timer[j] == alarm) {
          bta_dm_cb.pm_timer[i].active--;
          bta_dm_cb.pm_timer[i].srvc_id[j] = BTA_ID_MAX;
          log::verbose("dm_pm_timer[{}] expires, timer_idx={}", i, j);
          break;
        }
      }
      if (bta_dm_cb.pm_timer[i].active == 0)
        bta_dm_cb.pm_timer[i].in_use = false;
      if (j < BTA_DM_PM_MODE_TIMER_MAX) break;
    }
  }
  state_lock.unlock();

  /* no more timers */
  if (i == BTA_DM_NUM_PM_TIMER) return;

  do_in_main_thread(
      FROM_HERE,
      base::BindOnce(bta_dm_pm_timer, bta_dm_cb.pm_timer[i].peer_bdaddr,
                     bta_dm_cb.pm_timer[i].pm_action[j]));
}

/** Process pm status event from btm */
static void bta_dm_pm_btm_status(const RawAddress& bd_addr,
                                 tBTM_PM_STATUS status, uint16_t interval,
                                 tHCI_STATUS hci_status) {
<<<<<<< HEAD
  log::debug(
=======
  log::verbose(
>>>>>>> e110efe6
      "Power mode notification event status:{} peer:{} interval:{} "
      "hci_status:{}",
      power_mode_status_text(status), bd_addr, interval,
      hci_error_code_text(hci_status));

  tBTA_DM_PEER_DEVICE* p_dev = bta_dm_find_peer_device(bd_addr);
  if (p_dev == nullptr) {
    log::info("Unable to process power event for peer:{}", bd_addr);
    return;
  }

  /* check new mode */
  switch (status) {
    case BTM_PM_STS_ACTIVE:
      /* if our sniff or park attempt failed
      we should not try it again*/
      if (hci_status != 0) {
        log::error("hci_status={}", hci_status);
        p_dev->reset_sniff_flags();

        if (p_dev->pm_mode_attempted & (BTA_DM_PM_PARK | BTA_DM_PM_SNIFF)) {
          p_dev->pm_mode_failed |=
              ((BTA_DM_PM_PARK | BTA_DM_PM_SNIFF) & p_dev->pm_mode_attempted);
          bta_dm_pm_stop_timer_by_mode(bd_addr, p_dev->pm_mode_attempted);
          bta_dm_pm_set_mode(bd_addr, BTA_DM_PM_NO_ACTION, BTA_DM_PM_RESTART);
        }
      } else {
        if (p_dev->prev_low) {
          /* need to send the SSR paramaters to controller again */
          bta_dm_pm_ssr(p_dev->peer_bdaddr, BTA_DM_PM_SSR0);
        }
        p_dev->prev_low = BTM_PM_STS_ACTIVE;
        /* link to active mode, need to restart the timer for next low power
         * mode if needed */
        bta_dm_pm_stop_timer(bd_addr);
        bta_dm_pm_set_mode(bd_addr, BTA_DM_PM_NO_ACTION, BTA_DM_PM_RESTART);
      }
      break;

    case BTM_PM_STS_PARK:
    case BTM_PM_STS_HOLD:
      /* save the previous low power mode - for SSR.
       * SSR parameters are sent to controller on "conn open".
       * the numbers stay good until park/hold/detach */
      if (p_dev->is_ssr_active()) p_dev->prev_low = status;
      break;

    case BTM_PM_STS_SSR:
      if (hci_status != 0) {
        log::warn("Received error when attempting to set sniff subrating mode");
      }
      if (interval) {
        p_dev->set_ssr_active();
        log::debug("Enabling sniff subrating mode for peer:{}", bd_addr);
      } else {
        p_dev->reset_ssr_active();
        log::debug("Disabling sniff subrating mode for peer:{}", bd_addr);
      }
      break;
    case BTM_PM_STS_SNIFF:
      if (hci_status == 0) {
        /* Stop PM timer now if already active for
         * particular device since link is already
         * put in sniff mode by remote device, and
         * PM timer sole purpose is to put the link
         * in sniff mode from host side.
         */
        bta_dm_pm_stop_timer(bd_addr);
      } else {
        bool is_sniff_command_sent = p_dev->is_sniff_command_sent();
        p_dev->reset_sniff_flags();
        if (is_sniff_command_sent)
          p_dev->set_local_init_sniff();
        else
          p_dev->set_remote_init_sniff();
      }
      break;

    case BTM_PM_STS_ERROR:
      p_dev->reset_sniff_command_sent();
      break;
    case BTM_PM_STS_PENDING:
      break;

    default:
      log::error("Received unknown power mode status event:{}", status);
      break;
  }
}

/** Process pm timer event from btm */
static void bta_dm_pm_timer(const RawAddress& bd_addr,
                            tBTA_DM_PM_ACTION pm_request) {
  log::verbose("");
  bta_dm_pm_set_mode(bd_addr, pm_request, BTA_DM_PM_EXECUTE);
}

/*******************************************************************************
 *
 * Function         bta_dm_find_peer_device
 *
 * Description      Given an address, find the associated control block.
 *
 * Returns          tBTA_DM_PEER_DEVICE
 *
 ******************************************************************************/
tBTA_DM_PEER_DEVICE* bta_dm_find_peer_device(const RawAddress& peer_addr) {
  tBTA_DM_PEER_DEVICE* p_dev = NULL;

  for (int i = 0; i < bta_dm_cb.device_list.count; i++) {
    if (bta_dm_cb.device_list.peer_device[i].peer_bdaddr == peer_addr) {
      p_dev = &bta_dm_cb.device_list.peer_device[i];
      break;
    }
  }
  return p_dev;
}

/*******************************************************************************
 *
 * Function        bta_dm_get_sco_index
 *
 * Description     Loop through connected services for HFP+State=SCO
 *
 * Returns         index at which SCO is connected, in absence of SCO return -1
 *
 ******************************************************************************/
static int bta_dm_get_sco_index() {
  for (int j = 0; j < bta_dm_conn_srvcs.count; j++) {
    /* check for SCO connected index */
    if ((bta_dm_conn_srvcs.conn_srvc[j].id == BTA_ID_AG) &&
        (bta_dm_conn_srvcs.conn_srvc[j].state == BTA_SYS_SCO_OPEN)) {
      return j;
    }
  }
  return -1;
}

/*******************************************************************************
 *
 * Function         bta_dm_pm_obtain_controller_state
 *
 * Description      This function obtains the consolidated controller power
 *                  state
 *
 * Parameters:
 *
 ******************************************************************************/
tBTM_CONTRL_STATE bta_dm_pm_obtain_controller_state(void) {
  /*   Did not use counts as it is not sure, how accurate the count values are
   *in
   **  bta_dm_cb.device_list.count > 0 || bta_dm_cb.device_list.le_count > 0 */

  tBTM_CONTRL_STATE cur_state = BTM_CONTRL_UNKNOWN;
  cur_state = BTM_PM_ReadControllerState();

  log::verbose("bta_dm_pm_obtain_controller_state: {}", cur_state);
  return cur_state;
}<|MERGE_RESOLUTION|>--- conflicted
+++ resolved
@@ -430,15 +430,9 @@
   tBTA_DM_PEER_DEVICE* p_dev;
   tBTA_DM_PM_REQ pm_req = BTA_DM_PM_NEW_REQ;
 
-<<<<<<< HEAD
-  log::debug("Power management callback status:{}[{}] id:{}[{}], app:{}",
-             bta_sys_conn_status_text(status), status, BtaIdSysText(id), id,
-             app_id);
-=======
   log::verbose("Power management callback status:{}[{}] id:{}[{}], app:{}",
                bta_sys_conn_status_text(status), status, BtaIdSysText(id), id,
                app_id);
->>>>>>> e110efe6
 
   /* find if there is an power mode entry for the service */
   for (i = 1; i <= p_bta_dm_pm_cfg[0].app_id; i++) {
@@ -456,22 +450,13 @@
     return;
   }
 
-<<<<<<< HEAD
-  log::debug("Stopped all timers for service to device:{} id:{}[{}]", peer_addr,
-             BtaIdSysText(id), id);
-=======
   log::verbose("Stopped all timers for service to device:{} id:{}[{}]",
                peer_addr, BtaIdSysText(id), id);
->>>>>>> e110efe6
   bta_dm_pm_stop_timer_by_srvc_id(peer_addr, static_cast<uint8_t>(id));
 
   p_dev = bta_dm_find_peer_device(peer_addr);
   if (p_dev) {
-<<<<<<< HEAD
-    log::debug("Device info:{}", p_dev->info_text());
-=======
     log::verbose("Device info:{}", p_dev->info_text());
->>>>>>> e110efe6
   } else {
     log::error("Unable to find peer device...yet soldiering on...");
   }
@@ -654,11 +639,7 @@
       p_act1 = &p_pm_spec->actn_tbl[p_srvcs->state][1];
 
       allowed_modes |= p_pm_spec->allow_mask;
-<<<<<<< HEAD
-      log::debug(
-=======
       log::verbose(
->>>>>>> e110efe6
           "Service:{}[{}] state:{}[{}] allowed_modes:0x{:02x} service_index:{}",
           BtaIdSysText(p_srvcs->id), p_srvcs->id,
           bta_sys_conn_status_text(p_srvcs->state), p_srvcs->state,
@@ -763,13 +744,8 @@
   } else if (pm_action & BTA_DM_PM_SNIFF) {
     /* dont initiate SNIFF, if link_policy has it disabled */
     if (BTM_is_sniff_allowed_for(peer_addr)) {
-<<<<<<< HEAD
-      log::debug("Link policy allows sniff mode so setting mode peer:{}",
-                 peer_addr);
-=======
       log::verbose("Link policy allows sniff mode so setting mode peer:{}",
                    peer_addr);
->>>>>>> e110efe6
       p_peer_device->pm_mode_attempted = BTA_DM_PM_SNIFF;
       bta_dm_pm_sniff(p_peer_device, (uint8_t)(pm_action & 0x0F));
     } else {
@@ -777,11 +753,7 @@
                  peer_addr);
     }
   } else if (pm_action == BTA_DM_PM_ACTIVE) {
-<<<<<<< HEAD
-    log::debug("Setting link to active mode peer:{}", peer_addr);
-=======
     log::verbose("Setting link to active mode peer:{}", peer_addr);
->>>>>>> e110efe6
     bta_dm_pm_active(peer_addr);
   }
 }
@@ -1110,11 +1082,7 @@
 static void bta_dm_pm_btm_status(const RawAddress& bd_addr,
                                  tBTM_PM_STATUS status, uint16_t interval,
                                  tHCI_STATUS hci_status) {
-<<<<<<< HEAD
-  log::debug(
-=======
   log::verbose(
->>>>>>> e110efe6
       "Power mode notification event status:{} peer:{} interval:{} "
       "hci_status:{}",
       power_mode_status_text(status), bd_addr, interval,

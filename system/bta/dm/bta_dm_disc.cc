/*
 * Copyright 2023 The Android Open Source Project
 *
 * Licensed under the Apache License, Version 2.0 (the "License");
 * you may not use this file except in compliance with the License.
 * You may obtain a copy of the License at
 *
 *      http://www.apache.org/licenses/LICENSE-2.0
 *
 * Unless required by applicable law or agreed to in writing, software
 * distributed under the License is distributed on an "AS IS" BASIS,
 * WITHOUT WARRANTIES OR CONDITIONS OF ANY KIND, either express or implied.
 * See the License for the specific language governing permissions and
 * limitations under the License.
 */

#define LOG_TAG "bt_bta_dm"

#include "bta/dm/bta_dm_disc.h"

#include <base/functional/bind.h>
#include <base/strings/stringprintf.h>
#include <bluetooth/log.h>
#include <com_android_bluetooth_flags.h>

#include <cstddef>
#include <cstdint>
#include <string>
#include <variant>
#include <vector>

#include "bta/dm/bta_dm_disc_int.h"
#include "bta/dm/bta_dm_disc_legacy.h"
#include "bta/include/bta_gatt_api.h"
#include "com_android_bluetooth_flags.h"
#include "common/circular_buffer.h"
#include "common/init_flags.h"
#include "common/strings.h"
#include "internal_include/bt_target.h"
#include "main/shim/dumpsys.h"
#include "os/logging/log_adapter.h"
#include "osi/include/allocator.h"
<<<<<<< HEAD
=======
#include "stack/btm/btm_dev.h"
>>>>>>> e110efe6
#include "stack/include/bt_name.h"
#include "stack/include/bt_uuid16.h"
#include "stack/include/btm_client_interface.h"
#include "stack/include/btm_log_history.h"
#include "stack/include/gap_api.h"      // GAP_BleReadPeerPrefConnParams
#include "stack/include/hidh_api.h"
#include "stack/include/main_thread.h"
#include "stack/include/sdp_status.h"
#include "types/raw_address.h"

#ifdef TARGET_FLOSS
#include "stack/include/srvc_api.h"
#endif

using bluetooth::Uuid;
using namespace bluetooth::legacy::stack::sdp;
using namespace bluetooth;

static void btm_dm_start_gatt_discovery(const RawAddress& bd_addr);

namespace {
constexpr char kBtmLogTag[] = "SDP";

tBTA_DM_SERVICE_DISCOVERY_CB bta_dm_discovery_cb;
base::RepeatingCallback<void(tBTA_DM_SDP_STATE*)> default_sdp_performer =
    base::Bind(bta_dm_sdp_find_services);
base::RepeatingCallback<void(const RawAddress&)> default_gatt_performer =
    base::Bind(btm_dm_start_gatt_discovery);
base::RepeatingCallback<void(tBTA_DM_SDP_STATE*)> sdp_performer =
    default_sdp_performer;
base::RepeatingCallback<void(const RawAddress&)> gatt_performer =
    default_gatt_performer;
<<<<<<< HEAD
}  // namespace

static void bta_dm_disc_sm_execute(tBTA_DM_DISC_EVT event,
                                   std::unique_ptr<tBTA_DM_MSG> msg);
static void post_disc_evt(tBTA_DM_DISC_EVT event,
                          std::unique_ptr<tBTA_DM_MSG> msg) {
  if (do_in_main_thread(FROM_HERE, base::BindOnce(&bta_dm_disc_sm_execute,
                                                  event, std::move(msg))) !=
      BT_STATUS_SUCCESS) {
    log::error("post_disc_evt failed");
  }
=======

static bool is_same_device(const RawAddress& a, const RawAddress& b) {
  if (a == b) return true;

  auto devA = btm_find_dev(a);
  if (devA != nullptr && devA == btm_find_dev(b)) {
    return true;
  }

  return false;
>>>>>>> e110efe6
}
}  // namespace

<<<<<<< HEAD
=======
static void bta_dm_disc_sm_execute(tBTA_DM_DISC_EVT event,
                                   std::unique_ptr<tBTA_DM_MSG> msg);
static void post_disc_evt(tBTA_DM_DISC_EVT event,
                          std::unique_ptr<tBTA_DM_MSG> msg) {
  if (do_in_main_thread(FROM_HERE, base::BindOnce(&bta_dm_disc_sm_execute,
                                                  event, std::move(msg))) !=
      BT_STATUS_SUCCESS) {
    log::error("post_disc_evt failed");
  }
}

>>>>>>> e110efe6
static void bta_dm_gatt_disc_complete(uint16_t conn_id, tGATT_STATUS status);
static void bta_dm_disable_disc(void);
static void bta_dm_gattc_register(void);
static void bta_dm_gattc_callback(tBTA_GATTC_EVT event, tBTA_GATTC* p_data);
static void bta_dm_execute_queued_discovery_request();
static void bta_dm_close_gatt_conn();

namespace {

struct gatt_interface_t {
  void (*BTA_GATTC_CancelOpen)(tGATT_IF client_if, const RawAddress& remote_bda,
                               bool is_direct);
  void (*BTA_GATTC_Refresh)(const RawAddress& remote_bda);
  void (*BTA_GATTC_GetGattDb)(uint16_t conn_id, uint16_t start_handle,
                              uint16_t end_handle, btgatt_db_element_t** db,
                              int* count);
  void (*BTA_GATTC_AppRegister)(tBTA_GATTC_CBACK* p_client_cb,
                                BtaAppRegisterCallback cb, bool eatt_support);
  void (*BTA_GATTC_Close)(uint16_t conn_id);
  void (*BTA_GATTC_ServiceSearchRequest)(uint16_t conn_id,
                                         const bluetooth::Uuid* p_srvc_uuid);
  void (*BTA_GATTC_Open)(tGATT_IF client_if, const RawAddress& remote_bda,
                         tBTM_BLE_CONN_TYPE connection_type,
                         bool opportunistic);
} default_gatt_interface = {
    .BTA_GATTC_CancelOpen =
        [](tGATT_IF client_if, const RawAddress& remote_bda, bool is_direct) {
          BTA_GATTC_CancelOpen(client_if, remote_bda, is_direct);
        },
    .BTA_GATTC_Refresh =
        [](const RawAddress& remote_bda) { BTA_GATTC_Refresh(remote_bda); },
    .BTA_GATTC_GetGattDb =
        [](uint16_t conn_id, uint16_t start_handle, uint16_t end_handle,
           btgatt_db_element_t** db, int* count) {
          BTA_GATTC_GetGattDb(conn_id, start_handle, end_handle, db, count);
        },
    .BTA_GATTC_AppRegister =
        [](tBTA_GATTC_CBACK* p_client_cb, BtaAppRegisterCallback cb,
           bool eatt_support) {
          BTA_GATTC_AppRegister(p_client_cb, cb, eatt_support);
        },
    .BTA_GATTC_Close = [](uint16_t conn_id) { BTA_GATTC_Close(conn_id); },
    .BTA_GATTC_ServiceSearchRequest =
        [](uint16_t conn_id, const bluetooth::Uuid* p_srvc_uuid) {
          BTA_GATTC_ServiceSearchRequest(conn_id, p_srvc_uuid);
        },
    .BTA_GATTC_Open =
        [](tGATT_IF client_if, const RawAddress& remote_bda,
           tBTM_BLE_CONN_TYPE connection_type, bool opportunistic) {
          BTA_GATTC_Open(client_if, remote_bda, connection_type, opportunistic);
        },
};

gatt_interface_t* gatt_interface = &default_gatt_interface;

gatt_interface_t& get_gatt_interface() { return *gatt_interface; }

}  // namespace

void bta_dm_disc_disable_search_and_disc() {
  if (com::android::bluetooth::flags::separate_service_and_device_discovery()) {
    log::info("No one should be calling this when flag is enabled");
    return;
  }
  bta_dm_disc_legacy::bta_dm_disc_disable_search_and_disc();
}

void bta_dm_disc_disable_disc() {
  if (!com::android::bluetooth::flags::
          separate_service_and_device_discovery()) {
    log::info("no-op when flag is disabled");
    return;
  }
  bta_dm_disable_disc();
}

void bta_dm_disc_gatt_cancel_open(const RawAddress& bd_addr) {
  if (!com::android::bluetooth::flags::
          separate_service_and_device_discovery()) {
    bta_dm_disc_legacy::bta_dm_disc_gatt_cancel_open(bd_addr);
    return;
<<<<<<< HEAD
  }
  get_gatt_interface().BTA_GATTC_CancelOpen(0, bd_addr, false);
}

void bta_dm_disc_gatt_refresh(const RawAddress& bd_addr) {
  if (!com::android::bluetooth::flags::
          separate_service_and_device_discovery()) {
    bta_dm_disc_legacy::bta_dm_disc_gatt_refresh(bd_addr);
    return;
  }
=======
  }
  get_gatt_interface().BTA_GATTC_CancelOpen(0, bd_addr, false);
}

void bta_dm_disc_gatt_refresh(const RawAddress& bd_addr) {
  if (!com::android::bluetooth::flags::
          separate_service_and_device_discovery()) {
    bta_dm_disc_legacy::bta_dm_disc_gatt_refresh(bd_addr);
    return;
  }
>>>>>>> e110efe6
  get_gatt_interface().BTA_GATTC_Refresh(bd_addr);
}

void bta_dm_disc_remove_device(const RawAddress& bd_addr) {
  if (!com::android::bluetooth::flags::
          separate_service_and_device_discovery()) {
    bta_dm_disc_legacy::bta_dm_disc_remove_device(bd_addr);
    return;
  }
  if (bta_dm_discovery_cb.service_discovery_state == BTA_DM_DISCOVER_ACTIVE &&
      bta_dm_discovery_cb.peer_bdaddr == bd_addr) {
    log::info(
        "Device removed while service discovery was pending, conclude the "
        "service disvovery");
    bta_dm_gatt_disc_complete((uint16_t)GATT_INVALID_CONN_ID,
                              (tGATT_STATUS)GATT_ERROR);
  }
}

void bta_dm_disc_gattc_register() {
  if (!com::android::bluetooth::flags::
          separate_service_and_device_discovery()) {
    bta_dm_disc_legacy::bta_dm_disc_gattc_register();
    return;
  }
  bta_dm_gattc_register();
}

static void bta_dm_discovery_set_state(tBTA_DM_SERVICE_DISCOVERY_STATE state) {
  bta_dm_discovery_cb.service_discovery_state = state;
}
static tBTA_DM_SERVICE_DISCOVERY_STATE bta_dm_discovery_get_state() {
  return bta_dm_discovery_cb.service_discovery_state;
}

// TODO. Currently we did nothing
static void bta_dm_discovery_cancel() {}

/*******************************************************************************
 *
 * Function         bta_dm_disable_search_and_disc
 *
 * Description      Cancels an ongoing search or discovery for devices in case
 *                  of a Bluetooth disable
 *
 * Returns          void
 *
 ******************************************************************************/
static void bta_dm_disable_disc(void) {
  switch (bta_dm_discovery_get_state()) {
    case BTA_DM_DISCOVER_IDLE:
      break;
    case BTA_DM_DISCOVER_ACTIVE:
    default:
      log::debug(
          "Discovery state machine is not idle so issuing discovery cancel "
          "current "
          "state:{}",
          bta_dm_state_text(bta_dm_discovery_get_state()));
      bta_dm_discovery_cancel();
  }
}

void bta_dm_sdp_finished(RawAddress bda, tBTA_STATUS result,
                         std::vector<bluetooth::Uuid> uuids,
                         std::vector<bluetooth::Uuid> gatt_uuids) {
  bta_dm_disc_sm_execute(BTA_DM_DISCOVERY_RESULT_EVT,
                         std::make_unique<tBTA_DM_MSG>(tBTA_DM_SVC_RES{
                             .bd_addr = bda,
                             .uuids = uuids,
                             .gatt_uuids = gatt_uuids,
                             .result = result,
                         }));
}

/* Callback from sdp with discovery status */
void bta_dm_sdp_callback(const RawAddress& /* bd_addr */,
                         tSDP_STATUS sdp_status) {
  log::info("{}", bta_dm_state_text(bta_dm_discovery_get_state()));

  if (bta_dm_discovery_get_state() == BTA_DM_DISCOVER_IDLE) {
    return;
  }

  do_in_main_thread(FROM_HERE,
                    base::BindOnce(&bta_dm_sdp_result, sdp_status,
                                   bta_dm_discovery_cb.sdp_state.get()));
}

/** Callback of peer's DIS reply. This is only called for floss */
#if TARGET_FLOSS
void bta_dm_sdp_received_di(const RawAddress& bd_addr,
                            tSDP_DI_GET_RECORD& di_record) {
  bta_dm_discovery_cb.service_search_cbacks.on_did_received(
      bd_addr, di_record.rec.vendor_id_source, di_record.rec.vendor,
      di_record.rec.product, di_record.rec.version);
}

static void bta_dm_read_dis_cmpl(const RawAddress& addr,
                                 tDIS_VALUE* p_dis_value) {
  if (!p_dis_value) {
    log::warn("read DIS failed");
  } else {
    bta_dm_discovery_cb.service_search_cbacks.on_did_received(
        addr, p_dis_value->pnp_id.vendor_id_src, p_dis_value->pnp_id.vendor_id,
        p_dis_value->pnp_id.product_id, p_dis_value->pnp_id.product_version);
<<<<<<< HEAD
=======
  }

  if (!bta_dm_discovery_cb.transports) {
    bta_dm_execute_queued_discovery_request();
>>>>>>> e110efe6
  }

  bta_dm_execute_queued_discovery_request();
}
#endif

/*******************************************************************************
 *
 * Function         bta_dm_disc_result
 *
 * Description      Service discovery result when discovering services on a
 *                  device
 *
 * Returns          void
 *
 ******************************************************************************/
static void bta_dm_disc_result(tBTA_DM_SVC_RES& disc_result) {
  log::verbose("");

  /* if any BR/EDR service discovery has been done, report the event */
  if (!disc_result.is_gatt_over_ble) {
<<<<<<< HEAD
=======
    bta_dm_discovery_cb.transports &= ~BT_TRANSPORT_BR_EDR;

>>>>>>> e110efe6
    auto& r = disc_result;
    if (!r.gatt_uuids.empty()) {
      log::info("Sending GATT services discovered using SDP");
      // send GATT result back to app, if any
      bta_dm_discovery_cb.service_search_cbacks.on_gatt_results(
          r.bd_addr, BD_NAME{}, r.gatt_uuids, /* transport_le */ false);
    }
    bta_dm_discovery_cb.service_search_cbacks.on_service_discovery_results(
        r.bd_addr, r.uuids, r.result);
  } else {
<<<<<<< HEAD
=======
    bta_dm_discovery_cb.transports &= ~BT_TRANSPORT_LE;
>>>>>>> e110efe6
    GAP_BleReadPeerPrefConnParams(bta_dm_discovery_cb.peer_bdaddr);

    bta_dm_discovery_cb.service_search_cbacks.on_gatt_results(
        bta_dm_discovery_cb.peer_bdaddr, BD_NAME{}, disc_result.gatt_uuids,
        /* transport_le */ true);
  }

<<<<<<< HEAD
  bta_dm_discovery_set_state(BTA_DM_DISCOVER_IDLE);
=======
  if (!bta_dm_discovery_cb.transports) {
    bta_dm_discovery_set_state(BTA_DM_DISCOVER_IDLE);
  }
>>>>>>> e110efe6

#if TARGET_FLOSS
  if (bta_dm_discovery_cb.conn_id != GATT_INVALID_CONN_ID &&
      DIS_ReadDISInfo(bta_dm_discovery_cb.peer_bdaddr, bta_dm_read_dis_cmpl,
                      DIS_ATTR_PNP_ID_BIT)) {
    return;
  }
#endif

<<<<<<< HEAD
  bta_dm_execute_queued_discovery_request();
=======
  if (!bta_dm_discovery_cb.transports) {
    bta_dm_execute_queued_discovery_request();
  }
>>>>>>> e110efe6
}

/*******************************************************************************
 *
 * Function         bta_dm_queue_disc
 *
 * Description      Queues discovery command
 *
 * Returns          void
 *
 ******************************************************************************/
static void bta_dm_queue_disc(tBTA_DM_API_DISCOVER& discovery) {
<<<<<<< HEAD
  log::info("bta_dm_discovery: queuing service discovery to {}",
            discovery.bd_addr);
=======
  log::info("bta_dm_discovery: queuing service discovery to {} [{}]",
            discovery.bd_addr, bt_transport_text(discovery.transport));
>>>>>>> e110efe6
  bta_dm_discovery_cb.pending_discovery_queue.push(discovery);
}

static void bta_dm_execute_queued_discovery_request() {
  if (bta_dm_discovery_cb.pending_discovery_queue.empty()) {
    bta_dm_discovery_cb.sdp_state.reset();
    log::info("No more service discovery queued");
    return;
  }

  tBTA_DM_API_DISCOVER pending_discovery =
      bta_dm_discovery_cb.pending_discovery_queue.front();
  bta_dm_discovery_cb.pending_discovery_queue.pop();
<<<<<<< HEAD
  log::info("Start pending discovery");
=======
  log::info("Start pending discovery {} [{}]", pending_discovery.bd_addr,
            pending_discovery.transport);
>>>>>>> e110efe6
  post_disc_evt(
      BTA_DM_API_DISCOVER_EVT,
      std::make_unique<tBTA_DM_MSG>(tBTA_DM_API_DISCOVER{pending_discovery}));
}

/*******************************************************************************
 *
 * Function         bta_dm_determine_discovery_transport
 *
 * Description      Starts name and service discovery on the device
 *
 * Returns          void
 *
 ******************************************************************************/
static tBT_TRANSPORT bta_dm_determine_discovery_transport(
    const RawAddress& remote_bd_addr) {
  tBT_DEVICE_TYPE dev_type;
  tBLE_ADDR_TYPE addr_type;

  get_btm_client_interface().peer.BTM_ReadDevInfo(remote_bd_addr, &dev_type,
                                                  &addr_type);
  if (dev_type == BT_DEVICE_TYPE_BLE || addr_type == BLE_ADDR_RANDOM) {
    return BT_TRANSPORT_LE;
  } else if (dev_type == BT_DEVICE_TYPE_DUMO) {
    if (get_btm_client_interface().peer.BTM_IsAclConnectionUp(
            remote_bd_addr, BT_TRANSPORT_BR_EDR)) {
      return BT_TRANSPORT_BR_EDR;
    } else if (get_btm_client_interface().peer.BTM_IsAclConnectionUp(
                   remote_bd_addr, BT_TRANSPORT_LE)) {
      return BT_TRANSPORT_LE;
    }
  }
  return BT_TRANSPORT_BR_EDR;
}

/* Discovers services on a remote device */
static void bta_dm_discover_services(tBTA_DM_API_DISCOVER& discover) {
  bta_dm_gattc_register();

  RawAddress bd_addr = discover.bd_addr;
  tBT_TRANSPORT transport = (discover.transport == BT_TRANSPORT_AUTO)
                                ? bta_dm_determine_discovery_transport(bd_addr)
                                : discover.transport;

  log::info("starting service discovery to: {}, transport: {}", bd_addr,
            bt_transport_text(transport));

  bta_dm_discovery_cb.service_search_cbacks = discover.cbacks;

  bta_dm_discovery_cb.peer_bdaddr = bd_addr;

  /* Classic mouses with this attribute should not start SDP here, because the
    SDP has been done during bonding. SDP request here will interleave with
    connections to the Control or Interrupt channels */
  if (HID_HostSDPDisable(bd_addr)) {
    log::info("peer:{} with HIDSDPDisable attribute.", bd_addr);

    /* service discovery is done for this device */
    bta_dm_disc_sm_execute(BTA_DM_DISCOVERY_RESULT_EVT,
                           std::make_unique<tBTA_DM_MSG>(tBTA_DM_SVC_RES{
                               .bd_addr = bd_addr, .result = BTA_SUCCESS}));
    return;
  }

  BTM_LogHistory(
      kBtmLogTag, bd_addr, "Discovery started ",
      base::StringPrintf("Transport:%s", bt_transport_text(transport).c_str()));

  if (transport == BT_TRANSPORT_LE) {
<<<<<<< HEAD
    log::info("starting GATT discovery on {}", bd_addr);
    /* start GATT for service discovery */
    gatt_performer.Run(bd_addr);
    return;
=======
    if (bta_dm_discovery_cb.transports & BT_TRANSPORT_LE) {
      log::info("won't start GATT discovery - already started {}", bd_addr);
      return;
    } else {
      log::info("starting GATT discovery on {}", bd_addr);
      /* start GATT for service discovery */
      bta_dm_discovery_cb.transports |= BT_TRANSPORT_LE;
      gatt_performer.Run(bd_addr);
      return;
    }
>>>>>>> e110efe6
  }
  // transport == BT_TRANSPORT_BR_EDR

<<<<<<< HEAD
  log::info("starting SDP discovery on {}", bd_addr);
  bta_dm_discovery_cb.sdp_state =
      std::make_unique<tBTA_DM_SDP_STATE>(tBTA_DM_SDP_STATE{
          .bd_addr = bd_addr,
          .services_to_search = BTA_ALL_SERVICE_MASK,
          .services_found = 0,
          .service_index = 0,
      });

  sdp_performer.Run(bta_dm_discovery_cb.sdp_state.get());
}

void bta_dm_disc_override_sdp_performer_for_testing(
    base::RepeatingCallback<void(tBTA_DM_SDP_STATE*)> test_sdp_performer) {
  if (test_sdp_performer.is_null()) {
    sdp_performer = default_sdp_performer;
  } else {
    sdp_performer = test_sdp_performer;
  }
}
void bta_dm_disc_override_gatt_performer_for_testing(
    base::RepeatingCallback<void(const RawAddress&)> test_gatt_performer) {
  if (test_gatt_performer.is_null()) {
    gatt_performer = default_gatt_performer;
  } else {
    gatt_performer = test_gatt_performer;
  }
=======
  // transport == BT_TRANSPORT_BR_EDR
  if (bta_dm_discovery_cb.transports & BT_TRANSPORT_BR_EDR) {
    log::info("won't start SDP - already started {}", bd_addr);
  } else {
    log::info("starting SDP discovery on {}", bd_addr);
    bta_dm_discovery_cb.transports |= BT_TRANSPORT_BR_EDR;

    bta_dm_discovery_cb.sdp_state =
        std::make_unique<tBTA_DM_SDP_STATE>(tBTA_DM_SDP_STATE{
            .bd_addr = bd_addr,
            .services_to_search = BTA_ALL_SERVICE_MASK,
            .services_found = 0,
            .service_index = 0,
        });
    sdp_performer.Run(bta_dm_discovery_cb.sdp_state.get());
  }
}

void bta_dm_disc_override_sdp_performer_for_testing(
    base::RepeatingCallback<void(tBTA_DM_SDP_STATE*)> test_sdp_performer) {
  if (test_sdp_performer.is_null()) {
    sdp_performer = default_sdp_performer;
  } else {
    sdp_performer = test_sdp_performer;
  }
}
void bta_dm_disc_override_gatt_performer_for_testing(
    base::RepeatingCallback<void(const RawAddress&)> test_gatt_performer) {
  if (test_gatt_performer.is_null()) {
    gatt_performer = default_gatt_performer;
  } else {
    gatt_performer = test_gatt_performer;
  }
>>>>>>> e110efe6
}

#ifndef BTA_DM_GATT_CLOSE_DELAY_TOUT
#define BTA_DM_GATT_CLOSE_DELAY_TOUT 1000
#endif

/*******************************************************************************
 *
 * Function         bta_dm_gattc_register
 *
 * Description      Register with GATTC in DM if BLE is needed.
 *
 *
 * Returns          void
 *
 ******************************************************************************/
static void bta_dm_gattc_register(void) {
  if (bta_dm_discovery_cb.client_if != BTA_GATTS_INVALID_IF) {
    // Already registered
    return;
  }
  get_gatt_interface().BTA_GATTC_AppRegister(
      bta_dm_gattc_callback, base::Bind([](uint8_t client_id, uint8_t status) {
        tGATT_STATUS gatt_status = static_cast<tGATT_STATUS>(status);
        if (static_cast<tGATT_STATUS>(status) == GATT_SUCCESS) {
          log::info(
              "Registered device discovery search gatt client tGATT_IF:{}",
              client_id);
          bta_dm_discovery_cb.client_if = client_id;
        } else {
          log::warn(
              "Failed to register device discovery search gatt client "
              "gatt_status:{} previous tGATT_IF:{}",
              bta_dm_discovery_cb.client_if, status);
          bta_dm_discovery_cb.client_if = BTA_GATTS_INVALID_IF;
        }
      }),
      false);
}

static void gatt_close_timer_cb(void*) {
  bta_dm_disc_sm_execute(BTA_DM_DISC_CLOSE_TOUT_EVT, nullptr);
}

void bta_dm_gatt_finished(RawAddress bda, tBTA_STATUS result,
                          std::vector<bluetooth::Uuid> gatt_uuids) {
  bta_dm_disc_sm_execute(BTA_DM_DISCOVERY_RESULT_EVT,
                         std::make_unique<tBTA_DM_MSG>(tBTA_DM_SVC_RES{
                             .bd_addr = bda,
                             .is_gatt_over_ble = true,
                             .gatt_uuids = gatt_uuids,
                             .result = result,
                         }));
}

/*******************************************************************************
 *
 * Function         bta_dm_gatt_disc_complete
 *
 * Description      This function process the GATT service search complete.
 *
 * Parameters:
 *
 ******************************************************************************/
static void bta_dm_gatt_disc_complete(uint16_t conn_id, tGATT_STATUS status) {
<<<<<<< HEAD
  log::verbose("conn_id = {}", conn_id);

  std::vector<Uuid> gatt_services;

=======
  bool sdp_pending = bta_dm_discovery_cb.transports & BT_TRANSPORT_BR_EDR;
  bool le_pending = bta_dm_discovery_cb.transports & BT_TRANSPORT_LE;

  log::verbose("conn_id = {}, status = {}, sdp_pending = {}, le_pending = {}",
               conn_id, status, sdp_pending, le_pending);

  if (com::android::bluetooth::flags::bta_dm_discover_both() && sdp_pending &&
      !le_pending) {
    /* LE Service discovery finished, and services were reported, but SDP is not
     * finished yet. gatt_close_timer closed the connection, and we received
     * this callback because of disconnnection */
    return;
  }

  std::vector<Uuid> gatt_services;

>>>>>>> e110efe6
  if (conn_id != GATT_INVALID_CONN_ID && status == GATT_SUCCESS) {
    btgatt_db_element_t* db = NULL;
    int count = 0;
    get_gatt_interface().BTA_GATTC_GetGattDb(conn_id, 0x0000, 0xFFFF, &db,
                                             &count);
    if (count != 0) {
      for (int i = 0; i < count; i++) {
        // we process service entries only
        if (db[i].type == BTGATT_DB_PRIMARY_SERVICE) {
          gatt_services.push_back(db[i].uuid);
        }
      }
      osi_free(db);
    }
    log::info("GATT services discovered using LE Transport, count: {}",
              gatt_services.size());
  }

  /* no more services to be discovered */
  bta_dm_gatt_finished(bta_dm_discovery_cb.peer_bdaddr,
                       (status == GATT_SUCCESS) ? BTA_SUCCESS : BTA_FAILURE,
                       std::move(gatt_services));

  if (conn_id != GATT_INVALID_CONN_ID) {
    bta_dm_discovery_cb.pending_close_bda = bta_dm_discovery_cb.peer_bdaddr;
    // Gatt will be close immediately if bluetooth.gatt.delay_close.enabled is
    // set to false. If property is true / unset there will be a delay
    if (bta_dm_discovery_cb.gatt_close_timer != nullptr) {
      /* start a GATT channel close delay timer */
      alarm_set_on_mloop(bta_dm_discovery_cb.gatt_close_timer,
                         BTA_DM_GATT_CLOSE_DELAY_TOUT, gatt_close_timer_cb, 0);
    } else {
      bta_dm_disc_sm_execute(BTA_DM_DISC_CLOSE_TOUT_EVT, nullptr);
    }
  } else {
    bta_dm_discovery_cb.conn_id = GATT_INVALID_CONN_ID;

    if (com::android::bluetooth::flags::bta_dm_disc_stuck_in_cancelling_fix()) {
      log::info(
          "Discovery complete for invalid conn ID. Will pick up next job");
      bta_dm_discovery_set_state(BTA_DM_DISCOVER_IDLE);
      bta_dm_execute_queued_discovery_request();
    }
  }
}

/*******************************************************************************
 *
 * Function         bta_dm_close_gatt_conn
 *
 * Description      This function close the GATT connection after delay
 *timeout.
 *
 * Parameters:
 *
 ******************************************************************************/
static void bta_dm_close_gatt_conn() {
  if (bta_dm_discovery_cb.conn_id != GATT_INVALID_CONN_ID)
    BTA_GATTC_Close(bta_dm_discovery_cb.conn_id);

  bta_dm_discovery_cb.pending_close_bda = RawAddress::kEmpty;
  bta_dm_discovery_cb.conn_id = GATT_INVALID_CONN_ID;
}
/*******************************************************************************
 *
 * Function         btm_dm_start_gatt_discovery
 *
 * Description      This is GATT initiate the service search by open a GATT
 *                  connection first.
 *
 * Parameters:
 *
 ******************************************************************************/
static void btm_dm_start_gatt_discovery(const RawAddress& bd_addr) {
  constexpr bool kUseOpportunistic = true;

  /* connection is already open */
  if (bta_dm_discovery_cb.pending_close_bda == bd_addr &&
      bta_dm_discovery_cb.conn_id != GATT_INVALID_CONN_ID) {
    bta_dm_discovery_cb.pending_close_bda = RawAddress::kEmpty;
    alarm_cancel(bta_dm_discovery_cb.gatt_close_timer);
    get_gatt_interface().BTA_GATTC_ServiceSearchRequest(
        bta_dm_discovery_cb.conn_id, nullptr);
  } else {
    if (get_btm_client_interface().peer.BTM_IsAclConnectionUp(
            bd_addr, BT_TRANSPORT_LE)) {
      log::debug(
          "Use existing gatt client connection for discovery peer:{} "
          "transport:{} opportunistic:{:c}",
          bd_addr, bt_transport_text(BT_TRANSPORT_LE),
          (kUseOpportunistic) ? 'T' : 'F');
      get_gatt_interface().BTA_GATTC_Open(bta_dm_discovery_cb.client_if,
                                          bd_addr, BTM_BLE_DIRECT_CONNECTION,
                                          kUseOpportunistic);
    } else {
      log::debug(
          "Opening new gatt client connection for discovery peer:{} "
          "transport:{} opportunistic:{:c}",
          bd_addr, bt_transport_text(BT_TRANSPORT_LE),
          (!kUseOpportunistic) ? 'T' : 'F');
      get_gatt_interface().BTA_GATTC_Open(bta_dm_discovery_cb.client_if,
                                          bd_addr, BTM_BLE_DIRECT_CONNECTION,
                                          !kUseOpportunistic);
    }
  }
}

/*******************************************************************************
 *
 * Function         bta_dm_proc_open_evt
 *
 * Description      process BTA_GATTC_OPEN_EVT in DM.
 *
 * Parameters:
 *
 ******************************************************************************/
static void bta_dm_proc_open_evt(tBTA_GATTC_OPEN* p_data) {
  log::verbose(
      "DM Search state= {} bta_dm_discovery_cb.peer_dbaddr:{} connected_bda={}",
      bta_dm_discovery_get_state(), bta_dm_discovery_cb.peer_bdaddr,
      p_data->remote_bda);
<<<<<<< HEAD

  log::debug("BTA_GATTC_OPEN_EVT conn_id = {} client_if={} status = {}",
             p_data->conn_id, p_data->client_if, p_data->status);

=======

  log::debug("BTA_GATTC_OPEN_EVT conn_id = {} client_if={} status = {}",
             p_data->conn_id, p_data->client_if, p_data->status);

>>>>>>> e110efe6
  bta_dm_discovery_cb.conn_id = p_data->conn_id;

  if (p_data->status == GATT_SUCCESS) {
    get_gatt_interface().BTA_GATTC_ServiceSearchRequest(p_data->conn_id,
                                                        nullptr);
  } else {
    bta_dm_gatt_disc_complete(GATT_INVALID_CONN_ID, p_data->status);
  }
}

/*******************************************************************************
 *
 * Function         bta_dm_gattc_callback
 *
 * Description      This is GATT client callback function used in DM.
 *
 * Parameters:
 *
 ******************************************************************************/
static void bta_dm_gattc_callback(tBTA_GATTC_EVT event, tBTA_GATTC* p_data) {
  log::verbose("bta_dm_gattc_callback event = {}", event);

  switch (event) {
    case BTA_GATTC_OPEN_EVT:
      bta_dm_proc_open_evt(&p_data->open);
      break;

    case BTA_GATTC_SEARCH_CMPL_EVT:
      if (bta_dm_discovery_get_state() == BTA_DM_DISCOVER_ACTIVE) {
        bta_dm_gatt_disc_complete(p_data->search_cmpl.conn_id,
                                  p_data->search_cmpl.status);
      }
      break;

    case BTA_GATTC_CLOSE_EVT:
      log::info("BTA_GATTC_CLOSE_EVT reason = {}", p_data->close.reason);

      if (p_data->close.remote_bda == bta_dm_discovery_cb.peer_bdaddr) {
        bta_dm_discovery_cb.conn_id = GATT_INVALID_CONN_ID;
      }

      if (bta_dm_discovery_get_state() == BTA_DM_DISCOVER_ACTIVE) {
        /* in case of disconnect before search is completed */
        if (p_data->close.remote_bda == bta_dm_discovery_cb.peer_bdaddr) {
          bta_dm_gatt_disc_complete((uint16_t)GATT_INVALID_CONN_ID,
                                    (tGATT_STATUS)GATT_ERROR);
        }
      }
      break;

    case BTA_GATTC_CANCEL_OPEN_EVT:
    case BTA_GATTC_CFG_MTU_EVT:
    case BTA_GATTC_CONGEST_EVT:
    case BTA_GATTC_CONN_UPDATE_EVT:
    case BTA_GATTC_DEREG_EVT:
    case BTA_GATTC_ENC_CMPL_CB_EVT:
    case BTA_GATTC_EXEC_EVT:
    case BTA_GATTC_NOTIF_EVT:
    case BTA_GATTC_PHY_UPDATE_EVT:
    case BTA_GATTC_SEARCH_RES_EVT:
    case BTA_GATTC_SRVC_CHG_EVT:
    case BTA_GATTC_SRVC_DISC_DONE_EVT:
    case BTA_GATTC_SUBRATE_CHG_EVT:
      break;
  }
}

namespace bluetooth {
namespace legacy {
namespace testing {

tBT_TRANSPORT bta_dm_determine_discovery_transport(const RawAddress& bd_addr) {
  return ::bta_dm_determine_discovery_transport(bd_addr);
}

void bta_dm_sdp_result(tSDP_STATUS sdp_status, tBTA_DM_SDP_STATE* state) {
  ::bta_dm_sdp_result(sdp_status, state);
}

}  // namespace testing
}  // namespace legacy
}  // namespace bluetooth

namespace {
constexpr char kTimeFormatString[] = "%Y-%m-%d %H:%M:%S";

constexpr unsigned MillisPerSecond = 1000;
std::string EpochMillisToString(long long time_ms) {
  time_t time_sec = time_ms / MillisPerSecond;
  struct tm tm;
  localtime_r(&time_sec, &tm);
  std::string s = bluetooth::common::StringFormatTime(kTimeFormatString, tm);
  return base::StringPrintf(
      "%s.%03u", s.c_str(),
      static_cast<unsigned int>(time_ms % MillisPerSecond));
}

}  // namespace

struct tDISCOVERY_STATE_HISTORY {
  const tBTA_DM_SERVICE_DISCOVERY_STATE state;
  const tBTA_DM_DISC_EVT event;
  std::string ToString() const {
    return base::StringPrintf("state:%25s event:%s",
                              bta_dm_state_text(state).c_str(),
                              bta_dm_event_text(event).c_str());
  }
};

bluetooth::common::TimestampedCircularBuffer<tDISCOVERY_STATE_HISTORY>
    discovery_state_history_(50 /*history size*/);

static void bta_dm_disc_sm_execute(tBTA_DM_DISC_EVT event,
                                   std::unique_ptr<tBTA_DM_MSG> msg) {
  log::info("state:{}, event:{}[0x{:x}]",
            bta_dm_state_text(bta_dm_discovery_get_state()),
            bta_dm_event_text(event), event);
  discovery_state_history_.Push({
      .state = bta_dm_discovery_get_state(),
      .event = event,
  });

  switch (bta_dm_discovery_get_state()) {
    case BTA_DM_DISCOVER_IDLE:
      switch (event) {
        case BTA_DM_API_DISCOVER_EVT:
          bta_dm_discovery_set_state(BTA_DM_DISCOVER_ACTIVE);
          log::assert_that(std::holds_alternative<tBTA_DM_API_DISCOVER>(*msg),
                           "bad message type: {}", msg->index());

          bta_dm_discover_services(std::get<tBTA_DM_API_DISCOVER>(*msg));
          break;
        case BTA_DM_DISC_CLOSE_TOUT_EVT:
          bta_dm_close_gatt_conn();
          break;
        default:
          log::info("Received unexpected event {}[0x{:x}] in state {}",
                    bta_dm_event_text(event), event,
                    bta_dm_state_text(bta_dm_discovery_get_state()));
      }
      break;

    case BTA_DM_DISCOVER_ACTIVE:
      switch (event) {
        case BTA_DM_DISCOVERY_RESULT_EVT:
          log::assert_that(std::holds_alternative<tBTA_DM_SVC_RES>(*msg),
                           "bad message type: {}", msg->index());

          bta_dm_disc_result(std::get<tBTA_DM_SVC_RES>(*msg));
<<<<<<< HEAD
          break;
        case BTA_DM_API_DISCOVER_EVT:
          log::assert_that(std::holds_alternative<tBTA_DM_API_DISCOVER>(*msg),
                           "bad message type: {}", msg->index());

          bta_dm_queue_disc(std::get<tBTA_DM_API_DISCOVER>(*msg));
          break;
=======
          break;
        case BTA_DM_API_DISCOVER_EVT: {
          log::assert_that(std::holds_alternative<tBTA_DM_API_DISCOVER>(*msg),
                           "bad message type: {}", msg->index());

          auto req = std::get<tBTA_DM_API_DISCOVER>(*msg);
          if (com::android::bluetooth::flags::bta_dm_discover_both() &&
              is_same_device(req.bd_addr, bta_dm_discovery_cb.peer_bdaddr)) {
            bta_dm_discover_services(std::get<tBTA_DM_API_DISCOVER>(*msg));
          } else {
            bta_dm_queue_disc(std::get<tBTA_DM_API_DISCOVER>(*msg));
          }
        } break;
>>>>>>> e110efe6
        case BTA_DM_DISC_CLOSE_TOUT_EVT:
          bta_dm_close_gatt_conn();
          break;
        default:
          log::info("Received unexpected event {}[0x{:x}] in state {}",
                    bta_dm_event_text(event), event,
                    bta_dm_state_text(bta_dm_discovery_get_state()));
      }
      break;
  }
}

static void bta_dm_disc_init_discovery_cb(
    tBTA_DM_SERVICE_DISCOVERY_CB& bta_dm_discovery_cb) {
  bta_dm_discovery_cb = {};
  bta_dm_discovery_cb.service_discovery_state = BTA_DM_DISCOVER_IDLE;
  bta_dm_discovery_cb.conn_id = GATT_INVALID_CONN_ID;
}

static void bta_dm_disc_reset() {
  alarm_free(bta_dm_discovery_cb.gatt_close_timer);
  bta_dm_disc_init_discovery_cb(::bta_dm_discovery_cb);
}

void bta_dm_disc_start(bool delay_close_gatt) {
  if (!com::android::bluetooth::flags::
          separate_service_and_device_discovery()) {
    bta_dm_disc_legacy::bta_dm_disc_start(delay_close_gatt);
    return;
  }
  bta_dm_disc_reset();
  bta_dm_discovery_cb.gatt_close_timer =
      delay_close_gatt ? alarm_new("bta_dm_search.gatt_close_timer") : nullptr;
  bta_dm_discovery_cb.pending_discovery_queue = {};
}

void bta_dm_disc_acl_down(const RawAddress& bd_addr, tBT_TRANSPORT transport) {
  if (!com::android::bluetooth::flags::
          separate_service_and_device_discovery()) {
    bta_dm_disc_legacy::bta_dm_disc_acl_down(bd_addr, transport);
    return;
  }
}

void bta_dm_disc_stop() {
  if (!com::android::bluetooth::flags::
          separate_service_and_device_discovery()) {
    bta_dm_disc_legacy::bta_dm_disc_stop();
    return;
  }
  bta_dm_disc_reset();
}

void bta_dm_disc_start_service_discovery(service_discovery_callbacks cbacks,
                                         const RawAddress& bd_addr,
                                         tBT_TRANSPORT transport) {
  if (!com::android::bluetooth::flags::
          separate_service_and_device_discovery()) {
    bta_dm_disc_legacy::bta_dm_disc_start_service_discovery(cbacks, bd_addr,
                                                            transport);
    return;
  }
  bta_dm_disc_sm_execute(
      BTA_DM_API_DISCOVER_EVT,
      std::make_unique<tBTA_DM_MSG>(tBTA_DM_API_DISCOVER{
          .bd_addr = bd_addr, .cbacks = cbacks, .transport = transport}));
}

#define DUMPSYS_TAG "shim::legacy::bta::dm"
void DumpsysBtaDmDisc(int fd) {
  if (!com::android::bluetooth::flags::
          separate_service_and_device_discovery()) {
    bta_dm_disc_legacy::DumpsysBtaDmDisc(fd);
    return;
  }
  auto copy = discovery_state_history_.Pull();
  LOG_DUMPSYS(fd, " last %zu discovery state transitions", copy.size());
  for (const auto& it : copy) {
    LOG_DUMPSYS(fd, "   %s %s", EpochMillisToString(it.timestamp).c_str(),
                it.entry.ToString().c_str());
  }
  LOG_DUMPSYS(fd, " current bta_dm_discovery_state:%s",
              bta_dm_state_text(bta_dm_discovery_get_state()).c_str());
}
#undef DUMPSYS_TAG

namespace bluetooth {
namespace legacy {
namespace testing {

tBTA_DM_SERVICE_DISCOVERY_CB& bta_dm_discovery_cb() {
  return ::bta_dm_discovery_cb;
}

}  // namespace testing
}  // namespace legacy
}  // namespace bluetooth<|MERGE_RESOLUTION|>--- conflicted
+++ resolved
@@ -40,10 +40,7 @@
 #include "main/shim/dumpsys.h"
 #include "os/logging/log_adapter.h"
 #include "osi/include/allocator.h"
-<<<<<<< HEAD
-=======
 #include "stack/btm/btm_dev.h"
->>>>>>> e110efe6
 #include "stack/include/bt_name.h"
 #include "stack/include/bt_uuid16.h"
 #include "stack/include/btm_client_interface.h"
@@ -76,7 +73,17 @@
     default_sdp_performer;
 base::RepeatingCallback<void(const RawAddress&)> gatt_performer =
     default_gatt_performer;
-<<<<<<< HEAD
+
+static bool is_same_device(const RawAddress& a, const RawAddress& b) {
+  if (a == b) return true;
+
+  auto devA = btm_find_dev(a);
+  if (devA != nullptr && devA == btm_find_dev(b)) {
+    return true;
+  }
+
+  return false;
+}
 }  // namespace
 
 static void bta_dm_disc_sm_execute(tBTA_DM_DISC_EVT event,
@@ -88,35 +95,8 @@
       BT_STATUS_SUCCESS) {
     log::error("post_disc_evt failed");
   }
-=======
-
-static bool is_same_device(const RawAddress& a, const RawAddress& b) {
-  if (a == b) return true;
-
-  auto devA = btm_find_dev(a);
-  if (devA != nullptr && devA == btm_find_dev(b)) {
-    return true;
-  }
-
-  return false;
->>>>>>> e110efe6
-}
-}  // namespace
-
-<<<<<<< HEAD
-=======
-static void bta_dm_disc_sm_execute(tBTA_DM_DISC_EVT event,
-                                   std::unique_ptr<tBTA_DM_MSG> msg);
-static void post_disc_evt(tBTA_DM_DISC_EVT event,
-                          std::unique_ptr<tBTA_DM_MSG> msg) {
-  if (do_in_main_thread(FROM_HERE, base::BindOnce(&bta_dm_disc_sm_execute,
-                                                  event, std::move(msg))) !=
-      BT_STATUS_SUCCESS) {
-    log::error("post_disc_evt failed");
-  }
-}
-
->>>>>>> e110efe6
+}
+
 static void bta_dm_gatt_disc_complete(uint16_t conn_id, tGATT_STATUS status);
 static void bta_dm_disable_disc(void);
 static void bta_dm_gattc_register(void);
@@ -198,7 +178,6 @@
           separate_service_and_device_discovery()) {
     bta_dm_disc_legacy::bta_dm_disc_gatt_cancel_open(bd_addr);
     return;
-<<<<<<< HEAD
   }
   get_gatt_interface().BTA_GATTC_CancelOpen(0, bd_addr, false);
 }
@@ -209,18 +188,6 @@
     bta_dm_disc_legacy::bta_dm_disc_gatt_refresh(bd_addr);
     return;
   }
-=======
-  }
-  get_gatt_interface().BTA_GATTC_CancelOpen(0, bd_addr, false);
-}
-
-void bta_dm_disc_gatt_refresh(const RawAddress& bd_addr) {
-  if (!com::android::bluetooth::flags::
-          separate_service_and_device_discovery()) {
-    bta_dm_disc_legacy::bta_dm_disc_gatt_refresh(bd_addr);
-    return;
-  }
->>>>>>> e110efe6
   get_gatt_interface().BTA_GATTC_Refresh(bd_addr);
 }
 
@@ -327,16 +294,11 @@
     bta_dm_discovery_cb.service_search_cbacks.on_did_received(
         addr, p_dis_value->pnp_id.vendor_id_src, p_dis_value->pnp_id.vendor_id,
         p_dis_value->pnp_id.product_id, p_dis_value->pnp_id.product_version);
-<<<<<<< HEAD
-=======
   }
 
   if (!bta_dm_discovery_cb.transports) {
     bta_dm_execute_queued_discovery_request();
->>>>>>> e110efe6
-  }
-
-  bta_dm_execute_queued_discovery_request();
+  }
 }
 #endif
 
@@ -355,11 +317,8 @@
 
   /* if any BR/EDR service discovery has been done, report the event */
   if (!disc_result.is_gatt_over_ble) {
-<<<<<<< HEAD
-=======
     bta_dm_discovery_cb.transports &= ~BT_TRANSPORT_BR_EDR;
 
->>>>>>> e110efe6
     auto& r = disc_result;
     if (!r.gatt_uuids.empty()) {
       log::info("Sending GATT services discovered using SDP");
@@ -370,10 +329,7 @@
     bta_dm_discovery_cb.service_search_cbacks.on_service_discovery_results(
         r.bd_addr, r.uuids, r.result);
   } else {
-<<<<<<< HEAD
-=======
     bta_dm_discovery_cb.transports &= ~BT_TRANSPORT_LE;
->>>>>>> e110efe6
     GAP_BleReadPeerPrefConnParams(bta_dm_discovery_cb.peer_bdaddr);
 
     bta_dm_discovery_cb.service_search_cbacks.on_gatt_results(
@@ -381,13 +337,9 @@
         /* transport_le */ true);
   }
 
-<<<<<<< HEAD
-  bta_dm_discovery_set_state(BTA_DM_DISCOVER_IDLE);
-=======
   if (!bta_dm_discovery_cb.transports) {
     bta_dm_discovery_set_state(BTA_DM_DISCOVER_IDLE);
   }
->>>>>>> e110efe6
 
 #if TARGET_FLOSS
   if (bta_dm_discovery_cb.conn_id != GATT_INVALID_CONN_ID &&
@@ -397,13 +349,9 @@
   }
 #endif
 
-<<<<<<< HEAD
-  bta_dm_execute_queued_discovery_request();
-=======
   if (!bta_dm_discovery_cb.transports) {
     bta_dm_execute_queued_discovery_request();
   }
->>>>>>> e110efe6
 }
 
 /*******************************************************************************
@@ -416,13 +364,8 @@
  *
  ******************************************************************************/
 static void bta_dm_queue_disc(tBTA_DM_API_DISCOVER& discovery) {
-<<<<<<< HEAD
-  log::info("bta_dm_discovery: queuing service discovery to {}",
-            discovery.bd_addr);
-=======
   log::info("bta_dm_discovery: queuing service discovery to {} [{}]",
             discovery.bd_addr, bt_transport_text(discovery.transport));
->>>>>>> e110efe6
   bta_dm_discovery_cb.pending_discovery_queue.push(discovery);
 }
 
@@ -436,12 +379,8 @@
   tBTA_DM_API_DISCOVER pending_discovery =
       bta_dm_discovery_cb.pending_discovery_queue.front();
   bta_dm_discovery_cb.pending_discovery_queue.pop();
-<<<<<<< HEAD
-  log::info("Start pending discovery");
-=======
   log::info("Start pending discovery {} [{}]", pending_discovery.bd_addr,
             pending_discovery.transport);
->>>>>>> e110efe6
   post_disc_evt(
       BTA_DM_API_DISCOVER_EVT,
       std::make_unique<tBTA_DM_MSG>(tBTA_DM_API_DISCOVER{pending_discovery}));
@@ -511,12 +450,6 @@
       base::StringPrintf("Transport:%s", bt_transport_text(transport).c_str()));
 
   if (transport == BT_TRANSPORT_LE) {
-<<<<<<< HEAD
-    log::info("starting GATT discovery on {}", bd_addr);
-    /* start GATT for service discovery */
-    gatt_performer.Run(bd_addr);
-    return;
-=======
     if (bta_dm_discovery_cb.transports & BT_TRANSPORT_LE) {
       log::info("won't start GATT discovery - already started {}", bd_addr);
       return;
@@ -527,39 +460,8 @@
       gatt_performer.Run(bd_addr);
       return;
     }
->>>>>>> e110efe6
-  }
-  // transport == BT_TRANSPORT_BR_EDR
-
-<<<<<<< HEAD
-  log::info("starting SDP discovery on {}", bd_addr);
-  bta_dm_discovery_cb.sdp_state =
-      std::make_unique<tBTA_DM_SDP_STATE>(tBTA_DM_SDP_STATE{
-          .bd_addr = bd_addr,
-          .services_to_search = BTA_ALL_SERVICE_MASK,
-          .services_found = 0,
-          .service_index = 0,
-      });
-
-  sdp_performer.Run(bta_dm_discovery_cb.sdp_state.get());
-}
-
-void bta_dm_disc_override_sdp_performer_for_testing(
-    base::RepeatingCallback<void(tBTA_DM_SDP_STATE*)> test_sdp_performer) {
-  if (test_sdp_performer.is_null()) {
-    sdp_performer = default_sdp_performer;
-  } else {
-    sdp_performer = test_sdp_performer;
-  }
-}
-void bta_dm_disc_override_gatt_performer_for_testing(
-    base::RepeatingCallback<void(const RawAddress&)> test_gatt_performer) {
-  if (test_gatt_performer.is_null()) {
-    gatt_performer = default_gatt_performer;
-  } else {
-    gatt_performer = test_gatt_performer;
-  }
-=======
+  }
+
   // transport == BT_TRANSPORT_BR_EDR
   if (bta_dm_discovery_cb.transports & BT_TRANSPORT_BR_EDR) {
     log::info("won't start SDP - already started {}", bd_addr);
@@ -593,7 +495,6 @@
   } else {
     gatt_performer = test_gatt_performer;
   }
->>>>>>> e110efe6
 }
 
 #ifndef BTA_DM_GATT_CLOSE_DELAY_TOUT
@@ -659,12 +560,6 @@
  *
  ******************************************************************************/
 static void bta_dm_gatt_disc_complete(uint16_t conn_id, tGATT_STATUS status) {
-<<<<<<< HEAD
-  log::verbose("conn_id = {}", conn_id);
-
-  std::vector<Uuid> gatt_services;
-
-=======
   bool sdp_pending = bta_dm_discovery_cb.transports & BT_TRANSPORT_BR_EDR;
   bool le_pending = bta_dm_discovery_cb.transports & BT_TRANSPORT_LE;
 
@@ -681,7 +576,6 @@
 
   std::vector<Uuid> gatt_services;
 
->>>>>>> e110efe6
   if (conn_id != GATT_INVALID_CONN_ID && status == GATT_SUCCESS) {
     btgatt_db_element_t* db = NULL;
     int count = 0;
@@ -803,17 +697,10 @@
       "DM Search state= {} bta_dm_discovery_cb.peer_dbaddr:{} connected_bda={}",
       bta_dm_discovery_get_state(), bta_dm_discovery_cb.peer_bdaddr,
       p_data->remote_bda);
-<<<<<<< HEAD
 
   log::debug("BTA_GATTC_OPEN_EVT conn_id = {} client_if={} status = {}",
              p_data->conn_id, p_data->client_if, p_data->status);
 
-=======
-
-  log::debug("BTA_GATTC_OPEN_EVT conn_id = {} client_if={} status = {}",
-             p_data->conn_id, p_data->client_if, p_data->status);
-
->>>>>>> e110efe6
   bta_dm_discovery_cb.conn_id = p_data->conn_id;
 
   if (p_data->status == GATT_SUCCESS) {
@@ -963,15 +850,6 @@
                            "bad message type: {}", msg->index());
 
           bta_dm_disc_result(std::get<tBTA_DM_SVC_RES>(*msg));
-<<<<<<< HEAD
-          break;
-        case BTA_DM_API_DISCOVER_EVT:
-          log::assert_that(std::holds_alternative<tBTA_DM_API_DISCOVER>(*msg),
-                           "bad message type: {}", msg->index());
-
-          bta_dm_queue_disc(std::get<tBTA_DM_API_DISCOVER>(*msg));
-          break;
-=======
           break;
         case BTA_DM_API_DISCOVER_EVT: {
           log::assert_that(std::holds_alternative<tBTA_DM_API_DISCOVER>(*msg),
@@ -985,7 +863,6 @@
             bta_dm_queue_disc(std::get<tBTA_DM_API_DISCOVER>(*msg));
           }
         } break;
->>>>>>> e110efe6
         case BTA_DM_DISC_CLOSE_TOUT_EVT:
           bta_dm_close_gatt_conn();
           break;

--- conflicted
+++ resolved
@@ -249,22 +249,6 @@
   bool in_use;
 
  private:
-<<<<<<< HEAD
-  friend void bta_dm_acl_up(const RawAddress& bd_addr, tBT_TRANSPORT transport,
-                            uint16_t acl_handle);
-  friend void bta_dm_pm_btm_status(const RawAddress& bd_addr,
-                                   tBTM_PM_STATUS status, uint16_t value,
-                                   tHCI_STATUS hci_status);
-  friend void bta_dm_pm_sniff(struct tBTA_DM_PEER_DEVICE* p_peer_dev,
-                              uint8_t index);
-  friend void bta_dm_rm_cback(tBTA_SYS_CONN_STATUS status, uint8_t id,
-                              uint8_t app_id, const RawAddress& peer_addr);
-  friend void handle_remote_features_complete(const RawAddress& bd_addr);
-  tBTA_DM_DEV_INFO info;
-
- public:
-  tBTA_DM_DEV_INFO Info() const { return info; }
-=======
   // Dynamic pieces of operational device information
   tBTA_DM_DEV_INFO info{BTA_DM_DI_NONE};
 
@@ -292,7 +276,6 @@
   void reset_sniff_flags() {
     info &= ~(BTA_DM_DI_INT_SNIFF | BTA_DM_DI_ACP_SNIFF | BTA_DM_DI_SET_SNIFF);
   }
->>>>>>> cc1a3b51
 
   void set_ssr_active() { info |= BTA_DM_DI_USE_SSR; }
   void reset_ssr_active() { info &= ~BTA_DM_DI_USE_SSR; }

/******************************************************************************
 *
 *  Copyright 2003-2012 Broadcom Corporation
 *
 *  Licensed under the Apache License, Version 2.0 (the "License");
 *  you may not use this file except in compliance with the License.
 *  You may obtain a copy of the License at:
 *
 *  http://www.apache.org/licenses/LICENSE-2.0
 *
 *  Unless required by applicable law or agreed to in writing, software
 *  distributed under the License is distributed on an "AS IS" BASIS,
 *  WITHOUT WARRANTIES OR CONDITIONS OF ANY KIND, either express or implied.
 *  See the License for the specific language governing permissions and
 *  limitations under the License.
 *
 ******************************************************************************/

/******************************************************************************
 *
 *  This is the private interface file for the BTA device manager.
 *
 ******************************************************************************/
#ifndef BTA_DM_INT_H
#define BTA_DM_INT_H

#include <base/strings/stringprintf.h>
#include <bluetooth/log.h>

#include <string>
#include <vector>

#include "bta/include/bta_api.h"
#include "bta/include/bta_sec_api.h"
#include "bta/sys/bta_sys.h"
#include "hci/le_rand_callback.h"
#include "internal_include/bt_target.h"
#include "internal_include/bt_trace.h"
#include "macros.h"
#include "types/raw_address.h"

/*****************************************************************************
 *  Constants and data types
 ****************************************************************************/

<<<<<<< HEAD
#define BTA_DM_MSG_LEN 50

=======
>>>>>>> e110efe6
#define BTA_DM_NUM_PEER_DEVICE 7

enum class tBTA_DM_CONN_STATE : uint8_t {
  BTA_DM_NOT_CONNECTED = 0,
  BTA_DM_CONNECTED = 1,
  BTA_DM_UNPAIRING = 2,
};

inline std::string bta_conn_state_text(tBTA_DM_CONN_STATE state) {
  switch (state) {
    CASE_RETURN_STRING(tBTA_DM_CONN_STATE::BTA_DM_NOT_CONNECTED);
    CASE_RETURN_STRING(tBTA_DM_CONN_STATE::BTA_DM_CONNECTED);
    CASE_RETURN_STRING(tBTA_DM_CONN_STATE::BTA_DM_UNPAIRING);
  }
  RETURN_UNKNOWN_TYPE_STRING(tBTA_DM_CONN_STATE, state);
}

typedef enum : uint8_t {
  BTA_DM_DI_NONE = 0x00,      /* nothing special */
  BTA_DM_DI_SET_SNIFF = 0x01, /* set this bit if call BTM_SetPowerMode(sniff) */
  BTA_DM_DI_INT_SNIFF = 0x02, /* set this bit if call BTM_SetPowerMode(sniff) &
                                 enter sniff mode */
  BTA_DM_DI_ACP_SNIFF = 0x04, /* set this bit if peer init sniff */
  BTA_DM_DI_UNUSED = 0x08,
  BTA_DM_DI_USE_SSR = 0x10, /* set this bit if ssr is supported for this link */
  BTA_DM_DI_AV_ACTIVE = 0x20, /* set this bit if AV is active for this link */
} tBTA_DM_DEV_INFO_BITMASK;
typedef uint8_t tBTA_DM_DEV_INFO;

inline std::string device_info_text(tBTA_DM_DEV_INFO info) {
  const char* const device_info_text[] = {
      ":set_sniff", ":int_sniff", ":acp_sniff",
      ":unused",    ":use_ssr",   ":av_active",
  };

  std::string s = base::StringPrintf("0x%02x", info);
  if (info == BTA_DM_DI_NONE) return s + std::string(":none");
  for (size_t i = 0; i < sizeof(device_info_text) / sizeof(device_info_text[0]);
       i++) {
    if (info & (1u << i)) s += std::string(device_info_text[i]);
  }
  return s;
}

/* set power mode request type */
#define BTA_DM_PM_RESTART 1
#define BTA_DM_PM_NEW_REQ 2
#define BTA_DM_PM_EXECUTE 3
typedef uint8_t tBTA_DM_PM_REQ;

struct tBTA_DM_PEER_DEVICE {
  RawAddress peer_bdaddr;
  tBTA_DM_CONN_STATE conn_state{tBTA_DM_CONN_STATE::BTA_DM_NOT_CONNECTED};
  tBTA_PREF_ROLES pref_role;
  bool in_use;

 private:
  // Dynamic pieces of operational device information
  tBTA_DM_DEV_INFO info{BTA_DM_DI_NONE};

 public:
  std::string info_text() const { return device_info_text(info); }

  void reset_device_info() { info = BTA_DM_DI_NONE; }

  void set_av_active() { info |= BTA_DM_DI_AV_ACTIVE; }
  void reset_av_active() { info &= ~BTA_DM_DI_AV_ACTIVE; }
  bool is_av_active() const { return info & BTA_DM_DI_AV_ACTIVE; }

  void set_local_init_sniff() { info |= BTA_DM_DI_INT_SNIFF; }
  bool is_local_init_sniff() const { return info & BTA_DM_DI_INT_SNIFF; }
  void set_remote_init_sniff() { info |= BTA_DM_DI_ACP_SNIFF; }
  bool is_remote_init_sniff() const { return info & BTA_DM_DI_ACP_SNIFF; }

  void set_sniff_command_sent() { info |= BTA_DM_DI_SET_SNIFF; }
  void reset_sniff_command_sent() { info &= ~BTA_DM_DI_SET_SNIFF; }
  bool is_sniff_command_sent() const { return info & BTA_DM_DI_SET_SNIFF; }

  // NOTE: Why is this not used as a bitmask
  void set_both_device_ssr_capable() { info = BTA_DM_DI_USE_SSR; }

  void reset_sniff_flags() {
    info &= ~(BTA_DM_DI_INT_SNIFF | BTA_DM_DI_ACP_SNIFF | BTA_DM_DI_SET_SNIFF);
  }

  void set_ssr_active() { info |= BTA_DM_DI_USE_SSR; }
  void reset_ssr_active() { info &= ~BTA_DM_DI_USE_SSR; }
  bool is_ssr_active() const { return info & BTA_DM_DI_USE_SSR; }

  tBTA_DM_ENCRYPT_CBACK* p_encrypt_cback;
  tBTM_PM_STATUS prev_low; /* previous low power mode used */
  tBTA_DM_PM_ACTION pm_mode_attempted;
  tBTA_DM_PM_ACTION pm_mode_failed;
  bool remove_dev_pending;
  tBT_TRANSPORT transport;
};

/* structure to store list of
  active connections */
typedef struct {
  tBTA_DM_PEER_DEVICE peer_device[BTA_DM_NUM_PEER_DEVICE];
  uint8_t count;
  uint8_t le_count;
} tBTA_DM_ACTIVE_LINK;

typedef struct {
  RawAddress peer_bdaddr;
  tBTA_SYS_ID id;
  uint8_t app_id;
  tBTA_SYS_CONN_STATUS state;
  bool new_request;

  std::string ToString() const {
    return base::StringPrintf(
        "peer:%s sys_name:%s app_id:%hhu state:%s new_request:%s",
        ADDRESS_TO_LOGGABLE_CSTR(peer_bdaddr), BtaIdSysText(id).c_str(), app_id,
        bta_sys_conn_status_text(state).c_str(),
        new_request ? "true" : "false");
  }

} tBTA_DM_SRVCS;

#ifndef BTA_DM_NUM_CONN_SRVS
#define BTA_DM_NUM_CONN_SRVS 30
#endif

typedef struct {
  uint8_t count;
  tBTA_DM_SRVCS conn_srvc[BTA_DM_NUM_CONN_SRVS];

} tBTA_DM_CONNECTED_SRVCS;

typedef struct {
#define BTA_DM_PM_SNIFF_TIMER_IDX 0
#define BTA_DM_PM_PARK_TIMER_IDX 1
#define BTA_DM_PM_SUSPEND_TIMER_IDX 2
#define BTA_DM_PM_MODE_TIMER_MAX 3
  /*
   * Keep three different timers for PARK, SNIFF and SUSPEND if TBFC is
   * supported.
   */
  alarm_t* timer[BTA_DM_PM_MODE_TIMER_MAX];

  uint8_t srvc_id[BTA_DM_PM_MODE_TIMER_MAX];
  uint8_t pm_action[BTA_DM_PM_MODE_TIMER_MAX];
  uint8_t active; /* number of active timer */

  RawAddress peer_bdaddr;
  bool in_use;
} tBTA_PM_TIMER;

extern tBTA_DM_CONNECTED_SRVCS bta_dm_conn_srvcs;

#define BTA_DM_NUM_PM_TIMER 7

typedef struct {
  tBTA_DM_ACL_CBACK* p_acl_cback;
} tBTA_DM_ACL_CB;

/* DM control block */
typedef struct {
  tBTA_DM_ACTIVE_LINK device_list;
  tBTA_BLE_ENERGY_INFO_CBACK* p_energy_info_cback;
  bool disabling;
  alarm_t* disable_timer;
  uint8_t pm_id;
  tBTA_PM_TIMER pm_timer[BTA_DM_NUM_PM_TIMER];
  uint8_t cur_av_count;   /* current AV connecions */

  /* store UUID list for EIR */
  uint32_t eir_uuid[BTM_EIR_SERVICE_ARRAY_SIZE];
#if (BTA_EIR_SERVER_NUM_CUSTOM_UUID > 0)
  tBTA_CUSTOM_UUID bta_custom_uuid[BTA_EIR_SERVER_NUM_CUSTOM_UUID];
#endif
  alarm_t* switch_delay_timer;
} tBTA_DM_CB;

/* DI control block */
typedef struct {
  uint8_t di_num;                     /* total local DI record number */
  uint32_t di_handle[BTA_DI_NUM_MAX]; /* local DI record handle, the first one
                                         is primary record */
} tBTA_DM_DI_CB;

typedef struct {
  uint16_t page_timeout; /* timeout for page in slots */
  bool avoid_scatter; /* true to avoid scatternet when av is streaming (be the
                         central) */

} tBTA_DM_CFG;

extern const uint32_t bta_service_id_to_btm_srv_id_lkup_tbl[];

typedef struct {
  uint8_t id;
  uint8_t app_id;
  uint8_t cfg;

} tBTA_DM_RM;

extern const tBTA_DM_CFG* p_bta_dm_cfg;
extern const tBTA_DM_RM* p_bta_dm_rm_cfg;

typedef struct {
  uint8_t id;
  uint8_t app_id;
  uint8_t spec_idx; /* index of spec table to use */

} tBTA_DM_PM_CFG;

typedef struct {
  tBTA_DM_PM_ACTION power_mode;
  uint16_t timeout;

} tBTA_DM_PM_ACTN;

typedef struct {
  uint8_t allow_mask; /* mask of sniff/hold/park modes to allow */
  uint8_t ssr; /* set SSR on conn open/unpark */
  tBTA_DM_PM_ACTN actn_tbl[BTA_DM_PM_NUM_EVTS][2];

} tBTA_DM_PM_SPEC;

typedef struct {
  uint16_t max_lat;
  uint16_t min_rmt_to;
  uint16_t min_loc_to;
  const char* name{nullptr};
} tBTA_DM_SSR_SPEC;

typedef struct {
  uint16_t manufacturer;
  uint16_t lmp_sub_version;
  uint8_t lmp_version;
} tBTA_DM_LMP_VER_INFO;

extern const uint16_t bta_service_id_to_uuid_lkup_tbl[];

/* For Insight, PM cfg lookup tables are runtime configurable (to allow tweaking
 * of params for power consumption measurements) */
#ifndef BTE_SIM_APP
#define tBTA_DM_PM_TYPE_QUALIFIER const
#else
#define tBTA_DM_PM_TYPE_QUALIFIER
#endif

extern const tBTA_DM_PM_CFG* p_bta_dm_pm_cfg;
tBTA_DM_PM_TYPE_QUALIFIER tBTA_DM_PM_SPEC* get_bta_dm_pm_spec();
extern const tBTM_PM_PWR_MD* p_bta_dm_pm_md;
extern tBTA_DM_SSR_SPEC* p_bta_dm_ssr_spec;

/* update dynamic BRCM Aware EIR data */
extern const tBTA_DM_EIR_CONF bta_dm_eir_cfg;
extern const tBTA_DM_EIR_CONF* p_bta_dm_eir_cfg;

/* DM control block */
extern tBTA_DM_CB bta_dm_cb;

/* DM control block for ACL management */
extern tBTA_DM_ACL_CB bta_dm_acl_cb;

/* DI control block */
extern tBTA_DM_DI_CB bta_dm_di_cb;

void bta_dm_enable(tBTA_DM_SEC_CBACK*, tBTA_DM_ACL_CBACK*);
void bta_dm_disable();
void bta_dm_set_dev_name(const std::vector<uint8_t>&);

void bta_dm_ble_set_conn_params(const RawAddress&, uint16_t, uint16_t, uint16_t,
                                uint16_t);
void bta_dm_ble_update_conn_params(const RawAddress&, uint16_t, uint16_t,
                                   uint16_t, uint16_t, uint16_t, uint16_t);

void bta_dm_ble_set_data_length(const RawAddress& bd_addr);

void bta_dm_ble_get_energy_info(tBTA_BLE_ENERGY_INFO_CBACK*);

void bta_dm_init_pm(void);
void bta_dm_disable_pm(void);

uint8_t bta_dm_get_av_count(void);
tBTA_DM_PEER_DEVICE* bta_dm_find_peer_device(const RawAddress& peer_addr);

void bta_dm_clear_event_filter(void);
void bta_dm_clear_event_mask(void);
void bta_dm_clear_filter_accept_list(void);
void bta_dm_disconnect_all_acls(void);
void bta_dm_le_rand(bluetooth::hci::LeRandCallback cb);
void bta_dm_set_event_filter_connection_setup_all_devices();
void bta_dm_allow_wake_by_hid(
    std::vector<RawAddress> classic_hid_devices,
    std::vector<std::pair<RawAddress, uint8_t>> le_hid_devices);
void bta_dm_restore_filter_accept_list(
    std::vector<std::pair<RawAddress, uint8_t>> le_devices);
void bta_dm_set_default_event_mask_except(uint64_t mask, uint64_t le_mask);
void bta_dm_set_event_filter_inquiry_result_all_devices();

void bta_dm_ble_reset_id(void);

void bta_dm_eir_update_uuid(uint16_t uuid16, bool adding);
void bta_dm_eir_update_cust_uuid(const tBTA_CUSTOM_UUID &curr, bool adding);

void bta_dm_ble_subrate_request(const RawAddress& bd_addr, uint16_t subrate_min,
                                uint16_t subrate_max, uint16_t max_latency,
                                uint16_t cont_num, uint16_t timeout);

namespace fmt {
template <>
struct formatter<tBTA_DM_CONN_STATE> : enum_formatter<tBTA_DM_CONN_STATE> {};
}  // namespace fmt

#endif /* BTA_DM_INT_H */<|MERGE_RESOLUTION|>--- conflicted
+++ resolved
@@ -43,11 +43,6 @@
  *  Constants and data types
  ****************************************************************************/
 
-<<<<<<< HEAD
-#define BTA_DM_MSG_LEN 50
-
-=======
->>>>>>> e110efe6
 #define BTA_DM_NUM_PEER_DEVICE 7
 
 enum class tBTA_DM_CONN_STATE : uint8_t {

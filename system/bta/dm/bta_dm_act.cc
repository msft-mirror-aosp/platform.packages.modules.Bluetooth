--- conflicted
+++ resolved
@@ -2633,7 +2633,7 @@
       RoleText(new_role).c_str(), bta_dm_cb.device_list.count,
       hci_error_code_text(hci_status).c_str());
 
-  if (p_dev->Info() & BTA_DM_DI_AV_ACTIVE) {
+  if (p_dev->is_av_active()) {
     bool need_policy_change = false;
 
     /* there's AV activity on this link */
@@ -2679,7 +2679,7 @@
       acl_peer_supports_sniff_subrating(bd_addr)) {
     LOG_DEBUG("Device supports sniff subrating peer:%s",
               ADDRESS_TO_LOGGABLE_CSTR(bd_addr));
-    p_dev->info = BTA_DM_DI_USE_SSR;
+    p_dev->set_both_device_ssr_capable();
   } else {
     LOG_DEBUG("Device does NOT support sniff subrating peer:%s",
               ADDRESS_TO_LOGGABLE_CSTR(bd_addr));
@@ -2725,7 +2725,7 @@
            bt_transport_text(transport).c_str(), acl_handle);
   device->conn_state = BTA_DM_CONNECTED;
   device->pref_role = BTA_ANY_ROLE;
-  device->info = BTA_DM_DI_NONE;
+  device->reset_device_info();
   device->transport = transport;
 
   if (controller_get_interface()->supports_sniff_subrating() &&
@@ -2736,7 +2736,7 @@
     // data is when the BTA_dm_notify_remote_features_complete()
     // callback has completed.  The below assignment is kept for
     // transitional informational purposes only.
-    device->info = BTA_DM_DI_USE_SSR;
+    device->set_both_device_ssr_capable();
   }
 
   if (bta_dm_cb.p_sec_cback) {
@@ -2879,16 +2879,9 @@
     LOG_INFO("av_count:%d", bta_dm_cb.cur_av_count);
     for (i = 0; i < bta_dm_cb.device_list.count; i++) {
       p_dev = &bta_dm_cb.device_list.peer_device[i];
-<<<<<<< HEAD
-      APPL_TRACE_WARNING("[%d]: state:%d, info:x%x", i, p_dev->conn_state,
-                         p_dev->Info());
-      if ((p_dev->conn_state == BTA_DM_CONNECTED) &&
-          (p_dev->Info() & BTA_DM_DI_AV_ACTIVE)) {
-=======
       APPL_TRACE_WARNING("[%d]: state:%d, info:%s", i, p_dev->conn_state,
                          p_dev->info_text().c_str());
       if ((p_dev->conn_state == BTA_DM_CONNECTED) && p_dev->is_av_active()) {
->>>>>>> cc1a3b51
         /* make central and take away the role switch policy */
         BTM_SwitchRoleToCentral(p_dev->peer_bdaddr);
         /* else either already central or can not switch for some reasons */
@@ -2968,11 +2961,11 @@
 
   if (BTA_ID_AV == id) {
     if (status == BTA_SYS_CONN_BUSY) {
-      if (p_dev) p_dev->info |= BTA_DM_DI_AV_ACTIVE;
+      if (p_dev) p_dev->set_av_active();
       /* AV calls bta_sys_conn_open with the A2DP stream count as app_id */
       if (BTA_ID_AV == id) bta_dm_cb.cur_av_count = bta_dm_get_av_count();
     } else if (status == BTA_SYS_CONN_IDLE) {
-      if (p_dev) p_dev->info &= ~BTA_DM_DI_AV_ACTIVE;
+      if (p_dev) p_dev->reset_av_active();
 
       /* get cur_av_count from connected services */
       if (BTA_ID_AV == id) bta_dm_cb.cur_av_count = bta_dm_get_av_count();

--- conflicted
+++ resolved
@@ -561,11 +561,7 @@
       auto& peer_device = bta_dm_cb.device_list.peer_device[i];
       if (peer_device.peer_bdaddr == other_address &&
           peer_device.transport == other_transport) {
-<<<<<<< HEAD
-        peer_device.conn_state = BTA_DM_UNPAIRING;
-=======
         peer_device.conn_state = tBTA_DM_CONN_STATE::BTA_DM_UNPAIRING;
->>>>>>> e110efe6
         log::info("Remove ACL of address {}", other_address);
 
         /* Make sure device is not in acceptlist before we disconnect */
@@ -721,11 +717,7 @@
   }
   log::info("Acl connected peer:{} transport:{} handle:{}", bd_addr,
             bt_transport_text(transport), acl_handle);
-<<<<<<< HEAD
-  device->conn_state = BTA_DM_CONNECTED;
-=======
   device->conn_state = tBTA_DM_CONN_STATE::BTA_DM_CONNECTED;
->>>>>>> e110efe6
   device->pref_role = BTA_ANY_ROLE;
   device->reset_device_info();
   device->transport = transport;
@@ -786,11 +778,7 @@
     if (device->peer_bdaddr != bd_addr || device->transport != transport)
       continue;
 
-<<<<<<< HEAD
-    if (device->conn_state == BTA_DM_UNPAIRING) {
-=======
     if (device->conn_state == tBTA_DM_CONN_STATE::BTA_DM_UNPAIRING) {
->>>>>>> e110efe6
       issue_unpair_cb = get_btm_client_interface().security.BTM_SecDeleteDevice(
           device->peer_bdaddr);
 
@@ -883,12 +871,8 @@
       p_dev = &bta_dm_cb.device_list.peer_device[i];
       log::warn("[{}]: state:{}, info:{}", i, p_dev->conn_state,
                 p_dev->info_text());
-<<<<<<< HEAD
-      if ((p_dev->conn_state == BTA_DM_CONNECTED) && p_dev->is_av_active()) {
-=======
       if ((p_dev->conn_state == tBTA_DM_CONN_STATE::BTA_DM_CONNECTED) &&
           p_dev->is_av_active()) {
->>>>>>> e110efe6
         /* make central and take away the role switch policy */
         const tBTM_STATUS status =
             get_btm_client_interface().link_policy.BTM_SwitchRoleToCentral(
@@ -1511,12 +1495,8 @@
 
   for (int i = 0; i < bta_dm_cb.device_list.count; i++) {
     tBTA_DM_PEER_DEVICE* p_dev = &bta_dm_cb.device_list.peer_device[i];
-<<<<<<< HEAD
-    if (p_dev->conn_state == BTA_DM_CONNECTED && p_dev->is_av_active()) {
-=======
     if (p_dev->conn_state == tBTA_DM_CONN_STATE::BTA_DM_CONNECTED &&
         p_dev->is_av_active()) {
->>>>>>> e110efe6
       is_av_active = true;
       break;
     }

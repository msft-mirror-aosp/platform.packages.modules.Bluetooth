/******************************************************************************
 *
 *  Copyright 2003-2014 Broadcom Corporation
 *
 *  Licensed under the Apache License, Version 2.0 (the "License");
 *  you may not use this file except in compliance with the License.
 *  You may obtain a copy of the License at:
 *
 *  http://www.apache.org/licenses/LICENSE-2.0
 *
 *  Unless required by applicable law or agreed to in writing, software
 *  distributed under the License is distributed on an "AS IS" BASIS,
 *  WITHOUT WARRANTIES OR CONDITIONS OF ANY KIND, either express or implied.
 *  See the License for the specific language governing permissions and
 *  limitations under the License.
 *
 ******************************************************************************/

/******************************************************************************
 *
 *  This is the public interface file for BTA, Broadcom's Bluetooth
 *  application layer for mobile phones.
 *
 ******************************************************************************/
#ifndef BTA_API_H
#define BTA_API_H

#include <base/strings/stringprintf.h>
#include <base/functional/callback.h>

#include <cstdint>
#include <vector>

#include "bt_target.h"  // Must be first to define build configuration
#include "osi/include/log.h"
#include "stack/include/bt_octets.h"
#include "stack/include/bt_types.h"
#include "stack/include/btm_api_types.h"
#include "stack/include/btm_ble_api_types.h"
#include "stack/include/hci_error_code.h"
#include "stack/include/sdp_api.h"
#include "types/ble_address_with_type.h"
#include "types/bluetooth/uuid.h"
#include "types/bt_transport.h"
#include "types/raw_address.h"

/*****************************************************************************
 *  Constants and data types
 ****************************************************************************/

/* Status Return Value */
typedef enum : uint8_t {
  BTA_SUCCESS = 0, /* Successful operation. */
  BTA_FAILURE = 1, /* Generic failure. */
  BTA_PENDING = 2, /* API cannot be completed right now */
  BTA_BUSY = 3,
  BTA_NO_RESOURCES = 4,
  BTA_WRONG_MODE = 5,
} tBTA_STATUS;

#ifndef CASE_RETURN_TEXT
#define CASE_RETURN_TEXT(code) \
  case code:                   \
    return #code
#endif

inline std::string bta_status_text(const tBTA_STATUS& status) {
  switch (status) {
    CASE_RETURN_TEXT(BTA_SUCCESS);
    CASE_RETURN_TEXT(BTA_FAILURE);
    CASE_RETURN_TEXT(BTA_PENDING);
    CASE_RETURN_TEXT(BTA_BUSY);
    CASE_RETURN_TEXT(BTA_NO_RESOURCES);
    CASE_RETURN_TEXT(BTA_WRONG_MODE);
    default:
      return base::StringPrintf("UNKNOWN[%d]", status);
  }
}

#undef CASE_RETURN_TEXT

/*
 * Service ID
 */

#define BTA_A2DP_SOURCE_SERVICE_ID 3 /* A2DP Source profile. */
#define BTA_HSP_SERVICE_ID 5         /* Headset profile. */
#define BTA_HFP_SERVICE_ID 6         /* Hands-free profile. */
#define BTA_BIP_SERVICE_ID 13        /* Basic Imaging profile */
#define BTA_A2DP_SINK_SERVICE_ID 18  /* A2DP Sink */
#define BTA_HID_SERVICE_ID 20        /* HID */
#define BTA_PBAP_SERVICE_ID 22       /* PhoneBook Access Server*/
#define BTA_HFP_HS_SERVICE_ID 24     /* HSP HS role */
#define BTA_MAP_SERVICE_ID 25        /* Message Access Profile */
#define BTA_MN_SERVICE_ID 26         /* Message Notification Service */
#define BTA_PCE_SERVICE_ID 28        /* PhoneBook Access Client */
#define BTA_SDP_SERVICE_ID 29        /* SDP Search */
#define BTA_HIDD_SERVICE_ID 30       /* HID Device */

/* BLE profile service ID */
#define BTA_BLE_SERVICE_ID 31  /* GATT profile */
#define BTA_USER_SERVICE_ID 32 /* User requested UUID */
#define BTA_MAX_SERVICE_ID 33

/* service IDs (BTM_SEC_SERVICE_FIRST_EMPTY + 1) to (BTM_SEC_MAX_SERVICES - 1)
 * are used by BTA JV */
#define BTA_FIRST_JV_SERVICE_ID (BTM_SEC_SERVICE_FIRST_EMPTY + 1)
#define BTA_LAST_JV_SERVICE_ID (BTM_SEC_MAX_SERVICES - 1)

typedef uint8_t tBTA_SERVICE_ID;

/* Service ID Mask */
#define BTA_RES_SERVICE_MASK 0x00000001    /* Reserved */
#define BTA_HSP_SERVICE_MASK 0x00000020    /* HSP AG role. */
#define BTA_HFP_SERVICE_MASK 0x00000040    /* HFP AG role */
#define BTA_HL_SERVICE_MASK 0x08000000     /* Health Device Profile */

#define BTA_BLE_SERVICE_MASK 0x40000000  /* GATT based service */
#define BTA_ALL_SERVICE_MASK 0x7FFFFFFF  /* All services supported by BTA. */
#define BTA_USER_SERVICE_MASK 0x80000000 /* Message Notification Profile */

typedef uint32_t tBTA_SERVICE_MASK;

/* Security Setting Mask */
#define BTA_SEC_AUTHENTICATE \
  (BTM_SEC_IN_AUTHENTICATE | \
   BTM_SEC_OUT_AUTHENTICATE) /* Authentication required. */
#define BTA_SEC_ENCRYPT \
  (BTM_SEC_IN_ENCRYPT | BTM_SEC_OUT_ENCRYPT) /* Encryption required. */

typedef uint16_t tBTA_SEC;

#define BTA_APP_ID_PAN_MULTI 0xFE /* app id for pan multiple connection */
#define BTA_ALL_APP_ID 0xFF

/* Discoverable Modes */
#define BTA_DM_NON_DISC BTM_NON_DISCOVERABLE /* Device is not discoverable. */
#define BTA_DM_GENERAL_DISC                         \
  BTM_GENERAL_DISCOVERABLE /* General discoverable. \
                              */
#define BTA_DM_LIMITED_DISC BTM_LIMITED_DISCOVERABLE

typedef uint16_t
    tBTA_DM_DISC; /* this discoverability mode is a bit mask among BR mode and
                     LE mode */

/* Connectable Modes */
#define BTA_DM_NON_CONN BTM_NON_CONNECTABLE /* Device is not connectable. */
#define BTA_DM_CONN BTM_CONNECTABLE         /* Device is connectable. */

typedef uint16_t tBTA_DM_CONN;

/* Central/peripheral preferred roles */
typedef enum : uint8_t {
  BTA_ANY_ROLE = 0x00,
  BTA_CENTRAL_ROLE_PREF = 0x01,
  BTA_CENTRAL_ROLE_ONLY = 0x02,
  /* Used for PANU only, skip role switch to central */
  BTA_PERIPHERAL_ROLE_ONLY = 0x03,
} tBTA_PREF_ROLES;

inline tBTA_PREF_ROLES toBTA_PREF_ROLES(uint8_t role) {
  ASSERT_LOG(role <= BTA_PERIPHERAL_ROLE_ONLY,
             "Passing illegal preferred role:0x%02x [0x%02x<=>0x%02x]", role,
             BTA_ANY_ROLE, BTA_PERIPHERAL_ROLE_ONLY);
  return static_cast<tBTA_PREF_ROLES>(role);
}

#define CASE_RETURN_TEXT(code) \
  case code:                   \
    return #code

inline std::string preferred_role_text(const tBTA_PREF_ROLES& role) {
  switch (role) {
    CASE_RETURN_TEXT(BTA_ANY_ROLE);
    CASE_RETURN_TEXT(BTA_CENTRAL_ROLE_PREF);
    CASE_RETURN_TEXT(BTA_CENTRAL_ROLE_ONLY);
    CASE_RETURN_TEXT(BTA_PERIPHERAL_ROLE_ONLY);
    default:
      return base::StringPrintf("UNKNOWN[%hhu]", role);
  }
}
#undef CASE_RETURN_TEXT

enum {

  BTA_DM_NO_SCATTERNET,      /* Device doesn't support scatternet, it might
                                support "role switch during connection" for
                                an incoming connection, when it already has
                                another connection in central role */
  BTA_DM_PARTIAL_SCATTERNET, /* Device supports partial scatternet. It can have
                                simultaneous connection in Central and
                                Peripheral roles for short period of time */
  BTA_DM_FULL_SCATTERNET /* Device can have simultaneous connection in central
                            and peripheral roles */

};

typedef struct {
  uint8_t bta_dm_eir_min_name_len; /* minimum length of local name when it is
                                      shortened */
#if (BTA_EIR_CANNED_UUID_LIST == TRUE)
  uint8_t bta_dm_eir_uuid16_len; /* length of 16-bit UUIDs */
  uint8_t* bta_dm_eir_uuid16;    /* 16-bit UUIDs */
#else
  uint32_t uuid_mask[BTM_EIR_SERVICE_ARRAY_SIZE]; /* mask of UUID list in EIR */
#endif
  int8_t* bta_dm_eir_inq_tx_power;     /* Inquiry TX power         */
  uint8_t bta_dm_eir_flag_len;         /* length of flags in bytes */
  uint8_t* bta_dm_eir_flags;           /* flags for EIR */
  uint8_t bta_dm_eir_manufac_spec_len; /* length of manufacturer specific in
                                          bytes */
  uint8_t* bta_dm_eir_manufac_spec;    /* manufacturer specific */
  uint8_t bta_dm_eir_additional_len;   /* length of additional data in bytes */
  uint8_t* bta_dm_eir_additional;      /* additional data */
} tBTA_DM_EIR_CONF;

typedef uint8_t tBTA_DM_BLE_RSSI_ALERT_TYPE;

typedef enum : uint8_t {
  /* Security Callback Events */
  BTA_DM_PIN_REQ_EVT = 2,          /* PIN request. */
  BTA_DM_AUTH_CMPL_EVT = 3,        /* Authentication complete indication. */
  BTA_DM_AUTHORIZE_EVT = 4,        /* Authorization request. */
  BTA_DM_LINK_UP_EVT = 5,          /* Connection UP event */
  BTA_DM_LINK_DOWN_EVT = 6,        /* Connection DOWN event */
  BTA_DM_BOND_CANCEL_CMPL_EVT = 9, /* Bond cancel complete indication */
  BTA_DM_SP_CFM_REQ_EVT = 10,   /* Simple Pairing User Confirmation request. \
                                 */
  BTA_DM_SP_KEY_NOTIF_EVT = 11, /* Simple Pairing Passkey Notification */
  BTA_DM_BLE_KEY_EVT = 15,      /* BLE SMP key event for peer device keys */
  BTA_DM_BLE_SEC_REQ_EVT = 16,  /* BLE SMP security request */
  BTA_DM_BLE_PASSKEY_NOTIF_EVT = 17, /* SMP passkey notification event */
  BTA_DM_BLE_PASSKEY_REQ_EVT = 18,   /* SMP passkey request event */
  BTA_DM_BLE_OOB_REQ_EVT = 19,       /* SMP OOB request event */
  BTA_DM_BLE_LOCAL_IR_EVT = 20,      /* BLE local IR event */
  BTA_DM_BLE_LOCAL_ER_EVT = 21,      /* BLE local ER event */
  BTA_DM_BLE_NC_REQ_EVT = 22,        /* SMP Numeric Comparison request event */
  BTA_DM_SP_RMT_OOB_EXT_EVT =
      23, /* Simple Pairing Remote OOB Extended Data request. */
  BTA_DM_BLE_AUTH_CMPL_EVT = 24, /* BLE Auth complete */
  BTA_DM_DEV_UNPAIRED_EVT = 25,
  BTA_DM_LE_FEATURES_READ = 27,    /* Cotroller specific LE features are read \
                                    */
  BTA_DM_ENER_INFO_READ = 28,      /* Energy info read */
  BTA_DM_BLE_SC_OOB_REQ_EVT = 29,  /* SMP SC OOB request event */
  BTA_DM_BLE_CONSENT_REQ_EVT = 30, /* SMP consent request event */
  BTA_DM_BLE_SC_CR_LOC_OOB_EVT = 31, /* SMP SC Create Local OOB request event */
  BTA_DM_REPORT_BONDING_EVT = 32,    /*handle for pin or key missing*/
  BTA_DM_LE_ADDR_ASSOC_EVT = 33,     /* identity address association event */
  BTA_DM_LINK_UP_FAILED_EVT = 34,    /* Create connection failed event */
} tBTA_DM_SEC_EVT;

/* Structure associated with BTA_DM_PIN_REQ_EVT */
typedef struct {
  /* Note: First 3 data members must be, bd_addr, dev_class, and bd_name in
   * order */
  RawAddress bd_addr;  /* BD address peer device. */
  DEV_CLASS dev_class; /* Class of Device */
  BD_NAME bd_name;     /* Name of peer device. */
  bool min_16_digit;   /* true if the pin returned must be at least 16 digits */
} tBTA_DM_PIN_REQ;

/* BLE related definition */

#define BTA_DM_AUTH_FAIL_BASE (HCI_ERR_MAX_ERR + 10)

/* Converts SMP error codes defined in smp_api.h to SMP auth fail reasons below.
 */
#define BTA_DM_AUTH_CONVERT_SMP_CODE(x) (BTA_DM_AUTH_FAIL_BASE + (x))

#define BTA_DM_AUTH_SMP_PAIR_AUTH_FAIL \
  (BTA_DM_AUTH_FAIL_BASE + SMP_PAIR_AUTH_FAIL)
#define BTA_DM_AUTH_SMP_CONFIRM_VALUE_FAIL \
  (BTA_DM_AUTH_FAIL_BASE + SMP_CONFIRM_VALUE_ERR)
#define BTA_DM_AUTH_SMP_PAIR_NOT_SUPPORT \
  (BTA_DM_AUTH_FAIL_BASE + SMP_PAIR_NOT_SUPPORT)
#define BTA_DM_AUTH_SMP_UNKNOWN_ERR \
  (BTA_DM_AUTH_FAIL_BASE + SMP_PAIR_FAIL_UNKNOWN)
#define BTA_DM_AUTH_SMP_CONN_TOUT (BTA_DM_AUTH_FAIL_BASE + SMP_CONN_TOUT)

typedef uint8_t tBTA_LE_KEY_TYPE; /* can be used as a bit mask */

typedef union {
  tBTM_LE_PENC_KEYS penc_key;  /* received peer encryption key */
  tBTM_LE_PCSRK_KEYS psrk_key; /* received peer device SRK */
  tBTM_LE_PID_KEYS pid_key;    /* peer device ID key */
  tBTM_LE_LENC_KEYS
      lenc_key; /* local encryption reproduction keys LTK = = d1(ER,DIV,0)*/
  tBTM_LE_LCSRK_KEYS lcsrk_key; /* local device CSRK = d1(ER,DIV,1)*/
  tBTM_LE_PID_KEYS lid_key; /* local device ID key for the particular remote */
} tBTA_LE_KEY_VALUE;

#define BTA_BLE_LOCAL_KEY_TYPE_ID 1
#define BTA_BLE_LOCAL_KEY_TYPE_ER 2
typedef uint8_t tBTA_DM_BLE_LOCAL_KEY_MASK;

typedef struct {
  Octet16 ir;
  Octet16 irk;
  Octet16 dhk;
} tBTA_BLE_LOCAL_ID_KEYS;

#define BTA_DM_SEC_GRANTED BTA_SUCCESS
#define BTA_DM_SEC_PAIR_NOT_SPT BTA_DM_AUTH_SMP_PAIR_NOT_SUPPORT
typedef uint8_t tBTA_DM_BLE_SEC_GRANT;

/* Structure associated with BTA_DM_BLE_SEC_REQ_EVT */
typedef struct {
  RawAddress bd_addr; /* peer address */
  BD_NAME bd_name; /* peer device name */
} tBTA_DM_BLE_SEC_REQ;

typedef struct {
  RawAddress bd_addr; /* peer address */
  tBTM_LE_KEY_TYPE key_type;
  tBTM_LE_KEY_VALUE* p_key_value;
} tBTA_DM_BLE_KEY;

/* Structure associated with BTA_DM_AUTH_CMPL_EVT */
typedef struct {
  RawAddress bd_addr;  /* BD address peer device. */
  BD_NAME bd_name;     /* Name of peer device. */
  bool key_present;    /* Valid link key value in key element */
  LinkKey key;         /* Link key associated with peer device. */
  uint8_t key_type;    /* The type of Link Key */
  bool success;        /* true of authentication succeeded, false if failed. */
  tHCI_REASON
      fail_reason; /* The HCI reason/error code for when success=false */
  tBLE_ADDR_TYPE addr_type; /* Peer device address type */
  tBT_DEVICE_TYPE dev_type;
  bool is_ctkd; /* True if key is derived using CTKD procedure */
} tBTA_DM_AUTH_CMPL;

/* Structure associated with BTA_DM_LINK_UP_EVT */
typedef struct {
  RawAddress bd_addr; /* BD address peer device. */
  tBT_TRANSPORT transport_link_type;
  uint16_t acl_handle;
} tBTA_DM_LINK_UP;

/* Structure associated with BTA_DM_LINK_UP_FAILED_EVT */
typedef struct {
  RawAddress bd_addr; /* BD address peer device. */
  tBT_TRANSPORT transport_link_type;
  tHCI_STATUS status; /* The HCI error code associated with this event */
} tBTA_DM_LINK_UP_FAILED;

/* Structure associated with BTA_DM_LINK_DOWN_EVT */
typedef struct {
  RawAddress bd_addr; /* BD address peer device. */
  tBT_TRANSPORT transport_link_type;
  tHCI_STATUS status;
} tBTA_DM_LINK_DOWN;

#define BTA_AUTH_SP_YES                                                       \
  BTM_AUTH_SP_YES /* 1 MITM Protection Required - Single Profile/non-bonding  \
                    Use IO Capabilities to determine authentication procedure \
                    */

#define BTA_AUTH_DD_BOND \
  BTM_AUTH_DD_BOND /* 2 this bit is set for dedicated bonding */
#define BTA_AUTH_GEN_BOND \
  BTM_AUTH_SPGB_NO /* 4 this bit is set for general bonding */
#define BTA_AUTH_BONDS \
  BTM_AUTH_BONDS /* 6 the general/dedicated bonding bits  */

#define BTA_LE_AUTH_REQ_SC_MITM_BOND BTM_LE_AUTH_REQ_SC_MITM_BOND /* 1101 */

/* Structure associated with BTA_DM_SP_CFM_REQ_EVT */
typedef struct {
  /* Note: First 3 data members must be, bd_addr, dev_class, and bd_name in
   * order */
  RawAddress bd_addr;  /* peer address */
  DEV_CLASS dev_class; /* peer CoD */
  BD_NAME bd_name;     /* peer device name */
  uint32_t num_val; /* the numeric value for comparison. If just_works, do not
                       show this number to UI */
  bool just_works;  /* true, if "Just Works" association model */
  tBTM_AUTH_REQ loc_auth_req; /* Authentication required for local device */
  tBTM_AUTH_REQ rmt_auth_req; /* Authentication required for peer device */
  tBTM_IO_CAP loc_io_caps;    /* IO Capabilities of local device */
  tBTM_AUTH_REQ rmt_io_caps;  /* IO Capabilities of remote device */
} tBTA_DM_SP_CFM_REQ;

/* Structure associated with BTA_DM_SP_KEY_NOTIF_EVT */
typedef struct {
  /* Note: First 3 data members must be, bd_addr, dev_class, and bd_name in
   * order */
  RawAddress bd_addr;  /* peer address */
  DEV_CLASS dev_class; /* peer CoD */
  BD_NAME bd_name;     /* peer device name */
  uint32_t passkey; /* the numeric value for comparison. If just_works, do not
                       show this number to UI */
} tBTA_DM_SP_KEY_NOTIF;

/* Structure associated with BTA_DM_SP_RMT_OOB_EVT */
typedef struct {
  /* Note: First 3 data members must be, bd_addr, dev_class, and bd_name in
   * order */
  RawAddress bd_addr;  /* peer address */
  DEV_CLASS dev_class; /* peer CoD */
  BD_NAME bd_name;     /* peer device name */
} tBTA_DM_SP_RMT_OOB;

/* Structure associated with BTA_DM_BOND_CANCEL_CMPL_EVT */
typedef struct {
  tBTA_STATUS result; /* true of bond cancel succeeded, false if failed. */
} tBTA_DM_BOND_CANCEL_CMPL;

/* Add to remove bond of key missing RC */
typedef struct {
  RawAddress bd_addr;
} tBTA_DM_RC_UNPAIR;

typedef struct {
  Octet16 local_oob_c; /* Local OOB Data Confirmation/Commitment */
  Octet16 local_oob_r; /* Local OOB Data Randomizer */
} tBTA_DM_LOC_OOB_DATA;

typedef struct {
  RawAddress pairing_bda;
  RawAddress id_addr;
} tBTA_DM_PROC_ID_ADDR;

/* Union of all security callback structures */
typedef union {
  tBTA_DM_PIN_REQ pin_req;        /* PIN request. */
  tBTA_DM_AUTH_CMPL auth_cmpl;    /* Authentication complete indication. */
  tBTA_DM_LINK_UP link_up;        /* ACL connection up event */
  tBTA_DM_LINK_UP_FAILED link_up_failed; /* ACL connection up failure event */
  tBTA_DM_LINK_DOWN link_down;    /* ACL connection down event */
  tBTA_DM_SP_CFM_REQ cfm_req;     /* user confirm request */
  tBTA_DM_SP_KEY_NOTIF key_notif; /* passkey notification */
  tBTA_DM_SP_RMT_OOB rmt_oob;     /* remote oob */
  tBTA_DM_BOND_CANCEL_CMPL
      bond_cancel_cmpl;               /* Bond Cancel Complete indication */
  tBTA_DM_BLE_SEC_REQ ble_req;        /* BLE SMP related request */
  tBTA_DM_BLE_KEY ble_key;            /* BLE SMP keys used when pairing */
  tBTA_BLE_LOCAL_ID_KEYS ble_id_keys; /* IR event */
  Octet16 ble_er;                     /* ER event data */
  tBTA_DM_LOC_OOB_DATA local_oob_data; /* Local OOB data generated by us */
  tBTA_DM_RC_UNPAIR delete_key_RC_to_unpair;
  tBTA_DM_PROC_ID_ADDR proc_id_addr; /* Identity address event */
} tBTA_DM_SEC;

/* Security callback */
typedef void(tBTA_DM_SEC_CBACK)(tBTA_DM_SEC_EVT event, tBTA_DM_SEC* p_data);

#define BTA_DM_BLE_PF_LIST_LOGIC_OR 1
#define BTA_DM_BLE_PF_FILT_LOGIC_OR 0

/* Search callback events */
typedef enum : uint8_t {
  BTA_DM_INQ_RES_EVT = 0,  /* Inquiry result for a peer device. */
  BTA_DM_INQ_CMPL_EVT = 1, /* Inquiry complete. */
  BTA_DM_DISC_RES_EVT = 2, /* Discovery result for a peer device. */
  BTA_DM_GATT_OVER_LE_RES_EVT =
      3,                    /* GATT services over LE transport discovered */
  BTA_DM_DISC_CMPL_EVT = 4, /* Discovery complete. */
  BTA_DM_SEARCH_CANCEL_CMPL_EVT = 5, /* Search cancelled */
  BTA_DM_DID_RES_EVT = 6,            /* Vendor/Product ID search result */
  BTA_DM_GATT_OVER_SDP_RES_EVT = 7,  /* GATT services over SDP discovered */
} tBTA_DM_SEARCH_EVT;

#ifndef CASE_RETURN_TEXT
#define CASE_RETURN_TEXT(code) \
  case code:                   \
    return #code
#endif

inline std::string bta_dm_search_evt_text(const tBTA_DM_SEARCH_EVT& event) {
  switch (event) {
    CASE_RETURN_TEXT(BTA_DM_INQ_RES_EVT);
    CASE_RETURN_TEXT(BTA_DM_INQ_CMPL_EVT);
    CASE_RETURN_TEXT(BTA_DM_DISC_RES_EVT);
    CASE_RETURN_TEXT(BTA_DM_GATT_OVER_LE_RES_EVT);
    CASE_RETURN_TEXT(BTA_DM_DISC_CMPL_EVT);
    CASE_RETURN_TEXT(BTA_DM_SEARCH_CANCEL_CMPL_EVT);
    CASE_RETURN_TEXT(BTA_DM_DID_RES_EVT);
    CASE_RETURN_TEXT(BTA_DM_GATT_OVER_SDP_RES_EVT);
    default:
      return base::StringPrintf("UNKNOWN[%hhu]", event);
  }
}

#undef CASE_RETURN_TEXT

/* Structure associated with BTA_DM_INQ_RES_EVT */
typedef struct {
  RawAddress bd_addr;          /* BD address peer device. */
  DEV_CLASS dev_class;         /* Device class of peer device. */
  bool remt_name_not_required; /* Application sets this flag if it already knows
                                  the name of the device */
  /* If the device name is known to application BTA skips the remote name
   * request */
  bool is_limited; /* true, if the limited inquiry bit is set in the CoD */
  int8_t rssi;     /* The rssi value */
  const uint8_t* p_eir; /* received EIR */
  uint16_t eir_len; /* received EIR length */
  uint8_t inq_result_type;
  tBLE_ADDR_TYPE ble_addr_type;
  uint16_t ble_evt_type;
  uint8_t ble_primary_phy;
  uint8_t ble_secondary_phy;
  uint8_t ble_advertising_sid;
  int8_t ble_tx_power;
  uint16_t ble_periodic_adv_int;
  tBT_DEVICE_TYPE device_type;
  uint8_t flag;
  bool include_rsi; /* true, if ADV contains RSI data */
  RawAddress original_bda; /* original address to pass up to
                              GattService#onScanResult */
} tBTA_DM_INQ_RES;

/* Structure associated with BTA_DM_INQ_CMPL_EVT */
typedef struct {
  uint8_t num_resps; /* Number of inquiry responses. */
} tBTA_DM_INQ_CMPL;

/* Structure associated with BTA_DM_DISC_RES_EVT */
typedef struct {
  RawAddress bd_addr;          /* BD address peer device. */
  BD_NAME bd_name;             /* Name of peer device. */
  tBTA_SERVICE_MASK services;  /* Services found on peer device. */
  tBT_DEVICE_TYPE device_type; /* device type in case it is BLE device */
  size_t num_uuids;
  bluetooth::Uuid* p_uuid_list;
  tBTA_STATUS result;
  tHCI_STATUS hci_status;
} tBTA_DM_DISC_RES;

/* Structure associated with tBTA_DM_DISC_BLE_RES */
typedef struct {
  RawAddress bd_addr; /* BD address peer device. */
  BD_NAME bd_name;  /* Name of peer device. */
  std::vector<bluetooth::Uuid>*
      services; /* GATT based Services UUID found on peer device. */
} tBTA_DM_DISC_BLE_RES;

/* Structure associated with tBTA_DM_DID_RES */
typedef struct {
  RawAddress bd_addr; /* BD address peer device. */
  uint8_t vendor_id_src;
  uint16_t vendor_id;
  uint16_t product_id;
  uint16_t version;
} tBTA_DM_DID_RES;

/* Union of all search callback structures */
typedef union {
  tBTA_DM_INQ_RES inq_res;   /* Inquiry result for a peer device. */
  tBTA_DM_INQ_CMPL inq_cmpl; /* Inquiry complete. */
  tBTA_DM_DISC_RES disc_res; /* Discovery result for a peer device. */
  tBTA_DM_DISC_BLE_RES
      disc_ble_res;             /* discovery result for GATT based service */
  tBTA_DM_DID_RES did_res;      /* Vendor and Product ID of peer device */
} tBTA_DM_SEARCH;

/* Search callback */
typedef void(tBTA_DM_SEARCH_CBACK)(tBTA_DM_SEARCH_EVT event,
                                   tBTA_DM_SEARCH* p_data);

/* Execute call back */
typedef void(tBTA_DM_EXEC_CBACK)(void* p_param);

/* Encryption callback*/
typedef void(tBTA_DM_ENCRYPT_CBACK)(const RawAddress& bd_addr,
                                    tBT_TRANSPORT transport,
                                    tBTA_STATUS result);

typedef void(tBTA_BLE_ENERGY_INFO_CBACK)(tBTM_BLE_TX_TIME_MS tx_time,
                                         tBTM_BLE_RX_TIME_MS rx_time,
                                         tBTM_BLE_IDLE_TIME_MS idle_time,
                                         tBTM_BLE_ENERGY_USED energy_used,
                                         tBTM_CONTRL_STATE ctrl_state,
                                         tBTA_STATUS status);

/* Maximum service name length */
#define BTA_SERVICE_NAME_LEN 35

typedef enum : uint8_t {
  /* power mode actions  */
  BTA_DM_PM_NO_ACTION = 0x00, /* no change to the current pm setting */
  BTA_DM_PM_PARK = 0x10,      /* prefers park mode */
  BTA_DM_PM_SNIFF = 0x20,     /* prefers sniff mode */
  BTA_DM_PM_SNIFF1 = 0x21,    /* prefers sniff1 mode */
  BTA_DM_PM_SNIFF2 = 0x22,    /* prefers sniff2 mode */
  BTA_DM_PM_SNIFF3 = 0x23,    /* prefers sniff3 mode */
  BTA_DM_PM_SNIFF4 = 0x24,    /* prefers sniff4 mode */
  BTA_DM_PM_SNIFF5 = 0x25,    /* prefers sniff5 mode */
  BTA_DM_PM_SNIFF6 = 0x26,    /* prefers sniff6 mode */
  BTA_DM_PM_SNIFF7 = 0x27,    /* prefers sniff7 mode */
  BTA_DM_PM_SNIFF_USER0 =
      0x28, /* prefers user-defined sniff0 mode (testtool only) */
  BTA_DM_PM_SNIFF_USER1 =
      0x29, /* prefers user-defined sniff1 mode (testtool only) */
  BTA_DM_PM_ACTIVE = 0x40,  /* prefers active mode */
  BTA_DM_PM_RETRY = 0x80,   /* retry power mode based on current settings */
  BTA_DM_PM_SUSPEND = 0x04, /* prefers suspend mode */
  BTA_DM_PM_NO_PREF = 0x01, /* service has no preference on power mode setting.
                               eg. connection to \ service got closed */
  BTA_DM_PM_SNIFF_MASK = 0x0f,  // Masks the sniff submode
} tBTA_DM_PM_ACTION_BITMASK;
typedef uint8_t tBTA_DM_PM_ACTION;

/* index to bta_dm_ssr_spec */
enum {
  BTA_DM_PM_SSR0 = 0,
  /* BTA_DM_PM_SSR1 will be dedicated for \
     HH SSR setting entry, no other profile can use it */
  BTA_DM_PM_SSR1 = 1,
  BTA_DM_PM_SSR2 = 2,
  BTA_DM_PM_SSR3 = 3,
  BTA_DM_PM_SSR4 = 4,
};

#define BTA_DM_PM_NUM_EVTS 9

#ifndef BTA_DM_PM_PARK_IDX
#define BTA_DM_PM_PARK_IDX \
  7 /* the actual index to bta_dm_pm_md[] for PARK mode */
#endif

#ifndef BTA_DM_PM_SNIFF_A2DP_IDX
#define BTA_DM_PM_SNIFF_A2DP_IDX BTA_DM_PM_SNIFF
#endif

#ifndef BTA_DM_PM_SNIFF_HD_IDLE_IDX
#define BTA_DM_PM_SNIFF_HD_IDLE_IDX BTA_DM_PM_SNIFF2
#endif

#ifndef BTA_DM_PM_SNIFF_SCO_OPEN_IDX
#define BTA_DM_PM_SNIFF_SCO_OPEN_IDX BTA_DM_PM_SNIFF3
#endif

#ifndef BTA_DM_PM_SNIFF_HD_ACTIVE_IDX
#define BTA_DM_PM_SNIFF_HD_ACTIVE_IDX BTA_DM_PM_SNIFF4
#endif

#ifndef BTA_DM_PM_SNIFF_HH_OPEN_IDX
#define BTA_DM_PM_SNIFF_HH_OPEN_IDX BTA_DM_PM_SNIFF2
#endif

#ifndef BTA_DM_PM_SNIFF_HH_ACTIVE_IDX
#define BTA_DM_PM_SNIFF_HH_ACTIVE_IDX BTA_DM_PM_SNIFF2
#endif

#ifndef BTA_DM_PM_SNIFF_HH_IDLE_IDX
#define BTA_DM_PM_SNIFF_HH_IDLE_IDX BTA_DM_PM_SNIFF2
#endif

#ifndef BTA_DM_PM_HH_OPEN_DELAY
#define BTA_DM_PM_HH_OPEN_DELAY 30000
#endif

#ifndef BTA_DM_PM_HH_ACTIVE_DELAY
#define BTA_DM_PM_HH_ACTIVE_DELAY 30000
#endif

#ifndef BTA_DM_PM_HH_IDLE_DELAY
#define BTA_DM_PM_HH_IDLE_DELAY 30000
#endif

/* The Sniff Parameters defined below must be ordered from highest
 * latency (biggest interval) to lowest latency.  If there is a conflict
 * among the connected services the setting with the lowest latency will
 * be selected.  If a device should override a sniff parameter then it
 * must insure that order is maintained.
 */
#ifndef BTA_DM_PM_SNIFF_MAX
#define BTA_DM_PM_SNIFF_MAX 800
#define BTA_DM_PM_SNIFF_MIN 400
#define BTA_DM_PM_SNIFF_ATTEMPT 4
#define BTA_DM_PM_SNIFF_TIMEOUT 1
#endif

#ifndef BTA_DM_PM_SNIFF1_MAX
#define BTA_DM_PM_SNIFF1_MAX 400
#define BTA_DM_PM_SNIFF1_MIN 200
#define BTA_DM_PM_SNIFF1_ATTEMPT 4
#define BTA_DM_PM_SNIFF1_TIMEOUT 1
#endif

#ifndef BTA_DM_PM_SNIFF2_MAX
#define BTA_DM_PM_SNIFF2_MAX 54
#define BTA_DM_PM_SNIFF2_MIN 30
#define BTA_DM_PM_SNIFF2_ATTEMPT 4
#define BTA_DM_PM_SNIFF2_TIMEOUT 1
#endif

#ifndef BTA_DM_PM_SNIFF3_MAX
#define BTA_DM_PM_SNIFF3_MAX 150
#define BTA_DM_PM_SNIFF3_MIN 50
#define BTA_DM_PM_SNIFF3_ATTEMPT 4
#define BTA_DM_PM_SNIFF3_TIMEOUT 1
#endif

#ifndef BTA_DM_PM_SNIFF4_MAX
#define BTA_DM_PM_SNIFF4_MAX 18
#define BTA_DM_PM_SNIFF4_MIN 10
#define BTA_DM_PM_SNIFF4_ATTEMPT 4
#define BTA_DM_PM_SNIFF4_TIMEOUT 1
#endif

#ifndef BTA_DM_PM_SNIFF5_MAX
#define BTA_DM_PM_SNIFF5_MAX 36
#define BTA_DM_PM_SNIFF5_MIN 30
#define BTA_DM_PM_SNIFF5_ATTEMPT 2
#define BTA_DM_PM_SNIFF5_TIMEOUT 0
#endif

#ifndef BTA_DM_PM_SNIFF6_MAX
#define BTA_DM_PM_SNIFF6_MAX 18
#define BTA_DM_PM_SNIFF6_MIN 14
#define BTA_DM_PM_SNIFF6_ATTEMPT 1
#define BTA_DM_PM_SNIFF6_TIMEOUT 0
#endif

#ifndef BTA_DM_PM_PARK_MAX
#define BTA_DM_PM_PARK_MAX 800
#define BTA_DM_PM_PARK_MIN 400
#define BTA_DM_PM_PARK_ATTEMPT 0
#define BTA_DM_PM_PARK_TIMEOUT 0
#endif

/* Device Identification (DI) data structure
*/

#ifndef BTA_DI_NUM_MAX
#define BTA_DI_NUM_MAX 3
#endif

#define IMMEDIATE_DELY_MODE 0x00
#define ALLOW_ALL_FILTER 0x00
#define LOWEST_RSSI_VALUE 129

/*****************************************************************************
 *  External Function Declarations
 ****************************************************************************/

void BTA_dm_init();

/*******************************************************************************
 *
 * Function         BTA_DmSetDeviceName
 *
 * Description      This function sets the Bluetooth name of the local device.
 *
 *
 * Returns          void
 *
 ******************************************************************************/
void BTA_DmSetDeviceName(const char* p_name);

/*******************************************************************************
 *
 * Function         BTA_DmSetVisibility
 *
 * Description      This function sets the Bluetooth connectable,discoverable,
 *                  pairable and conn paired only modesmodes of the local
 *                  device.
 *                  This controls whether other Bluetooth devices can find and
 *                  connect to the local device.
 *
 *
 * Returns          void
 *
 ******************************************************************************/
bool BTA_DmSetVisibility(bt_scan_mode_t mode);

/*******************************************************************************
 *
 * Function         BTA_DmSearch
 *
 * Description      This function searches for peer Bluetooth devices.  It
 *                  first performs an inquiry; for each device found from the
 *                  inquiry it gets the remote name of the device.  If
 *                  parameter services is nonzero, service discovery will be
 *                  performed on each device for the services specified.
 *
 *
 * Returns          void
 *
 ******************************************************************************/
void BTA_DmSearch(tBTA_DM_SEARCH_CBACK* p_cback);

/*******************************************************************************
 *
 * Function         BTA_DmSearchCancel
 *
 * Description      This function cancels a search that has been initiated
 *                  by calling BTA_DmSearch().
 *
 *
 * Returns          void
 *
 ******************************************************************************/
void BTA_DmSearchCancel(void);

/*******************************************************************************
 *
 * Function         BTA_DmDiscover
 *
 * Description      This function performs service discovery for the services
 *                  of a particular peer device.
 *
 *
 * Returns          void
 *
 ******************************************************************************/
void BTA_DmDiscover(const RawAddress& bd_addr, tBTA_DM_SEARCH_CBACK* p_cback,
                    tBT_TRANSPORT transport);

/*******************************************************************************
 *
 * Function         BTA_DmGetCachedRemoteName
 *
 * Description      Retieve cached remote name if available
 *
 * Returns          BTA_SUCCESS if cached name was retrieved
 *                  BTA_FAILURE if cached name is not available
 *
 ******************************************************************************/
tBTA_STATUS BTA_DmGetCachedRemoteName(const RawAddress& remote_device,
                                      uint8_t** pp_cached_name);

/*******************************************************************************
 *
 * Function         BTA_DmBond
 *
 * Description      This function initiates a bonding procedure with a peer
 *                  device by designated transport.  The bonding procedure
 *                  enables authentication and optionally encryption on the
 *                  Bluetooth link.
 *
 *
 * Returns          void
 *
 ******************************************************************************/
void BTA_DmBond(const RawAddress& bd_addr, tBLE_ADDR_TYPE addr_type,
                tBT_TRANSPORT transport, tBT_DEVICE_TYPE device_type);

/*******************************************************************************
 *
 * Function         BTA_DmBondCancel
 *
 * Description      This function cancels a bonding procedure with a peer
 *                  device.
 *
 *
 * Returns          void
 *
 ******************************************************************************/
void BTA_DmBondCancel(const RawAddress& bd_addr);

/*******************************************************************************
 *
 * Function         BTA_DmPinReply
 *
 * Description      This function provides a PIN when one is requested by DM
 *                  during a bonding procedure.  The application should call
 *                  this function after the security callback is called with
 *                  a BTA_DM_PIN_REQ_EVT.
 *
 *
 * Returns          void
 *
 ******************************************************************************/
void BTA_DmPinReply(const RawAddress& bd_addr, bool accept, uint8_t pin_len,
                    uint8_t* p_pin);

/*******************************************************************************
 *
 * Function         BTA_DmLocalOob
 *
 * Description      This function retrieves the OOB data from local controller.
 *                  The result is reported by bta_dm_co_loc_oob().
 *
 * Returns          void
 *
 ******************************************************************************/
void BTA_DmLocalOob(void);

/*******************************************************************************
 *
 * Function         BTA_DmConfirm
 *
 * Description      This function accepts or rejects the numerical value of the
 *                  Simple Pairing process on BTA_DM_SP_CFM_REQ_EVT
 *
 * Returns          void
 *
 ******************************************************************************/
void BTA_DmConfirm(const RawAddress& bd_addr, bool accept);

/*******************************************************************************
 *
 * Function         BTA_DmAddDevice
 *
 * Description      This function adds a device to the security database list
 *                  of peer devices. This function would typically be called
 *                  at system startup to initialize the security database with
 *                  known peer devices.  This is a direct execution function
 *                  that may lock task scheduling on some platforms.
 *
 * Returns          void
 *
 ******************************************************************************/
void BTA_DmAddDevice(const RawAddress& bd_addr, DEV_CLASS dev_class,
                     const LinkKey& link_key, uint8_t key_type,
                     uint8_t pin_length);

/*******************************************************************************
 *
 * Function         BTA_DmRemoveDevice
 *
 * Description      This function removes a device from the security database.
 *                  This is a direct execution function that may lock task
 *                  scheduling on some platforms.
 *
 *
 * Returns          BTA_SUCCESS if successful.
 *                  BTA_FAIL if operation failed.
 *
 ******************************************************************************/
tBTA_STATUS BTA_DmRemoveDevice(const RawAddress& bd_addr);

/*******************************************************************************
 *
 * Function         BTA_GetEirService
 *
 * Description      This function is called to get BTA service mask from EIR.
 *
 * Parameters       p_eir - pointer of EIR significant part
 *                  eir_len - EIR length
 *                  p_services - return the BTA service mask
 *
 * Returns          None
 *
 ******************************************************************************/
void BTA_GetEirService(const uint8_t* p_eir, size_t eir_len,
                       tBTA_SERVICE_MASK* p_services);

/*******************************************************************************
 *
 * Function         BTA_DmGetConnectionState
 *
 * Description      Returns whether the remote device is currently connected.
 *
 * Returns          true if the device is NOT connected, false otherwise.
 *
 ******************************************************************************/
bool BTA_DmGetConnectionState(const RawAddress& bd_addr);

/*******************************************************************************
 *
 * Function         BTA_DmSetLocalDiRecord
 *
 * Description      This function adds a DI record to the local SDP database.
 *
 * Returns          BTA_SUCCESS if record set sucessfully, otherwise error code.
 *
 ******************************************************************************/
tBTA_STATUS BTA_DmSetLocalDiRecord(tSDP_DI_RECORD* p_device_info,
                                   uint32_t* p_handle);

/*******************************************************************************
 *
 *
 * Function         BTA_DmCloseACL
 *
 * Description      This function force to close an ACL connection and remove
 the
 *                  device from the security database list of known devices.
 *
 * Parameters:      bd_addr       - Address of the peer device
 *                  remove_dev    - remove device or not after link down
 *                  transport     - which transport to close

 *
 * Returns          void.
 *
 ******************************************************************************/
void BTA_DmCloseACL(const RawAddress& bd_addr, bool remove_dev,
                    tBT_TRANSPORT transport);

/* BLE related API functions */
/*******************************************************************************
 *
 * Function         BTA_DmBleSecurityGrant
 *
 * Description      Grant security request access.
 *
 * Parameters:      bd_addr          - BD address of the peer
 *                  res              - security grant status.
 *
 * Returns          void
 *
 ******************************************************************************/
void BTA_DmBleSecurityGrant(const RawAddress& bd_addr,
                            tBTA_DM_BLE_SEC_GRANT res);

/*******************************************************************************
 *
 * Function         BTA_DmBlePasskeyReply
 *
 * Description      Send BLE SMP passkey reply.
 *
 * Parameters:      bd_addr          - BD address of the peer
 *                  accept           - passkey entry sucessful or declined.
 *                  passkey          - passkey value, must be a 6 digit number,
 *                                     can be lead by 0.
 *
 * Returns          void
 *
 ******************************************************************************/
void BTA_DmBlePasskeyReply(const RawAddress& bd_addr, bool accept,
                           uint32_t passkey);

/*******************************************************************************
 *
 * Function         BTA_DmBleConfirmReply
 *
 * Description      Send BLE SMP SC user confirmation reply.
 *
 * Parameters:      bd_addr          - BD address of the peer
 *                  accept           - numbers to compare are the same or
 *                                     different.
 *
 * Returns          void
 *
 ******************************************************************************/
void BTA_DmBleConfirmReply(const RawAddress& bd_addr, bool accept);

/*******************************************************************************
 *
 * Function         BTA_DmAddBleDevice
 *
 * Description      Add a BLE device.  This function will be normally called
 *                  during host startup to restore all required information
 *                  for a LE device stored in the NVRAM.
 *
 * Parameters:      bd_addr          - BD address of the peer
 *                  dev_type         - Remote device's device type.
 *                  addr_type        - LE device address type.
 *
 * Returns          void
 *
 ******************************************************************************/
void BTA_DmAddBleDevice(const RawAddress& bd_addr, tBLE_ADDR_TYPE addr_type,
                        tBT_DEVICE_TYPE dev_type);

/*******************************************************************************
 *
 * Function         BTA_DmAddBleKey
 *
 * Description      Add/modify LE device information.  This function will be
 *                  normally called during host startup to restore all required
 *                  information stored in the NVRAM.
 *
 * Parameters:      bd_addr          - BD address of the peer
 *                  p_le_key         - LE key values.
 *                  key_type         - LE SMP key type.
 *
 * Returns          void
 *
 ******************************************************************************/
void BTA_DmAddBleKey(const RawAddress& bd_addr, tBTA_LE_KEY_VALUE* p_le_key,
                     tBTM_LE_KEY_TYPE key_type);

/*******************************************************************************
 *
 * Function         BTA_DmSetBlePrefConnParams
 *
 * Description      This function is called to set the preferred connection
 *                  parameters when default connection parameter is not desired.
 *
 * Parameters:      bd_addr          - BD address of the peripheral
 *                  min_conn_int     - minimum preferred connection interval
 *                  max_conn_int     - maximum preferred connection interval
 *                  peripheral_latency    - preferred peripheral latency
 *                  supervision_tout - preferred supervision timeout
 *
 *
 * Returns          void
 *
 ******************************************************************************/
void BTA_DmSetBlePrefConnParams(const RawAddress& bd_addr,
                                uint16_t min_conn_int, uint16_t max_conn_int,
                                uint16_t peripheral_latency,
                                uint16_t supervision_tout);

/*******************************************************************************
 *
 * Function         BTA_DmSetEncryption
 *
 * Description      This function is called to ensure that connection is
 *                  encrypted.  Should be called only on an open connection.
 *                  Typically only needed for connections that first want to
 *                  bring up unencrypted links, then later encrypt them.
 *
 * Parameters:      bd_addr       - Address of the peer device
 *                  transport     - transport of the link to be encruypted
 *                  p_callback    - Pointer to callback function to indicat the
 *                                  link encryption status
 *                  sec_act       - This is the security action to indicate
 *                                  what kind of BLE security level is required
 *                                  for the BLE link if BLE is supported
 *                                  Note: This parameter is ignored for
 *                                        BR/EDR or if BLE is not supported.
 *
 * Returns          void
 *
 *
 ******************************************************************************/
void BTA_DmSetEncryption(const RawAddress& bd_addr, tBT_TRANSPORT transport,
                         tBTA_DM_ENCRYPT_CBACK* p_callback,
                         tBTM_BLE_SEC_ACT sec_act);

/*******************************************************************************
 *
 * Function         BTA_DmBleObserve
 *
 * Description      This procedure keep the device listening for advertising
 *                  events from a broadcast device.
 *
 * Parameters       start: start or stop observe.
 *                  duration : Duration of the scan. Continuous scan if 0 is
 *                             passed
 *                  p_results_cb: Callback to be called with scan results
 *
 * Returns          void
 *
 ******************************************************************************/
void BTA_DmBleObserve(bool start, uint8_t duration,
                      tBTA_DM_SEARCH_CBACK* p_results_cb);

/*******************************************************************************
 *
 * Function         BTA_DmBleScan
 *
 * Description      Start or stop the scan procedure if it's not already started
 *                  with BTA_DmBleObserve().
 *
 * Parameters       start: start or stop the scan procedure,
 *                  duration_sec: Duration of the scan. Continuous scan if 0 is
 *                                passed,
 *                  low_latency_scan: whether this is a low latency scan,
 *                                    default is false,
 *
 * Returns          void
 *
 ******************************************************************************/
<<<<<<< HEAD
void BTA_DmBleScan(bool start, uint8_t duration);
=======
void BTA_DmBleScan(bool start, uint8_t duration, bool low_latency_scan = false);
>>>>>>> c7b8cead

/*******************************************************************************
 *
 * Function         BTA_DmBleCsisObserve
 *
 * Description      This procedure keeps the external observer listening for
 *                  advertising events from a CSIS grouped device.
 *
 * Parameters       observe: enable or disable passive observe,
 *                  p_results_cb: Callback to be called with scan results,
 *
 * Returns          void
 *
 ******************************************************************************/
void BTA_DmBleCsisObserve(bool observe, tBTA_DM_SEARCH_CBACK* p_results_cb);

/*******************************************************************************
 *
 * Function         BTA_DmBleConfigLocalPrivacy
 *
 * Description      Enable/disable privacy on the local device
 *
 * Parameters:      privacy_enable   - enable/disabe privacy on remote device.
 *
 * Returns          void
 *
 ******************************************************************************/
void BTA_DmBleConfigLocalPrivacy(bool privacy_enable);

/*******************************************************************************
 *
 * Function         BTA_DmBleEnableRemotePrivacy
 *
 * Description      Enable/disable privacy on a remote device
 *
 * Parameters:      bd_addr          - BD address of the peer
 *                  privacy_enable   - enable/disabe privacy on remote device.
 *
 * Returns          void
 *
 ******************************************************************************/
void BTA_DmBleEnableRemotePrivacy(const RawAddress& bd_addr,
                                  bool privacy_enable);

/*******************************************************************************
 *
 * Function         BTA_DmBleUpdateConnectionParams
 *
 * Description      Update connection parameters, can only be used when
 *                  connection is up.
 *
 * Parameters:      bd_addr   - BD address of the peer
 *                  min_int   - minimum connection interval, [0x0004 ~ 0x4000]
 *                  max_int   - maximum connection interval, [0x0004 ~ 0x4000]
 *                  latency   - peripheral latency [0 ~ 500]
 *                  timeout   - supervision timeout [0x000a ~ 0xc80]
 *
 * Returns          void
 *
 ******************************************************************************/
void BTA_DmBleUpdateConnectionParams(const RawAddress& bd_addr,
                                     uint16_t min_int, uint16_t max_int,
                                     uint16_t latency, uint16_t timeout,
                                     uint16_t min_ce_len, uint16_t max_ce_len);

/*******************************************************************************
 *
 * Function         BTA_DmBleSetDataLength
 *
 * Description      This function is to set maximum LE data packet size
 *
 * Returns          void
 *
 ******************************************************************************/
void BTA_DmBleRequestMaxTxDataLength(const RawAddress& remote_device);

/*******************************************************************************
 *
 * Function         BTA_DmBleGetEnergyInfo
 *
 * Description      This function is called to obtain the energy info
 *
 * Parameters       p_cmpl_cback - Command complete callback
 *
 * Returns          void
 *
 ******************************************************************************/
void BTA_DmBleGetEnergyInfo(tBTA_BLE_ENERGY_INFO_CBACK* p_cmpl_cback);

/*******************************************************************************
 *
 * Function         BTA_BrcmInit
 *
 * Description      This function initializes Broadcom specific VS handler in
 *                  BTA
 *
 * Returns          void
 *
 ******************************************************************************/
void BTA_VendorInit(void);

/*******************************************************************************
 *
 * Function         BTA_DmClearEventFilter
 *
 * Description      This function clears the event filter
 *
 * Returns          void
 *
 ******************************************************************************/
void BTA_DmClearEventFilter(void);

/*******************************************************************************
 *
 * Function         BTA_DmClearEventMask
 *
 * Description      This function clears the event mask
 *
 * Returns          void
 *
 ******************************************************************************/
void BTA_DmClearEventMask(void);

/*******************************************************************************
 *
 * Function         BTA_DmDisconnectAllAcls
 *
 * Description      This function will disconnect all LE and Classic ACLs.
 *
 * Returns          void
 *
 ******************************************************************************/
void BTA_DmDisconnectAllAcls(void);

/*******************************************************************************
 *
 * Function         BTA_DmClearFilterAcceptList
 *
 * Description      This function clears the filter accept list
 *
 * Returns          void
 *
 ******************************************************************************/
void BTA_DmClearFilterAcceptList(void);

using LeRandCallback = base::Callback<void(uint64_t)>;
/*******************************************************************************
 *
 * Function         BTA_DmLeRand
 *
 * Description      This function clears the event filter
 *
 * Returns          cb: callback to receive the resulting random number
 *
 ******************************************************************************/
void BTA_DmLeRand(LeRandCallback cb);

/*******************************************************************************
 *
 * Function        BTA_DmSetEventFilterConnectionSetupAllDevices
 *
 * Description    Tell the controller to allow all devices
 *
 * Parameters
 *
 *******************************************************************************/
void BTA_DmSetEventFilterConnectionSetupAllDevices();

/*******************************************************************************
 *
 * Function        BTA_DmAllowWakeByHid
 *
 * Description    Allow the device to be woken by HID devices
 *
 * Parameters
 *
 *******************************************************************************/
void BTA_DmAllowWakeByHid(
    std::vector<RawAddress> classic_hid_devices,
    std::vector<std::pair<RawAddress, uint8_t>> le_hid_devices);

/*******************************************************************************
 *
 * Function        BTA_DmRestoreFilterAcceptList
 *
 * Description    Floss: Restore the state of the for the filter accept list
 *
 * Parameters
 *
 *******************************************************************************/
void BTA_DmRestoreFilterAcceptList(
    std::vector<std::pair<RawAddress, uint8_t>> le_devices);

/*******************************************************************************
 *
 * Function       BTA_DmSetDefaultEventMaskExcept
 *
 * Description    Floss: Set the default event mask for Classic and LE except
 *                the given values (they will be disabled in the final set
 *                mask).
 *
 * Parameters     Bits set for event mask and le event mask that should be
 *                disabled in the final value.
 *
 *******************************************************************************/
void BTA_DmSetDefaultEventMaskExcept(uint64_t mask, uint64_t le_mask);

/*******************************************************************************
 *
 * Function        BTA_DmSetEventFilterInquiryResultAllDevices
 *
 * Description    Floss: Set the event filter to inquiry result device all
 *
 * Parameters
 *
 *******************************************************************************/
void BTA_DmSetEventFilterInquiryResultAllDevices();

/*******************************************************************************
 *
 * Function         BTA_DmBleResetId
 *
 * Description      This function resets the ble keys such as IRK
 *
 * Returns          void
 *
 ******************************************************************************/
void BTA_DmBleResetId(void);

/*******************************************************************************
 *
 * Function         BTA_DmBleSubrateRequest
 *
 * Description      subrate request, can only be used when connection is up.
 *
 * Parameters:      bd_addr       - BD address of the peer
 *                  subrate_min   - subrate min
 *                  subrate_max   - subrate max
 *                  max_latency   - max latency
 *                  cont_num      - continuation number
 *                  timeout       - supervision timeout
 *
 * Returns          void
 *
 ******************************************************************************/
void BTA_DmBleSubrateRequest(const RawAddress& bd_addr, uint16_t subrate_min,
                             uint16_t subrate_max, uint16_t max_latency,
                             uint16_t cont_num, uint16_t timeout);

/*******************************************************************************
 *
 * Function         BTA_DmCheckLeAudioCapable
 *
 * Description      Checks if device should be considered as LE Audio capable
 *
 * Returns          True if Le Audio capable device, false otherwise
 *
 ******************************************************************************/
bool BTA_DmCheckLeAudioCapable(const RawAddress& address);
#endif /* BTA_API_H */<|MERGE_RESOLUTION|>--- conflicted
+++ resolved
@@ -1152,11 +1152,7 @@
  * Returns          void
  *
  ******************************************************************************/
-<<<<<<< HEAD
-void BTA_DmBleScan(bool start, uint8_t duration);
-=======
 void BTA_DmBleScan(bool start, uint8_t duration, bool low_latency_scan = false);
->>>>>>> c7b8cead
 
 /*******************************************************************************
  *

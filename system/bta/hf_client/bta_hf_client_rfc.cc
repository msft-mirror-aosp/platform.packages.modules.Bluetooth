--- conflicted
+++ resolved
@@ -170,17 +170,9 @@
  *
  ******************************************************************************/
 void bta_hf_client_setup_port(uint16_t handle) {
-<<<<<<< HEAD
-  if (PORT_SetEventMask(handle, PORT_EV_RXCHAR) != PORT_SUCCESS) {
-    log::warn("Unable to set RFCOMM event mask handle:{}", handle);
-  }
-  if (PORT_SetEventCallback(handle, bta_hf_client_port_cback) != PORT_SUCCESS) {
-    log::warn("Unable to set RFCOMM event callback handle:{}", handle);
-=======
   if (PORT_SetEventMaskAndCallback(handle, PORT_EV_RXCHAR,
                                    bta_hf_client_port_cback) != PORT_SUCCESS) {
     log::warn("Unable to set RFCOMM event mask and callbackhandle:{}", handle);
->>>>>>> e110efe6
   }
 }
 

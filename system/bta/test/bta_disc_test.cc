/*
 * Copyright 2023 The Android Open Source Project
 *
 * Licensed under the Apache License, Version 2.0 (the "License");
 * you may not use this file except in compliance with the License.
 * You may obtain a copy of the License at
 *
 *      http://www.apache.org/licenses/LICENSE-2.0
 *
 * Unless required by applicable law or agreed to in writing, software
 * distributed under the License is distributed on an "AS IS" BASIS,
 * WITHOUT WARRANTIES OR CONDITIONS OF ANY KIND, either express or implied.
 * See the License for the specific language governing permissions and
 * limitations under the License.
 */

#define LOG_TAG "bt_bta_dm_test"

#include <base/strings/stringprintf.h>
#include <base/test/bind_test_util.h>
<<<<<<< HEAD
=======
#include <bluetooth/log.h>
>>>>>>> e110efe6
#include <com_android_bluetooth_flags.h>
#include <flag_macros.h>
#include <gmock/gmock.h>
#include <gtest/gtest.h>
#include <sys/socket.h>

#include "bta/dm/bta_dm_device_search.h"
#include "bta/dm/bta_dm_device_search_int.h"
#include "bta/dm/bta_dm_disc.h"
#include "bta/dm/bta_dm_disc_int.h"
#include "bta/test/bta_test_fixtures.h"
#include "bta_api_data_types.h"
#include "stack/btm/neighbor_inquiry.h"
#include "stack/include/gatt_api.h"
#include "test/common/main_handler.h"
#include "types/bt_transport.h"

#define TEST_BT com::android::bluetooth::flags

<<<<<<< HEAD
=======
using namespace bluetooth;

>>>>>>> e110efe6
namespace {
const RawAddress kRawAddress({0x11, 0x22, 0x33, 0x44, 0x55, 0x66});
}

// Test hooks
namespace bluetooth {
namespace legacy {
namespace testing {

void bta_dm_disc_init_search_cb(tBTA_DM_SEARCH_CB& bta_dm_search_cb);
bool bta_dm_read_remote_device_name(const RawAddress& bd_addr,
                                    tBT_TRANSPORT transport);
tBTA_DM_SEARCH_CB& bta_dm_disc_search_cb();
void bta_dm_discover_next_device();
void bta_dm_sdp_find_services(tBTA_DM_SDP_STATE* state);
void bta_dm_inq_cmpl();
void bta_dm_inq_cmpl_cb(void* p_result);
void bta_dm_observe_cmpl_cb(void* p_result);
void bta_dm_observe_results_cb(tBTM_INQ_RESULTS* p_inq, const uint8_t* p_eir,
                               uint16_t eir_len);
void bta_dm_opportunistic_observe_results_cb(tBTM_INQ_RESULTS* p_inq,
                                             const uint8_t* p_eir,
                                             uint16_t eir_len);
void bta_dm_queue_search(tBTA_DM_API_SEARCH& search);
void bta_dm_start_scan(uint8_t duration_sec, bool low_latency_scan = false);
}  // namespace testing
}  // namespace legacy
}  // namespace bluetooth

class BtaInitializedTest : public BtaWithContextTest {
 protected:
  void SetUp() override {
    BtaWithContextTest::SetUp();
    BTA_dm_init();
  }

  void TearDown() override { BtaWithContextTest::TearDown(); }
};

TEST_F(BtaInitializedTest, nop) {}

TEST_F(BtaInitializedTest, DumpsysBtaDmDisc) {
  std::FILE* file = std::tmpfile();
  DumpsysBtaDmDisc(fileno(file));
}

TEST_F(BtaInitializedTest, bta_dm_ble_csis_observe) {
  bta_dm_ble_csis_observe(true, [](tBTA_DM_SEARCH_EVT, tBTA_DM_SEARCH*) {});
};

TEST_F(BtaInitializedTest, bta_dm_ble_csis_observe__false) {
  bta_dm_ble_csis_observe(false, [](tBTA_DM_SEARCH_EVT, tBTA_DM_SEARCH*) {});
};

TEST_F(BtaInitializedTest, bta_dm_ble_scan) {
  // bool start, uint8_t duration_sec, bool low_latency_scan
  constexpr bool kStartLeScan = true;
  constexpr bool kStopLeScan = false;
  const uint8_t duration_in_seconds = 5;
  constexpr bool kLowLatencyScan = true;
  constexpr bool kHighLatencyScan = false;

  bta_dm_ble_scan(kStartLeScan, duration_in_seconds, kLowLatencyScan);
  bta_dm_ble_scan(kStopLeScan, duration_in_seconds, kLowLatencyScan);

  bta_dm_ble_scan(kStartLeScan, duration_in_seconds, kHighLatencyScan);
  bta_dm_ble_scan(kStopLeScan, duration_in_seconds, kHighLatencyScan);
}

TEST_F(BtaInitializedTest, bta_dm_disc_discover_next_device) {
  bta_dm_disc_discover_next_device();
}

TEST_F(BtaInitializedTest, bta_dm_disc_remove_device) {
  bta_dm_disc_remove_device(kRawAddress);
}

TEST_F(BtaInitializedTest, bta_dm_discover_next_device) {
  bluetooth::legacy::testing::bta_dm_discover_next_device();
}

TEST_F(BtaInitializedTest, bta_dm_sdp_find_services) {
  std::unique_ptr<tBTA_DM_SDP_STATE> state =
      std::make_unique<tBTA_DM_SDP_STATE>(tBTA_DM_SDP_STATE{
          .bd_addr = kRawAddress,
          .services_to_search = BTA_ALL_SERVICE_MASK,
          .services_found = 0,
          .service_index = 0,
      });
  bluetooth::legacy::testing::bta_dm_sdp_find_services(state.get());
}

TEST_F(BtaInitializedTest, bta_dm_inq_cmpl) {
  bluetooth::legacy::testing::bta_dm_inq_cmpl();
}

TEST_F(BtaInitializedTest, bta_dm_inq_cmpl_cb) {
  tBTM_INQUIRY_CMPL complete;
  bluetooth::legacy::testing::bta_dm_inq_cmpl_cb(&complete);
}

TEST_F(BtaInitializedTest, bta_dm_observe_cmpl_cb) {
  tBTM_INQUIRY_CMPL complete;
  bluetooth::legacy::testing::bta_dm_observe_cmpl_cb(&complete);
}
TEST_F(BtaInitializedTest, bta_dm_observe_results_cb) {
  tBTM_INQ_RESULTS result;
  const uint8_t p_eir[] = {0x0, 0x1, 0x2, 0x3};
  uint16_t eir_len = sizeof(p_eir);
  bluetooth::legacy::testing::bta_dm_observe_results_cb(&result, p_eir,
                                                        eir_len);
}

TEST_F(BtaInitializedTest, bta_dm_opportunistic_observe_results_cb) {
  tBTM_INQ_RESULTS result;
  const uint8_t p_eir[] = {0x0, 0x1, 0x2, 0x3};
  uint16_t eir_len = sizeof(p_eir);
  bluetooth::legacy::testing::bta_dm_opportunistic_observe_results_cb(
      &result, p_eir, eir_len);
}

TEST_F(BtaInitializedTest, bta_dm_queue_search) {
  tBTA_DM_API_SEARCH search{};
  bluetooth::legacy::testing::bta_dm_queue_search(search);

  // Release the queued search
  bta_dm_disc_stop();
}

TEST_F(BtaInitializedTest, bta_dm_read_remote_device_name) {
  bluetooth::legacy::testing::bta_dm_read_remote_device_name(
      kRawAddress, BT_TRANSPORT_BR_EDR);
}

TEST_F(BtaInitializedTest, bta_dm_start_scan) {
  constexpr bool kLowLatencyScan = true;
  constexpr bool kHighLatencyScan = false;
  const uint8_t duration_sec = 5;
  bluetooth::legacy::testing::bta_dm_start_scan(duration_sec, kLowLatencyScan);
  bluetooth::legacy::testing::bta_dm_start_scan(duration_sec, kHighLatencyScan);
}

TEST_F(BtaInitializedTest, bta_dm_disc_start_device_discovery) {
  bta_dm_disc_start_device_discovery(
      [](tBTA_DM_SEARCH_EVT event, tBTA_DM_SEARCH* p_data) {});
}

TEST_F(BtaInitializedTest, bta_dm_disc_stop_device_discovery) {
  bta_dm_disc_stop_device_discovery();
}

TEST_F(BtaInitializedTest,
       bta_dm_disc_start_service_discovery__BT_TRANSPORT_AUTO) {
  bta_dm_disc_start_service_discovery(
      {nullptr, nullptr, nullptr,
       [](RawAddress, const std::vector<bluetooth::Uuid>&, tBTA_STATUS) {}},
      kRawAddress, BT_TRANSPORT_AUTO);
}

// must be global, as capturing lambda can't be treated as function
int service_cb_call_cnt = 0;

TEST_F_WITH_FLAGS(BtaInitializedTest,
                  bta_dm_disc_start_service_discovery__BT_TRANSPORT_BR_EDR,
                  REQUIRES_FLAGS_ENABLED(ACONFIG_FLAG(
                      TEST_BT, separate_service_and_device_discovery))) {
  bta_dm_disc_start(true);
  int sdp_call_cnt = 0;
  base::RepeatingCallback<void(tBTA_DM_SDP_STATE*)> sdp_performer =
      base::BindLambdaForTesting([&](tBTA_DM_SDP_STATE* sdp_state) {
        sdp_call_cnt++;
        bta_dm_sdp_finished(sdp_state->bd_addr, BTA_SUCCESS, {}, {});
      });

  bta_dm_disc_override_sdp_performer_for_testing(sdp_performer);
  service_cb_call_cnt = 0;

  bta_dm_disc_start_service_discovery(
      {nullptr, nullptr, nullptr,
       [](RawAddress addr, const std::vector<bluetooth::Uuid>&, tBTA_STATUS) {
         service_cb_call_cnt++;
       }},
      kRawAddress, BT_TRANSPORT_BR_EDR);

  EXPECT_EQ(sdp_call_cnt, 1);
  EXPECT_EQ(service_cb_call_cnt, 1);

  bta_dm_disc_override_sdp_performer_for_testing({});
}

// must be global, as capturing lambda can't be treated as function
int gatt_service_cb_call_cnt = 0;

TEST_F_WITH_FLAGS(BtaInitializedTest,
                  bta_dm_disc_start_service_discovery__BT_TRANSPORT_LE,
                  REQUIRES_FLAGS_ENABLED(ACONFIG_FLAG(
                      TEST_BT, separate_service_and_device_discovery))) {
  bta_dm_disc_start(true);
  int gatt_call_cnt = 0;
  base::RepeatingCallback<void(const RawAddress&)> gatt_performer =
      base::BindLambdaForTesting([&](const RawAddress& bd_addr) {
        gatt_call_cnt++;
        bta_dm_gatt_finished(bd_addr, BTA_SUCCESS);
      });
  bta_dm_disc_override_gatt_performer_for_testing(gatt_performer);
  gatt_service_cb_call_cnt = 0;

  bta_dm_disc_start_service_discovery(
      {[](RawAddress, BD_NAME, std::vector<bluetooth::Uuid>&, bool) {
         gatt_service_cb_call_cnt++;
       },
       nullptr, nullptr, nullptr},
      kRawAddress, BT_TRANSPORT_LE);

  EXPECT_EQ(gatt_call_cnt, 1);
  EXPECT_EQ(gatt_service_cb_call_cnt, 1);

  bta_dm_disc_override_gatt_performer_for_testing({});
}

<<<<<<< HEAD
=======
// must be global, as capturing lambda can't be treated as function
int service_cb_both_call_cnt = 0;
int gatt_service_cb_both_call_cnt = 0;

/* This test exercises the usual service discovery flow when bonding to
 * dual-mode, CTKD capable device on LE transport.
 */
TEST_F_WITH_FLAGS(
    BtaInitializedTest, bta_dm_disc_both_transports_flag_disabled,
    REQUIRES_FLAGS_ENABLED(ACONFIG_FLAG(TEST_BT,
                                        separate_service_and_device_discovery)),
    REQUIRES_FLAGS_DISABLED(ACONFIG_FLAG(TEST_BT, bta_dm_discover_both))) {
  bta_dm_disc_start(true);

  std::promise<void> gatt_triggered;
  int gatt_call_cnt = 0;
  base::RepeatingCallback<void(const RawAddress&)> gatt_performer =
      base::BindLambdaForTesting([&](const RawAddress& bd_addr) {
        gatt_call_cnt++;
        gatt_triggered.set_value();
      });
  bta_dm_disc_override_gatt_performer_for_testing(gatt_performer);

  int sdp_call_cnt = 0;
  base::RepeatingCallback<void(tBTA_DM_SDP_STATE*)> sdp_performer =
      base::BindLambdaForTesting(
          [&](tBTA_DM_SDP_STATE* sdp_state) { sdp_call_cnt++; });
  bta_dm_disc_override_sdp_performer_for_testing(sdp_performer);

  gatt_service_cb_both_call_cnt = 0;
  service_cb_both_call_cnt = 0;

  bta_dm_disc_start_service_discovery(
      {[](RawAddress, BD_NAME, std::vector<bluetooth::Uuid>&, bool) {}, nullptr,
       nullptr,
       [](RawAddress addr, const std::vector<bluetooth::Uuid>&, tBTA_STATUS) {
         service_cb_both_call_cnt++;
       }},
      kRawAddress, BT_TRANSPORT_BR_EDR);
  EXPECT_EQ(sdp_call_cnt, 1);

  bta_dm_disc_start_service_discovery(
      {[](RawAddress, BD_NAME, std::vector<bluetooth::Uuid>&, bool) {
         gatt_service_cb_both_call_cnt++;
       },
       nullptr, nullptr,
       [](RawAddress addr, const std::vector<bluetooth::Uuid>&, tBTA_STATUS) {
       }},
      kRawAddress, BT_TRANSPORT_LE);

  // GATT discovery is queued, until SDP finishes
  EXPECT_EQ(gatt_call_cnt, 0);

  bta_dm_sdp_finished(kRawAddress, BTA_SUCCESS, {}, {});
  EXPECT_EQ(service_cb_both_call_cnt, 1);

  // SDP finished, wait until GATT is triggered.
  EXPECT_EQ(std::future_status::ready,
            gatt_triggered.get_future().wait_for(std::chrono::seconds(1)));
  bta_dm_gatt_finished(kRawAddress, BTA_SUCCESS);
  EXPECT_EQ(gatt_service_cb_both_call_cnt, 1);

  bta_dm_disc_override_sdp_performer_for_testing({});
  bta_dm_disc_override_gatt_performer_for_testing({});
}

/* This test exercises the usual service discovery flow when bonding to
 * dual-mode, CTKD capable device on LE transport.
 */
TEST_F_WITH_FLAGS(BtaInitializedTest, bta_dm_disc_both_transports_flag_enabled,
                  REQUIRES_FLAGS_ENABLED(ACONFIG_FLAG(TEST_BT,
                                                      bta_dm_discover_both))) {
  bta_dm_disc_start(true);

  int gatt_call_cnt = 0;
  base::RepeatingCallback<void(const RawAddress&)> gatt_performer =
      base::BindLambdaForTesting(
          [&](const RawAddress& bd_addr) { gatt_call_cnt++; });
  bta_dm_disc_override_gatt_performer_for_testing(gatt_performer);

  int sdp_call_cnt = 0;
  base::RepeatingCallback<void(tBTA_DM_SDP_STATE*)> sdp_performer =
      base::BindLambdaForTesting(
          [&](tBTA_DM_SDP_STATE* sdp_state) { sdp_call_cnt++; });
  bta_dm_disc_override_sdp_performer_for_testing(sdp_performer);

  gatt_service_cb_both_call_cnt = 0;
  service_cb_both_call_cnt = 0;

  bta_dm_disc_start_service_discovery(
      {[](RawAddress, BD_NAME, std::vector<bluetooth::Uuid>&, bool) {
         gatt_service_cb_both_call_cnt++;
       },
       nullptr, nullptr,
       [](RawAddress addr, const std::vector<bluetooth::Uuid>&, tBTA_STATUS) {
         service_cb_both_call_cnt++;
       }},
      kRawAddress, BT_TRANSPORT_BR_EDR);
  EXPECT_EQ(sdp_call_cnt, 1);

  bta_dm_disc_start_service_discovery(
      {[](RawAddress, BD_NAME, std::vector<bluetooth::Uuid>&, bool) {
         gatt_service_cb_both_call_cnt++;
       },
       nullptr, nullptr,
       [](RawAddress addr, const std::vector<bluetooth::Uuid>&, tBTA_STATUS) {
         service_cb_both_call_cnt++;
       }},
      kRawAddress, BT_TRANSPORT_LE);

  // GATT discovery on same device is immediately started
  EXPECT_EQ(gatt_call_cnt, 1);

  // GATT finished first
  bta_dm_gatt_finished(kRawAddress, BTA_SUCCESS);
  EXPECT_EQ(gatt_service_cb_both_call_cnt, 1);

  // SDP finishes too
  bta_dm_sdp_finished(kRawAddress, BTA_SUCCESS, {}, {});
  EXPECT_EQ(service_cb_both_call_cnt, 1);

  bta_dm_disc_override_sdp_performer_for_testing({});
  bta_dm_disc_override_gatt_performer_for_testing({});
}

>>>>>>> e110efe6
TEST_F(BtaInitializedTest, init_bta_dm_search_cb__conn_id) {
  // Set the global search block target field to some non-reset value
  tBTA_DM_SEARCH_CB& search_cb =
      bluetooth::legacy::testing::bta_dm_disc_search_cb();
  search_cb.name_discover_done = true;

  bluetooth::legacy::testing::bta_dm_disc_init_search_cb(search_cb);

  // Verify global search block field reset value is correct
  ASSERT_EQ(search_cb.name_discover_done, false);
}<|MERGE_RESOLUTION|>--- conflicted
+++ resolved
@@ -18,10 +18,7 @@
 
 #include <base/strings/stringprintf.h>
 #include <base/test/bind_test_util.h>
-<<<<<<< HEAD
-=======
 #include <bluetooth/log.h>
->>>>>>> e110efe6
 #include <com_android_bluetooth_flags.h>
 #include <flag_macros.h>
 #include <gmock/gmock.h>
@@ -41,11 +38,8 @@
 
 #define TEST_BT com::android::bluetooth::flags
 
-<<<<<<< HEAD
-=======
 using namespace bluetooth;
 
->>>>>>> e110efe6
 namespace {
 const RawAddress kRawAddress({0x11, 0x22, 0x33, 0x44, 0x55, 0x66});
 }
@@ -266,8 +260,6 @@
   bta_dm_disc_override_gatt_performer_for_testing({});
 }
 
-<<<<<<< HEAD
-=======
 // must be global, as capturing lambda can't be treated as function
 int service_cb_both_call_cnt = 0;
 int gatt_service_cb_both_call_cnt = 0;
@@ -393,7 +385,6 @@
   bta_dm_disc_override_gatt_performer_for_testing({});
 }
 
->>>>>>> e110efe6
 TEST_F(BtaInitializedTest, init_bta_dm_search_cb__conn_id) {
   // Set the global search block target field to some non-reset value
   tBTA_DM_SEARCH_CB& search_cb =

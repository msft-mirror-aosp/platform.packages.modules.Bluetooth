/*
 * Copyright 2022 The Android Open Source Project
 *
 * Licensed under the Apache License, Version 2.0 (the "License");
 * you may not use this file except in compliance with the License.
 * You may obtain a copy of the License at:
 *
 *      http://www.apache.org/licenses/LICENSE-2.0
 *
 * Unless required by applicable law or agreed to in writing, software
 * distributed under the License is distributed on an "AS IS" BASIS,
 * WITHOUT WARRANTIES OR CONDITIONS OF ANY KIND, either express or implied.
 * See the License for the specific language governing permissions and
 * limitations under the License.
 */

#include "codec_manager.h"

#include <bluetooth/log.h>
<<<<<<< HEAD

#include <bitset>
#include <sstream>
=======
#include <com_android_bluetooth_flags.h>

#include <bitset>
#include <sstream>
#include <vector>
>>>>>>> e110efe6

#include "audio_hal_client/audio_hal_client.h"
#include "broadcaster/broadcast_configuration_provider.h"
#include "broadcaster/broadcaster_types.h"
#include "hci/controller_interface.h"
#include "le_audio/le_audio_types.h"
#include "le_audio_set_configuration_provider.h"
#include "le_audio_utils.h"
#include "main/shim/entry.h"
#include "os/log.h"
#include "osi/include/properties.h"
#include "stack/include/hcimsgs.h"

namespace {

using bluetooth::hci::iso_manager::kIsoDataPathHci;
using bluetooth::hci::iso_manager::kIsoDataPathPlatformDefault;
using bluetooth::le_audio::CodecManager;
using bluetooth::le_audio::types::CodecLocation;
using bluetooth::legacy::hci::GetInterface;

using bluetooth::le_audio::AudioSetConfigurationProvider;
using bluetooth::le_audio::btle_audio_codec_config_t;
using bluetooth::le_audio::btle_audio_codec_index_t;
using bluetooth::le_audio::set_configurations::AseConfiguration;
using bluetooth::le_audio::set_configurations::AudioSetConfiguration;
using bluetooth::le_audio::set_configurations::AudioSetConfigurations;

typedef struct offloader_stream_maps {
  std::vector<bluetooth::le_audio::stream_map_info> streams_map_target;
  std::vector<bluetooth::le_audio::stream_map_info> streams_map_current;
  bool has_changed;
  bool is_initial;
} offloader_stream_maps_t;
}  // namespace

namespace bluetooth::le_audio {
template <>
offloader_stream_maps_t& types::BidirectionalPair<offloader_stream_maps_t>::get(
    uint8_t direction) {
  log::assert_that(direction < types::kLeAudioDirectionBoth,
                   "Unsupported complex direction. Reference to a single "
                   "complex direction value is not supported.");
  return (direction == types::kLeAudioDirectionSink) ? sink : source;
}

// The mapping for sampling rate, frame duration, and the QoS config
static std::unordered_map<
    int, std::unordered_map<
             int, bluetooth::le_audio::broadcaster::BroadcastQosConfig>>
    bcast_high_reliability_qos = {
        {LeAudioCodecConfiguration::kSampleRate16000,
         {{LeAudioCodecConfiguration::kInterval7500Us,
           bluetooth::le_audio::broadcaster::qos_config_4_45},
          {LeAudioCodecConfiguration::kInterval10000Us,
           bluetooth::le_audio::broadcaster::qos_config_4_60}}},
        {LeAudioCodecConfiguration::kSampleRate24000,
         {{LeAudioCodecConfiguration::kInterval7500Us,
           bluetooth::le_audio::broadcaster::qos_config_4_45},
          {LeAudioCodecConfiguration::kInterval10000Us,
           bluetooth::le_audio::broadcaster::qos_config_4_60}}},
        {LeAudioCodecConfiguration::kSampleRate32000,
         {{LeAudioCodecConfiguration::kInterval7500Us,
           bluetooth::le_audio::broadcaster::qos_config_4_45},
          {LeAudioCodecConfiguration::kInterval10000Us,
           bluetooth::le_audio::broadcaster::qos_config_4_60}}},
        {LeAudioCodecConfiguration::kSampleRate48000,
         {{LeAudioCodecConfiguration::kInterval7500Us,
           bluetooth::le_audio::broadcaster::qos_config_4_50},
          {LeAudioCodecConfiguration::kInterval10000Us,
           bluetooth::le_audio::broadcaster::qos_config_4_65}}}};

struct codec_manager_impl {
 public:
  codec_manager_impl() {
    offload_enable_ = osi_property_get_bool(
                          "ro.bluetooth.leaudio_offload.supported", false) &&
                      !osi_property_get_bool(
                          "persist.bluetooth.leaudio_offload.disabled", true);
    if (offload_enable_ == false) {
      log::info("offload disabled");
      return;
    }

    if (!LeAudioHalVerifier::SupportsLeAudioHardwareOffload()) {
      log::warn("HAL not support hardware offload");
      return;
    }

    if (!bluetooth::shim::GetController()->IsSupported(
            bluetooth::hci::OpCode::CONFIGURE_DATA_PATH)) {
      log::warn("Controller does not support config data path command");
      return;
    }

    log::info("LeAudioCodecManagerImpl: configure_data_path for encode");
    GetInterface().ConfigureDataPath(hci_data_direction_t::HOST_TO_CONTROLLER,
                                     kIsoDataPathPlatformDefault, {});
    GetInterface().ConfigureDataPath(hci_data_direction_t::CONTROLLER_TO_HOST,
                                     kIsoDataPathPlatformDefault, {});
    SetCodecLocation(CodecLocation::ADSP);
  }
  void start(
      const std::vector<btle_audio_codec_config_t>& offloading_preference) {
    dual_bidirection_swb_supported_ = osi_property_get_bool(
        "bluetooth.leaudio.dual_bidirection_swb.supported", false);
    bluetooth::le_audio::AudioSetConfigurationProvider::Initialize(
        GetCodecLocation());
    UpdateOffloadCapability(offloading_preference);
  }
  ~codec_manager_impl() {
    if (GetCodecLocation() != CodecLocation::HOST) {
      GetInterface().ConfigureDataPath(hci_data_direction_t::HOST_TO_CONTROLLER,
                                       kIsoDataPathHci, {});
      GetInterface().ConfigureDataPath(hci_data_direction_t::CONTROLLER_TO_HOST,
                                       kIsoDataPathHci, {});
    }
    bluetooth::le_audio::AudioSetConfigurationProvider::Cleanup();
  }
  CodecLocation GetCodecLocation(void) const { return codec_location_; }

  bool IsDualBiDirSwbSupported(void) const {
    if (GetCodecLocation() == CodecLocation::ADSP) {
      // Whether dual bidirection swb is supported by property and for offload
      return offload_dual_bidirection_swb_supported_;
    } else if (GetCodecLocation() == CodecLocation::HOST) {
      // Whether dual bidirection swb is supported for software
      return dual_bidirection_swb_supported_;
    }

    return false;
  }

  std::vector<bluetooth::le_audio::btle_audio_codec_config_t>
  GetLocalAudioOutputCodecCapa() {
    return codec_output_capa;
  }

  std::vector<bluetooth::le_audio::btle_audio_codec_config_t>
  GetLocalAudioInputCodecCapa() {
    return codec_input_capa;
  }

  void UpdateActiveAudioConfig(
      const types::BidirectionalPair<stream_parameters>& stream_params,
      types::BidirectionalPair<uint16_t> delays_ms,
      std::function<void(const offload_config& config, uint8_t direction)>
          update_receiver) {
    if (GetCodecLocation() != bluetooth::le_audio::types::CodecLocation::ADSP) {
      return;
    }

    for (auto direction :
         {bluetooth::le_audio::types::kLeAudioDirectionSink,
          bluetooth::le_audio::types::kLeAudioDirectionSource}) {
      auto& stream_map = offloader_stream_maps.get(direction);
      if (!stream_map.has_changed && !stream_map.is_initial) {
        continue;
      }
      if (stream_params.get(direction).stream_locations.empty()) {
        continue;
      }

      bluetooth::le_audio::offload_config unicast_cfg = {
          .stream_map = (stream_map.is_initial ||
                         LeAudioHalVerifier::SupportsStreamActiveApi())
                            ? stream_map.streams_map_target
                            : stream_map.streams_map_current,
          // TODO: set the default value 16 for now, would change it if we
          // support mode bits_per_sample
          .bits_per_sample = 16,
          .sampling_rate = stream_params.get(direction).sample_frequency_hz,
          .frame_duration = stream_params.get(direction).frame_duration_us,
          .octets_per_frame =
              stream_params.get(direction).octets_per_codec_frame,
          .blocks_per_sdu =
              stream_params.get(direction).codec_frames_blocks_per_sdu,
          .peer_delay_ms = delays_ms.get(direction),
      };
      update_receiver(unicast_cfg, direction);
      stream_map.is_initial = false;
    }
  }

  bool UpdateActiveUnicastAudioHalClient(
      LeAudioSourceAudioHalClient* source_unicast_client,
      LeAudioSinkAudioHalClient* sink_unicast_client, bool is_active) {
    log::debug("local_source: {}, local_sink: {}, is_active: {}",
               fmt::ptr(source_unicast_client), fmt::ptr(sink_unicast_client),
               is_active);

    if (source_unicast_client == nullptr && sink_unicast_client == nullptr) {
      return false;
    }

    if (is_active) {
      if (source_unicast_client && unicast_local_source_hal_client != nullptr) {
        log::error("Trying to override previous source hal client {}",
                   fmt::ptr(unicast_local_source_hal_client));
        return false;
      }

      if (sink_unicast_client && unicast_local_sink_hal_client != nullptr) {
        log::error("Trying to override previous sink hal client {}",
                   fmt::ptr(unicast_local_sink_hal_client));
        return false;
      }

      if (source_unicast_client) {
        unicast_local_source_hal_client = source_unicast_client;
      }

      if (sink_unicast_client) {
        unicast_local_sink_hal_client = sink_unicast_client;
      }

      return true;
    }

    if (source_unicast_client &&
        source_unicast_client != unicast_local_source_hal_client) {
      log::error("local source session does not match {} != {}",
                 fmt::ptr(source_unicast_client),
                 fmt::ptr(unicast_local_source_hal_client));
      return false;
    }

    if (sink_unicast_client &&
        sink_unicast_client != unicast_local_sink_hal_client) {
      log::error("local source session does not match {} != {}",
                 fmt::ptr(sink_unicast_client),
                 fmt::ptr(unicast_local_sink_hal_client));
      return false;
    }

    if (source_unicast_client) {
      unicast_local_source_hal_client = nullptr;
    }

    if (sink_unicast_client) {
      unicast_local_sink_hal_client = nullptr;
    }

    return true;
  }

  bool UpdateActiveBroadcastAudioHalClient(
      LeAudioSourceAudioHalClient* source_broadcast_client, bool is_active) {
    log::debug("local_source: {},is_active: {}",
               fmt::ptr(source_broadcast_client), is_active);

    if (source_broadcast_client == nullptr) {
      return false;
    }

    if (is_active) {
      if (broadcast_local_source_hal_client != nullptr) {
        log::error("Trying to override previous source hal client {}",
                   fmt::ptr(broadcast_local_source_hal_client));
        return false;
      }
      broadcast_local_source_hal_client = source_broadcast_client;
      return true;
    }

    if (source_broadcast_client != broadcast_local_source_hal_client) {
      log::error("local source session does not match {} != {}",
                 fmt::ptr(source_broadcast_client),
                 fmt::ptr(broadcast_local_source_hal_client));
      return false;
    }

    broadcast_local_source_hal_client = nullptr;

    return true;
  }

  AudioSetConfigurations GetSupportedCodecConfigurations(
      const CodecManager::UnicastConfigurationRequirements& requirements)
      const {
    if (GetCodecLocation() == le_audio::types::CodecLocation::ADSP) {
      log::verbose("Get offload config for the context type: {}",
                   (int)requirements.audio_context_type);

      // TODO: Need to have a mechanism to switch to software session if offload
      // doesn't support.
      return context_type_offload_config_map_.count(
                 requirements.audio_context_type)
                 ? context_type_offload_config_map_.at(
                       requirements.audio_context_type)
                 : AudioSetConfigurations();
    }

    log::verbose("Get software config for the context type: {}",
                 (int)requirements.audio_context_type);
    return *AudioSetConfigurationProvider::Get()->GetConfigurations(
        requirements.audio_context_type);
  }

  void PrintDebugState() const {
    for (types::LeAudioContextType ctx_type :
         types::kLeAudioContextAllTypesArray) {
      std::stringstream os;
      os << ctx_type << ": ";
      if (context_type_offload_config_map_.count(ctx_type) == 0) {
        os << "{empty}";
      } else {
        os << "{";
        for (const auto& conf : context_type_offload_config_map_.at(ctx_type)) {
          os << conf->name << ", ";
        }
        os << "}";
      }
      log::info("Offload configs for {}", os.str());
    }
  }

<<<<<<< HEAD
  std::unique_ptr<AudioSetConfiguration> GetCodecConfig(
      const CodecManager::UnicastConfigurationRequirements& requirements,
      CodecManager::UnicastConfigurationVerifier verifier) {
=======
  static bool IsUsingCodecExtensibility() {
    auto codec_ext_status =
        osi_property_get_bool(
            "bluetooth.core.le_audio.codec_extension_aidl.enabled", false) &&
        com::android::bluetooth::flags::leaudio_multicodec_aidl_support();

    log::debug("Using codec extensibility AIDL: {}", codec_ext_status);
    return codec_ext_status;
  }

  std::unique_ptr<AudioSetConfiguration> GetCodecConfig(
      const CodecManager::UnicastConfigurationRequirements& requirements,
      CodecManager::UnicastConfigurationVerifier verifier) {
    if (IsUsingCodecExtensibility()) {
      auto hal_config =
          unicast_local_source_hal_client->GetUnicastConfig(requirements);
      if (hal_config) {
        return std::make_unique<AudioSetConfiguration>(*hal_config);
      }
      log::debug(
          "No configuration received from AIDL, fall back to static "
          "configuration.");
    }

>>>>>>> e110efe6
    auto configs = GetSupportedCodecConfigurations(requirements);
    if (configs.empty()) {
      log::error("No valid configuration matching the requirements: {}",
                 requirements);
      PrintDebugState();
      return nullptr;
    }

    // Remove the dual bidir SWB config if not supported
    if (!IsDualBiDirSwbSupported()) {
      configs.erase(
          std::remove_if(configs.begin(), configs.end(),
                         [](auto const& el) {
                           if (el->confs.source.empty()) return false;
                           return AudioSetConfigurationProvider::Get()
                               ->CheckConfigurationIsDualBiDirSwb(*el);
                         }),
          configs.end());
    }

    // Note: For the only supported right now legacy software configuration
    //       provider, we use the device group logic to match the proper
    //       configuration with group capabilities. Note that this path only
    //       supports the LC3 codec format. For the multicodec support we should
    //       rely on the configuration matcher behind the AIDL interface.
    auto conf = verifier(requirements, &configs);
    return conf ? std::make_unique<AudioSetConfiguration>(*conf) : nullptr;
  }

  bool CheckCodecConfigIsBiDirSwb(const AudioSetConfiguration& config) {
    return AudioSetConfigurationProvider::Get()->CheckConfigurationIsBiDirSwb(
        config);
  }

  bool CheckCodecConfigIsDualBiDirSwb(const AudioSetConfiguration& config) {
    return AudioSetConfigurationProvider::Get()
        ->CheckConfigurationIsDualBiDirSwb(config);
  }

  void UpdateSupportedBroadcastConfig(
      const std::vector<AudioSetConfiguration>& adsp_capabilities) {
    log::info("UpdateSupportedBroadcastConfig");

    for (const auto& adsp_audio_set_conf : adsp_capabilities) {
      if (adsp_audio_set_conf.confs.sink.empty() ||
          !adsp_audio_set_conf.confs.source.empty()) {
        continue;
      }

      auto& adsp_config = adsp_audio_set_conf.confs.sink[0];

      const types::LeAudioCoreCodecConfig core_config =
          adsp_config.codec.params.GetAsCoreCodecConfig();
      bluetooth::le_audio::broadcast_offload_config broadcast_config;
      broadcast_config.stream_map.resize(adsp_audio_set_conf.confs.sink.size());

      // Enable the individual channels per BIS in the stream map
      auto all_channels = adsp_config.codec.channel_count_per_iso_stream;
      uint8_t channel_alloc_idx = 0;
      for (auto& [_, channels] : broadcast_config.stream_map) {
        if (all_channels) {
          channels |= (0b1 << channel_alloc_idx++);
          --all_channels;
        }
      }

      broadcast_config.bits_per_sample =
          LeAudioCodecConfiguration::kBitsPerSample16;
      broadcast_config.sampling_rate = core_config.GetSamplingFrequencyHz();
      broadcast_config.frame_duration = core_config.GetFrameDurationUs();
      broadcast_config.octets_per_frame = *(core_config.octets_per_codec_frame);
      broadcast_config.blocks_per_sdu = 1;

      int sample_rate = broadcast_config.sampling_rate;
      int frame_duration = broadcast_config.frame_duration;

      if (bcast_high_reliability_qos.find(sample_rate) !=
              bcast_high_reliability_qos.end() &&
          bcast_high_reliability_qos[sample_rate].find(frame_duration) !=
              bcast_high_reliability_qos[sample_rate].end()) {
        auto qos = bcast_high_reliability_qos[sample_rate].at(frame_duration);
        broadcast_config.retransmission_number = qos.getRetransmissionNumber();
        broadcast_config.max_transport_latency = qos.getMaxTransportLatency();
        supported_broadcast_config.push_back(broadcast_config);
      } else {
        log::error(
            "Cannot find the correspoding QoS config for the sampling_rate: "
            "{}, frame_duration: {}",
            sample_rate, frame_duration);
      }

      log::info("broadcast_config sampling_rate: {}",
                broadcast_config.sampling_rate);
    }
  }

  const broadcast_offload_config* GetBroadcastOffloadConfig(
      uint8_t preferred_quality) {
    if (supported_broadcast_config.empty()) {
      log::error("There is no valid broadcast offload config");
<<<<<<< HEAD
=======
      return nullptr;
    }
    /* Broadcast audio config selection based on source broadcast capability
     *
     * If the preferred_quality is HIGH, the configs ranking is
     * 48_4 > 48_2 > 24_2(sink mandatory) > 16_2(source & sink mandatory)
     *
     * If the preferred_quality is STANDARD, the configs ranking is
     * 24_2(sink mandatory) > 16_2(source & sink mandatory)
     */
    broadcast_target_config = -1;
    for (int i = 0; i < (int)supported_broadcast_config.size(); i++) {
      if (preferred_quality == bluetooth::le_audio::QUALITY_STANDARD) {
        if (supported_broadcast_config[i].sampling_rate == 24000u &&
            supported_broadcast_config[i].octets_per_frame == 60) {  // 24_2
          broadcast_target_config = i;
          break;
        }

        if (supported_broadcast_config[i].sampling_rate == 16000u &&
            supported_broadcast_config[i].octets_per_frame == 40) {  // 16_2
          broadcast_target_config = i;
        }

        continue;
      }

      // perferred_quality = bluetooth::le_audio::QUALITY_HIGH
      if (supported_broadcast_config[i].sampling_rate == 48000u &&
          supported_broadcast_config[i].octets_per_frame == 120) {  // 48_4
        broadcast_target_config = i;
        break;
      }

      if ((supported_broadcast_config[i].sampling_rate == 48000u &&
           supported_broadcast_config[i].octets_per_frame == 100) ||  // 48_2
          (supported_broadcast_config[i].sampling_rate == 24000u &&
           supported_broadcast_config[i].octets_per_frame == 60) ||  // 24_2
          (supported_broadcast_config[i].sampling_rate == 16000u &&
           supported_broadcast_config[i].octets_per_frame == 40)) {  // 16_2
        if (broadcast_target_config == -1 ||
            (supported_broadcast_config[i].sampling_rate >
             supported_broadcast_config[broadcast_target_config].sampling_rate))
          broadcast_target_config = i;
      }
    }

    if (broadcast_target_config == -1) {
      log::error(
          "There is no valid broadcast offload config with preferred_quality");
      return nullptr;
    }

    log::info(
        "stream_map.size(): {}, sampling_rate: {}, frame_duration(us): {}, "
        "octets_per_frame: {}, blocks_per_sdu {}, retransmission_number: {}, "
        "max_transport_latency: {}",
        supported_broadcast_config[broadcast_target_config].stream_map.size(),
        supported_broadcast_config[broadcast_target_config].sampling_rate,
        supported_broadcast_config[broadcast_target_config].frame_duration,
        supported_broadcast_config[broadcast_target_config].octets_per_frame,
        (int)supported_broadcast_config[broadcast_target_config].blocks_per_sdu,
        (int)supported_broadcast_config[broadcast_target_config]
            .retransmission_number,
        supported_broadcast_config[broadcast_target_config]
            .max_transport_latency);

    return &supported_broadcast_config[broadcast_target_config];
  }

  void UpdateBroadcastOffloadConfig(
      const broadcaster::BroadcastConfiguration& config) {
    if (config.subgroups.empty()) {
      broadcast_target_config = -1;
      return;
    }

    // Use the first configuration slot
    broadcast_target_config = 0;
    auto& offload_cfg = supported_broadcast_config[broadcast_target_config];

    // Note: Currently only a single subgroup offloading is supported
    auto const& subgroup = config.subgroups.at(0);
    auto subgroup_config =
        subgroup.GetCommonBisCodecSpecData().GetAsCoreCodecConfig();

    offload_cfg.sampling_rate = subgroup_config.GetSamplingFrequencyHz();
    offload_cfg.frame_duration = subgroup_config.GetFrameDurationUs();
    offload_cfg.octets_per_frame = subgroup_config.GetOctectsPerFrame();
    offload_cfg.blocks_per_sdu = 1;
    offload_cfg.stream_map.resize(subgroup.GetNumBis());

    log::info(
        "stream_map.size(): {}, sampling_rate: {}, frame_duration(us): {}, "
        "octets_per_frame: {}, blocks_per_sdu {}, retransmission_number: {}, "
        "max_transport_latency: {}",
        supported_broadcast_config[broadcast_target_config].stream_map.size(),
        supported_broadcast_config[broadcast_target_config].sampling_rate,
        supported_broadcast_config[broadcast_target_config].frame_duration,
        supported_broadcast_config[broadcast_target_config].octets_per_frame,
        (int)supported_broadcast_config[broadcast_target_config].blocks_per_sdu,
        (int)supported_broadcast_config[broadcast_target_config]
            .retransmission_number,
        supported_broadcast_config[broadcast_target_config]
            .max_transport_latency);
  }

  std::unique_ptr<broadcaster::BroadcastConfiguration> GetBroadcastConfig(
      const CodecManager::BroadcastConfigurationRequirements& requirements) {
    if (GetCodecLocation() != types::CodecLocation::ADSP) {
      // Get the software supported broadcast configuration
      return std::make_unique<broadcaster::BroadcastConfiguration>(
          ::bluetooth::le_audio::broadcaster::GetBroadcastConfig(
              requirements.subgroup_quality));
    }

    /* Subgroups with different audio qualities is not being supported now,
     * if any subgroup preferred to use standard audio config, choose
     * the standard audio config instead
     */
    uint8_t BIG_audio_quality = bluetooth::le_audio::QUALITY_HIGH;
    for (const auto& [_, quality] : requirements.subgroup_quality) {
      if (quality == bluetooth::le_audio::QUALITY_STANDARD) {
        BIG_audio_quality = bluetooth::le_audio::QUALITY_STANDARD;
      }
    }

    if (IsUsingCodecExtensibility()) {
      log::assert_that(broadcast_local_source_hal_client != nullptr,
                       "audio source hal client is NULL");
      auto hal_config = broadcast_local_source_hal_client->GetBroadcastConfig(
          requirements.subgroup_quality, requirements.sink_pacs);
      if (hal_config.has_value()) {
        UpdateBroadcastOffloadConfig(hal_config.value());
        return std::make_unique<broadcaster::BroadcastConfiguration>(
            hal_config.value());
      }

      log::debug(
          "No configuration received from AIDL, fall back to static "
          "configuration.");
    }

    auto offload_config = GetBroadcastOffloadConfig(BIG_audio_quality);
    if (offload_config == nullptr) {
      log::error("No Offload configuration supported for quality index: {}.",
                 BIG_audio_quality);
>>>>>>> e110efe6
      return nullptr;
    }
    /* Broadcast audio config selection based on source broadcast capability
     *
     * If the preferred_quality is HIGH, the configs ranking is
     * 48_4 > 48_2 > 24_2(sink mandatory) > 16_2(source & sink mandatory)
     *
     * If the preferred_quality is STANDARD, the configs ranking is
     * 24_2(sink mandatory) > 16_2(source & sink mandatory)
     */
    broadcast_target_config = -1;
    for (int i = 0; i < (int)supported_broadcast_config.size(); i++) {
      if (preferred_quality == bluetooth::le_audio::QUALITY_STANDARD) {
        if (supported_broadcast_config[i].sampling_rate == 24000u &&
            supported_broadcast_config[i].octets_per_frame == 60) {  // 24_2
          broadcast_target_config = i;
          break;
        }

        if (supported_broadcast_config[i].sampling_rate == 16000u &&
            supported_broadcast_config[i].octets_per_frame == 40) {  // 16_2
          broadcast_target_config = i;
        }

<<<<<<< HEAD
        continue;
      }

      // perferred_quality = bluetooth::le_audio::QUALITY_HIGH
      if (supported_broadcast_config[i].sampling_rate == 48000u &&
          supported_broadcast_config[i].octets_per_frame == 120) {  // 48_4
        broadcast_target_config = i;
        break;
      }

      if ((supported_broadcast_config[i].sampling_rate == 48000u &&
           supported_broadcast_config[i].octets_per_frame == 100) ||  // 48_2
          (supported_broadcast_config[i].sampling_rate == 24000u &&
           supported_broadcast_config[i].octets_per_frame == 60) ||  // 24_2
          (supported_broadcast_config[i].sampling_rate == 16000u &&
           supported_broadcast_config[i].octets_per_frame == 40)) {  // 16_2
        if (broadcast_target_config == -1 ||
            (supported_broadcast_config[i].sampling_rate >
             supported_broadcast_config[broadcast_target_config].sampling_rate))
          broadcast_target_config = i;
      }
    }

    if (broadcast_target_config == -1) {
      log::error(
          "There is no valid broadcast offload config with preferred_quality");
      return nullptr;
    }

    log::info(
        "stream_map.size(): {}, sampling_rate: {}, frame_duration(us): {}, "
        "octets_per_frame: {}, blocks_per_sdu {}, retransmission_number: {}, "
        "max_transport_latency: {}",
        supported_broadcast_config[broadcast_target_config].stream_map.size(),
        supported_broadcast_config[broadcast_target_config].sampling_rate,
        supported_broadcast_config[broadcast_target_config].frame_duration,
        supported_broadcast_config[broadcast_target_config].octets_per_frame,
        (int)supported_broadcast_config[broadcast_target_config].blocks_per_sdu,
        (int)supported_broadcast_config[broadcast_target_config]
            .retransmission_number,
        supported_broadcast_config[broadcast_target_config]
            .max_transport_latency);

    return &supported_broadcast_config[broadcast_target_config];
  }

  std::unique_ptr<broadcaster::BroadcastConfiguration> GetBroadcastConfig(
      const CodecManager::BroadcastConfigurationRequirements& requirements) {
    if (GetCodecLocation() != types::CodecLocation::ADSP) {
      // Get the software supported broadcast configuration
      return std::make_unique<broadcaster::BroadcastConfiguration>(
          ::bluetooth::le_audio::broadcaster::GetBroadcastConfig(
              requirements.subgroup_quality));
    }

    /* Subgroups with different audio qualities is not being supported now,
     * if any subgroup preferred to use standard audio config, choose
     * the standard audio config instead
     */
    uint8_t BIG_audio_quality = bluetooth::le_audio::QUALITY_HIGH;
    for (const auto& [_, quality] : requirements.subgroup_quality) {
      if (quality == bluetooth::le_audio::QUALITY_STANDARD) {
        BIG_audio_quality = bluetooth::le_audio::QUALITY_STANDARD;
      }
    }

    auto offload_config = GetBroadcastOffloadConfig(BIG_audio_quality);
    if (offload_config == nullptr) {
      log::error("No Offload configuration supported for quality index: {}.",
                 BIG_audio_quality);
      return nullptr;
    }

    types::LeAudioLtvMap codec_params;
    // Map sample freq. value to LE Audio codec specific config value
    if (types::LeAudioCoreCodecConfig::sample_rate_map.count(
            offload_config->sampling_rate)) {
      codec_params.Add(codec_spec_conf::kLeAudioLtvTypeSamplingFreq,
                       types::LeAudioCoreCodecConfig::sample_rate_map.at(
                           offload_config->sampling_rate));
    }
    // Map data interval value to LE Audio codec specific config value
    if (types::LeAudioCoreCodecConfig::data_interval_map.count(
            offload_config->frame_duration)) {
      codec_params.Add(codec_spec_conf::kLeAudioLtvTypeFrameDuration,
                       types::LeAudioCoreCodecConfig::data_interval_map.at(
                           offload_config->frame_duration));
    }
    codec_params.Add(codec_spec_conf::kLeAudioLtvTypeOctetsPerCodecFrame,
                     offload_config->octets_per_frame);

    // Note: We do not support a different channel count on each BIS within the
    // same subgroup.
    uint8_t allocated_channel_count =
        offload_config->stream_map.size()
            ? std::bitset<32>{offload_config->stream_map.at(0).second}.count()
            : 1;
    bluetooth::le_audio::broadcaster::BroadcastSubgroupCodecConfig codec_config(
        bluetooth::le_audio::broadcaster::kLeAudioCodecIdLc3,
        {bluetooth::le_audio::broadcaster::BroadcastSubgroupBisCodecConfig(
            static_cast<uint8_t>(offload_config->stream_map.size()),
            allocated_channel_count, codec_params)},
        offload_config->bits_per_sample);

    bluetooth::le_audio::broadcaster::BroadcastQosConfig qos_config(
        offload_config->retransmission_number,
        offload_config->max_transport_latency);

    // Change the default software encoder config data path ID
    auto data_path = broadcaster::lc3_data_path;
    data_path.dataPathId =
        bluetooth::hci::iso_manager::kIsoDataPathPlatformDefault;

    uint16_t max_sdu_octets = 0;
    for (auto [_, allocation] : offload_config->stream_map) {
      auto alloc_channels_per_bis = std::bitset<32>{allocation}.count() ?: 1;
      auto sdu_octets = offload_config->octets_per_frame *
                        offload_config->blocks_per_sdu * alloc_channels_per_bis;
      if (max_sdu_octets < sdu_octets) max_sdu_octets = sdu_octets;
    }

    if (requirements.subgroup_quality.size() > 1) {
      log::error("More than one subgroup is not supported!");
    }

=======
    types::LeAudioLtvMap codec_params;
    // Map sample freq. value to LE Audio codec specific config value
    if (types::LeAudioCoreCodecConfig::sample_rate_map.count(
            offload_config->sampling_rate)) {
      codec_params.Add(codec_spec_conf::kLeAudioLtvTypeSamplingFreq,
                       types::LeAudioCoreCodecConfig::sample_rate_map.at(
                           offload_config->sampling_rate));
    }
    // Map data interval value to LE Audio codec specific config value
    if (types::LeAudioCoreCodecConfig::data_interval_map.count(
            offload_config->frame_duration)) {
      codec_params.Add(codec_spec_conf::kLeAudioLtvTypeFrameDuration,
                       types::LeAudioCoreCodecConfig::data_interval_map.at(
                           offload_config->frame_duration));
    }
    codec_params.Add(codec_spec_conf::kLeAudioLtvTypeOctetsPerCodecFrame,
                     offload_config->octets_per_frame);

    // Note: We do not support a different channel count on each BIS within the
    // same subgroup.
    uint8_t allocated_channel_count =
        offload_config->stream_map.size()
            ? std::bitset<32>{offload_config->stream_map.at(0).second}.count()
            : 1;
    bluetooth::le_audio::broadcaster::BroadcastSubgroupCodecConfig codec_config(
        bluetooth::le_audio::broadcaster::kLeAudioCodecIdLc3,
        {bluetooth::le_audio::broadcaster::BroadcastSubgroupBisCodecConfig(
            static_cast<uint8_t>(offload_config->stream_map.size()),
            allocated_channel_count, codec_params)},
        offload_config->bits_per_sample);

    bluetooth::le_audio::broadcaster::BroadcastQosConfig qos_config(
        offload_config->retransmission_number,
        offload_config->max_transport_latency);

    // Change the default software encoder config data path ID
    auto data_path = broadcaster::lc3_data_path;
    data_path.dataPathId =
        bluetooth::hci::iso_manager::kIsoDataPathPlatformDefault;

    uint16_t max_sdu_octets = 0;
    for (auto [_, allocation] : offload_config->stream_map) {
      auto alloc_channels_per_bis = std::bitset<32>{allocation}.count() ?: 1;
      auto sdu_octets = offload_config->octets_per_frame *
                        offload_config->blocks_per_sdu * alloc_channels_per_bis;
      if (max_sdu_octets < sdu_octets) max_sdu_octets = sdu_octets;
    }

    if (requirements.subgroup_quality.size() > 1) {
      log::error("More than one subgroup is not supported!");
    }

>>>>>>> e110efe6
    return std::make_unique<broadcaster::BroadcastConfiguration>(
        broadcaster::BroadcastConfiguration({
            .subgroups = {codec_config},
            .qos = qos_config,
            .data_path = data_path,
            .sduIntervalUs = offload_config->frame_duration,
            .maxSduOctets = max_sdu_octets,
            .phy = 0x02,   // PHY_LE_2M
            .packing = 0,  // Sequential
            .framing = 0   // Unframed,
        }));
  }

  void UpdateBroadcastConnHandle(
      const std::vector<uint16_t>& conn_handle,
      std::function<
          void(const ::bluetooth::le_audio::broadcast_offload_config& config)>
          update_receiver) {
    if (GetCodecLocation() != le_audio::types::CodecLocation::ADSP) {
      return;
    }

    if (broadcast_target_config == -1 ||
        broadcast_target_config >= (int)supported_broadcast_config.size()) {
      log::error("There is no valid broadcast offload config");
      return;
    }

    auto broadcast_config = supported_broadcast_config[broadcast_target_config];
    log::assert_that(conn_handle.size() == broadcast_config.stream_map.size(),
                     "assert failed: conn_handle.size() == "
                     "broadcast_config.stream_map.size()");

    if (broadcast_config.stream_map.size() ==
        LeAudioCodecConfiguration::kChannelNumberStereo) {
      broadcast_config.stream_map[0] = std::pair<uint16_t, uint32_t>{
          conn_handle[0], codec_spec_conf::kLeAudioLocationFrontLeft};
      broadcast_config.stream_map[1] = std::pair<uint16_t, uint32_t>{
          conn_handle[1], codec_spec_conf::kLeAudioLocationFrontRight};
    } else if (broadcast_config.stream_map.size() ==
               LeAudioCodecConfiguration::kChannelNumberMono) {
      broadcast_config.stream_map[0] = std::pair<uint16_t, uint32_t>{
          conn_handle[0], codec_spec_conf::kLeAudioLocationFrontCenter};
    }

    update_receiver(broadcast_config);
  }

  void ClearCisConfiguration(uint8_t direction) {
    if (GetCodecLocation() != bluetooth::le_audio::types::CodecLocation::ADSP) {
      return;
    }

    auto& stream_map = offloader_stream_maps.get(direction);
    stream_map.streams_map_target.clear();
    stream_map.streams_map_current.clear();
  }

  static uint32_t AdjustAllocationForOffloader(uint32_t allocation) {
    if ((allocation & codec_spec_conf::kLeAudioLocationAnyLeft) &&
        (allocation & codec_spec_conf::kLeAudioLocationAnyRight)) {
      return codec_spec_conf::kLeAudioLocationStereo;
    }
    if (allocation & codec_spec_conf::kLeAudioLocationAnyLeft) {
      return codec_spec_conf::kLeAudioLocationFrontLeft;
    }
    if (allocation & codec_spec_conf::kLeAudioLocationAnyRight) {
      return codec_spec_conf::kLeAudioLocationFrontRight;
    }
    return 0;
  }

  void UpdateCisConfiguration(const std::vector<struct types::cis>& cises,
                              const stream_parameters& stream_params,
                              uint8_t direction) {
    if (GetCodecLocation() != bluetooth::le_audio::types::CodecLocation::ADSP) {
      return;
    }

    auto available_allocations =
        AdjustAllocationForOffloader(stream_params.audio_channel_allocation);
    if (available_allocations == 0) {
      log::error("There is no CIS connected");
      return;
    }

    auto& stream_map = offloader_stream_maps.get(direction);
    if (stream_map.streams_map_target.empty()) {
      stream_map.is_initial = true;
    } else if (stream_map.is_initial ||
               LeAudioHalVerifier::SupportsStreamActiveApi()) {
      /* As multiple CISes phone call case, the target_allocation already have
       * the previous data, but the is_initial flag not be cleared. We need to
       * clear here to avoid make duplicated target allocation stream map. */
      stream_map.streams_map_target.clear();
    }

    stream_map.streams_map_current.clear();
    stream_map.has_changed = true;
    bool all_cises_connected =
        (available_allocations == codec_spec_conf::kLeAudioLocationStereo);

    /* If all the cises are connected as stream started, reset changed_flag that
     * the bt stack wouldn't send another audio configuration for the connection
     * status. */
    if (stream_map.is_initial && all_cises_connected) {
      stream_map.has_changed = false;
    }

    const std::string tag = types::BidirectionalPair<std::string>(
                                {.sink = "Sink", .source = "Source"})
                                .get(direction);

    constexpr types::BidirectionalPair<types::CisType> cis_types = {
        .sink = types::CisType::CIS_TYPE_UNIDIRECTIONAL_SINK,
        .source = types::CisType::CIS_TYPE_UNIDIRECTIONAL_SOURCE};
    auto cis_type = cis_types.get(direction);

    for (auto const& cis_entry : cises) {
      if ((cis_entry.type == types::CisType::CIS_TYPE_BIDIRECTIONAL ||
           cis_entry.type == cis_type) &&
          cis_entry.conn_handle != 0) {
        uint32_t target_allocation = 0;
        uint32_t current_allocation = 0;
        bool is_active = false;
        for (const auto& s : stream_params.stream_locations) {
          if (s.first == cis_entry.conn_handle) {
            is_active = true;
            target_allocation = AdjustAllocationForOffloader(s.second);
            current_allocation = target_allocation;
            if (!all_cises_connected) {
              /* Tell offloader to mix on this CIS.*/
              current_allocation = codec_spec_conf::kLeAudioLocationStereo;
            }
            break;
          }
        }

        if (target_allocation == 0) {
          /* Take missing allocation for that one .*/
          target_allocation =
              codec_spec_conf::kLeAudioLocationStereo & ~available_allocations;
        }

        log::info(
            "{}: Cis handle 0x{:04x}, target allocation  0x{:08x}, current "
            "allocation 0x{:08x}, active: {}",
            tag, cis_entry.conn_handle, target_allocation, current_allocation,
            is_active);

        if (stream_map.is_initial ||
            LeAudioHalVerifier::SupportsStreamActiveApi()) {
          stream_map.streams_map_target.emplace_back(stream_map_info(
              cis_entry.conn_handle, target_allocation, is_active));
        }
        stream_map.streams_map_current.emplace_back(stream_map_info(
            cis_entry.conn_handle, current_allocation, is_active));
      }
    }
  }

 private:
  void SetCodecLocation(CodecLocation location) {
    if (offload_enable_ == false) return;
    codec_location_ = location;
  }

  bool IsLc3ConfigMatched(
      const set_configurations::CodecConfigSetting& target_config,
      const set_configurations::CodecConfigSetting& adsp_config) {
    if (adsp_config.id.coding_format != types::kLeAudioCodingFormatLC3 ||
        target_config.id.coding_format != types::kLeAudioCodingFormatLC3) {
      return false;
    }

    const types::LeAudioCoreCodecConfig adsp_lc3_config =
        adsp_config.params.GetAsCoreCodecConfig();
    const types::LeAudioCoreCodecConfig target_lc3_config =
        target_config.params.GetAsCoreCodecConfig();

    if (adsp_lc3_config.sampling_frequency !=
            target_lc3_config.sampling_frequency ||
        adsp_lc3_config.frame_duration != target_lc3_config.frame_duration ||
        adsp_config.GetChannelCountPerIsoStream() !=
            target_config.GetChannelCountPerIsoStream() ||
        adsp_lc3_config.octets_per_codec_frame !=
            target_lc3_config.octets_per_codec_frame) {
      return false;
    }

    return true;
  }

  bool IsAseConfigurationMatched(const AseConfiguration& software_ase_config,
                                 const AseConfiguration& adsp_ase_config) {
    // Skip the check of strategy due to ADSP doesn't have the info
    return IsLc3ConfigMatched(software_ase_config.codec, adsp_ase_config.codec);
  }

  bool IsAudioSetConfigurationMatched(
      const AudioSetConfiguration* software_audio_set_conf,
      std::unordered_set<uint8_t>& offload_preference_set,
      const std::vector<AudioSetConfiguration>& adsp_capabilities) {
    if (software_audio_set_conf->confs.sink.empty() &&
        software_audio_set_conf->confs.source.empty()) {
      return false;
    }

    // No match if the codec is not on the preference list
    for (auto direction : {le_audio::types::kLeAudioDirectionSink,
                           le_audio::types::kLeAudioDirectionSource}) {
      for (auto const& conf : software_audio_set_conf->confs.get(direction)) {
        if (offload_preference_set.find(conf.codec.id.coding_format) ==
            offload_preference_set.end()) {
          return false;
        }
      }
    }

    // Checks any of offload config matches the input audio set config
    for (const auto& adsp_audio_set_conf : adsp_capabilities) {
      size_t match_cnt = 0;
      size_t expected_match_cnt = 0;

      for (auto direction : {le_audio::types::kLeAudioDirectionSink,
                             le_audio::types::kLeAudioDirectionSource}) {
        auto const& software_set_ase_confs =
            software_audio_set_conf->confs.get(direction);
        auto const& adsp_set_ase_confs =
            adsp_audio_set_conf.confs.get(direction);
<<<<<<< HEAD

        if (!software_set_ase_confs.size() || !adsp_set_ase_confs.size()) {
          continue;
        }

        // Check for number of ASEs mismatch
        if (adsp_set_ase_confs.size() != software_set_ase_confs.size()) {
          log::error(
              "{}: ADSP config size mismatches the software: {} != {}",
              direction == types::kLeAudioDirectionSink ? "Sink" : "Source",
              adsp_set_ase_confs.size(), software_set_ase_confs.size());
          continue;
        }

        // The expected number of ASE configs, the ADSP config needs to match
        expected_match_cnt += software_set_ase_confs.size();
        if (expected_match_cnt == 0) {
          continue;
        }

=======

        if (!software_set_ase_confs.size() || !adsp_set_ase_confs.size()) {
          continue;
        }

        // Check for number of ASEs mismatch
        if (adsp_set_ase_confs.size() != software_set_ase_confs.size()) {
          log::error(
              "{}: ADSP config size mismatches the software: {} != {}",
              direction == types::kLeAudioDirectionSink ? "Sink" : "Source",
              adsp_set_ase_confs.size(), software_set_ase_confs.size());
          continue;
        }

        // The expected number of ASE configs, the ADSP config needs to match
        expected_match_cnt += software_set_ase_confs.size();
        if (expected_match_cnt == 0) {
          continue;
        }

>>>>>>> e110efe6
        // Check for matching configs
        for (auto const& adsp_set_conf : adsp_set_ase_confs) {
          for (auto const& software_set_conf : software_set_ase_confs) {
            if (IsAseConfigurationMatched(software_set_conf, adsp_set_conf)) {
              match_cnt++;
              // Check the next adsp config if the first software config matches
              break;
            }
          }
        }
        if (match_cnt != expected_match_cnt) {
          break;
        }
      }

      // Check the match count
      if (match_cnt == expected_match_cnt) {
        return true;
      }
    }

    return false;
  }

  std::string getStrategyString(types::LeAudioConfigurationStrategy strategy) {
    switch (strategy) {
      case types::LeAudioConfigurationStrategy::MONO_ONE_CIS_PER_DEVICE:
        return "MONO_ONE_CIS_PER_DEVICE";
      case types::LeAudioConfigurationStrategy::STEREO_TWO_CISES_PER_DEVICE:
        return "STEREO_TWO_CISES_PER_DEVICE";
      case types::LeAudioConfigurationStrategy::STEREO_ONE_CIS_PER_DEVICE:
        return "STEREO_ONE_CIS_PER_DEVICE";
      default:
        return "RFU";
    }
  }

  uint8_t sampleFreqToBluetoothSigBitMask(int sample_freq) {
    switch (sample_freq) {
      case 8000:
        return bluetooth::le_audio::codec_spec_caps::kLeAudioSamplingFreq8000Hz;
      case 16000:
        return bluetooth::le_audio::codec_spec_caps::
            kLeAudioSamplingFreq16000Hz;
      case 24000:
        return bluetooth::le_audio::codec_spec_caps::
            kLeAudioSamplingFreq24000Hz;
      case 32000:
        return bluetooth::le_audio::codec_spec_caps::
            kLeAudioSamplingFreq32000Hz;
      case 44100:
        return bluetooth::le_audio::codec_spec_caps::
            kLeAudioSamplingFreq44100Hz;
      case 48000:
        return bluetooth::le_audio::codec_spec_caps::
            kLeAudioSamplingFreq48000Hz;
    }
    return bluetooth::le_audio::codec_spec_caps::kLeAudioSamplingFreq8000Hz;
  }

  void storeLocalCapa(
      std::vector<
          ::bluetooth::le_audio::set_configurations::AudioSetConfiguration>&
          adsp_capabilities,
      const std::vector<btle_audio_codec_config_t>& offload_preference_set) {
    log::debug("Print adsp_capabilities:");

    for (auto& adsp : adsp_capabilities) {
      log::debug("'{}':", adsp.name);
      for (auto direction : {le_audio::types::kLeAudioDirectionSink,
                             le_audio::types::kLeAudioDirectionSource}) {
        log::debug(
            "dir: {}: number of confs {}:",
            direction == types::kLeAudioDirectionSink ? "sink" : "source",
            (int)(adsp.confs.get(direction).size()));
        for (auto conf : adsp.confs.sink) {
          log::debug(
              "codecId: {}, sample_freq: {}, interval {}, channel_cnt: {}",
              conf.codec.id.coding_format, conf.codec.GetSamplingFrequencyHz(),
              conf.codec.GetDataIntervalUs(),
              conf.codec.GetChannelCountPerIsoStream());

          /* TODO: How to get bits_per_sample ? */
          btle_audio_codec_config_t capa_to_add = {
              .codec_type = (conf.codec.id.coding_format ==
                             types::kLeAudioCodingFormatLC3)
                                ? btle_audio_codec_index_t::
                                      LE_AUDIO_CODEC_INDEX_SOURCE_LC3
                                : btle_audio_codec_index_t::
                                      LE_AUDIO_CODEC_INDEX_SOURCE_INVALID,
              .sample_rate = utils::translateToBtLeAudioCodecConfigSampleRate(
                  conf.codec.GetSamplingFrequencyHz()),
              .bits_per_sample =
                  utils::translateToBtLeAudioCodecConfigBitPerSample(16),
              .channel_count =
                  utils::translateToBtLeAudioCodecConfigChannelCount(
                      conf.codec.GetChannelCountPerIsoStream()),
              .frame_duration =
                  utils::translateToBtLeAudioCodecConfigFrameDuration(
                      conf.codec.GetDataIntervalUs()),
          };

          auto& capa_container = (direction == types::kLeAudioDirectionSink)
                                     ? codec_output_capa
                                     : codec_input_capa;
          if (std::find(capa_container.begin(), capa_container.end(),
                        capa_to_add) == capa_container.end()) {
            log::debug("Adding {} capa {}",
                       (direction == types::kLeAudioDirectionSink) ? "output"
                                                                   : "input",
                       static_cast<int>(capa_container.size()));
            capa_container.push_back(capa_to_add);
          }
        }
      }
    }

    log::debug("Output capa: {}, Input capa: {}",
               static_cast<int>(codec_output_capa.size()),
               static_cast<int>(codec_input_capa.size()));

    log::debug("Print offload_preference_set: {}",
               (int)(offload_preference_set.size()));

    int i = 0;
    for (auto set : offload_preference_set) {
      log::debug("set {}, {}", i++, set.ToString());
    }
  }

  void UpdateOffloadCapability(
      const std::vector<btle_audio_codec_config_t>& offloading_preference) {
    log::info("");
    std::unordered_set<uint8_t> offload_preference_set;

    if (AudioSetConfigurationProvider::Get() == nullptr) {
      log::error("Audio set configuration provider is not available.");
      return;
    }

    auto adsp_capabilities =
        ::bluetooth::audio::le_audio::get_offload_capabilities();

    storeLocalCapa(adsp_capabilities.unicast_offload_capabilities,
                   offloading_preference);

    for (auto codec : offloading_preference) {
      auto it = btle_audio_codec_type_map_.find(codec.codec_type);

      if (it != btle_audio_codec_type_map_.end()) {
        offload_preference_set.insert(it->second);
      }
    }

    for (types::LeAudioContextType ctx_type :
         types::kLeAudioContextAllTypesArray) {
      // Gets the software supported context type and the corresponding config
      // priority
      const AudioSetConfigurations* software_audio_set_confs =
          AudioSetConfigurationProvider::Get()->GetConfigurations(ctx_type);

      for (const auto& software_audio_set_conf : *software_audio_set_confs) {
        if (IsAudioSetConfigurationMatched(
                software_audio_set_conf, offload_preference_set,
                adsp_capabilities.unicast_offload_capabilities)) {
          log::info("Offload supported conf, context type: {}, settings -> {}",
                    (int)ctx_type, software_audio_set_conf->name);
          if (dual_bidirection_swb_supported_ &&
              AudioSetConfigurationProvider::Get()
                  ->CheckConfigurationIsDualBiDirSwb(
                      *software_audio_set_conf)) {
            offload_dual_bidirection_swb_supported_ = true;
          }
          context_type_offload_config_map_[ctx_type].push_back(
              software_audio_set_conf);
        }
      }
    }
    UpdateSupportedBroadcastConfig(
        adsp_capabilities.broadcast_offload_capabilities);
  }

  CodecLocation codec_location_ = CodecLocation::HOST;
  bool offload_enable_ = false;
  bool offload_dual_bidirection_swb_supported_ = false;
  bool dual_bidirection_swb_supported_ = false;
  types::BidirectionalPair<offloader_stream_maps_t> offloader_stream_maps;
  std::vector<bluetooth::le_audio::broadcast_offload_config>
      supported_broadcast_config;
  std::unordered_map<types::LeAudioContextType, AudioSetConfigurations>
      context_type_offload_config_map_;
  std::unordered_map<btle_audio_codec_index_t, uint8_t>
      btle_audio_codec_type_map_ = {
          {::bluetooth::le_audio::LE_AUDIO_CODEC_INDEX_SOURCE_LC3,
           types::kLeAudioCodingFormatLC3}};

  std::vector<btle_audio_codec_config_t> codec_input_capa = {};
  std::vector<btle_audio_codec_config_t> codec_output_capa = {};
  int broadcast_target_config = -1;

  LeAudioSourceAudioHalClient* unicast_local_source_hal_client = nullptr;
  LeAudioSinkAudioHalClient* unicast_local_sink_hal_client = nullptr;
  LeAudioSourceAudioHalClient* broadcast_local_source_hal_client = nullptr;
};

std::ostream& operator<<(
    std::ostream& os,
    const CodecManager::UnicastConfigurationRequirements& req) {
<<<<<<< HEAD
  os << "{audio context type: " << req.audio_context_type << "}";
=======
  os << "{audio context type: " << req.audio_context_type;
  if (req.sink_pacs.has_value()) {
    os << ", sink_pacs: [";
    for (auto const& pac : req.sink_pacs.value()) {
      os << "sink_pac: {";
      os << ", codec_id: " << pac.codec_id;
      os << ", caps size: " << pac.codec_spec_caps.Size();
      os << ", caps_raw size: " << pac.codec_spec_caps_raw.size();
      os << ", caps_raw size: " << pac.metadata.size();
      os << "}, ";
    }
    os << "\b\b]";
  } else {
    os << ", sink_pacs: "
       << "None";
  }

  if (req.source_pacs.has_value()) {
    os << ", source_pacs: [";
    for (auto const& pac : req.source_pacs.value()) {
      os << "source_pac: {";
      os << ", codec_id: " << pac.codec_id;
      os << ", caps size: " << pac.codec_spec_caps.Size();
      os << ", caps_raw size: " << pac.codec_spec_caps_raw.size();
      os << ", caps_raw size: " << pac.metadata.size();
      os << "}, ";
    }
    os << "\b\b]";
  } else {
    os << ", source_pacs: "
       << "None";
  }

  if (req.sink_requirements.has_value()) {
    for (auto const& sink_req : req.sink_requirements.value()) {
      os << "sink_req: {";
      os << ", target_latency: " << +sink_req.target_latency;
      os << ", target_Phy: " << +sink_req.target_Phy;
      // os << sink_req.params.GetAsCoreCodecCapabilities();
      os << "}";
    }
  } else {
    os << "sink_req: None";
  }

  if (req.source_requirements.has_value()) {
    for (auto const& source_req : req.source_requirements.value()) {
      os << "source_req: {";
      os << ", target_latency: " << +source_req.target_latency;
      os << ", target_Phy: " << +source_req.target_Phy;
      // os << source_req.params.GetAsCoreCodecCapabilities();
      os << "}";
    }
  } else {
    os << "source_req: None";
  }

  os << "}";
>>>>>>> e110efe6
  return os;
}

struct CodecManager::impl {
  impl(const CodecManager& codec_manager) : codec_manager_(codec_manager) {}

  void Start(
      const std::vector<btle_audio_codec_config_t>& offloading_preference) {
    log::assert_that(!codec_manager_impl_,
                     "assert failed: !codec_manager_impl_");
    codec_manager_impl_ = std::make_unique<codec_manager_impl>();
    codec_manager_impl_->start(offloading_preference);
  }

  void Stop() {
    log::assert_that(codec_manager_impl_ != nullptr,
                     "assert failed: codec_manager_impl_ != nullptr");
    codec_manager_impl_.reset();
  }

  bool IsRunning() { return codec_manager_impl_ ? true : false; }

  const CodecManager& codec_manager_;
  std::unique_ptr<codec_manager_impl> codec_manager_impl_;
};

CodecManager::CodecManager() : pimpl_(std::make_unique<impl>(*this)) {}

void CodecManager::Start(
    const std::vector<btle_audio_codec_config_t>& offloading_preference) {
  if (!pimpl_->IsRunning()) pimpl_->Start(offloading_preference);
}

void CodecManager::Stop() {
  if (pimpl_->IsRunning()) pimpl_->Stop();
}

types::CodecLocation CodecManager::GetCodecLocation(void) const {
  if (!pimpl_->IsRunning()) {
    return CodecLocation::HOST;
  }

  return pimpl_->codec_manager_impl_->GetCodecLocation();
}

bool CodecManager::IsDualBiDirSwbSupported(void) const {
  if (!pimpl_->IsRunning()) {
    return false;
  }

  return pimpl_->codec_manager_impl_->IsDualBiDirSwbSupported();
}

std::vector<bluetooth::le_audio::btle_audio_codec_config_t>
CodecManager::GetLocalAudioOutputCodecCapa() {
  if (pimpl_->IsRunning()) {
    return pimpl_->codec_manager_impl_->GetLocalAudioOutputCodecCapa();
  }

  std::vector<bluetooth::le_audio::btle_audio_codec_config_t> empty{};
  return empty;
}

std::vector<bluetooth::le_audio::btle_audio_codec_config_t>
CodecManager::GetLocalAudioInputCodecCapa() {
  if (pimpl_->IsRunning()) {
    return pimpl_->codec_manager_impl_->GetLocalAudioOutputCodecCapa();
  }
  std::vector<bluetooth::le_audio::btle_audio_codec_config_t> empty{};
  return empty;
}

void CodecManager::UpdateActiveAudioConfig(
    const types::BidirectionalPair<stream_parameters>& stream_params,
    types::BidirectionalPair<uint16_t> delays_ms,
    std::function<void(const offload_config& config, uint8_t direction)>
        update_receiver) {
  if (pimpl_->IsRunning())
    pimpl_->codec_manager_impl_->UpdateActiveAudioConfig(
        stream_params, delays_ms, update_receiver);
}

bool CodecManager::UpdateActiveUnicastAudioHalClient(
    LeAudioSourceAudioHalClient* source_unicast_client,
    LeAudioSinkAudioHalClient* sink_unicast_client, bool is_active) {
  if (pimpl_->IsRunning()) {
    return pimpl_->codec_manager_impl_->UpdateActiveUnicastAudioHalClient(
        source_unicast_client, sink_unicast_client, is_active);
  }
  return false;
}

bool CodecManager::UpdateActiveBroadcastAudioHalClient(
    LeAudioSourceAudioHalClient* source_broadcast_client, bool is_active) {
  if (pimpl_->IsRunning()) {
    return pimpl_->codec_manager_impl_->UpdateActiveBroadcastAudioHalClient(
        source_broadcast_client, is_active);
  }
  return false;
}

std::unique_ptr<AudioSetConfiguration> CodecManager::GetCodecConfig(
    const CodecManager::UnicastConfigurationRequirements& requirements,
    CodecManager::UnicastConfigurationVerifier verifier) {
  if (pimpl_->IsRunning()) {
    return pimpl_->codec_manager_impl_->GetCodecConfig(requirements, verifier);
  }

  return nullptr;
}

bool CodecManager::CheckCodecConfigIsBiDirSwb(
    const set_configurations::AudioSetConfiguration& config) const {
  if (pimpl_->IsRunning()) {
    return pimpl_->codec_manager_impl_->CheckCodecConfigIsBiDirSwb(config);
  }
  return false;
}

bool CodecManager::CheckCodecConfigIsDualBiDirSwb(
    const set_configurations::AudioSetConfiguration& config) const {
  if (pimpl_->IsRunning()) {
    return pimpl_->codec_manager_impl_->CheckCodecConfigIsDualBiDirSwb(config);
  }
  return false;
}

std::unique_ptr<broadcaster::BroadcastConfiguration>
CodecManager::GetBroadcastConfig(
    const CodecManager::BroadcastConfigurationRequirements& requirements)
    const {
  if (pimpl_->IsRunning()) {
    return pimpl_->codec_manager_impl_->GetBroadcastConfig(requirements);
  }

  return nullptr;
}

void CodecManager::UpdateBroadcastConnHandle(
    const std::vector<uint16_t>& conn_handle,
    std::function<
        void(const ::bluetooth::le_audio::broadcast_offload_config& config)>
        update_receiver) {
  if (pimpl_->IsRunning()) {
    return pimpl_->codec_manager_impl_->UpdateBroadcastConnHandle(
        conn_handle, update_receiver);
  }
}

void CodecManager::UpdateCisConfiguration(
    const std::vector<struct types::cis>& cises,
    const stream_parameters& stream_params, uint8_t direction) {
  if (pimpl_->IsRunning()) {
    return pimpl_->codec_manager_impl_->UpdateCisConfiguration(
        cises, stream_params, direction);
  }
}

void CodecManager::ClearCisConfiguration(uint8_t direction) {
  if (pimpl_->IsRunning()) {
    return pimpl_->codec_manager_impl_->ClearCisConfiguration(direction);
  }
}

}  // namespace bluetooth::le_audio<|MERGE_RESOLUTION|>--- conflicted
+++ resolved
@@ -17,17 +17,11 @@
 #include "codec_manager.h"
 
 #include <bluetooth/log.h>
-<<<<<<< HEAD
-
-#include <bitset>
-#include <sstream>
-=======
 #include <com_android_bluetooth_flags.h>
 
 #include <bitset>
 #include <sstream>
 #include <vector>
->>>>>>> e110efe6
 
 #include "audio_hal_client/audio_hal_client.h"
 #include "broadcaster/broadcast_configuration_provider.h"
@@ -345,11 +339,6 @@
     }
   }
 
-<<<<<<< HEAD
-  std::unique_ptr<AudioSetConfiguration> GetCodecConfig(
-      const CodecManager::UnicastConfigurationRequirements& requirements,
-      CodecManager::UnicastConfigurationVerifier verifier) {
-=======
   static bool IsUsingCodecExtensibility() {
     auto codec_ext_status =
         osi_property_get_bool(
@@ -374,7 +363,6 @@
           "configuration.");
     }
 
->>>>>>> e110efe6
     auto configs = GetSupportedCodecConfigurations(requirements);
     if (configs.empty()) {
       log::error("No valid configuration matching the requirements: {}",
@@ -475,8 +463,6 @@
       uint8_t preferred_quality) {
     if (supported_broadcast_config.empty()) {
       log::error("There is no valid broadcast offload config");
-<<<<<<< HEAD
-=======
       return nullptr;
     }
     /* Broadcast audio config selection based on source broadcast capability
@@ -624,102 +610,6 @@
     if (offload_config == nullptr) {
       log::error("No Offload configuration supported for quality index: {}.",
                  BIG_audio_quality);
->>>>>>> e110efe6
-      return nullptr;
-    }
-    /* Broadcast audio config selection based on source broadcast capability
-     *
-     * If the preferred_quality is HIGH, the configs ranking is
-     * 48_4 > 48_2 > 24_2(sink mandatory) > 16_2(source & sink mandatory)
-     *
-     * If the preferred_quality is STANDARD, the configs ranking is
-     * 24_2(sink mandatory) > 16_2(source & sink mandatory)
-     */
-    broadcast_target_config = -1;
-    for (int i = 0; i < (int)supported_broadcast_config.size(); i++) {
-      if (preferred_quality == bluetooth::le_audio::QUALITY_STANDARD) {
-        if (supported_broadcast_config[i].sampling_rate == 24000u &&
-            supported_broadcast_config[i].octets_per_frame == 60) {  // 24_2
-          broadcast_target_config = i;
-          break;
-        }
-
-        if (supported_broadcast_config[i].sampling_rate == 16000u &&
-            supported_broadcast_config[i].octets_per_frame == 40) {  // 16_2
-          broadcast_target_config = i;
-        }
-
-<<<<<<< HEAD
-        continue;
-      }
-
-      // perferred_quality = bluetooth::le_audio::QUALITY_HIGH
-      if (supported_broadcast_config[i].sampling_rate == 48000u &&
-          supported_broadcast_config[i].octets_per_frame == 120) {  // 48_4
-        broadcast_target_config = i;
-        break;
-      }
-
-      if ((supported_broadcast_config[i].sampling_rate == 48000u &&
-           supported_broadcast_config[i].octets_per_frame == 100) ||  // 48_2
-          (supported_broadcast_config[i].sampling_rate == 24000u &&
-           supported_broadcast_config[i].octets_per_frame == 60) ||  // 24_2
-          (supported_broadcast_config[i].sampling_rate == 16000u &&
-           supported_broadcast_config[i].octets_per_frame == 40)) {  // 16_2
-        if (broadcast_target_config == -1 ||
-            (supported_broadcast_config[i].sampling_rate >
-             supported_broadcast_config[broadcast_target_config].sampling_rate))
-          broadcast_target_config = i;
-      }
-    }
-
-    if (broadcast_target_config == -1) {
-      log::error(
-          "There is no valid broadcast offload config with preferred_quality");
-      return nullptr;
-    }
-
-    log::info(
-        "stream_map.size(): {}, sampling_rate: {}, frame_duration(us): {}, "
-        "octets_per_frame: {}, blocks_per_sdu {}, retransmission_number: {}, "
-        "max_transport_latency: {}",
-        supported_broadcast_config[broadcast_target_config].stream_map.size(),
-        supported_broadcast_config[broadcast_target_config].sampling_rate,
-        supported_broadcast_config[broadcast_target_config].frame_duration,
-        supported_broadcast_config[broadcast_target_config].octets_per_frame,
-        (int)supported_broadcast_config[broadcast_target_config].blocks_per_sdu,
-        (int)supported_broadcast_config[broadcast_target_config]
-            .retransmission_number,
-        supported_broadcast_config[broadcast_target_config]
-            .max_transport_latency);
-
-    return &supported_broadcast_config[broadcast_target_config];
-  }
-
-  std::unique_ptr<broadcaster::BroadcastConfiguration> GetBroadcastConfig(
-      const CodecManager::BroadcastConfigurationRequirements& requirements) {
-    if (GetCodecLocation() != types::CodecLocation::ADSP) {
-      // Get the software supported broadcast configuration
-      return std::make_unique<broadcaster::BroadcastConfiguration>(
-          ::bluetooth::le_audio::broadcaster::GetBroadcastConfig(
-              requirements.subgroup_quality));
-    }
-
-    /* Subgroups with different audio qualities is not being supported now,
-     * if any subgroup preferred to use standard audio config, choose
-     * the standard audio config instead
-     */
-    uint8_t BIG_audio_quality = bluetooth::le_audio::QUALITY_HIGH;
-    for (const auto& [_, quality] : requirements.subgroup_quality) {
-      if (quality == bluetooth::le_audio::QUALITY_STANDARD) {
-        BIG_audio_quality = bluetooth::le_audio::QUALITY_STANDARD;
-      }
-    }
-
-    auto offload_config = GetBroadcastOffloadConfig(BIG_audio_quality);
-    if (offload_config == nullptr) {
-      log::error("No Offload configuration supported for quality index: {}.",
-                 BIG_audio_quality);
       return nullptr;
     }
 
@@ -775,60 +665,6 @@
       log::error("More than one subgroup is not supported!");
     }
 
-=======
-    types::LeAudioLtvMap codec_params;
-    // Map sample freq. value to LE Audio codec specific config value
-    if (types::LeAudioCoreCodecConfig::sample_rate_map.count(
-            offload_config->sampling_rate)) {
-      codec_params.Add(codec_spec_conf::kLeAudioLtvTypeSamplingFreq,
-                       types::LeAudioCoreCodecConfig::sample_rate_map.at(
-                           offload_config->sampling_rate));
-    }
-    // Map data interval value to LE Audio codec specific config value
-    if (types::LeAudioCoreCodecConfig::data_interval_map.count(
-            offload_config->frame_duration)) {
-      codec_params.Add(codec_spec_conf::kLeAudioLtvTypeFrameDuration,
-                       types::LeAudioCoreCodecConfig::data_interval_map.at(
-                           offload_config->frame_duration));
-    }
-    codec_params.Add(codec_spec_conf::kLeAudioLtvTypeOctetsPerCodecFrame,
-                     offload_config->octets_per_frame);
-
-    // Note: We do not support a different channel count on each BIS within the
-    // same subgroup.
-    uint8_t allocated_channel_count =
-        offload_config->stream_map.size()
-            ? std::bitset<32>{offload_config->stream_map.at(0).second}.count()
-            : 1;
-    bluetooth::le_audio::broadcaster::BroadcastSubgroupCodecConfig codec_config(
-        bluetooth::le_audio::broadcaster::kLeAudioCodecIdLc3,
-        {bluetooth::le_audio::broadcaster::BroadcastSubgroupBisCodecConfig(
-            static_cast<uint8_t>(offload_config->stream_map.size()),
-            allocated_channel_count, codec_params)},
-        offload_config->bits_per_sample);
-
-    bluetooth::le_audio::broadcaster::BroadcastQosConfig qos_config(
-        offload_config->retransmission_number,
-        offload_config->max_transport_latency);
-
-    // Change the default software encoder config data path ID
-    auto data_path = broadcaster::lc3_data_path;
-    data_path.dataPathId =
-        bluetooth::hci::iso_manager::kIsoDataPathPlatformDefault;
-
-    uint16_t max_sdu_octets = 0;
-    for (auto [_, allocation] : offload_config->stream_map) {
-      auto alloc_channels_per_bis = std::bitset<32>{allocation}.count() ?: 1;
-      auto sdu_octets = offload_config->octets_per_frame *
-                        offload_config->blocks_per_sdu * alloc_channels_per_bis;
-      if (max_sdu_octets < sdu_octets) max_sdu_octets = sdu_octets;
-    }
-
-    if (requirements.subgroup_quality.size() > 1) {
-      log::error("More than one subgroup is not supported!");
-    }
-
->>>>>>> e110efe6
     return std::make_unique<broadcaster::BroadcastConfiguration>(
         broadcaster::BroadcastConfiguration({
             .subgroups = {codec_config},
@@ -1059,7 +895,6 @@
             software_audio_set_conf->confs.get(direction);
         auto const& adsp_set_ase_confs =
             adsp_audio_set_conf.confs.get(direction);
-<<<<<<< HEAD
 
         if (!software_set_ase_confs.size() || !adsp_set_ase_confs.size()) {
           continue;
@@ -1080,28 +915,6 @@
           continue;
         }
 
-=======
-
-        if (!software_set_ase_confs.size() || !adsp_set_ase_confs.size()) {
-          continue;
-        }
-
-        // Check for number of ASEs mismatch
-        if (adsp_set_ase_confs.size() != software_set_ase_confs.size()) {
-          log::error(
-              "{}: ADSP config size mismatches the software: {} != {}",
-              direction == types::kLeAudioDirectionSink ? "Sink" : "Source",
-              adsp_set_ase_confs.size(), software_set_ase_confs.size());
-          continue;
-        }
-
-        // The expected number of ASE configs, the ADSP config needs to match
-        expected_match_cnt += software_set_ase_confs.size();
-        if (expected_match_cnt == 0) {
-          continue;
-        }
-
->>>>>>> e110efe6
         // Check for matching configs
         for (auto const& adsp_set_conf : adsp_set_ase_confs) {
           for (auto const& software_set_conf : software_set_ase_confs) {
@@ -1310,9 +1123,6 @@
 std::ostream& operator<<(
     std::ostream& os,
     const CodecManager::UnicastConfigurationRequirements& req) {
-<<<<<<< HEAD
-  os << "{audio context type: " << req.audio_context_type << "}";
-=======
   os << "{audio context type: " << req.audio_context_type;
   if (req.sink_pacs.has_value()) {
     os << ", sink_pacs: [";
@@ -1371,7 +1181,6 @@
   }
 
   os << "}";
->>>>>>> e110efe6
   return os;
 }
 

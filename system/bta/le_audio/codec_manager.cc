--- conflicted
+++ resolved
@@ -17,17 +17,11 @@
 #include "codec_manager.h"
 
 #include <bluetooth/log.h>
-<<<<<<< HEAD
-
-#include <bitset>
-#include <sstream>
-=======
 #include <com_android_bluetooth_flags.h>
 
 #include <bitset>
 #include <sstream>
 #include <vector>
->>>>>>> 67a65fc1
 
 #include "audio_hal_client/audio_hal_client.h"
 #include "broadcaster/broadcast_configuration_provider.h"
@@ -345,11 +339,6 @@
     }
   }
 
-<<<<<<< HEAD
-  std::unique_ptr<AudioSetConfiguration> GetCodecConfig(
-      const CodecManager::UnicastConfigurationRequirements& requirements,
-      CodecManager::UnicastConfigurationVerifier verifier) {
-=======
   bool IsUsingCodecExtensibility() const {
     auto codec_ext_status =
         osi_property_get_bool(
@@ -374,7 +363,6 @@
           "configuration.");
     }
 
->>>>>>> 67a65fc1
     auto configs = GetSupportedCodecConfigurations(requirements);
     if (configs.empty()) {
       log::error("No valid configuration matching the requirements: {}",
@@ -475,8 +463,6 @@
       uint8_t preferred_quality) {
     if (supported_broadcast_config.empty()) {
       log::error("There is no valid broadcast offload config");
-<<<<<<< HEAD
-=======
       return nullptr;
     }
     /* Broadcast audio config selection based on source broadcast capability
@@ -624,102 +610,6 @@
     if (offload_config == nullptr) {
       log::error("No Offload configuration supported for quality index: {}.",
                  BIG_audio_quality);
->>>>>>> 67a65fc1
-      return nullptr;
-    }
-    /* Broadcast audio config selection based on source broadcast capability
-     *
-     * If the preferred_quality is HIGH, the configs ranking is
-     * 48_4 > 48_2 > 24_2(sink mandatory) > 16_2(source & sink mandatory)
-     *
-     * If the preferred_quality is STANDARD, the configs ranking is
-     * 24_2(sink mandatory) > 16_2(source & sink mandatory)
-     */
-    broadcast_target_config = -1;
-    for (int i = 0; i < (int)supported_broadcast_config.size(); i++) {
-      if (preferred_quality == bluetooth::le_audio::QUALITY_STANDARD) {
-        if (supported_broadcast_config[i].sampling_rate == 24000u &&
-            supported_broadcast_config[i].octets_per_frame == 60) {  // 24_2
-          broadcast_target_config = i;
-          break;
-        }
-
-        if (supported_broadcast_config[i].sampling_rate == 16000u &&
-            supported_broadcast_config[i].octets_per_frame == 40) {  // 16_2
-          broadcast_target_config = i;
-        }
-
-<<<<<<< HEAD
-        continue;
-      }
-
-      // perferred_quality = bluetooth::le_audio::QUALITY_HIGH
-      if (supported_broadcast_config[i].sampling_rate == 48000u &&
-          supported_broadcast_config[i].octets_per_frame == 120) {  // 48_4
-        broadcast_target_config = i;
-        break;
-      }
-
-      if ((supported_broadcast_config[i].sampling_rate == 48000u &&
-           supported_broadcast_config[i].octets_per_frame == 100) ||  // 48_2
-          (supported_broadcast_config[i].sampling_rate == 24000u &&
-           supported_broadcast_config[i].octets_per_frame == 60) ||  // 24_2
-          (supported_broadcast_config[i].sampling_rate == 16000u &&
-           supported_broadcast_config[i].octets_per_frame == 40)) {  // 16_2
-        if (broadcast_target_config == -1 ||
-            (supported_broadcast_config[i].sampling_rate >
-             supported_broadcast_config[broadcast_target_config].sampling_rate))
-          broadcast_target_config = i;
-      }
-    }
-
-    if (broadcast_target_config == -1) {
-      log::error(
-          "There is no valid broadcast offload config with preferred_quality");
-      return nullptr;
-    }
-
-    log::info(
-        "stream_map.size(): {}, sampling_rate: {}, frame_duration(us): {}, "
-        "octets_per_frame: {}, blocks_per_sdu {}, retransmission_number: {}, "
-        "max_transport_latency: {}",
-        supported_broadcast_config[broadcast_target_config].stream_map.size(),
-        supported_broadcast_config[broadcast_target_config].sampling_rate,
-        supported_broadcast_config[broadcast_target_config].frame_duration,
-        supported_broadcast_config[broadcast_target_config].octets_per_frame,
-        (int)supported_broadcast_config[broadcast_target_config].blocks_per_sdu,
-        (int)supported_broadcast_config[broadcast_target_config]
-            .retransmission_number,
-        supported_broadcast_config[broadcast_target_config]
-            .max_transport_latency);
-
-    return &supported_broadcast_config[broadcast_target_config];
-  }
-
-  std::unique_ptr<broadcaster::BroadcastConfiguration> GetBroadcastConfig(
-      const CodecManager::BroadcastConfigurationRequirements& requirements) {
-    if (GetCodecLocation() != types::CodecLocation::ADSP) {
-      // Get the software supported broadcast configuration
-      return std::make_unique<broadcaster::BroadcastConfiguration>(
-          ::bluetooth::le_audio::broadcaster::GetBroadcastConfig(
-              requirements.subgroup_quality));
-    }
-
-    /* Subgroups with different audio qualities is not being supported now,
-     * if any subgroup preferred to use standard audio config, choose
-     * the standard audio config instead
-     */
-    uint8_t BIG_audio_quality = bluetooth::le_audio::QUALITY_HIGH;
-    for (const auto& [_, quality] : requirements.subgroup_quality) {
-      if (quality == bluetooth::le_audio::QUALITY_STANDARD) {
-        BIG_audio_quality = bluetooth::le_audio::QUALITY_STANDARD;
-      }
-    }
-
-    auto offload_config = GetBroadcastOffloadConfig(BIG_audio_quality);
-    if (offload_config == nullptr) {
-      log::error("No Offload configuration supported for quality index: {}.",
-                 BIG_audio_quality);
       return nullptr;
     }
 
@@ -771,56 +661,6 @@
       if (max_sdu_octets < sdu_octets) max_sdu_octets = sdu_octets;
     }
 
-=======
-    types::LeAudioLtvMap codec_params;
-    // Map sample freq. value to LE Audio codec specific config value
-    if (types::LeAudioCoreCodecConfig::sample_rate_map.count(
-            offload_config->sampling_rate)) {
-      codec_params.Add(codec_spec_conf::kLeAudioLtvTypeSamplingFreq,
-                       types::LeAudioCoreCodecConfig::sample_rate_map.at(
-                           offload_config->sampling_rate));
-    }
-    // Map data interval value to LE Audio codec specific config value
-    if (types::LeAudioCoreCodecConfig::data_interval_map.count(
-            offload_config->frame_duration)) {
-      codec_params.Add(codec_spec_conf::kLeAudioLtvTypeFrameDuration,
-                       types::LeAudioCoreCodecConfig::data_interval_map.at(
-                           offload_config->frame_duration));
-    }
-    codec_params.Add(codec_spec_conf::kLeAudioLtvTypeOctetsPerCodecFrame,
-                     offload_config->octets_per_frame);
-
-    // Note: We do not support a different channel count on each BIS within the
-    // same subgroup.
-    uint8_t allocated_channel_count =
-        offload_config->stream_map.size()
-            ? std::bitset<32>{offload_config->stream_map.at(0).second}.count()
-            : 1;
-    bluetooth::le_audio::broadcaster::BroadcastSubgroupCodecConfig codec_config(
-        bluetooth::le_audio::broadcaster::kLeAudioCodecIdLc3,
-        {bluetooth::le_audio::broadcaster::BroadcastSubgroupBisCodecConfig(
-            static_cast<uint8_t>(offload_config->stream_map.size()),
-            allocated_channel_count, codec_params)},
-        offload_config->bits_per_sample);
-
-    bluetooth::le_audio::broadcaster::BroadcastQosConfig qos_config(
-        offload_config->retransmission_number,
-        offload_config->max_transport_latency);
-
-    // Change the default software encoder config data path ID
-    auto data_path = broadcaster::lc3_data_path;
-    data_path.dataPathId =
-        bluetooth::hci::iso_manager::kIsoDataPathPlatformDefault;
-
-    uint16_t max_sdu_octets = 0;
-    for (auto [_, allocation] : offload_config->stream_map) {
-      auto alloc_channels_per_bis = std::bitset<32>{allocation}.count() ?: 1;
-      auto sdu_octets = offload_config->octets_per_frame *
-                        offload_config->blocks_per_sdu * alloc_channels_per_bis;
-      if (max_sdu_octets < sdu_octets) max_sdu_octets = sdu_octets;
-    }
-
->>>>>>> 67a65fc1
     if (requirements.subgroup_quality.size() > 1) {
       log::error("More than one subgroup is not supported!");
     }
@@ -1048,7 +888,6 @@
     for (const auto& adsp_audio_set_conf : adsp_capabilities) {
       size_t match_cnt = 0;
       size_t expected_match_cnt = 0;
-<<<<<<< HEAD
 
       for (auto direction : {le_audio::types::kLeAudioDirectionSink,
                              le_audio::types::kLeAudioDirectionSource}) {
@@ -1070,29 +909,6 @@
           continue;
         }
 
-=======
-
-      for (auto direction : {le_audio::types::kLeAudioDirectionSink,
-                             le_audio::types::kLeAudioDirectionSource}) {
-        auto const& software_set_ase_confs =
-            software_audio_set_conf->confs.get(direction);
-        auto const& adsp_set_ase_confs =
-            adsp_audio_set_conf.confs.get(direction);
-
-        if (!software_set_ase_confs.size() || !adsp_set_ase_confs.size()) {
-          continue;
-        }
-
-        // Check for number of ASEs mismatch
-        if (adsp_set_ase_confs.size() != software_set_ase_confs.size()) {
-          log::error(
-              "{}: ADSP config size mismatches the software: {} != {}",
-              direction == types::kLeAudioDirectionSink ? "Sink" : "Source",
-              adsp_set_ase_confs.size(), software_set_ase_confs.size());
-          continue;
-        }
-
->>>>>>> 67a65fc1
         // The expected number of ASE configs, the ADSP config needs to match
         expected_match_cnt += software_set_ase_confs.size();
         if (expected_match_cnt == 0) {
@@ -1307,9 +1123,6 @@
 std::ostream& operator<<(
     std::ostream& os,
     const CodecManager::UnicastConfigurationRequirements& req) {
-<<<<<<< HEAD
-  os << "{audio context type: " << req.audio_context_type << "}";
-=======
   os << "{audio context type: " << req.audio_context_type;
   if (req.sink_pacs.has_value()) {
     os << ", sink_pacs: [";
@@ -1368,7 +1181,6 @@
   }
 
   os << "}";
->>>>>>> 67a65fc1
   return os;
 }
 
@@ -1454,7 +1266,6 @@
 bool CodecManager::UpdateActiveUnicastAudioHalClient(
     LeAudioSourceAudioHalClient* source_unicast_client,
     LeAudioSinkAudioHalClient* sink_unicast_client, bool is_active) {
-<<<<<<< HEAD
   if (pimpl_->IsRunning()) {
     return pimpl_->codec_manager_impl_->UpdateActiveUnicastAudioHalClient(
         source_unicast_client, sink_unicast_client, is_active);
@@ -1465,18 +1276,6 @@
 bool CodecManager::UpdateActiveBroadcastAudioHalClient(
     LeAudioSourceAudioHalClient* source_broadcast_client, bool is_active) {
   if (pimpl_->IsRunning()) {
-=======
-  if (pimpl_->IsRunning()) {
-    return pimpl_->codec_manager_impl_->UpdateActiveUnicastAudioHalClient(
-        source_unicast_client, sink_unicast_client, is_active);
-  }
-  return false;
-}
-
-bool CodecManager::UpdateActiveBroadcastAudioHalClient(
-    LeAudioSourceAudioHalClient* source_broadcast_client, bool is_active) {
-  if (pimpl_->IsRunning()) {
->>>>>>> 67a65fc1
     return pimpl_->codec_manager_impl_->UpdateActiveBroadcastAudioHalClient(
         source_broadcast_client, is_active);
   }
@@ -1495,7 +1294,6 @@
 
 bool CodecManager::CheckCodecConfigIsBiDirSwb(
     const set_configurations::AudioSetConfiguration& config) const {
-<<<<<<< HEAD
   if (pimpl_->IsRunning()) {
     return pimpl_->codec_manager_impl_->CheckCodecConfigIsBiDirSwb(config);
   }
@@ -1515,27 +1313,6 @@
     const CodecManager::BroadcastConfigurationRequirements& requirements)
     const {
   if (pimpl_->IsRunning()) {
-=======
-  if (pimpl_->IsRunning()) {
-    return pimpl_->codec_manager_impl_->CheckCodecConfigIsBiDirSwb(config);
-  }
-  return false;
-}
-
-bool CodecManager::CheckCodecConfigIsDualBiDirSwb(
-    const set_configurations::AudioSetConfiguration& config) const {
-  if (pimpl_->IsRunning()) {
-    return pimpl_->codec_manager_impl_->CheckCodecConfigIsDualBiDirSwb(config);
-  }
-  return false;
-}
-
-std::unique_ptr<broadcaster::BroadcastConfiguration>
-CodecManager::GetBroadcastConfig(
-    const CodecManager::BroadcastConfigurationRequirements& requirements)
-    const {
-  if (pimpl_->IsRunning()) {
->>>>>>> 67a65fc1
     return pimpl_->codec_manager_impl_->GetBroadcastConfig(requirements);
   }
 
@@ -1568,8 +1345,6 @@
   }
 }
 
-<<<<<<< HEAD
-=======
 bool CodecManager::IsUsingCodecExtensibility() const {
   if (pimpl_->IsRunning()) {
     return pimpl_->codec_manager_impl_->IsUsingCodecExtensibility();
@@ -1577,5 +1352,4 @@
   return false;
 }
 
->>>>>>> 67a65fc1
 }  // namespace bluetooth::le_audio
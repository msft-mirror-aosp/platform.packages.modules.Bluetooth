--- conflicted
+++ resolved
@@ -93,10 +93,7 @@
     std::vector<
         std::pair<bluetooth::le_audio::types::LeAudioContextType, uint8_t>>
         subgroup_quality;
-<<<<<<< HEAD
-=======
     std::optional<std::vector<types::acs_ac_record>> sink_pacs;
->>>>>>> e110efe6
   };
 
   virtual ~CodecManager() = default;

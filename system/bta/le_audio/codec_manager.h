--- conflicted
+++ resolved
@@ -93,10 +93,7 @@
     std::vector<
         std::pair<bluetooth::le_audio::types::LeAudioContextType, uint8_t>>
         subgroup_quality;
-<<<<<<< HEAD
-=======
     std::optional<std::vector<types::acs_ac_record>> sink_pacs;
->>>>>>> 67a65fc1
   };
 
   virtual ~CodecManager() = default;
@@ -113,10 +110,7 @@
       const std::vector<struct types::cis>& cises,
       const stream_parameters& stream_params, uint8_t direction);
   virtual void ClearCisConfiguration(uint8_t direction);
-<<<<<<< HEAD
-=======
   virtual bool IsUsingCodecExtensibility() const;
->>>>>>> 67a65fc1
   virtual bool UpdateActiveUnicastAudioHalClient(
       LeAudioSourceAudioHalClient* source_unicast_client,
       LeAudioSinkAudioHalClient* sink_unicast_client, bool is_active);

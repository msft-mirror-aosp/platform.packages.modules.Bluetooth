--- conflicted
+++ resolved
@@ -399,11 +399,7 @@
       callbacks_->OnAudioConf(group->audio_directions_, group->group_id_,
                               group->snk_audio_locations_.to_ulong(),
                               group->src_audio_locations_.to_ulong(),
-<<<<<<< HEAD
-                              group->GetActiveContexts().value());
-=======
                               group->GetAvailableContexts().value());
->>>>>>> 16f28028
     }
   }
 
@@ -543,11 +539,7 @@
         callbacks_->OnAudioConf(old_group->audio_directions_, old_group_id,
                                 old_group->snk_audio_locations_.to_ulong(),
                                 old_group->src_audio_locations_.to_ulong(),
-<<<<<<< HEAD
-                                old_group->GetActiveContexts().value());
-=======
                                 old_group->GetAvailableContexts().value());
->>>>>>> 16f28028
       }
     }
 
@@ -614,11 +606,7 @@
       callbacks_->OnAudioConf(group->audio_directions_, group->group_id_,
                               group->snk_audio_locations_.to_ulong(),
                               group->src_audio_locations_.to_ulong(),
-<<<<<<< HEAD
-                              group->GetActiveContexts().value());
-=======
                               group->GetAvailableContexts().value());
->>>>>>> 16f28028
   }
 
   void GroupRemoveNode(const int group_id, const RawAddress& address) override {
@@ -707,11 +695,7 @@
       return false;
     }
 
-<<<<<<< HEAD
-    if (!group->GetActiveContexts().test(context_type)) {
-=======
     if (!group->GetAvailableContexts().test(context_type)) {
->>>>>>> 16f28028
       LOG(ERROR) << " Unsupported context type by remote device: "
                  << ToHexString(context_type) << ". Switching to unspecified";
       final_context_type = LeAudioContextType::UNSPECIFIED;
@@ -1309,11 +1293,7 @@
         callbacks_->OnAudioConf(group->audio_directions_, group->group_id_,
                                 group->snk_audio_locations_.to_ulong(),
                                 group->src_audio_locations_.to_ulong(),
-<<<<<<< HEAD
-                                group->GetActiveContexts().value());
-=======
                                 group->GetAvailableContexts().value());
->>>>>>> 16f28028
       }
       if (notify) {
         btif_storage_leaudio_update_pacs_bin(leAudioDevice->address_);
@@ -1347,11 +1327,7 @@
         callbacks_->OnAudioConf(group->audio_directions_, group->group_id_,
                                 group->snk_audio_locations_.to_ulong(),
                                 group->src_audio_locations_.to_ulong(),
-<<<<<<< HEAD
-                                group->GetActiveContexts().value());
-=======
                                 group->GetAvailableContexts().value());
->>>>>>> 16f28028
       }
 
       if (notify) {
@@ -1402,11 +1378,7 @@
         callbacks_->OnAudioConf(group->audio_directions_, group->group_id_,
                                 group->snk_audio_locations_.to_ulong(),
                                 group->src_audio_locations_.to_ulong(),
-<<<<<<< HEAD
-                                group->GetActiveContexts().value());
-=======
                                 group->GetAvailableContexts().value());
->>>>>>> 16f28028
       }
     } else if (hdl == leAudioDevice->src_audio_locations_hdls_.val_hdl) {
       AudioLocations src_audio_locations;
@@ -1448,11 +1420,7 @@
         callbacks_->OnAudioConf(group->audio_directions_, group->group_id_,
                                 group->snk_audio_locations_.to_ulong(),
                                 group->src_audio_locations_.to_ulong(),
-<<<<<<< HEAD
-                                group->GetActiveContexts().value());
-=======
                                 group->GetAvailableContexts().value());
->>>>>>> 16f28028
       }
     } else if (hdl == leAudioDevice->audio_avail_hdls_.val_hdl) {
       le_audio::client_parser::pacs::acs_available_audio_contexts
@@ -1483,13 +1451,6 @@
             return;
           }
 
-<<<<<<< HEAD
-          if (group->UpdateActiveContextsMap(updated_avail_contexts)) {
-            callbacks_->OnAudioConf(group->audio_directions_, group->group_id_,
-                                    group->snk_audio_locations_.to_ulong(),
-                                    group->src_audio_locations_.to_ulong(),
-                                    group->GetActiveContexts().value());
-=======
           auto contexts_updated =
               group->UpdateAudioContextTypeAvailability(updated_avail_contexts);
           if (contexts_updated) {
@@ -1497,7 +1458,6 @@
                                     group->snk_audio_locations_.to_ulong(),
                                     group->src_audio_locations_.to_ulong(),
                                     group->GetAvailableContexts().value());
->>>>>>> 16f28028
           }
         }
       }
@@ -3794,17 +3754,6 @@
   void HandlePendingAvailableContextsChange(LeAudioDeviceGroup* group) {
     if (!group) return;
 
-<<<<<<< HEAD
-    /* Update group configuration with pending available context */
-    std::optional<AudioContexts> pending_update_available_contexts =
-        group->GetPendingUpdateAvailableContexts();
-    if (pending_update_available_contexts) {
-      if (group->UpdateActiveContextsMap(*pending_update_available_contexts)) {
-        callbacks_->OnAudioConf(group->audio_directions_, group->group_id_,
-                                group->snk_audio_locations_.to_ulong(),
-                                group->src_audio_locations_.to_ulong(),
-                                group->GetActiveContexts().value());
-=======
     /* Update group configuration with pending available context change */
     auto contexts = group->GetPendingAvailableContextsChange();
     if (contexts.any()) {
@@ -3814,7 +3763,6 @@
                                 group->snk_audio_locations_.to_ulong(),
                                 group->src_audio_locations_.to_ulong(),
                                 group->GetAvailableContexts().value());
->>>>>>> 16f28028
       }
       group->ClearPendingAvailableContextsChange();
     }

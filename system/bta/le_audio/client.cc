--- conflicted
+++ resolved
@@ -1275,15 +1275,12 @@
         return;
       }
       log::info("switching active group to: {}", group_id);
-<<<<<<< HEAD
-=======
 
       auto result =
           CodecManager::GetInstance()->UpdateActiveUnicastAudioHalClient(
               le_audio_source_hal_client_.get(),
               le_audio_sink_hal_client_.get(), false);
       log::assert_that(result, "Could not update session to codec manager");
->>>>>>> e110efe6
     }
 
     if (!le_audio_source_hal_client_) {
@@ -3317,11 +3314,7 @@
 
     LeAudioDeviceGroup* group = aseGroups_.FindById(leAudioDevice->group_id_);
     if (group) {
-<<<<<<< HEAD
-      UpdateLocationsAndContextsAvailability(group);
-=======
       UpdateLocationsAndContextsAvailability(group, true);
->>>>>>> e110efe6
     }
 
     /* Notify connected after contexts are notified */
@@ -3866,7 +3859,6 @@
     stream << " Microphone codec config (audio framework) \n";
     stream << "\taudio receiver state: " << audio_receiver_state_ << "\n";
     config_printer(audio_framework_sink_config);
-<<<<<<< HEAD
 
     stream << " Speaker codec config (SW encoder)\n";
     config_printer(current_encoder_config_);
@@ -3874,15 +3866,6 @@
     stream << " Microphone codec config (SW decoder)\n";
     config_printer(current_decoder_config_);
 
-=======
-
-    stream << " Speaker codec config (SW encoder)\n";
-    config_printer(current_encoder_config_);
-
-    stream << " Microphone codec config (SW decoder)\n";
-    config_printer(current_decoder_config_);
-
->>>>>>> e110efe6
     dprintf(fd, "%s", stream.str().c_str());
   }
 

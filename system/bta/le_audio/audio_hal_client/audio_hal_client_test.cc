--- conflicted
+++ resolved
@@ -100,8 +100,6 @@
   MOCK_METHOD((void), CancelStreamingRequest, (), (override));
   MOCK_METHOD((void), UpdateAudioConfigToHal,
               (const ::bluetooth::le_audio::offload_config&));
-<<<<<<< HEAD
-=======
   MOCK_METHOD((std::optional<::le_audio::broadcaster::BroadcastConfiguration>),
               GetBroadcastConfig,
               ((const std::vector<
@@ -115,7 +113,6 @@
       (const ::bluetooth::le_audio::CodecManager::
            UnicastConfigurationRequirements&),
       (const));
->>>>>>> e110efe6
   MOCK_METHOD((void), UpdateBroadcastAudioConfigToHal,
               (const ::bluetooth::le_audio::broadcast_offload_config&));
   MOCK_METHOD((size_t), Read, (uint8_t * p_buf, uint32_t len));
@@ -202,8 +199,6 @@
     const ::bluetooth::le_audio::offload_config& config){};
 void LeAudioClientInterface::Sink::UpdateBroadcastAudioConfigToHal(
     const ::bluetooth::le_audio::broadcast_offload_config& config){};
-<<<<<<< HEAD
-=======
 std::optional<::le_audio::broadcaster::BroadcastConfiguration>
 LeAudioClientInterface::Sink::GetBroadcastConfig(
     const std::vector<
@@ -218,7 +213,6 @@
         requirements) const {
   return sink_mock->GetUnicastConfig(requirements);
 };
->>>>>>> e110efe6
 void LeAudioClientInterface::Sink::SuspendedForReconfiguration() {}
 void LeAudioClientInterface::Sink::ReconfigurationComplete() {}
 

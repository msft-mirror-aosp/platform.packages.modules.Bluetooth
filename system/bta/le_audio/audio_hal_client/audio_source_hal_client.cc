--- conflicted
+++ resolved
@@ -21,11 +21,8 @@
 #include <bluetooth/log.h>
 #include <com_android_bluetooth_flags.h>
 
-<<<<<<< HEAD
-=======
 #include <optional>
 
->>>>>>> 6cdb3953
 #include "audio/asrc/asrc_resampler.h"
 #include "audio_hal_client.h"
 #include "audio_hal_interface/le_audio_software.h"
@@ -71,8 +68,6 @@
   void UpdateRemoteDelay(uint16_t remote_delay_ms) override;
   void UpdateAudioConfigToHal(
       const ::bluetooth::le_audio::offload_config& config) override;
-<<<<<<< HEAD
-=======
   std::optional<broadcaster::BroadcastConfiguration> GetBroadcastConfig(
       const std::vector<std::pair<types::LeAudioContextType, uint8_t>>&
           subgroup_quality,
@@ -83,7 +78,6 @@
       ::bluetooth::le_audio::set_configurations::AudioSetConfiguration>
   GetUnicastConfig(const CodecManager::UnicastConfigurationRequirements&
                        requirements) const override;
->>>>>>> 6cdb3953
   void UpdateBroadcastAudioConfigToHal(
       const ::bluetooth::le_audio::broadcast_offload_config& config) override;
   void SuspendedForReconfiguration() override;

/*
 * Copyright 2022 The Android Open Source Project
 *
 * Licensed under the Apache License, Version 2.0 (the "License");
 * you may not use this file except in compliance with the License.
 * You may obtain a copy of the License at:
 *
 *      http://www.apache.org/licenses/LICENSE-2.0
 *
 * Unless required by applicable law or agreed to in writing, software
 * distributed under the License is distributed on an "AS IS" BASIS,
 * WITHOUT WARRANTIES OR CONDITIONS OF ANY KIND, either express or implied.
 * See the License for the specific language governing permissions and
 * limitations under the License.
 */

#include "mock_codec_manager.h"

#include "le_audio/codec_manager.h"

MockCodecManager* mock_codec_manager_pimpl_;
MockCodecManager* MockCodecManager::GetInstance() {
  bluetooth::le_audio::CodecManager::GetInstance();
  return mock_codec_manager_pimpl_;
}

namespace bluetooth::le_audio {

struct CodecManager::impl : public MockCodecManager {
 public:
  impl() = default;
  ~impl() = default;
};

CodecManager::CodecManager() {}

types::CodecLocation CodecManager::GetCodecLocation() const {
  if (!pimpl_) return types::CodecLocation::HOST;
  return pimpl_->GetCodecLocation();
}

bool CodecManager::IsDualBiDirSwbSupported(void) const {
  if (!pimpl_) {
    return false;
  }

  return pimpl_->IsDualBiDirSwbSupported();
}

bool CodecManager::UpdateActiveUnicastAudioHalClient(
    LeAudioSourceAudioHalClient* source_unicast_client,
    LeAudioSinkAudioHalClient* sink_unicast_client, bool is_active) {
  if (pimpl_) {
    return pimpl_->UpdateActiveUnicastAudioHalClient(
        source_unicast_client, sink_unicast_client, is_active);
  }
  return true;
}

bool CodecManager::UpdateActiveBroadcastAudioHalClient(
    LeAudioSourceAudioHalClient* source_broadcast_client, bool is_active) {
  if (pimpl_) {
    return pimpl_->UpdateActiveBroadcastAudioHalClient(source_broadcast_client,
                                                       is_active);
  }
  return true;
}

void CodecManager::UpdateActiveAudioConfig(
    const types::BidirectionalPair<stream_parameters>& stream_params,
    types::BidirectionalPair<uint16_t> delays_ms,
    std::function<void(const ::bluetooth::le_audio::offload_config& config,
                       uint8_t direction)>
        update_receiver) {
  if (pimpl_)
    return pimpl_->UpdateActiveAudioConfig(stream_params, delays_ms,
                                           update_receiver);
}

std::unique_ptr<set_configurations::AudioSetConfiguration>
CodecManager::GetCodecConfig(
    const CodecManager::UnicastConfigurationRequirements& requirements,
    CodecManager::UnicastConfigurationVerifier verifier) {
  if (!pimpl_) return nullptr;
  return pimpl_->GetCodecConfig(requirements, verifier);
}

std::unique_ptr<::bluetooth::le_audio::broadcaster::BroadcastConfiguration>
CodecManager::GetBroadcastConfig(
    const bluetooth::le_audio::CodecManager::BroadcastConfigurationRequirements&
        requirements) const {
  if (!pimpl_)
    return std::unique_ptr<
        bluetooth::le_audio::broadcaster::BroadcastConfiguration>(nullptr);
  return pimpl_->GetBroadcastConfig(requirements);
}

bool CodecManager::CheckCodecConfigIsBiDirSwb(
    const bluetooth::le_audio::set_configurations::AudioSetConfiguration&
        config) const {
  if (!pimpl_) return false;
  return pimpl_->CheckCodecConfigIsBiDirSwb(config);
}

bool CodecManager::CheckCodecConfigIsDualBiDirSwb(
    const bluetooth::le_audio::set_configurations::AudioSetConfiguration&
        config) const {
  if (!pimpl_) return false;
  return pimpl_->CheckCodecConfigIsDualBiDirSwb(config);
}

std::vector<bluetooth::le_audio::btle_audio_codec_config_t>
CodecManager::GetLocalAudioOutputCodecCapa() {
  if (!pimpl_)
    return std::vector<bluetooth::le_audio::btle_audio_codec_config_t>{};
  return pimpl_->GetLocalAudioOutputCodecCapa();
}

std::vector<bluetooth::le_audio::btle_audio_codec_config_t>
CodecManager::GetLocalAudioInputCodecCapa() {
  if (!pimpl_)
    return std::vector<bluetooth::le_audio::btle_audio_codec_config_t>{};
  return pimpl_->GetLocalAudioInputCodecCapa();
}

void CodecManager::UpdateBroadcastConnHandle(
    const std::vector<uint16_t>& conn_handle,
    std::function<
        void(const ::bluetooth::le_audio::broadcast_offload_config& config)>
        update_receiver) {
  if (pimpl_)
    return pimpl_->UpdateBroadcastConnHandle(conn_handle, update_receiver);
}

void CodecManager::Start(
    const std::vector<bluetooth::le_audio::btle_audio_codec_config_t>&
    /*offloading_preference*/) {
  // It is needed here as CodecManager which is a singleton creates it, but in
  // this mock we want to destroy and recreate the mock on each test case.
  if (!pimpl_) {
    pimpl_ = std::make_unique<testing::NiceMock<impl>>();
  }

  mock_codec_manager_pimpl_ = pimpl_.get();
  pimpl_->Start();
}

void CodecManager::Stop() {
  // It is needed here as CodecManager which is a singleton creates it, but in
  // this mock we want to destroy and recreate the mock on each test case.
  if (pimpl_) {
    pimpl_->Stop();
    pimpl_.reset();
  }

  mock_codec_manager_pimpl_ = nullptr;
}

void CodecManager::UpdateCisConfiguration(
    const std::vector<struct types::cis>& cises,
    const stream_parameters& stream_params, uint8_t direction) {
  if (pimpl_)
    return pimpl_->UpdateCisConfiguration(cises, stream_params, direction);
}

void CodecManager::ClearCisConfiguration(uint8_t direction) {
  if (pimpl_) return pimpl_->ClearCisConfiguration(direction);
}

<<<<<<< HEAD
=======
bool CodecManager::IsUsingCodecExtensibility() const {
  if (pimpl_) return pimpl_->IsUsingCodecExtensibility();
  return false;
}

>>>>>>> 67a65fc1
std::ostream& operator<<(
    std::ostream& os, const CodecManager::UnicastConfigurationRequirements&) {
  return os;
}

// CodecManager::~CodecManager() = default;

}  // namespace bluetooth::le_audio<|MERGE_RESOLUTION|>--- conflicted
+++ resolved
@@ -167,14 +167,11 @@
   if (pimpl_) return pimpl_->ClearCisConfiguration(direction);
 }
 
-<<<<<<< HEAD
-=======
 bool CodecManager::IsUsingCodecExtensibility() const {
   if (pimpl_) return pimpl_->IsUsingCodecExtensibility();
   return false;
 }
 
->>>>>>> 67a65fc1
 std::ostream& operator<<(
     std::ostream& os, const CodecManager::UnicastConfigurationRequirements&) {
   return os;

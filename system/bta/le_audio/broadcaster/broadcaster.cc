--- conflicted
+++ resolved
@@ -232,12 +232,8 @@
           }
 
           // Check for non vendor LTVs
-<<<<<<< HEAD
-          auto config_ltv = subgroup_config.GetBisCodecSpecData(bis_num);
-=======
           auto config_ltv =
               subgroup_config.GetBisCodecSpecData(bis_num, bis_cfg_idx);
->>>>>>> e110efe6
           if (config_ltv) {
             // Remove the part which is common with the parent subgroup
             // parameters

--- conflicted
+++ resolved
@@ -245,8 +245,6 @@
   MOCK_METHOD((void), UpdateRemoteDelay, (uint16_t delay), (override));
   MOCK_METHOD((void), UpdateAudioConfigToHal,
               (const ::bluetooth::le_audio::offload_config&), (override));
-<<<<<<< HEAD
-=======
   MOCK_METHOD(
       (std::optional<broadcaster::BroadcastConfiguration>), GetBroadcastConfig,
       ((const std::vector<std::pair<types::LeAudioContextType, uint8_t>>&),
@@ -258,7 +256,6 @@
       GetUnicastConfig,
       (const CodecManager::UnicastConfigurationRequirements& requirements),
       (const override));
->>>>>>> e110efe6
   MOCK_METHOD((void), UpdateBroadcastAudioConfigToHal,
               (const ::bluetooth::le_audio::broadcast_offload_config&),
               (override));
@@ -669,11 +666,8 @@
 
   Mock::VerifyAndClearExpectations(mock_codec_manager_);
   Mock::VerifyAndClearExpectations(&mock_broadcaster_callbacks_);
-<<<<<<< HEAD
-=======
   // Verify the expectations before the CleanUp, which may call Stop()
   Mock::VerifyAndClearExpectations(mock_audio_source_);
->>>>>>> e110efe6
 }
 
 TEST_F(BroadcasterTest, GetBroadcastAllStates) {
@@ -778,11 +772,7 @@
       }
 
       // Check for non vendor LTVs
-<<<<<<< HEAD
-      auto config_ltv = codec_config.GetBisCodecSpecData(bis_num);
-=======
       auto config_ltv = codec_config.GetBisCodecSpecData(bis_num, cfg_idx);
->>>>>>> e110efe6
       if (config_ltv) {
         bis_config.codec_specific_params = config_ltv->Values();
       }
@@ -1024,7 +1014,6 @@
   /* Trigger broadcast create but due to active ISO, queue request */
   InstantiateBroadcast(default_metadata, default_code,
                        default_subgroup_qualities, true);
-<<<<<<< HEAD
 }
 
 constexpr types::LeAudioCodecId kLeAudioCodecIdVendor1 = {
@@ -1093,76 +1082,6 @@
   ASSERT_EQ(vendor_stereo_16_2_1, vendor_stereo_16_2_1);
 }
 
-=======
-}
-
-constexpr types::LeAudioCodecId kLeAudioCodecIdVendor1 = {
-    .coding_format = types::kLeAudioCodingFormatVendorSpecific,
-    // Not a particualr vendor - just some random numbers
-    .vendor_company_id = 0xC0,
-    .vendor_codec_id = 0xDE,
-};
-
-static const types::DataPathConfiguration vendor_data_path = {
-    .dataPathId = bluetooth::hci::iso_manager::kIsoDataPathHci,
-    .dataPathConfig = {0x00, 0x01, 0x02, 0x03, 0x04, 0x05, 0x06, 0x07, 0x08,
-                       0x09, 0x0A, 0x0B, 0x0C, 0x0D, 0x0E, 0x0F},
-    .isoDataPathConfig =
-        {
-            .codecId = kLeAudioCodecIdVendor1,
-            .isTransparent = true,
-            .controllerDelayUs = 0x00000000,  // irrlevant for transparent mode
-            .configuration = {0x1F, 0x2E, 0x3D, 0x4C, 0x5B, 0x6A, 0x79, 0x88,
-                              0x97, 0xA6, 0xB5, 0xC4, 0xD3, 0xE2, 0xF1},
-        },
-};
-
-// Quality subgroup configurations
-static const broadcaster::BroadcastSubgroupCodecConfig vendor_stereo_16_2 =
-    broadcaster::BroadcastSubgroupCodecConfig(
-        kLeAudioCodecIdVendor1,
-        {broadcaster::BroadcastSubgroupBisCodecConfig{
-            // num_bis
-            2,
-            // bis_channel_cnt
-            1,
-            // codec_specific
-            types::LeAudioLtvMap({
-                LTV_ENTRY_SAMPLING_FREQUENCY(
-                    codec_spec_conf::kLeAudioSamplingFreq16000Hz),
-                LTV_ENTRY_FRAME_DURATION(
-                    codec_spec_conf::kLeAudioCodecFrameDur10000us),
-                LTV_ENTRY_OCTETS_PER_CODEC_FRAME(50),
-            }),
-            // vendor_codec_specific
-            std::vector<uint8_t>{0x00, 0x10, 0x20, 0x30, 0x40, 0x50, 0x60, 0x70,
-                                 0x80, 0x90, 0xA0, 0xB0, 0xC0, 0xD0, 0xE0,
-                                 0xF0},
-        }},
-        // bits_per_sample
-        24,
-        // vendor_codec_specific
-        std::vector<uint8_t>{0x00, 0x11, 0x22, 0x33, 0x44, 0x55, 0x66, 0x77,
-                             0x88, 0x99, 0xAA, 0xBB, 0xCC, 0xDD, 0xEE, 0xFF});
-
-static const broadcaster::BroadcastConfiguration vendor_stereo_16_2_1 = {
-    // subgroup list, qos configuration, data path configuration
-    .subgroups = {vendor_stereo_16_2},
-    .qos = broadcaster::qos_config_2_10,
-    .data_path = vendor_data_path,
-    .sduIntervalUs = 5000,
-    .maxSduOctets = 128,
-    .phy = 0x01,   // PHY_LE_1M
-    .packing = 1,  // Interleaved
-    .framing = 1,  // Framed
-};
-
-TEST_F(BroadcasterTest, SanityTest) {
-  ASSERT_EQ(broadcaster::lc3_mono_16_2_1, broadcaster::lc3_mono_16_2_1);
-  ASSERT_EQ(vendor_stereo_16_2_1, vendor_stereo_16_2_1);
-}
-
->>>>>>> e110efe6
 TEST_F(BroadcasterTest, VendorCodecConfig) {
   ON_CALL(*mock_codec_manager_, GetBroadcastConfig)
       .WillByDefault(Invoke([](const bluetooth::le_audio::CodecManager::

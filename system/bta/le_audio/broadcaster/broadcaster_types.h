--- conflicted
+++ resolved
@@ -21,11 +21,8 @@
 
 #include <optional>
 
-<<<<<<< HEAD
-=======
 #include "bta/include/bta_le_audio_api.h"
 #include "bta/include/bta_le_audio_broadcaster_api.h"
->>>>>>> e110efe6
 #include "bta/le_audio/le_audio_types.h"
 
 /* Types used internally by various modules of the broadcaster but not exposed
@@ -187,11 +184,7 @@
 
     // Currently not a single software vendor codec was integrated and only the
     // LTVs parameters are understood by the BT stack.
-<<<<<<< HEAD
-    auto opt_ltvs = GetBisCodecSpecData(bis_idx);
-=======
     auto opt_ltvs = GetBisCodecSpecData(bis_idx, 0);
->>>>>>> e110efe6
     if (opt_ltvs) {
       return opt_ltvs->GetAsCoreCodecConfig().octets_per_codec_frame.value_or(
                  0) *
@@ -209,17 +202,11 @@
   }
 
   std::optional<types::LeAudioLtvMap> GetBisCodecSpecData(
-<<<<<<< HEAD
-      uint8_t bis_idx) const {
-    if (bis_codec_configs_.empty()) return std::nullopt;
-    auto config = bis_codec_configs_.at(0);
-=======
       uint8_t bis_idx, uint8_t bis_config_idx) const {
     if (bis_codec_configs_.empty()) return std::nullopt;
     log::assert_that(bis_config_idx < bis_codec_configs_.size(),
                      "Invalid bis config index");
     auto config = bis_codec_configs_.at(bis_config_idx);
->>>>>>> e110efe6
     if ((bis_idx != 0) && (bis_idx < bis_codec_configs_.size())) {
       config = bis_codec_configs_.at(bis_idx);
     }
@@ -231,11 +218,7 @@
     auto cfg = config.GetCodecSpecData();
     /* Set the audio locations if not set */
     if (!cfg.Find(codec_spec_conf::kLeAudioLtvTypeAudioChannelAllocation)) {
-<<<<<<< HEAD
-      switch (bis_idx) {
-=======
       switch (bis_config_idx + bis_idx) {
->>>>>>> e110efe6
         case 0:
           cfg.Add(codec_spec_conf::kLeAudioLtvTypeAudioChannelAllocation,
                   codec_spec_conf::kLeAudioLocationFrontLeft);

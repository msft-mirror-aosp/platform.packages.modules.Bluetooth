--- conflicted
+++ resolved
@@ -465,11 +465,7 @@
       }
 
       // Check for non vendor LTVs
-<<<<<<< HEAD
-      auto config_ltv = codec_config.GetBisCodecSpecData(bis_idx);
-=======
       auto config_ltv = codec_config.GetBisCodecSpecData(bis_num, bis_idx);
->>>>>>> 6cdb3953
       if (config_ltv) {
         bis_config.codec_specific_params = config_ltv->Values();
       }

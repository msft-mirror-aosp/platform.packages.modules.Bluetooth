--- conflicted
+++ resolved
@@ -725,8 +725,6 @@
   ASSERT_EQ(ltv_map_two.GetIntersection(ltv_map_one), ltv_map_common);
 }
 
-<<<<<<< HEAD
-=======
 constexpr types::LeAudioCodecId kLeAudioCodecIdVendor1 = {
     .coding_format = types::kLeAudioCodingFormatVendorSpecific,
     // Not a particualr vendor - just some random numbers
@@ -753,6 +751,5 @@
   ASSERT_EQ(vendor_16_2, vendor_codec);
 }
 
->>>>>>> 67a65fc1
 }  // namespace types
 }  // namespace bluetooth::le_audio
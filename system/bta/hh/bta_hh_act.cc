--- conflicted
+++ resolved
@@ -217,7 +217,8 @@
       /* if not added before */
       if (p_cb->hid_handle == BTA_HH_INVALID_HANDLE) {
         /*  add device/update attr_mask information */
-        if (HID_HostAddDev(p_cb->addr, attr_mask, &hdl) == HID_SUCCESS) {
+        if (HID_HostAddDev(p_cb->link_spec.addrt.bda, attr_mask, &hdl) ==
+            HID_SUCCESS) {
           status = BTA_HH_OK;
           /* update cb_index[] map */
           bta_hh_cb.cb_index[hdl] = p_cb->index;
@@ -295,7 +296,7 @@
       bta_hh_update_di_info(p_cb, BTA_HH_VENDOR_ID_INVALID, 0, 0, 0, 0);
     }
 
-    ret = HID_HostGetSDPRecord(p_cb->addr, bta_hh_cb.p_disc_db,
+    ret = HID_HostGetSDPRecord(p_cb->link_spec.addrt.bda, bta_hh_cb.p_disc_db,
                                p_bta_hh_cfg->sdp_db_size, bta_hh_sdp_cback);
     if (ret == HID_SUCCESS) {
       status = BTA_HH_OK;
@@ -333,7 +334,7 @@
 
     /* Do DI discovery first */
     if (get_legacy_stack_sdp_api()->device_id.SDP_DiDiscover(
-            p_data->api_conn.bd_addr, bta_hh_cb.p_disc_db,
+            p_data->api_conn.link_spec.addrt.bda, bta_hh_cb.p_disc_db,
             p_bta_hh_cfg->sdp_db_size, bta_hh_di_sdp_cback) == SDP_SUCCESS) {
       /* SDP search started successfully
        * Connection will be triggered at the end of successful SDP search
@@ -380,7 +381,7 @@
   /* initialize call back data */
   memset((void*)&conn_dat, 0, sizeof(tBTA_HH_CONN));
   conn_dat.handle = p_cb->hid_handle;
-  conn_dat.bda = p_cb->addr;
+  conn_dat.link_spec = p_cb->link_spec;
 
   /* if SDP compl success */
   if (status == BTA_HH_OK) {
@@ -464,7 +465,8 @@
 
     if (p_cb->hid_handle == BTA_HH_INVALID_HANDLE) {
       uint8_t hdl;
-      if (HID_HostAddDev(p_cb->addr, p_cb->attr_mask, &hdl) == HID_SUCCESS) {
+      if (HID_HostAddDev(p_cb->link_spec.addrt.bda, p_cb->attr_mask, &hdl) ==
+          HID_SUCCESS) {
         /* update device CB with newly register device handle */
         bta_hh_add_device_to_list(p_cb, hdl, p_cb->attr_mask, NULL,
                                   p_cb->sub_class,
@@ -499,7 +501,7 @@
   bluetooth::Uuid remote_uuids[BT_MAX_NUM_UUIDS] = {};
   bt_property_t remote_properties = {BT_PROPERTY_UUIDS, sizeof(remote_uuids),
                                      &remote_uuids};
-  const RawAddress& bd_addr = p_data->api_conn.bd_addr;
+  const RawAddress& bd_addr = p_data->api_conn.link_spec.addrt.bda;
 
   // Find the device type
   tBT_DEVICE_TYPE dev_type;
@@ -557,7 +559,7 @@
 
   // Initiate HID host connection
   if (p_cb->is_le_device) {
-    bta_hh_le_open_conn(p_cb, bd_addr);
+    bta_hh_le_open_conn(p_cb, p_data->api_conn.link_spec);
   } else {
     bta_hh_bredr_conn(p_cb, p_data);
   }
@@ -573,18 +575,13 @@
  * Returns          void
  *
  ******************************************************************************/
-void btif_hh_remove_device(RawAddress bd_addr);
+void btif_hh_remove_device(tAclLinkSpec link_spec);
 void bta_hh_api_disc_act(tBTA_HH_DEV_CB* p_cb, const tBTA_HH_DATA* p_data) {
   CHECK(p_cb != nullptr);
 
   if (p_cb->is_le_device) {
-<<<<<<< HEAD
-    LOG_DEBUG("Host initiating close to le device:%s",
-              ADDRESS_TO_LOGGABLE_CSTR(p_cb->addr));
-=======
     log::debug("Host initiating close to le device:{}",
                ADDRESS_TO_LOGGABLE_CSTR(p_cb->link_spec));
->>>>>>> 55df697a
 
     bta_hh_le_api_disc_act(p_cb);
 
@@ -594,20 +591,12 @@
                             : p_cb->hid_handle;
     tHID_STATUS status = HID_HostCloseDev(hid_handle);
     if (status != HID_SUCCESS) {
-<<<<<<< HEAD
-      LOG_WARN("Failed closing classic device:%s status:%s",
-               ADDRESS_TO_LOGGABLE_CSTR(p_cb->addr), hid_status_text(status).c_str());
-    } else {
-      LOG_DEBUG("Host initiated close to classic device:%s",
-                ADDRESS_TO_LOGGABLE_CSTR(p_cb->addr));
-=======
       log::warn("Failed closing classic device:{} status:{}",
                 ADDRESS_TO_LOGGABLE_CSTR(p_cb->link_spec),
                 hid_status_text(status));
     } else {
       log::debug("Host initiated close to classic device:{}",
                  ADDRESS_TO_LOGGABLE_CSTR(p_cb->link_spec));
->>>>>>> 55df697a
     }
     tBTA_HH bta_hh = {
         .dev_status = {.status =
@@ -635,7 +624,7 @@
 
   memset((void*)&conn, 0, sizeof(tBTA_HH_CONN));
   conn.handle = dev_handle;
-  conn.bda = p_cb->addr;
+  conn.link_spec = p_cb->link_spec;
 
   /* increase connection number */
   bta_hh_cb.cnt_num++;
@@ -647,7 +636,7 @@
   conn.attr_mask = p_cb->attr_mask;
   conn.app_id = p_cb->app_id;
 
-  BTM_LogHistory(kBtmLogTag, p_cb->addr, "Opened",
+  BTM_LogHistory(kBtmLogTag, p_cb->link_spec.addrt.bda, "Opened",
                  base::StringPrintf(
                      "%s initiator:%s", (p_cb->is_le_device) ? "le" : "classic",
                      (p_cb->incoming_conn) ? "remote" : "local"));
@@ -655,7 +644,7 @@
   if (!p_cb->is_le_device)
   {
     /* inform role manager */
-    bta_sys_conn_open(BTA_ID_HH, p_cb->app_id, p_cb->addr);
+    bta_sys_conn_open(BTA_ID_HH, p_cb->app_id, p_cb->link_spec.addrt.bda);
 
     /* set protocol mode when not default report mode */
     if (p_cb->mode != BTA_HH_PROTO_RPT_MODE) {
@@ -707,7 +696,7 @@
     p_cb->incoming_hid_handle = dev_handle;
 
     memset(&conn_data, 0, sizeof(tBTA_HH_API_CONN));
-    conn_data.bd_addr = p_cb->addr;
+    conn_data.link_spec = p_cb->link_spec;
     bta_hh_cb.p_cur = p_cb;
     bta_hh_bredr_conn(p_cb, (tBTA_HH_DATA*)&conn_data);
   }
@@ -731,7 +720,7 @@
 
   bta_hh_co_data((uint8_t)p_data->hid_cback.hdr.layer_specific, p_rpt,
                  pdata->len, p_cb->mode, p_cb->sub_class,
-                 p_cb->dscp_info.ctry_code, p_cb->addr, p_cb->app_id);
+                 p_cb->dscp_info.ctry_code, p_cb->link_spec, p_cb->app_id);
 
   osi_free_and_reset((void**)&pdata);
 }
@@ -785,7 +774,7 @@
       bta_hh.conn.status =
           p_data->hid_cback.data ? BTA_HH_ERR_PROTO : BTA_HH_OK;
       bta_hh.conn.handle = p_cb->hid_handle;
-      bta_hh.conn.bda = p_cb->addr;
+      bta_hh.conn.link_spec = p_cb->link_spec;
       (*bta_hh_cb.p_cback)(p_cb->w4_evt, &bta_hh);
       bta_hh_trace_dev_db();
       p_cb->w4_evt = 0;
@@ -798,7 +787,7 @@
   }
 
   /* transaction achknoledgement received, inform PM for mode change */
-  bta_sys_idle(BTA_ID_HH, p_cb->app_id, p_cb->addr);
+  bta_sys_idle(BTA_ID_HH, p_cb->app_id, p_cb->link_spec.addrt.bda);
   return;
 }
 /*******************************************************************************
@@ -857,8 +846,8 @@
   }
 
   /* inform PM for mode change */
-  bta_sys_busy(BTA_ID_HH, p_cb->app_id, p_cb->addr);
-  bta_sys_idle(BTA_ID_HH, p_cb->app_id, p_cb->addr);
+  bta_sys_busy(BTA_ID_HH, p_cb->app_id, p_cb->link_spec.addrt.bda);
+  bta_sys_idle(BTA_ID_HH, p_cb->app_id, p_cb->link_spec.addrt.bda);
 
   (*bta_hh_cb.p_cback)(p_cb->w4_evt, (tBTA_HH*)&hs_data);
 
@@ -885,7 +874,7 @@
   conn_dat.handle = p_cb->hid_handle;
   conn_dat.status =
       (reason == HID_ERR_AUTH_FAILED) ? BTA_HH_ERR_AUTH_FAILED : BTA_HH_ERR;
-  conn_dat.bda = p_cb->addr;
+  conn_dat.link_spec = p_cb->link_spec;
   HID_HostCloseDev(p_cb->hid_handle);
 
   /* Report OPEN fail event */
@@ -935,14 +924,14 @@
       base::StringPrintf("%s %s %s", (l2cap_conn_fail) ? "l2cap_conn_fail" : "",
                          (l2cap_req_fail) ? "l2cap_req_fail" : "",
                          (l2cap_cfg_fail) ? "l2cap_cfg_fail" : "");
-  BTM_LogHistory(kBtmLogTag, p_cb->addr, "Closed",
+  BTM_LogHistory(kBtmLogTag, p_cb->link_spec.addrt.bda, "Closed",
                  base::StringPrintf("%s reason %s %s",
                                     (p_cb->is_le_device) ? "le" : "classic",
                                     hid_status_text(hid_status).c_str(),
                                     overlay_fail.c_str()));
 
   /* inform role manager */
-  bta_sys_conn_close(BTA_ID_HH, p_cb->app_id, p_cb->addr);
+  bta_sys_conn_close(BTA_ID_HH, p_cb->app_id, p_cb->link_spec.addrt.bda);
   /* update total conn number */
   bta_hh_cb.cnt_num--;
 
@@ -1013,17 +1002,18 @@
 
   switch (p_dev_info->sub_event) {
     case BTA_HH_ADD_DEV_EVT: /* add a device */
-      dev_info.bda = p_dev_info->bda;
+      dev_info.link_spec = p_dev_info->link_spec;
       /* initialize callback data */
       if (p_cb->hid_handle == BTA_HH_INVALID_HANDLE) {
-        if (BTM_UseLeLink(p_data->api_conn.bd_addr)) {
+        if (BTM_UseLeLink(p_data->api_conn.link_spec.addrt.bda)) {
           p_cb->is_le_device = true;
           dev_info.handle = bta_hh_le_add_device(p_cb, p_dev_info);
           if (dev_info.handle != BTA_HH_INVALID_HANDLE)
             dev_info.status = BTA_HH_OK;
         } else
 
-            if (HID_HostAddDev(p_dev_info->bda, p_dev_info->attr_mask,
+            if (HID_HostAddDev(p_dev_info->link_spec.addrt.bda,
+                               p_dev_info->attr_mask,
                                &dev_handle) == HID_SUCCESS) {
           dev_info.handle = dev_handle;
           dev_info.status = BTA_HH_OK;
@@ -1053,7 +1043,7 @@
       break;
     case BTA_HH_RMV_DEV_EVT: /* remove device */
       dev_info.handle = (uint8_t)p_dev_info->hdr.layer_specific;
-      dev_info.bda = p_cb->addr;
+      dev_info.link_spec = p_cb->link_spec;
 
       if (p_cb->is_le_device) {
         bta_hh_le_remove_dev_bg_conn(p_cb);
@@ -1183,12 +1173,12 @@
       /* if not control type transaction, notify PM for energy control */
       if (p_data->api_sndcmd.t_type != HID_TRANS_CONTROL) {
         /* inform PM for mode change */
-        bta_sys_busy(BTA_ID_HH, p_cb->app_id, p_cb->addr);
-        bta_sys_idle(BTA_ID_HH, p_cb->app_id, p_cb->addr);
+        bta_sys_busy(BTA_ID_HH, p_cb->app_id, p_cb->link_spec.addrt.bda);
+        bta_sys_idle(BTA_ID_HH, p_cb->app_id, p_cb->link_spec.addrt.bda);
       } else if (api_sndcmd_param == BTA_HH_CTRL_SUSPEND) {
-        bta_sys_sco_close(BTA_ID_HH, p_cb->app_id, p_cb->addr);
+        bta_sys_sco_close(BTA_ID_HH, p_cb->app_id, p_cb->link_spec.addrt.bda);
       } else if (api_sndcmd_param == BTA_HH_CTRL_EXIT_SUSPEND) {
-        bta_sys_busy(BTA_ID_HH, p_cb->app_id, p_cb->addr);
+        bta_sys_busy(BTA_ID_HH, p_cb->app_id, p_cb->link_spec.addrt.bda);
       }
     }
   }
@@ -1254,7 +1244,9 @@
     p_buf->hdr.event = sm_event;
     p_buf->hdr.layer_specific = (uint16_t)dev_handle;
     p_buf->data = data;
-    p_buf->addr = addr;
+    p_buf->link_spec.addrt.bda = addr;
+    p_buf->link_spec.addrt.type = BLE_ADDR_PUBLIC;
+    p_buf->link_spec.transport = BT_TRANSPORT_BR_EDR;
     p_buf->p_data = pdata;
 
     bta_sys_sendmsg(p_buf);

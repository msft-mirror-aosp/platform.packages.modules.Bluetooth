--- conflicted
+++ resolved
@@ -5,16 +5,9 @@
 LOCAL_SRC_FILES := \
 	audio_a2dp_hw.c
 
-<<<<<<< HEAD
-LOCAL_C_INCLUDES+= . $(LOCAL_PATH)/../utils/include
-LOCAL_CFLAGS := -Wno-unused-parameter
-
-LOCAL_CFLAGS += -std=c99
-=======
 LOCAL_C_INCLUDES += \
 	. \
 	$(LOCAL_PATH)/../utils/include
->>>>>>> 64079fb3
 
 LOCAL_CFLAGS += -std=c99
 

/******************************************************************************
 *
 *  Copyright 2014 Google, Inc.
 *
 *  Licensed under the Apache License, Version 2.0 (the "License");
 *  you may not use this file except in compliance with the License.
 *  You may obtain a copy of the License at:
 *
 *  http://www.apache.org/licenses/LICENSE-2.0
 *
 *  Unless required by applicable law or agreed to in writing, software
 *  distributed under the License is distributed on an "AS IS" BASIS,
 *  WITHOUT WARRANTIES OR CONDITIONS OF ANY KIND, either express or implied.
 *  See the License for the specific language governing permissions and
 *  limitations under the License.
 *
 ******************************************************************************/

#define LOG_TAG "bt_stack_manager"

#include <bluetooth/log.h>
#include <com_android_bluetooth_flags.h>
#include <hardware/bluetooth.h>

#include <cstdlib>
#include <cstring>

#include "bta/include/bta_ras_api.h"
#include "btcore/include/module.h"
#include "btcore/include/osi_module.h"
#include "btif/include/stack_manager_t.h"
#include "btif_api.h"
#include "btif_common.h"
#include "common/message_loop_thread.h"
#include "core_callbacks.h"
#include "main/shim/shim.h"
#include "os/log.h"
#include "stack/include/acl_api.h"
#include "stack/include/btm_client_interface.h"
#include "stack/include/main_thread.h"

// Temp includes
#include "bta/sys/bta_sys.h"
#include "btif_config.h"
#include "btif_profile_queue.h"
#include "device/include/device_iot_config.h"
#include "internal_include/bt_target.h"
#include "stack/include/gatt_api.h"
#include "stack/include/l2c_api.h"
#include "stack/include/port_api.h"
#include "stack/sdp/sdpint.h"
#if (BNEP_INCLUDED == TRUE)
#include "stack/include/bnep_api.h"
#endif
#include "stack/include/gap_api.h"
#if (PAN_INCLUDED == TRUE)
#include "stack/include/pan_api.h"
#endif
#if (HID_HOST_INCLUDED == TRUE)
#include "stack/include/hidh_api.h"
#endif
#include "bta/dm/bta_dm_int.h"
#include "device/include/interop.h"
#include "internal_include/stack_config.h"
#include "rust/src/core/ffi/module.h"
#include "stack/btm/btm_ble_int.h"
#include "stack/include/smp_api.h"

#ifndef BT_STACK_CLEANUP_WAIT_MS
#define BT_STACK_CLEANUP_WAIT_MS 1000
#endif

// Validate or respond to various conditional compilation flags

// Once BTA_PAN_INCLUDED is no longer exposed via bt_target.h
// this check and error statement may be removed.
static_assert(
    BTA_PAN_INCLUDED,
    "#define BTA_PAN_INCLUDED preprocessor compilation flag is unsupported"
    "  Pan profile is always included in the bluetooth stack"
    "*** Conditional Compilation Directive error");

// Once PAN_SUPPORTS_ROLE_NAP is no longer exposed via bt_target.h
// this check and error statement may be removed.
static_assert(
    PAN_SUPPORTS_ROLE_NAP,
    "#define PAN_SUPPORTS_ROLE_NAP preprocessor compilation flag is unsupported"
    "  Pan profile always supports network access point in the bluetooth stack"
    "*** Conditional Compilation Directive error");

// Once PAN_SUPPORTS_ROLE_PANU is no longer exposed via bt_target.h
// this check and error statement may be removed.
static_assert(
    PAN_SUPPORTS_ROLE_PANU,
    "#define PAN_SUPPORTS_ROLE_PANU preprocessor compilation flag is "
    "unsupported"
    "  Pan profile always supports user as a client in the bluetooth stack"
    "*** Conditional Compilation Directive error");

// Once BTA_HH_INCLUDED is no longer exposed via bt_target.h
// this check and error statement may be removed.
static_assert(
    BTA_HH_INCLUDED,
    "#define BTA_HH_INCLUDED preprocessor compilation flag is "
    "unsupported"
    "  Host interface device profile is always enabled in the bluetooth stack"
    "*** Conditional Compilation Directive error");

void BTA_dm_on_hw_on();
void BTA_dm_on_hw_off();

using bluetooth::common::MessageLoopThread;
using namespace bluetooth;

static MessageLoopThread management_thread("bt_stack_manager_thread");

// If initialized, any of the bluetooth API functions can be called.
// (e.g. turning logging on and off, enabling/disabling the stack, etc)
static bool stack_is_initialized;
// If running, the stack is fully up and able to bluetooth.
static bool stack_is_running;

static void event_init_stack(std::promise<void> promise,
                             bluetooth::core::CoreInterface* interface);
static void event_start_up_stack(bluetooth::core::CoreInterface* interface,
                                 ProfileStartCallback startProfiles,
                                 ProfileStopCallback stopProfiles);
static void event_shut_down_stack(ProfileStopCallback stopProfiles);
static void event_clean_up_stack(std::promise<void> promise,
                                 ProfileStopCallback stopProfiles);

static void event_signal_stack_up(void* context);
static void event_signal_stack_down(void* context);

static bluetooth::core::CoreInterface* interfaceToProfiles;

bluetooth::core::CoreInterface* GetInterfaceToProfiles() {
  return interfaceToProfiles;
}

// Unvetted includes/imports, etc which should be removed or vetted in the
// future
static future_t* hack_future;
// End unvetted section

// Interface functions

static void init_stack(bluetooth::core::CoreInterface* interface) {
  // This is a synchronous process. Post it to the thread though, so
  // state modification only happens there. Using the thread to perform
  // all stack operations ensures that the operations are done serially
  // and do not overlap.
  std::promise<void> promise;
  auto future = promise.get_future();
  management_thread.DoInThread(
      FROM_HERE, base::BindOnce(event_init_stack, std::move(promise),
                                base::Unretained(interface)));
  future.wait();
}

static void start_up_stack_async(bluetooth::core::CoreInterface* interface,
                                 ProfileStartCallback startProfiles,
                                 ProfileStopCallback stopProfiles) {
  management_thread.DoInThread(
      FROM_HERE, base::BindOnce(event_start_up_stack, interface, startProfiles,
                                stopProfiles));
}

static void shut_down_stack_async(ProfileStopCallback stopProfiles) {
  management_thread.DoInThread(
      FROM_HERE, base::BindOnce(event_shut_down_stack, stopProfiles));
}

static void clean_up_stack(ProfileStopCallback stopProfiles) {
  // This is a synchronous process. Post it to the thread though, so
  // state modification only happens there.
  std::promise<void> promise;
  auto future = promise.get_future();
  management_thread.DoInThread(
      FROM_HERE,
      base::BindOnce(event_clean_up_stack, std::move(promise), stopProfiles));

  auto status =
      future.wait_for(std::chrono::milliseconds(BT_STACK_CLEANUP_WAIT_MS));
  if (status == std::future_status::ready) {
    management_thread.ShutDown();
  } else {
    log::error("cleanup could not be completed in time, abandon it");
  }
}

static bool get_stack_is_running() { return stack_is_running; }

// Internal functions
extern const module_t bt_utils_module;
extern const module_t btif_config_module;
extern const module_t gd_shim_module;
extern const module_t interop_module;
extern const module_t osi_module;
extern const module_t rust_module;
extern const module_t stack_config_module;
extern const module_t device_iot_config_module;

struct module_lookup {
  const char* name;
  const module_t* module;
};

const struct module_lookup module_table[] = {
    {BTIF_CONFIG_MODULE, &btif_config_module},
    {GD_SHIM_MODULE, &gd_shim_module},
    {INTEROP_MODULE, &interop_module},
    {OSI_MODULE, &osi_module},
    {RUST_MODULE, &rust_module},
    {STACK_CONFIG_MODULE, &stack_config_module},
    {DEVICE_IOT_CONFIG_MODULE, &device_iot_config_module},
    {NULL, NULL},
};

inline const module_t* get_local_module(const char* name) {
  size_t len = strlen(name);

  for (const struct module_lookup* l = module_table; l->module; l++) {
    if (strncmp(l->name, name, len) == 0) {
      return l->module;
    }
  }

  log::fatal("Cannot find module {}, aborting", name);
  return nullptr;
}

static void init_stack_internal(bluetooth::core::CoreInterface* interface) {
  // all callbacks out of libbluetooth-core happen via this interface
  interfaceToProfiles = interface;

  module_management_start();

  main_thread_start_up();

  module_init(get_local_module(DEVICE_IOT_CONFIG_MODULE));
  module_init(get_local_module(OSI_MODULE));
  module_start_up(get_local_module(GD_SHIM_MODULE));
  module_init(get_local_module(BTIF_CONFIG_MODULE));
  btif_init_bluetooth();

  module_init(get_local_module(INTEROP_MODULE));
  module_init(get_local_module(STACK_CONFIG_MODULE));

  // stack init is synchronous, so no waiting necessary here
  stack_is_initialized = true;
}

// Synchronous function to initialize the stack
static void event_init_stack(std::promise<void> promise,
                             bluetooth::core::CoreInterface* interface) {
  log::info("is initializing the stack");

  if (stack_is_initialized) {
    log::info("found the stack already in initialized state");
  } else {
    init_stack_internal(interface);
  }

  log::info("finished");

  promise.set_value();
}

static void ensure_stack_is_initialized(
    bluetooth::core::CoreInterface* interface) {
  if (!stack_is_initialized) {
    log::warn("found the stack was uninitialized. Initializing now.");
    // No future needed since we are calling it directly
    init_stack_internal(interface);
  }
}

// Synchronous function to start up the stack
static void event_start_up_stack(bluetooth::core::CoreInterface* interface,
                                 ProfileStartCallback startProfiles,
                                 ProfileStopCallback stopProfiles) {
  if (stack_is_running) {
    log::info("stack already brought up");
    return;
  }

  ensure_stack_is_initialized(interface);

  log::info("is bringing up the stack");
  future_t* local_hack_future = future_new();
  hack_future = local_hack_future;

  log::info("Gd shim module enabled");
  get_btm_client_interface().lifecycle.btm_init();
  module_start_up(get_local_module(BTIF_CONFIG_MODULE));

  l2c_init();
  sdp_init();
  gatt_init();
  SMP_Init(get_btm_client_interface().security.BTM_GetSecurityMode());
  get_btm_client_interface().lifecycle.btm_ble_init();

  RFCOMM_Init();
  GAP_Init();

  startProfiles();

  bta_sys_init();

  btif_init_ok();
  BTA_dm_init();
  bta_dm_enable(btif_dm_sec_evt, btif_dm_acl_evt);

  btm_acl_device_down();
  BTM_reset_complete();

  BTA_dm_on_hw_on();

  if (future_await(local_hack_future) != FUTURE_SUCCESS) {
    log::error("failed to start up the stack");
    stack_is_running = true;  // So stack shutdown actually happens
    event_shut_down_stack(stopProfiles);
    return;
  }

  module_start_up(get_local_module(RUST_MODULE));
  if (com::android::bluetooth::flags::channel_sounding_in_stack()) {
    bluetooth::ras::GetRasServer()->Initialize();
    bluetooth::ras::GetRasClient()->Initialize();
  }

  stack_is_running = true;
  log::info("finished");
<<<<<<< HEAD
  do_in_jni_thread(FROM_HERE, base::BindOnce(event_signal_stack_up, nullptr));
=======
  do_in_jni_thread(base::BindOnce(event_signal_stack_up, nullptr));
>>>>>>> 6cdb3953
}

// Synchronous function to shut down the stack
static void event_shut_down_stack(ProfileStopCallback stopProfiles) {
  if (!stack_is_running) {
    log::info("stack is already brought down");
    return;
  }

  log::info("is bringing down the stack");
  future_t* local_hack_future = future_new();
  hack_future = local_hack_future;
  stack_is_running = false;

  module_shut_down(get_local_module(RUST_MODULE));

  do_in_main_thread(FROM_HERE, base::BindOnce(&btm_ble_scanner_cleanup));

  btif_dm_on_disable();
  stopProfiles();

  do_in_main_thread(FROM_HERE, base::BindOnce(bta_dm_disable));

  btif_dm_cleanup();

  future_await(local_hack_future);
  local_hack_future = future_new();
  hack_future = local_hack_future;

  bta_sys_disable();
  BTA_dm_on_hw_off();

  module_shut_down(get_local_module(BTIF_CONFIG_MODULE));
  module_shut_down(get_local_module(DEVICE_IOT_CONFIG_MODULE));

  future_await(local_hack_future);

  gatt_free();
  sdp_free();
  l2c_free();
  get_btm_client_interface().lifecycle.btm_ble_free();

  get_btm_client_interface().lifecycle.btm_free();

  hack_future = future_new();
  do_in_jni_thread(base::BindOnce(event_signal_stack_down, nullptr));
  future_await(hack_future);
  log::info("finished");
}

static void ensure_stack_is_not_running(ProfileStopCallback stopProfiles) {
  if (stack_is_running) {
    log::warn("found the stack was still running. Bringing it down now.");
    event_shut_down_stack(stopProfiles);
  }
}

// Synchronous function to clean up the stack
static void event_clean_up_stack(std::promise<void> promise,
                                 ProfileStopCallback stopProfiles) {
  if (!stack_is_initialized) {
    log::info("found the stack already in a clean state");
    goto cleanup;
  }

  ensure_stack_is_not_running(stopProfiles);

  log::info("is cleaning up the stack");
  stack_is_initialized = false;

  btif_cleanup_bluetooth();

  module_clean_up(get_local_module(STACK_CONFIG_MODULE));
  module_clean_up(get_local_module(INTEROP_MODULE));

  module_clean_up(get_local_module(BTIF_CONFIG_MODULE));
  module_clean_up(get_local_module(DEVICE_IOT_CONFIG_MODULE));

  module_clean_up(get_local_module(OSI_MODULE));
  log::info("Gd shim module disabled");
  module_shut_down(get_local_module(GD_SHIM_MODULE));

  main_thread_shut_down();

  module_management_stop();
  log::info("finished");

cleanup:;
  promise.set_value();
}

static void event_signal_stack_up(void* /* context */) {
  // Notify BTIF connect queue that we've brought up the stack. It's
  // now time to dispatch all the pending profile connect requests.
  btif_queue_connect_next();
  GetInterfaceToProfiles()->events->invoke_adapter_state_changed_cb(
      BT_STATE_ON);
}

static void event_signal_stack_down(void* /* context */) {
  GetInterfaceToProfiles()->events->invoke_adapter_state_changed_cb(
      BT_STATE_OFF);
  future_ready(stack_manager_get_hack_future(), FUTURE_SUCCESS);
}

static void ensure_manager_initialized() {
  if (management_thread.IsRunning()) return;

  management_thread.StartUp();
  if (!management_thread.IsRunning()) {
    log::error("unable to start stack management thread");
    return;
  }
}

static const stack_manager_t interface = {init_stack, start_up_stack_async,
                                          shut_down_stack_async, clean_up_stack,
                                          get_stack_is_running};

const stack_manager_t* stack_manager_get_interface() {
  ensure_manager_initialized();
  return &interface;
}

future_t* stack_manager_get_hack_future() { return hack_future; }

namespace bluetooth {
namespace legacy {
namespace testing {

void set_interface_to_profiles(
    bluetooth::core::CoreInterface* interfaceToProfiles) {
  ::interfaceToProfiles = interfaceToProfiles;
}

}  // namespace testing
}  // namespace legacy
}  // namespace bluetooth<|MERGE_RESOLUTION|>--- conflicted
+++ resolved
@@ -332,11 +332,7 @@
 
   stack_is_running = true;
   log::info("finished");
-<<<<<<< HEAD
-  do_in_jni_thread(FROM_HERE, base::BindOnce(event_signal_stack_up, nullptr));
-=======
   do_in_jni_thread(base::BindOnce(event_signal_stack_up, nullptr));
->>>>>>> 6cdb3953
 }
 
 // Synchronous function to shut down the stack

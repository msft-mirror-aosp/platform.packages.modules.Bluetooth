/******************************************************************************
 *
 *  Copyright 2009-2013 Broadcom Corporation
 *
 *  Licensed under the Apache License, Version 2.0 (the "License");
 *  you may not use this file except in compliance with the License.
 *  You may obtain a copy of the License at:
 *
 *  http://www.apache.org/licenses/LICENSE-2.0
 *
 *  Unless required by applicable law or agreed to in writing, software
 *  distributed under the License is distributed on an "AS IS" BASIS,
 *  WITHOUT WARRANTIES OR CONDITIONS OF ANY KIND, either express or implied.
 *  See the License for the specific language governing permissions and
 *  limitations under the License.
 *
 ******************************************************************************/

/*******************************************************************************
 *
 *  Filename:      btif_gatt_server.c
 *
 *  Description:   GATT server implementation
 *
 ******************************************************************************/

#define LOG_TAG "bt_btif_gatt"

#include <base/functional/bind.h>
#include <bluetooth/log.h>
#include <com_android_bluetooth_flags.h>
#include <hardware/bluetooth.h>
#include <hardware/bt_gatt.h>
#include <hardware/bt_gatt_types.h>
#include <stdlib.h>
#include <string.h>

#include "bta/include/bta_sec_api.h"
#include "bta_gatt_api.h"
#include "btif_common.h"
#include "btif_gatt.h"
#include "btif_gatt_util.h"
#include "osi/include/allocator.h"
#include "stack/include/bt_uuid16.h"
#include "stack/include/main_thread.h"
#include "types/ble_address_with_type.h"
#include "types/bluetooth/uuid.h"
#include "types/bt_transport.h"
#include "types/raw_address.h"

bool btif_get_address_type(const RawAddress& bda, tBLE_ADDR_TYPE* p_addr_type);
bool btif_get_device_type(const RawAddress& bda, int* p_device_type);

using base::Bind;
using bluetooth::Uuid;
using std::vector;
using namespace bluetooth;

/*******************************************************************************
 *  Constants & Macros
 ******************************************************************************/

#define CHECK_BTGATT_INIT()                \
  do {                                     \
    if (bt_gatt_callbacks == NULL) {       \
      log::warn("BTGATT not initialized"); \
      return BT_STATUS_NOT_READY;          \
    } else {                               \
      log::verbose("");                    \
    }                                      \
  } while (0)

/*******************************************************************************
 *  Static variables
 ******************************************************************************/

extern const btgatt_callbacks_t* bt_gatt_callbacks;

/*******************************************************************************
 *  Static functions
 ******************************************************************************/

static void btapp_gatts_copy_req_data(uint16_t event, char* p_dest,
                                      const char* p_src) {
  tBTA_GATTS* p_dest_data = (tBTA_GATTS*)p_dest;
  const tBTA_GATTS* p_src_data = (const tBTA_GATTS*)p_src;

  if (!p_src_data || !p_dest_data) return;

  // Copy basic structure first
  maybe_non_aligned_memcpy(p_dest_data, p_src_data, sizeof(*p_src_data));

  // Allocate buffer for request data if necessary
  switch (event) {
    case BTA_GATTS_READ_CHARACTERISTIC_EVT:
    case BTA_GATTS_READ_DESCRIPTOR_EVT:
    case BTA_GATTS_WRITE_CHARACTERISTIC_EVT:
    case BTA_GATTS_WRITE_DESCRIPTOR_EVT:
    case BTA_GATTS_EXEC_WRITE_EVT:
    case BTA_GATTS_MTU_EVT:
      p_dest_data->req_data.p_data =
          (tGATTS_DATA*)osi_malloc(sizeof(tGATTS_DATA));
      memcpy(p_dest_data->req_data.p_data, p_src_data->req_data.p_data,
             sizeof(tGATTS_DATA));
      break;

    default:
      break;
  }
}

static void btapp_gatts_free_req_data(uint16_t event, tBTA_GATTS* p_data) {
  switch (event) {
    case BTA_GATTS_READ_CHARACTERISTIC_EVT:
    case BTA_GATTS_READ_DESCRIPTOR_EVT:
    case BTA_GATTS_WRITE_CHARACTERISTIC_EVT:
    case BTA_GATTS_WRITE_DESCRIPTOR_EVT:
    case BTA_GATTS_EXEC_WRITE_EVT:
    case BTA_GATTS_MTU_EVT:
      if (p_data != NULL) osi_free_and_reset((void**)&p_data->req_data.p_data);
      break;

    default:
      break;
  }
}

static void btapp_gatts_handle_cback(uint16_t event, char* p_param) {
  log::verbose("Event {}", event);

  tBTA_GATTS* p_data = (tBTA_GATTS*)p_param;
  switch (event) {
    case BTA_GATTS_REG_EVT: {
      HAL_CBACK(bt_gatt_callbacks, server->register_server_cb,
                p_data->reg_oper.status, p_data->reg_oper.server_if,
                p_data->reg_oper.uuid);
      break;
    }

    case BTA_GATTS_DEREG_EVT:
      break;

    case BTA_GATTS_CONNECT_EVT: {
      btif_gatt_check_encrypted_link(p_data->conn.remote_bda,
                                     p_data->conn.transport);

      HAL_CBACK(bt_gatt_callbacks, server->connection_cb, p_data->conn.conn_id,
                p_data->conn.server_if, true, p_data->conn.remote_bda);
      break;
    }

    case BTA_GATTS_DISCONNECT_EVT: {
      HAL_CBACK(bt_gatt_callbacks, server->connection_cb, p_data->conn.conn_id,
                p_data->conn.server_if, false, p_data->conn.remote_bda);
      break;
    }

    case BTA_GATTS_STOP_EVT:
      HAL_CBACK(bt_gatt_callbacks, server->service_stopped_cb,
                p_data->srvc_oper.status, p_data->srvc_oper.server_if,
                p_data->srvc_oper.service_id);
      break;

    case BTA_GATTS_DELELTE_EVT:
      HAL_CBACK(bt_gatt_callbacks, server->service_deleted_cb,
                p_data->srvc_oper.status, p_data->srvc_oper.server_if,
                p_data->srvc_oper.service_id);
      break;

    case BTA_GATTS_READ_CHARACTERISTIC_EVT: {
      HAL_CBACK(bt_gatt_callbacks, server->request_read_characteristic_cb,
                p_data->req_data.conn_id, p_data->req_data.trans_id,
                p_data->req_data.remote_bda,
                p_data->req_data.p_data->read_req.handle,
                p_data->req_data.p_data->read_req.offset,
                p_data->req_data.p_data->read_req.is_long);
      break;
    }

    case BTA_GATTS_READ_DESCRIPTOR_EVT: {
      HAL_CBACK(bt_gatt_callbacks, server->request_read_descriptor_cb,
                p_data->req_data.conn_id, p_data->req_data.trans_id,
                p_data->req_data.remote_bda,
                p_data->req_data.p_data->read_req.handle,
                p_data->req_data.p_data->read_req.offset,
                p_data->req_data.p_data->read_req.is_long);
      break;
    }

    case BTA_GATTS_WRITE_CHARACTERISTIC_EVT: {
      const auto& req = p_data->req_data.p_data->write_req;
      HAL_CBACK(bt_gatt_callbacks, server->request_write_characteristic_cb,
                p_data->req_data.conn_id, p_data->req_data.trans_id,
                p_data->req_data.remote_bda, req.handle, req.offset,
                req.need_rsp, req.is_prep, req.value, req.len);
      break;
    }

    case BTA_GATTS_WRITE_DESCRIPTOR_EVT: {
      const auto& req = p_data->req_data.p_data->write_req;
      HAL_CBACK(bt_gatt_callbacks, server->request_write_descriptor_cb,
                p_data->req_data.conn_id, p_data->req_data.trans_id,
                p_data->req_data.remote_bda, req.handle, req.offset,
                req.need_rsp, req.is_prep, req.value, req.len);
      break;
    }

    case BTA_GATTS_EXEC_WRITE_EVT: {
      HAL_CBACK(bt_gatt_callbacks, server->request_exec_write_cb,
                p_data->req_data.conn_id, p_data->req_data.trans_id,
                p_data->req_data.remote_bda,
                p_data->req_data.p_data->exec_write);
      break;
    }

    case BTA_GATTS_CONF_EVT:
      HAL_CBACK(bt_gatt_callbacks, server->indication_sent_cb,
                p_data->req_data.conn_id, p_data->req_data.status);
      break;

    case BTA_GATTS_CONGEST_EVT:
      HAL_CBACK(bt_gatt_callbacks, server->congestion_cb,
                p_data->congest.conn_id, p_data->congest.congested);
      break;

    case BTA_GATTS_MTU_EVT:
      HAL_CBACK(bt_gatt_callbacks, server->mtu_changed_cb,
                p_data->req_data.conn_id, p_data->req_data.p_data->mtu);
      break;

    case BTA_GATTS_OPEN_EVT:
    case BTA_GATTS_CANCEL_OPEN_EVT:
    case BTA_GATTS_CLOSE_EVT:
      log::info("Empty event ({})!", event);
      break;

    case BTA_GATTS_PHY_UPDATE_EVT:
      HAL_CBACK(bt_gatt_callbacks, server->phy_updated_cb,
                p_data->phy_update.conn_id, p_data->phy_update.tx_phy,
                p_data->phy_update.rx_phy, p_data->phy_update.status);
      break;

    case BTA_GATTS_CONN_UPDATE_EVT:
      HAL_CBACK(bt_gatt_callbacks, server->conn_updated_cb,
                p_data->conn_update.conn_id, p_data->conn_update.interval,
                p_data->conn_update.latency, p_data->conn_update.timeout,
                p_data->conn_update.status);
      break;

    case BTA_GATTS_SUBRATE_CHG_EVT:
      HAL_CBACK(bt_gatt_callbacks, server->subrate_chg_cb,
                p_data->subrate_chg.conn_id, p_data->subrate_chg.subrate_factor,
                p_data->subrate_chg.latency, p_data->subrate_chg.cont_num,
                p_data->subrate_chg.timeout, p_data->subrate_chg.status);
      break;

    default:
      log::error("Unhandled event ({})!", event);
      break;
  }

  btapp_gatts_free_req_data(event, p_data);
}

static void btapp_gatts_cback(tBTA_GATTS_EVT event, tBTA_GATTS* p_data) {
  bt_status_t status;
  status = btif_transfer_context(btapp_gatts_handle_cback, (uint16_t)event,
                                 (char*)p_data, sizeof(tBTA_GATTS),
                                 btapp_gatts_copy_req_data);
  ASSERTC(status == BT_STATUS_SUCCESS, "Context transfer failed!", status);
}

/*******************************************************************************
 *  Server API Functions
 ******************************************************************************/
static bt_status_t btif_gatts_register_app(const Uuid& bt_uuid,
                                           bool eatt_support) {
  CHECK_BTGATT_INIT();

  return do_in_jni_thread(
      Bind(&BTA_GATTS_AppRegister, bt_uuid, &btapp_gatts_cback, eatt_support));
}

static bt_status_t btif_gatts_unregister_app(int server_if) {
  CHECK_BTGATT_INIT();
  return do_in_jni_thread(Bind(&BTA_GATTS_AppDeregister, server_if));
}

static void btif_gatts_open_impl(int server_if, const RawAddress& address,
                                 bool is_direct, int transport_param) {
  // Ensure device is in inquiry database
  tBLE_ADDR_TYPE addr_type = BLE_ADDR_PUBLIC;
  int device_type = 0;
  tBT_TRANSPORT transport = BT_TRANSPORT_LE;

  if (btif_get_address_type(address, &addr_type) &&
      btif_get_device_type(address, &device_type) &&
      device_type != BT_DEVICE_TYPE_BREDR) {
    BTA_DmAddBleDevice(address, addr_type, device_type);
  }

  // Determine transport
  if (transport_param != BT_TRANSPORT_AUTO) {
    transport = transport_param;
  } else {
    switch (device_type) {
      case BT_DEVICE_TYPE_BREDR:
        transport = BT_TRANSPORT_BR_EDR;
        break;

      case BT_DEVICE_TYPE_BLE:
        transport = BT_TRANSPORT_LE;
        break;

      case BT_DEVICE_TYPE_DUMO:
        transport = BT_TRANSPORT_BR_EDR;
        break;
    }
  }

  // Connect!
  BTA_GATTS_Open(server_if, address, BLE_ADDR_PUBLIC, is_direct, transport);
}

// Used instead of btif_gatts_open_impl if the flag
// ble_gatt_server_use_address_type_in_connection is enabled.
static void btif_gatts_open_impl_use_address_type(int server_if,
                                                  const RawAddress& address,
                                                  tBLE_ADDR_TYPE addr_type,
                                                  bool is_direct,
                                                  int transport_param) {
  int device_type = BT_DEVICE_TYPE_UNKNOWN;
  if (btif_get_address_type(address, &addr_type) &&
      btif_get_device_type(address, &device_type) &&
      device_type != BT_DEVICE_TYPE_BREDR) {
    BTA_DmAddBleDevice(address, addr_type, device_type);
  }

  if (transport_param != BT_TRANSPORT_AUTO) {
    log::info("addr_type:{}, transport_param:{}", addr_type, transport_param);
    BTA_GATTS_Open(server_if, address, addr_type, is_direct, transport_param);
    return;
  }

  tBT_TRANSPORT transport = (device_type == BT_DEVICE_TYPE_BREDR)
                                ? BT_TRANSPORT_BR_EDR
                                : BT_TRANSPORT_LE;
  log::info("addr_type:{}, transport:{}", addr_type, transport);
  BTA_GATTS_Open(server_if, address, addr_type, is_direct, transport);
}

static bt_status_t btif_gatts_open(int server_if, const RawAddress& bd_addr,
                                   uint8_t addr_type, bool is_direct,
                                   int transport) {
  CHECK_BTGATT_INIT();

  if (com::android::bluetooth::flags::
          ble_gatt_server_use_address_type_in_connection()) {
    return do_in_jni_thread(Bind(&btif_gatts_open_impl_use_address_type,
                                 server_if, bd_addr, addr_type, is_direct,
                                 transport));
  } else {
    return do_in_jni_thread(
        Bind(&btif_gatts_open_impl, server_if, bd_addr, is_direct, transport));
  }
}

static void btif_gatts_close_impl(int server_if, const RawAddress& address,
                                  int conn_id) {
  // Close active connection
  if (conn_id != 0)
    BTA_GATTS_Close(conn_id);
  else
    BTA_GATTS_CancelOpen(server_if, address, true);

  // Cancel pending background connections
  BTA_GATTS_CancelOpen(server_if, address, false);
}

static bt_status_t btif_gatts_close(int server_if, const RawAddress& bd_addr,
                                    int conn_id) {
  CHECK_BTGATT_INIT();
  return do_in_jni_thread(
      Bind(&btif_gatts_close_impl, server_if, bd_addr, conn_id));
}

static void on_service_added_cb(tGATT_STATUS status, int server_if,
                                vector<btgatt_db_element_t> service) {
  HAL_CBACK(bt_gatt_callbacks, server->service_added_cb, status, server_if,
            service.data(), service.size());
}

static void add_service_impl(int server_if,
                             vector<btgatt_db_element_t> service) {
  // TODO(jpawlowski): btif should be a pass through layer, and no checks should
  // be made here. This exception is added only until GATT server code is
  // refactored, and one can distinguish stack-internal aps from external apps
  if (service[0].uuid == Uuid::From16Bit(UUID_SERVCLASS_GATT_SERVER) ||
      service[0].uuid == Uuid::From16Bit(UUID_SERVCLASS_GAP_SERVER)) {
    log::error("Attept to register restricted service");
<<<<<<< HEAD
    HAL_CBACK(bt_gatt_callbacks, server->service_added_cb, BT_STATUS_FAIL,
              server_if, service.data(), service.size());
=======
    HAL_CBACK(bt_gatt_callbacks, server->service_added_cb,
              BT_STATUS_AUTH_REJECTED, server_if, service.data(),
              service.size());
>>>>>>> e110efe6
    return;
  }

  BTA_GATTS_AddService(server_if, service,
                       jni_thread_wrapper(base::Bind(&on_service_added_cb)));
}

static bt_status_t btif_gatts_add_service(int server_if,
                                          const btgatt_db_element_t* service,
                                          size_t service_count) {
  CHECK_BTGATT_INIT();
  return do_in_jni_thread(Bind(&add_service_impl, server_if,
                               std::vector(service, service + service_count)));
}

static bt_status_t btif_gatts_stop_service(int server_if, int service_handle) {
  CHECK_BTGATT_INIT();
  return do_in_jni_thread(Bind(&BTA_GATTS_StopService, service_handle));
}

static bt_status_t btif_gatts_delete_service(int server_if,
                                             int service_handle) {
  CHECK_BTGATT_INIT();
  return do_in_jni_thread(Bind(&BTA_GATTS_DeleteService, service_handle));
}

static bt_status_t btif_gatts_send_indication(int server_if,
                                              int attribute_handle, int conn_id,
                                              int confirm, const uint8_t* value,
                                              size_t length) {
  CHECK_BTGATT_INIT();

  if (length > GATT_MAX_ATTR_LEN) length = GATT_MAX_ATTR_LEN;

  return do_in_jni_thread(Bind(&BTA_GATTS_HandleValueIndication, conn_id,
                               attribute_handle,
                               std::vector(value, value + length), confirm));
  // TODO: Might need to send an ACK if handle value indication is
  //       invoked without need for confirmation.
}

static void btif_gatts_send_response_impl(int conn_id, int trans_id, int status,
                                          btgatt_response_t response) {
  tGATTS_RSP rsp_struct;
  btif_to_bta_response(&rsp_struct, &response);

  BTA_GATTS_SendRsp(conn_id, trans_id, static_cast<tGATT_STATUS>(status),
                    &rsp_struct);

  HAL_CBACK(bt_gatt_callbacks, server->response_confirmation_cb, 0,
            rsp_struct.attr_value.handle);
}

static bt_status_t btif_gatts_send_response(int conn_id, int trans_id,
                                            int status,
                                            const btgatt_response_t& response) {
  CHECK_BTGATT_INIT();
  return do_in_jni_thread(Bind(&btif_gatts_send_response_impl, conn_id,
                               trans_id, status, response));
}

static bt_status_t btif_gatts_set_preferred_phy(const RawAddress& bd_addr,
                                                uint8_t tx_phy, uint8_t rx_phy,
                                                uint16_t phy_options) {
  CHECK_BTGATT_INIT();
  do_in_main_thread(FROM_HERE,
                    Bind(&BTM_BleSetPhy, bd_addr, tx_phy, rx_phy, phy_options));
  return BT_STATUS_SUCCESS;
}

static bt_status_t btif_gatts_read_phy(
    const RawAddress& bd_addr,
    base::Callback<void(uint8_t tx_phy, uint8_t rx_phy, uint8_t status)> cb) {
  CHECK_BTGATT_INIT();
  do_in_main_thread(FROM_HERE,
                    Bind(&BTM_BleReadPhy, bd_addr, jni_thread_wrapper(cb)));
  return BT_STATUS_SUCCESS;
}

const btgatt_server_interface_t btgattServerInterface = {
    btif_gatts_register_app,   btif_gatts_unregister_app,
    btif_gatts_open,           btif_gatts_close,
    btif_gatts_add_service,    btif_gatts_stop_service,
    btif_gatts_delete_service, btif_gatts_send_indication,
    btif_gatts_send_response,  btif_gatts_set_preferred_phy,
    btif_gatts_read_phy};<|MERGE_RESOLUTION|>--- conflicted
+++ resolved
@@ -398,14 +398,9 @@
   if (service[0].uuid == Uuid::From16Bit(UUID_SERVCLASS_GATT_SERVER) ||
       service[0].uuid == Uuid::From16Bit(UUID_SERVCLASS_GAP_SERVER)) {
     log::error("Attept to register restricted service");
-<<<<<<< HEAD
-    HAL_CBACK(bt_gatt_callbacks, server->service_added_cb, BT_STATUS_FAIL,
-              server_if, service.data(), service.size());
-=======
     HAL_CBACK(bt_gatt_callbacks, server->service_added_cb,
               BT_STATUS_AUTH_REJECTED, server_if, service.data(),
               service.size());
->>>>>>> e110efe6
     return;
   }
 

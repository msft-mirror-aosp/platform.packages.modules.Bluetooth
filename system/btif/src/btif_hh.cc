/******************************************************************************
 *
 *  Copyright 2009-2012 Broadcom Corporation
 *
 *  Licensed under the Apache License, Version 2.0 (the "License");
 *  you may not use this file except in compliance with the License.
 *  You may obtain a copy of the License at:
 *
 *  http://www.apache.org/licenses/LICENSE-2.0
 *
 *  Unless required by applicable law or agreed to in writing, software
 *  distributed under the License is distributed on an "AS IS" BASIS,
 *  WITHOUT WARRANTIES OR CONDITIONS OF ANY KIND, either express or implied.
 *  See the License for the specific language governing permissions and
 *  limitations under the License.
 *
 ******************************************************************************/

/*******************************************************************************
 *
 *  Filename:      btif_hh.c
 *
 *  Description:   HID Host Profile Bluetooth Interface
 *
 *
 ******************************************************************************/

#define LOG_TAG "bt_btif_hh"

#include "btif/include/btif_hh.h"

#include <bluetooth/log.h>
#include <com_android_bluetooth_flags.h>

#include <cstdint>

#include "bta_hh_co.h"
#include "bta_sec_api.h"
#include "btif/include/btif_common.h"
#include "btif/include/btif_metrics_logging.h"
#include "btif/include/btif_profile_storage.h"
#include "btif/include/btif_storage.h"
#include "btif/include/btif_util.h"
#include "include/hardware/bt_hh.h"
#include "main/shim/dumpsys.h"
#include "os/log.h"
#include "osi/include/allocator.h"
#include "stack/include/acl_api.h"
#include "stack/include/bt_hdr.h"
#include "stack/include/bt_uuid16.h"
#include "stack/include/btm_ble_api.h"
#include "stack/include/hidh_api.h"
#include "types/raw_address.h"

#define COD_HID_KEYBOARD 0x0540
#define COD_HID_POINTING 0x0580
#define COD_HID_COMBO 0x05C0

#define HID_REPORT_CAPSLOCK 0x39
#define HID_REPORT_NUMLOCK 0x53
#define HID_REPORT_SCROLLLOCK 0x47

// For Apple Magic Mouse
#define MAGICMOUSE_VENDOR_ID 0x05ac
#define MAGICMOUSE_PRODUCT_ID 0x030d

#define LOGITECH_KB_MX5500_VENDOR_ID 0x046D
#define LOGITECH_KB_MX5500_PRODUCT_ID 0xB30B

using namespace bluetooth;

static int btif_hh_keylockstates = 0;  // The current key state of each key

#define BTIF_TIMEOUT_VUP_MS (3 * 1000)

/* HH request events */
typedef enum {
  BTIF_HH_CONNECT_REQ_EVT = 0,
  BTIF_HH_DISCONNECT_REQ_EVT,
  BTIF_HH_VUP_REQ_EVT
} btif_hh_req_evt_t;

/*******************************************************************************
 *  Constants & Macros
 ******************************************************************************/

/*******************************************************************************
 *  Local type definitions
 ******************************************************************************/

typedef struct hid_kb_list {
  uint16_t product_id;
  uint16_t version_id;
  const char* kb_name;
} tHID_KB_LIST;

/*******************************************************************************
 *  Static variables
 ******************************************************************************/
btif_hh_cb_t btif_hh_cb;

static bthh_callbacks_t* bt_hh_callbacks = NULL;
static bthh_profile_enable_t bt_hh_enable_type = {.hidp_enabled = true,
                                                  .hogp_enabled = true};

/* List of HID keyboards for which the NUMLOCK state needs to be
 * turned ON by default. Add devices to this list to apply the
 * NUMLOCK state toggle on fpr first connect.*/
static tHID_KB_LIST hid_kb_numlock_on_list[] = {{LOGITECH_KB_MX5500_PRODUCT_ID,
                                                 LOGITECH_KB_MX5500_VENDOR_ID,
                                                 "Logitech MX5500 Keyboard"}};

#define CHECK_BTHH_INIT()                 \
  do {                                    \
    if (bt_hh_callbacks == NULL) {        \
      log::error("BTHH not initialized"); \
      return BT_STATUS_NOT_READY;         \
    }                                     \
  } while (0)

#define BTHH_CHECK_NOT_DISABLED()                                           \
  do {                                                                      \
    if (btif_hh_cb.status == BTIF_HH_DISABLED) {                            \
      log::error("HH status = {}", btif_hh_status_text(btif_hh_cb.status)); \
      return BT_STATUS_FAIL;                                                \
    }                                                                       \
  } while (0)

#define BTHH_LOG_UNKNOWN_LINK(_link_spec) \
  log::error("Unknown link: {}", (_link_spec).ToRedactedStringForLogging())
#define BTHH_LOG_LINK(_link_spec) \
  log::verbose("link spec: {}", (_link_spec).ToRedactedStringForLogging())

#define BTHH_STATE_UPDATE(_link_spec, _state)                                \
  do {                                                                       \
    log::verbose("link spec: {} state: {}",                                  \
                 (_link_spec).ToRedactedStringForLogging(),                  \
                 bthh_connection_state_text(_state));                        \
    HAL_CBACK(bt_hh_callbacks, connection_state_cb, &(_link_spec).addrt.bda, \
              (_link_spec).addrt.type, (_link_spec).transport, (_state));    \
  } while (0)

/*******************************************************************************
 *  Static functions
 ******************************************************************************/

static void btif_hh_transport_select(tAclLinkSpec& link_spec);
/*******************************************************************************
 *  Externs
 ******************************************************************************/
bool check_cod(const RawAddress* remote_bdaddr, uint32_t cod);
bool check_cod_hid(const RawAddress* remote_bdaddr);
bool check_cod_hid_major(const RawAddress& bd_addr, uint32_t cod);
void bta_hh_co_close(btif_hh_device_t* p_dev);
void bta_hh_co_send_hid_info(btif_hh_device_t* p_dev, const char* dev_name,
                             uint16_t vendor_id, uint16_t product_id,
                             uint16_t version, uint8_t ctry_code, int dscp_len,
                             uint8_t* p_dscp);
void bta_hh_co_write(int fd, uint8_t* rpt, uint16_t len);
static void bte_hh_evt(tBTA_HH_EVT event, tBTA_HH* p_data);
void btif_dm_hh_open_failed(RawAddress* bdaddr);
void btif_hd_service_registration();
void btif_hh_timer_timeout(void* data);

/*******************************************************************************
 *  Functions
 ******************************************************************************/

static int get_keylockstates() { return btif_hh_keylockstates; }

static void set_keylockstate(int keymask, bool isSet) {
  if (isSet) btif_hh_keylockstates |= keymask;
}

/*******************************************************************************
 *
 * Function         toggle_os_keylockstates
 *
 * Description      Function to toggle the keyboard lock states managed by the
 linux.
 *                  This function is used in by two call paths
 *                  (1) if the lock state change occurred from an onscreen
 keyboard,
 *                  this function is called to update the lock state maintained
                    for the HID keyboard(s)
 *                  (2) if a HID keyboard is disconnected and reconnected,
 *                  this function is called to update the lock state maintained
                    for the HID keyboard(s)
 * Returns          void
 ******************************************************************************/

static void toggle_os_keylockstates(int fd, int changedlockstates) {
  log::verbose("fd = {}, changedlockstates = 0x{:x}", fd, changedlockstates);
  uint8_t hidreport[9];
  int reportIndex;
  memset(hidreport, 0, 9);
  hidreport[0] = 1;
  reportIndex = 4;

  if (changedlockstates & BTIF_HH_KEYSTATE_MASK_CAPSLOCK) {
    log::verbose("Setting CAPSLOCK");
    hidreport[reportIndex++] = (uint8_t)HID_REPORT_CAPSLOCK;
  }

  if (changedlockstates & BTIF_HH_KEYSTATE_MASK_NUMLOCK) {
    log::verbose("Setting NUMLOCK");
    hidreport[reportIndex++] = (uint8_t)HID_REPORT_NUMLOCK;
  }

  if (changedlockstates & BTIF_HH_KEYSTATE_MASK_SCROLLLOCK) {
    log::verbose("Setting SCROLLLOCK");
    hidreport[reportIndex++] = (uint8_t)HID_REPORT_SCROLLLOCK;
  }

  log::verbose("Writing hidreport #1 to os:");
  log::verbose("| {:x} {:x} {:x}", hidreport[0], hidreport[1], hidreport[2]);
  log::verbose("| {:x} {:x} {:x}", hidreport[3], hidreport[4], hidreport[5]);
  log::verbose("| {:x} {:x} {:x}", hidreport[6], hidreport[7], hidreport[8]);
  bta_hh_co_write(fd, hidreport, sizeof(hidreport));
  usleep(200000);
  memset(hidreport, 0, 9);
  hidreport[0] = 1;
  log::verbose("Writing hidreport #2 to os:");
  log::verbose("| {:x} {:x} {:x}", hidreport[0], hidreport[1], hidreport[2]);
  log::verbose("| {:x} {:x} {:x}", hidreport[3], hidreport[4], hidreport[5]);
  log::verbose("| {:x} {:x} {:x}", hidreport[6], hidreport[7], hidreport[8]);
  bta_hh_co_write(fd, hidreport, sizeof(hidreport));
}

/*******************************************************************************
 *
 * Function         create_pbuf
 *
 * Description      Helper function to create p_buf for send_data or set_report
 *
 ******************************************************************************/
static BT_HDR* create_pbuf(uint16_t len, uint8_t* data) {
  BT_HDR* p_buf = (BT_HDR*)osi_malloc(len + BTA_HH_MIN_OFFSET + sizeof(BT_HDR));
  uint8_t* pbuf_data;

  p_buf->len = len;
  p_buf->offset = BTA_HH_MIN_OFFSET;

  pbuf_data = (uint8_t*)(p_buf + 1) + p_buf->offset;
  memcpy(pbuf_data, data, len);

  return p_buf;
}

/*******************************************************************************
 *
 * Function         update_keyboard_lockstates
 *
 * Description      Sends a report to the keyboard to set the lock states of
 *                  keys.
 *
 ******************************************************************************/
static void update_keyboard_lockstates(btif_hh_device_t* p_dev) {
  uint8_t len = 2; /* reportid + 1 byte report*/
  BT_HDR* p_buf;
  uint8_t data[] = {0x01, /* report id */
                    static_cast<uint8_t>(btif_hh_keylockstates)}; /* keystate */

  /* Set report for other keyboards */
  log::verbose("setting report on dev_handle {} to 0x{:x}", p_dev->dev_handle,
               btif_hh_keylockstates);

  /* Get SetReport buffer */
  p_buf = create_pbuf(len, data);
  if (p_buf != NULL) {
    p_buf->layer_specific = BTA_HH_RPTT_OUTPUT;
    BTA_HhSendData(p_dev->dev_handle, p_dev->link_spec, p_buf);
  }
}

/*******************************************************************************
 *
 * Function         sync_lockstate_on_connect
 *
 * Description      Function to update the keyboard lock states managed by the
 *                  OS when a HID keyboard is connected or disconnected and
 *                  reconnected
 *
 * Returns          void
 ******************************************************************************/
static void sync_lockstate_on_connect(btif_hh_device_t* p_dev) {
  int keylockstates;

  log::verbose("Syncing keyboard lock states after reconnect...");
  /*If the device is connected, update keyboard state */
  update_keyboard_lockstates(p_dev);

  /*Check if the lockstate of caps,scroll,num is set.
   If so, send a report to the kernel
  so the lockstate is in sync */
  keylockstates = get_keylockstates();
  if (keylockstates) {
    log::verbose(
        "Sending hid report to kernel indicating lock key state 0x{:x}",
        keylockstates);
    usleep(200000);
    toggle_os_keylockstates(p_dev->fd, keylockstates);
  } else {
    log::verbose(
        "NOT sending hid report to kernel indicating lock key state 0x{:x}",
        keylockstates);
  }
}

/*******************************************************************************
 *
 * Function         btif_hh_find_added_dev
 *
 * Description      Return the added device pointer of the specified link spec
 *
 * Returns          Added device entry
 ******************************************************************************/
btif_hh_added_device_t* btif_hh_find_added_dev(const tAclLinkSpec& link_spec) {
  for (int i = 0; i < BTIF_HH_MAX_ADDED_DEV; i++) {
    btif_hh_added_device_t* added_dev = &btif_hh_cb.added_devices[i];
    if (added_dev->link_spec == link_spec) {
      return added_dev;
    }
  }
  return NULL;
}

/*******************************************************************************
 *
 * Function         btif_hh_find_connected_dev_by_handle
 *
 * Description      Return the connected device pointer of the specified device
 *                  handle
 *
 * Returns          Device entry pointer in the device table
 ******************************************************************************/
btif_hh_device_t* btif_hh_find_connected_dev_by_handle(uint8_t handle) {
  uint32_t i;
  for (i = 0; i < BTIF_HH_MAX_HID; i++) {
    if (btif_hh_cb.devices[i].dev_status == BTHH_CONN_STATE_CONNECTED &&
        btif_hh_cb.devices[i].dev_handle == handle) {
      return &btif_hh_cb.devices[i];
    }
  }
  return NULL;
}

/*******************************************************************************
 *
 * Function         btif_hh_find_dev_by_handle
 *
 * Description      Return the device pointer of the specified device handle
 *
 * Returns          Device entry pointer in the device table
 ******************************************************************************/
btif_hh_device_t* btif_hh_find_dev_by_handle(uint8_t handle) {
  for (int i = 0; i < BTIF_HH_MAX_HID; i++) {
    btif_hh_device_t* p_dev = &btif_hh_cb.devices[i];
    if (p_dev->dev_status != BTHH_CONN_STATE_UNKNOWN &&
        p_dev->dev_handle == handle) {
      return p_dev;
    }
  }
  return nullptr;
}

/*******************************************************************************
 *
 * Function         btif_hh_find_empty_dev
 *
 * Description      Return an empty device
 *
 * Returns          Device entry pointer in the device table
 ******************************************************************************/
btif_hh_device_t* btif_hh_find_empty_dev(void) {
  for (int i = 0; i < BTIF_HH_MAX_HID; i++) {
    btif_hh_device_t* p_dev = &btif_hh_cb.devices[i];
    if (p_dev->dev_status == BTHH_CONN_STATE_UNKNOWN) {
      return p_dev;
    }
  }
  return nullptr;
}

/*******************************************************************************
 *
 * Function         btif_hh_find_dev_by_link_spec
 *
 * Description      Return the device pointer of the specified ACL link
 *                  specification.
 *
 * Returns          Device entry pointer in the device table
 ******************************************************************************/
static btif_hh_device_t* btif_hh_find_dev_by_link_spec(
    const tAclLinkSpec& link_spec) {
  uint32_t i;
  for (i = 0; i < BTIF_HH_MAX_HID; i++) {
    if (btif_hh_cb.devices[i].dev_status != BTHH_CONN_STATE_UNKNOWN &&
        btif_hh_cb.devices[i].link_spec == link_spec) {
      return &btif_hh_cb.devices[i];
    }
  }
  return NULL;
}

/*******************************************************************************
 *
 * Function         btif_hh_find_connected_dev_by_link_spec
 *
 * Description      Return the connected device pointer of the specified ACL
 *                  link specification.
 *
 * Returns          Device entry pointer in the device table
 ******************************************************************************/
static btif_hh_device_t* btif_hh_find_connected_dev_by_link_spec(
    const tAclLinkSpec& link_spec) {
  uint32_t i;
  for (i = 0; i < BTIF_HH_MAX_HID; i++) {
    if (btif_hh_cb.devices[i].dev_status == BTHH_CONN_STATE_CONNECTED &&
        btif_hh_cb.devices[i].link_spec == link_spec) {
      return &btif_hh_cb.devices[i];
    }
  }
  return NULL;
}

/*******************************************************************************
 *
 * Function      btif_hh_stop_vup_timer
 *
 * Description  stop vitual unplug timer
 *
 * Returns      void
 ******************************************************************************/
static void btif_hh_stop_vup_timer(const tAclLinkSpec& link_spec) {
  btif_hh_device_t* p_dev = btif_hh_find_connected_dev_by_link_spec(link_spec);

  if (p_dev != NULL) {
    log::verbose("stop VUP timer");
    alarm_free(p_dev->vup_timer);
    p_dev->vup_timer = NULL;
  }
}
/*******************************************************************************
 *
 * Function      btif_hh_start_vup_timer
 *
 * Description  start virtual unplug timer
 *
 * Returns      void
 ******************************************************************************/
static void btif_hh_start_vup_timer(const tAclLinkSpec& link_spec) {
  log::verbose("");

  btif_hh_device_t* p_dev = btif_hh_find_connected_dev_by_link_spec(link_spec);
  log::assert_that(p_dev != NULL, "assert failed: p_dev != NULL");

  alarm_free(p_dev->vup_timer);
  p_dev->vup_timer = alarm_new("btif_hh.vup_timer");
  alarm_set_on_mloop(p_dev->vup_timer, BTIF_TIMEOUT_VUP_MS,
                     btif_hh_timer_timeout, p_dev);
}

static bthh_connection_state_t hh_get_state_on_disconnect(
    tAclLinkSpec& link_spec) {
  if (!com::android::bluetooth::flags::allow_switching_hid_and_hogp()) {
    return BTHH_CONN_STATE_ACCEPTING;
  }

  btif_hh_added_device_t* added_dev = btif_hh_find_added_dev(link_spec);
  if (added_dev != nullptr) {
    return added_dev->reconnect_allowed ? BTHH_CONN_STATE_ACCEPTING
                                        : BTHH_CONN_STATE_DISCONNECTED;
  } else {
    return BTHH_CONN_STATE_DISCONNECTED;
  }
}

static void hh_connect_complete(uint8_t handle, tAclLinkSpec& link_spec,
                                BTIF_HH_STATUS status) {
  bthh_connection_state_t state = BTHH_CONN_STATE_CONNECTED;
  btif_hh_cb.status = status;

  if (status != BTIF_HH_DEV_CONNECTED) {
    state = BTHH_CONN_STATE_DISCONNECTED;
    BTA_HhClose(handle);
  }
  BTHH_STATE_UPDATE(link_spec, state);
}

static void hh_open_handler(tBTA_HH_CONN& conn) {
  log::debug("link spec = {}, status = {}, handle = {}",
             conn.link_spec.ToRedactedStringForLogging(), conn.status,
             conn.handle);

  if (com::android::bluetooth::flags::allow_switching_hid_and_hogp()) {
    // Initialize with disconnected/accepting state based on reconnection policy
    bthh_connection_state_t dev_status =
        hh_get_state_on_disconnect(conn.link_spec);

    // Use current state if the device instance already exists
    btif_hh_device_t* p_dev = btif_hh_find_dev_by_link_spec(conn.link_spec);
    if (p_dev != nullptr) {
      log::debug("Device instance found: {}, state: {}",
                 p_dev->link_spec.ToRedactedStringForLogging(),
                 bthh_connection_state_text(p_dev->dev_status));
      dev_status = p_dev->dev_status;
    }

    if (btif_hh_cb.pending_link_spec == conn.link_spec) {
      log::verbose("Device connection was pending for: {}, status: {}",
                   conn.link_spec.ToRedactedStringForLogging(),
                   btif_hh_status_text(btif_hh_cb.status));
      dev_status = BTHH_CONN_STATE_CONNECTING;
    }

    if (dev_status != BTHH_CONN_STATE_ACCEPTING &&
        dev_status != BTHH_CONN_STATE_CONNECTING) {
      log::warn("Reject Incoming HID Connection, device: {}, state: {}",
                conn.link_spec.ToRedactedStringForLogging(),
                bthh_connection_state_text(dev_status));
      log_counter_metrics_btif(android::bluetooth::CodePathCounterKeyEnum::
                                   HIDH_COUNT_INCOMING_CONNECTION_REJECTED,
                               1);

      if (p_dev != nullptr) {
        p_dev->dev_status = BTHH_CONN_STATE_DISCONNECTED;
      }

      if (!com::android::bluetooth::flags::suppress_hid_rejection_broadcast()) {
        hh_connect_complete(conn.handle, conn.link_spec,
                            BTIF_HH_DEV_DISCONNECTED);
        return;
      }
      BTA_HhClose(conn.handle);
      return;
    }
  }

  if (!com::android::bluetooth::flags::allow_switching_hid_and_hogp()) {
    BTHH_STATE_UPDATE(conn.link_spec, BTHH_CONN_STATE_CONNECTING);
  }

  btif_hh_cb.pending_link_spec = {};

  if (conn.status != BTA_HH_OK) {
    btif_dm_hh_open_failed(&conn.link_spec.addrt.bda);
    btif_hh_device_t* p_dev = btif_hh_find_dev_by_link_spec(conn.link_spec);
    if (p_dev != NULL) {
      btif_hh_stop_vup_timer(p_dev->link_spec);

      p_dev->dev_status = hh_get_state_on_disconnect(p_dev->link_spec);
    }
    hh_connect_complete(conn.handle, conn.link_spec, BTIF_HH_DEV_DISCONNECTED);
    return;
  }

  /* Initialize device driver */
  if (!bta_hh_co_open(conn.handle, conn.sub_class, conn.attr_mask,
                      conn.app_id)) {
    log::warn("Failed to find the uhid driver");
    hh_connect_complete(conn.handle, conn.link_spec, BTIF_HH_DEV_DISCONNECTED);
    return;
  }

  btif_hh_device_t* p_dev = btif_hh_find_connected_dev_by_handle(conn.handle);
  if (p_dev == NULL) {
    /* The connect request must have come from device side and exceeded the
     * connected HID device number. */
    log::warn("Cannot find device with handle {}", conn.handle);
    hh_connect_complete(conn.handle, conn.link_spec, BTIF_HH_DEV_DISCONNECTED);
    return;
  }

  log::info("Found device, getting dscp info for handle {}", conn.handle);

  p_dev->link_spec = conn.link_spec;
  p_dev->dev_status = BTHH_CONN_STATE_CONNECTED;
  hh_connect_complete(conn.handle, conn.link_spec, BTIF_HH_DEV_CONNECTED);
  // Send set_idle if the peer_device is a keyboard
  if (check_cod_hid_major(conn.link_spec.addrt.bda, COD_HID_KEYBOARD) ||
      check_cod_hid_major(conn.link_spec.addrt.bda, COD_HID_COMBO)) {
    BTA_HhSetIdle(conn.handle, 0);
  }
  BTA_HhGetDscpInfo(conn.handle);
}

/*******************************************************************************
 *
 * Function         hh_add_device
 *
 * Description      Add a new device to the added device list.
 *
 * Returns          true if add successfully, otherwise false.
 ******************************************************************************/
static bool hh_add_device(const tAclLinkSpec& link_spec,
                          tBTA_HH_ATTR_MASK attr_mask, bool reconnect_allowed) {
  int i;

  // Check if already added
  if (btif_hh_find_added_dev(link_spec) != nullptr) {
    log::warn("Device {} already added",
              link_spec.ToRedactedStringForLogging());
    return false;
  }

  // Use an empty slot for the new device
  for (i = 0; i < BTIF_HH_MAX_ADDED_DEV; i++) {
    btif_hh_added_device_t& dev = btif_hh_cb.added_devices[i];
    if (dev.link_spec.addrt.bda.IsEmpty()) {
      log::info("Added device {}", link_spec.ToRedactedStringForLogging());
      dev.link_spec = link_spec;
      dev.dev_handle = BTA_HH_INVALID_HANDLE;
      dev.attr_mask = attr_mask;
      dev.reconnect_allowed = reconnect_allowed;
      return true;
    }
  }

  log::error("Out of space to add device");
  log_counter_metrics_btif(android::bluetooth::CodePathCounterKeyEnum::
                               HIDH_COUNT_MAX_ADDED_DEVICE_LIMIT_REACHED,
                           1);
  return false;
}

void btif_hh_load_bonded_dev(const tAclLinkSpec& link_spec_ref,
                             tBTA_HH_ATTR_MASK attr_mask, uint8_t sub_class,
                             uint8_t app_id, tBTA_HH_DEV_DSCP_INFO dscp_info,
                             bool reconnect_allowed) {
  btif_hh_device_t* p_dev;
  uint8_t i;
  tAclLinkSpec link_spec = link_spec_ref;

  if (com::android::bluetooth::flags::allow_switching_hid_and_hogp() &&
      link_spec.transport == BT_TRANSPORT_AUTO) {
    log::warn("Resolving link spec {} transport to BREDR/LE",
              link_spec.ToRedactedStringForLogging());
    btif_hh_transport_select(link_spec);
    reconnect_allowed = true;
    btif_storage_set_hid_connection_policy(link_spec, reconnect_allowed);

    // remove and re-write the hid info
    btif_storage_remove_hid_info(link_spec);
    btif_storage_add_hid_device_info(
        link_spec, attr_mask, sub_class, app_id, dscp_info.vendor_id,
        dscp_info.product_id, dscp_info.version, dscp_info.ctry_code,
        dscp_info.ssr_max_latency, dscp_info.ssr_min_tout,
        dscp_info.descriptor.dl_len, dscp_info.descriptor.dsc_list);
  }

  if (hh_add_device(link_spec, attr_mask, reconnect_allowed)) {
    if (com::android::bluetooth::flags::allow_switching_hid_and_hogp() &&
        reconnect_allowed) {
      BTHH_STATE_UPDATE(link_spec, BTHH_CONN_STATE_ACCEPTING);
    }
    BTA_HhAddDev(link_spec, attr_mask, sub_class, app_id, dscp_info);
  }
}

/*******************************************************************************
 **
 ** Function         btif_hh_remove_device
 **
 ** Description      Remove an added device from the stack.
 **
 ** Returns          void
 ******************************************************************************/
void btif_hh_remove_device(const tAclLinkSpec& link_spec) {
  int i;
  btif_hh_device_t* p_dev;
  btif_hh_added_device_t* p_added_dev;

  BTHH_LOG_LINK(link_spec);

  for (i = 0; i < BTIF_HH_MAX_ADDED_DEV; i++) {
    p_added_dev = &btif_hh_cb.added_devices[i];
    if (p_added_dev->link_spec == link_spec) {
      BTA_HhRemoveDev(p_added_dev->dev_handle);
      btif_storage_remove_hid_info(p_added_dev->link_spec);
      p_added_dev->link_spec = {};
      p_added_dev->dev_handle = BTA_HH_INVALID_HANDLE;
<<<<<<< HEAD

      /* Look for other instances only if AUTO transport was used */
      if (link_spec.transport != BT_TRANSPORT_AUTO) {
        break;
      }
    }
  }

  /* Remove all connections instances related to link_spec. If AUTO transport is
   * used, btif_hh_find_dev_by_link_spec() finds both HID and HOGP instances */
  while ((p_dev = btif_hh_find_dev_by_link_spec(link_spec)) != NULL) {
    /* need to notify up-layer device is disconnected to avoid state out of sync
     * with up-layer */

    do_in_jni_thread(base::Bind(
        [](tAclLinkSpec link_spec) {
          BTHH_STATE_UPDATE(link_spec, BTHH_CONN_STATE_DISCONNECTED);
        },
        link_spec));

=======

      /* Look for other instances only if AUTO transport was used */
      if (link_spec.transport != BT_TRANSPORT_AUTO) {
        break;
      }
    }
  }

  /* Remove all connections instances related to link_spec. If AUTO transport is
   * used, btif_hh_find_dev_by_link_spec() finds both HID and HOGP instances */
  while ((p_dev = btif_hh_find_dev_by_link_spec(link_spec)) != NULL) {
    /* need to notify up-layer device is disconnected to avoid state out of sync
     * with up-layer */

    do_in_jni_thread(base::Bind(
        [](tAclLinkSpec link_spec) {
          BTHH_STATE_UPDATE(link_spec, BTHH_CONN_STATE_DISCONNECTED);
        },
        link_spec));

>>>>>>> e110efe6
    if (btif_hh_cb.device_num > 0) {
      btif_hh_cb.device_num--;
    } else {
      log::warn("device_num = 0");
    }
    bta_hh_co_close(p_dev);
    p_dev->dev_status = BTHH_CONN_STATE_UNKNOWN;
    p_dev->dev_handle = BTA_HH_INVALID_HANDLE;
    p_dev->ready_for_data = false;
  }
}

bool btif_hh_copy_hid_info(tBTA_HH_DEV_DSCP_INFO* dest,
                           tBTA_HH_DEV_DSCP_INFO* src) {
  memset(dest, 0, sizeof(tBTA_HH_DEV_DSCP_INFO));
  dest->descriptor.dl_len = 0;
  if (src->descriptor.dl_len > 0) {
    dest->descriptor.dsc_list = (uint8_t*)osi_malloc(src->descriptor.dl_len);
  }
  memcpy(dest->descriptor.dsc_list, src->descriptor.dsc_list,
         src->descriptor.dl_len);
  dest->descriptor.dl_len = src->descriptor.dl_len;
  dest->vendor_id = src->vendor_id;
  dest->product_id = src->product_id;
  dest->version = src->version;
  dest->ctry_code = src->ctry_code;
  dest->ssr_max_latency = src->ssr_max_latency;
  dest->ssr_min_tout = src->ssr_min_tout;
  return true;
}

/*******************************************************************************
 *
 * Function         btif_hh_virtual_unplug
 *
 * Description      Virtual unplug initiated from the BTIF thread context
 *                  Special handling for HID mouse-
 *
 * Returns          void
 *
 ******************************************************************************/

bt_status_t btif_hh_virtual_unplug(const tAclLinkSpec& link_spec) {
  BTHH_LOG_LINK(link_spec);
  btif_hh_device_t* p_dev;
  p_dev = btif_hh_find_dev_by_link_spec(link_spec);
  if ((p_dev != NULL) && (p_dev->dev_status == BTHH_CONN_STATE_CONNECTED) &&
      (p_dev->attr_mask & HID_VIRTUAL_CABLE)) {
    log::verbose("Sending BTA_HH_CTRL_VIRTUAL_CABLE_UNPLUG for: {}",
                 link_spec.ToRedactedStringForLogging());
    /* start the timer */
    btif_hh_start_vup_timer(link_spec);
    p_dev->local_vup = true;
    BTA_HhSendCtrl(p_dev->dev_handle, BTA_HH_CTRL_VIRTUAL_CABLE_UNPLUG);
    return BT_STATUS_SUCCESS;
  } else if ((p_dev != NULL) &&
             (p_dev->dev_status == BTHH_CONN_STATE_CONNECTED)) {
    log::error("Virtual unplug not supported, disconnecting device: {}",
               link_spec.ToRedactedStringForLogging());
    /* start the timer */
    btif_hh_start_vup_timer(link_spec);
    p_dev->local_vup = true;
    BTA_HhClose(p_dev->dev_handle);
    return BT_STATUS_SUCCESS;
  } else {
    log::error("Error, device {} not opened, status = {}",
               link_spec.ToRedactedStringForLogging(),
               btif_hh_status_text(btif_hh_cb.status));
    if ((btif_hh_cb.pending_link_spec.addrt.bda == link_spec.addrt.bda) &&
        (btif_hh_cb.status == BTIF_HH_DEV_CONNECTING)) {
      btif_hh_cb.status = (BTIF_HH_STATUS)BTIF_HH_DEV_DISCONNECTED;
      btif_hh_cb.pending_link_spec = {};

      /* need to notify up-layer device is disconnected to avoid
       * state out of sync with up-layer */
      do_in_jni_thread(base::Bind(
          [](tAclLinkSpec link_spec) {
            BTHH_STATE_UPDATE(link_spec, BTHH_CONN_STATE_DISCONNECTED);
          },
          link_spec));
    }
    return BT_STATUS_FAIL;
  }
}

/*******************************************************************************
 *
 * Function         btif_hh_connect
 *
 * Description      connection initiated from the BTIF thread context
 *
 * Returns          int status
 *
 ******************************************************************************/

bt_status_t btif_hh_connect(const tAclLinkSpec& link_spec) {
  CHECK_BTHH_INIT();
  log::verbose("BTHH");
  btif_hh_device_t* p_dev = btif_hh_find_dev_by_link_spec(link_spec);
  if (!p_dev && btif_hh_cb.device_num >= BTIF_HH_MAX_HID) {
    // No space for more HID device now.
    log::warn("Error, exceeded the maximum supported HID device number {}",
              BTIF_HH_MAX_HID);
    log_counter_metrics_btif(
        android::bluetooth::CodePathCounterKeyEnum::
            HIDH_COUNT_CONNECT_REQ_WHEN_MAX_DEVICE_LIMIT_REACHED,
        1);
    return BT_STATUS_NOMEM;
  }

  btif_hh_added_device_t* added_dev = btif_hh_find_added_dev(link_spec);
  if (added_dev != nullptr) {
    log::info("Device {} already added, attr_mask = 0x{:x}",
              link_spec.ToRedactedStringForLogging(), added_dev->attr_mask);

    if (added_dev->dev_handle == BTA_HH_INVALID_HANDLE) {
      // No space for more HID device now.
      log::error("Device {} added but addition failed",
                 link_spec.ToRedactedStringForLogging());
      added_dev->link_spec = {};
      added_dev->dev_handle = BTA_HH_INVALID_HANDLE;
      return BT_STATUS_NOMEM;
    }

    // Reset the connection policy to allow incoming reconnections
    if (com::android::bluetooth::flags::allow_switching_hid_and_hogp()) {
      added_dev->reconnect_allowed = true;
      btif_storage_set_hid_connection_policy(link_spec, true);
    }
  }

  if (p_dev && p_dev->dev_status == BTHH_CONN_STATE_CONNECTED) {
    log::debug("HidHost profile already connected for {}",
               link_spec.ToRedactedStringForLogging());
    return BT_STATUS_SUCCESS;
  }

  if (p_dev) {
    p_dev->dev_status = BTHH_CONN_STATE_CONNECTING;
  }

  /* Not checking the NORMALLY_Connectible flags from sdp record, and anyways
   sending this request from host, for subsequent user initiated connection.
   If the remote is not in pagescan mode, we will do 2 retries to connect before
   giving up */
  btif_hh_cb.status = BTIF_HH_DEV_CONNECTING;
  btif_hh_cb.pending_link_spec = link_spec;
  BTA_HhOpen(btif_hh_cb.pending_link_spec);

  do_in_jni_thread(base::Bind(
      [](tAclLinkSpec link_spec) {
        BTHH_STATE_UPDATE(link_spec, BTHH_CONN_STATE_CONNECTING);
      },
      link_spec));
  return BT_STATUS_SUCCESS;
}

/*******************************************************************************
 *
 * Function         btif_hh_disconnect
 *
 * Description      disconnection initiated from the BTIF thread context
 *
 * Returns          void
 *
 ******************************************************************************/
void btif_hh_disconnect(const tAclLinkSpec& link_spec) {
  btif_hh_device_t* p_dev = btif_hh_find_connected_dev_by_link_spec(link_spec);
  if (p_dev == nullptr) {
    log::warn("Unable to disconnect unknown HID device:{}",
              link_spec.ToRedactedStringForLogging());
    return;
  }
  log::debug("Disconnect and close request for HID device:{}",
             link_spec.ToRedactedStringForLogging());
  BTA_HhClose(p_dev->dev_handle);
}

/*******************************************************************************
 *
 * Function         btif_btif_hh_setreport
 *
 * Description      setreport initiated from the BTIF thread context
 *
 * Returns          void
 *
 ******************************************************************************/
void btif_hh_setreport(btif_hh_device_t* p_dev, bthh_report_type_t r_type,
                       uint16_t size, uint8_t* report) {
  BT_HDR* p_buf = create_pbuf(size, report);
  if (p_buf == NULL) {
    log::error("Error, failed to allocate RPT buffer, size = {}", size);
    return;
  }
  BTA_HhSetReport(p_dev->dev_handle, r_type, p_buf);
}

/*******************************************************************************
 *
 * Function         btif_btif_hh_senddata
 *
 * Description      senddata initiated from the BTIF thread context
 *
 * Returns          void
 *
 ******************************************************************************/
void btif_hh_senddata(btif_hh_device_t* p_dev, uint16_t size, uint8_t* report) {
  BT_HDR* p_buf = create_pbuf(size, report);
  if (p_buf == NULL) {
    log::error("Error, failed to allocate RPT buffer, size = {}", size);
    return;
  }
  p_buf->layer_specific = BTA_HH_RPTT_OUTPUT;
  BTA_HhSendData(p_dev->dev_handle, p_dev->link_spec, p_buf);
}

/*******************************************************************************
 *
 * Function         btif_hh_service_registration
 *
 * Description      Registers or derigisters the hid host service
 *
 * Returns          none
 *
 ******************************************************************************/
void btif_hh_service_registration(bool enable) {
  log::verbose("");

  log::verbose("enable = {}", enable);
  if (bt_hh_callbacks == NULL) {
    // The HID Host service was never initialized (it is either disabled or not
    // available in this build). We should proceed directly to changing the HID
    // Device service state (if needed).
    if (!enable) {
      btif_hd_service_registration();
    }
  } else if (enable) {
    BTA_HhEnable(bte_hh_evt, bt_hh_enable_type.hidp_enabled,
                 bt_hh_enable_type.hogp_enabled);
  } else {
    btif_hh_cb.service_dereg_active = TRUE;
    BTA_HhDisable();
  }
}

/*******************************************************************************
 *
 *
 * Function         btif_hh_getreport
 *
 * Description      getreport initiated from the BTIF thread context
 *
 * Returns          void
 *
 ******************************************************************************/
void btif_hh_getreport(btif_hh_device_t* p_dev, bthh_report_type_t r_type,
                       uint8_t reportId, uint16_t bufferSize) {
  BTA_HhGetReport(p_dev->dev_handle, r_type, reportId, bufferSize);
}

/*****************************************************************************
 *   Section name (Group of functions)
 ****************************************************************************/

/*****************************************************************************
 *
 *   btif hh api functions (no context switch)
 *
 ****************************************************************************/

/*******************************************************************************
 *
 * Function         btif_hh_upstreams_evt
 *
 * Description      Executes HH UPSTREAMS events in btif context
 *
 * Returns          void
 *
 ******************************************************************************/
static void btif_hh_upstreams_evt(uint16_t event, char* p_param) {
  tBTA_HH* p_data = (tBTA_HH*)p_param;
  btif_hh_device_t* p_dev = NULL;

  log::verbose("event={} dereg = {}", bta_hh_event_text(event),
               btif_hh_cb.service_dereg_active);

  switch (event) {
    case BTA_HH_ENABLE_EVT:
      log::verbose("BTA_HH_ENABLE_EVT: status ={}", p_data->status);
      if (p_data->status == BTA_HH_OK) {
        btif_hh_cb.status = BTIF_HH_ENABLED;
        log::verbose("Loading added devices");
        /* Add hid descriptors for already bonded hid devices*/
        btif_storage_load_bonded_hid_info();
      } else {
        btif_hh_cb.status = BTIF_HH_DISABLED;
        log::warn("BTA_HH_ENABLE_EVT: HH enabling failed, status = {}",
                  p_data->status);
      }
      break;

    case BTA_HH_DISABLE_EVT:
      if (btif_hh_cb.status == BTIF_HH_DISABLING) {
        bt_hh_callbacks = NULL;
      }

      btif_hh_cb.status = BTIF_HH_DISABLED;
      if (btif_hh_cb.service_dereg_active) {
        log::verbose("BTA_HH_DISABLE_EVT: enabling HID Device service");
        btif_hd_service_registration();
        btif_hh_cb.service_dereg_active = FALSE;
      }
      if (p_data->status == BTA_HH_OK) {
        int i;
        // Clear the control block
        for (i = 0; i < BTIF_HH_MAX_HID; i++) {
          alarm_free(btif_hh_cb.devices[i].vup_timer);
        }
        memset(&btif_hh_cb, 0, sizeof(btif_hh_cb));
        for (i = 0; i < BTIF_HH_MAX_HID; i++) {
          btif_hh_cb.devices[i].dev_status = BTHH_CONN_STATE_UNKNOWN;
        }
      } else {
        log::warn("BTA_HH_DISABLE_EVT: HH disabling failed, status = {}",
                  p_data->status);
      }
      break;

    case BTA_HH_OPEN_EVT:
      hh_open_handler(p_data->conn);
      break;

    case BTA_HH_CLOSE_EVT:
      log::verbose("BTA_HH_CLOSE_EVT: status = {}, handle = {}",
                   p_data->dev_status.status, p_data->dev_status.handle);
      p_dev = btif_hh_find_connected_dev_by_handle(p_data->dev_status.handle);
      if (p_dev != NULL) {
        BTHH_STATE_UPDATE(p_dev->link_spec, BTHH_CONN_STATE_DISCONNECTING);
        log::verbose("uhid fd={} local_vup={}", p_dev->fd, p_dev->local_vup);
        btif_hh_stop_vup_timer(p_dev->link_spec);
        /* If this is a locally initiated VUP, remove the bond as ACL got
         *  disconnected while VUP being processed.
         */
        if (p_dev->local_vup) {
          p_dev->local_vup = false;
          BTA_DmRemoveDevice(p_dev->link_spec.addrt.bda);
        } else if (p_data->dev_status.status == BTA_HH_HS_SERVICE_CHANGED) {
          /* Local disconnection due to service change in the HOGP device.
             HID descriptor would be read again, so remove it from cache. */
          log::warn(
              "Removing cached descriptor due to service change, handle = {}",
              p_data->dev_status.handle);
          btif_storage_remove_hid_info(p_dev->link_spec);
        }

        btif_hh_cb.status = (BTIF_HH_STATUS)BTIF_HH_DEV_DISCONNECTED;
        p_dev->dev_status = hh_get_state_on_disconnect(p_dev->link_spec);

        bta_hh_co_close(p_dev);
        BTHH_STATE_UPDATE(p_dev->link_spec, p_dev->dev_status);
      } else {
        log::warn("Error: cannot find device with handle {}",
                  p_data->dev_status.handle);
      }
      break;

    case BTA_HH_GET_RPT_EVT: {
      log::verbose("BTA_HH_GET_RPT_EVT: status = {}, handle = {}",
                   p_data->hs_data.status, p_data->hs_data.handle);
      p_dev = btif_hh_find_connected_dev_by_handle(p_data->hs_data.handle);
      if (p_dev) {
        BT_HDR* hdr = p_data->hs_data.rsp_data.p_rpt_data;

        if (hdr) { /* Get report response */
          uint8_t* data = (uint8_t*)(hdr + 1) + hdr->offset;
          uint16_t len = hdr->len;
          HAL_CBACK(bt_hh_callbacks, get_report_cb,
                    (RawAddress*)&(p_dev->link_spec.addrt.bda),
                    p_dev->link_spec.addrt.type, p_dev->link_spec.transport,
                    (bthh_status_t)p_data->hs_data.status, data, len);

          bta_hh_co_get_rpt_rsp(p_dev->dev_handle,
                                (tBTA_HH_STATUS)p_data->hs_data.status, data,
                                len);
        } else { /* Handshake */
          HAL_CBACK(bt_hh_callbacks, handshake_cb,
                    (RawAddress*)&(p_dev->link_spec.addrt.bda),
                    p_dev->link_spec.addrt.type, p_dev->link_spec.transport,
                    (bthh_status_t)p_data->hs_data.status);
        }
      } else {
        log::warn("Error: cannot find device with handle {}",
                  p_data->hs_data.handle);
      }
      break;
    }

    case BTA_HH_SET_RPT_EVT:
      log::verbose("BTA_HH_SET_RPT_EVT: status = {}, handle = {}",
                   p_data->dev_status.status, p_data->dev_status.handle);
      p_dev = btif_hh_find_connected_dev_by_handle(p_data->dev_status.handle);
      if (p_dev != NULL) {
        HAL_CBACK(bt_hh_callbacks, handshake_cb,
                  (RawAddress*)&(p_dev->link_spec.addrt.bda),
                  p_dev->link_spec.addrt.type, p_dev->link_spec.transport,
                  (bthh_status_t)p_data->hs_data.status);

        bta_hh_co_set_rpt_rsp(p_dev->dev_handle, p_data->dev_status.status);
      }
      break;

    case BTA_HH_GET_PROTO_EVT:
      p_dev = btif_hh_find_connected_dev_by_handle(p_data->hs_data.handle);
      if (p_dev == NULL) {
        log::warn("BTA_HH_GET_PROTO_EVT: cannot find device with handle {}",
                  p_data->hs_data.handle);
        return;
      }
      log::warn(
          "BTA_HH_GET_PROTO_EVT: status = {}, handle = {}, proto = [{}], {}",
          p_data->hs_data.status, p_data->hs_data.handle,
          p_data->hs_data.rsp_data.proto_mode,
          (p_data->hs_data.rsp_data.proto_mode == BTA_HH_PROTO_RPT_MODE)
              ? "Report Mode"
          : (p_data->hs_data.rsp_data.proto_mode == BTA_HH_PROTO_BOOT_MODE)
              ? "Boot Mode"
              : "Unsupported");
      if (p_data->hs_data.rsp_data.proto_mode != BTA_HH_PROTO_UNKNOWN) {
        HAL_CBACK(bt_hh_callbacks, protocol_mode_cb,
                  (RawAddress*)&(p_dev->link_spec.addrt.bda),
                  p_dev->link_spec.addrt.type, p_dev->link_spec.transport,
                  (bthh_status_t)p_data->hs_data.status,
                  (bthh_protocol_mode_t)p_data->hs_data.rsp_data.proto_mode);
      } else {
        HAL_CBACK(bt_hh_callbacks, handshake_cb,
                  (RawAddress*)&(p_dev->link_spec.addrt.bda),
                  p_dev->link_spec.addrt.type, p_dev->link_spec.transport,
                  (bthh_status_t)p_data->hs_data.status);
      }
      break;

    case BTA_HH_SET_PROTO_EVT:
      log::verbose("BTA_HH_SET_PROTO_EVT: status = {}, handle = {}",
                   p_data->dev_status.status, p_data->dev_status.handle);
      p_dev = btif_hh_find_connected_dev_by_handle(p_data->dev_status.handle);
      if (p_dev) {
        HAL_CBACK(bt_hh_callbacks, handshake_cb,
                  (RawAddress*)&(p_dev->link_spec.addrt.bda),
                  p_dev->link_spec.addrt.type, p_dev->link_spec.transport,
                  (bthh_status_t)p_data->hs_data.status);
      }
      break;

    case BTA_HH_GET_IDLE_EVT:
      log::verbose("BTA_HH_GET_IDLE_EVT: handle = {}, status = {}, rate = {}",
                   p_data->hs_data.handle, p_data->hs_data.status,
                   p_data->hs_data.rsp_data.idle_rate);
      p_dev = btif_hh_find_connected_dev_by_handle(p_data->hs_data.handle);
      if (p_dev) {
        HAL_CBACK(bt_hh_callbacks, idle_time_cb,
                  (RawAddress*)&(p_dev->link_spec.addrt.bda),
                  p_dev->link_spec.addrt.type, p_dev->link_spec.transport,
                  (bthh_status_t)p_data->hs_data.status,
                  p_data->hs_data.rsp_data.idle_rate);
      }
      break;

    case BTA_HH_SET_IDLE_EVT:
      log::verbose("BTA_HH_SET_IDLE_EVT: status = {}, handle = {}",
                   p_data->dev_status.status, p_data->dev_status.handle);
      break;

    case BTA_HH_GET_DSCP_EVT: {
      uint8_t hid_handle = p_data->dscp_info.hid_handle;
      int len = p_data->dscp_info.descriptor.dl_len;
      log::verbose("BTA_HH_GET_DSCP_EVT: len = {}, handle = {}", len,
                   hid_handle);

      p_dev = btif_hh_find_connected_dev_by_handle(hid_handle);
      if (p_dev == NULL) {
        log::error("BTA_HH_GET_DSCP_EVT: No HID device is currently connected");
        p_data->dscp_info.hid_handle = BTA_HH_INVALID_HANDLE;
        return;
      }

      if (p_dev->fd < 0) {
        log::error("BTA_HH_GET_DSCP_EVT: failed to find the uhid driver...");
        return;
      }

      const char* cached_name = NULL;
      bt_bdname_t bdname;
      bt_property_t prop_name;
      BTIF_STORAGE_FILL_PROPERTY(&prop_name, BT_PROPERTY_BDNAME,
                                 sizeof(bt_bdname_t), &bdname);
      if (btif_storage_get_remote_device_property(
              &p_dev->link_spec.addrt.bda, &prop_name) == BT_STATUS_SUCCESS) {
        cached_name = (char*)bdname.name;
      } else {
        cached_name = "Bluetooth HID";
      }

      log::warn("name = {}", cached_name);
      bta_hh_co_send_hid_info(p_dev, cached_name, p_data->dscp_info.vendor_id,
                              p_data->dscp_info.product_id,
                              p_data->dscp_info.version,
                              p_data->dscp_info.ctry_code, len,
                              p_data->dscp_info.descriptor.dsc_list);
      if (hh_add_device(p_dev->link_spec, p_dev->attr_mask, true)) {
        tBTA_HH_DEV_DSCP_INFO dscp_info;
        bt_status_t ret;
        btif_hh_copy_hid_info(&dscp_info, &p_data->dscp_info);
        log::verbose("BTA_HH_GET_DSCP_EVT: link spec = {}",
                     p_dev->link_spec.ToRedactedStringForLogging());
        BTA_HhAddDev(p_dev->link_spec, p_dev->attr_mask, p_dev->sub_class,
                     p_dev->app_id, dscp_info);
        // write hid info to nvram
        ret = btif_storage_add_hid_device_info(
            p_dev->link_spec, p_dev->attr_mask, p_dev->sub_class, p_dev->app_id,
            p_data->dscp_info.vendor_id, p_data->dscp_info.product_id,
            p_data->dscp_info.version, p_data->dscp_info.ctry_code,
            p_data->dscp_info.ssr_max_latency, p_data->dscp_info.ssr_min_tout,
            len, p_data->dscp_info.descriptor.dsc_list);

        // Allow incoming connections
        if (com::android::bluetooth::flags::allow_switching_hid_and_hogp() &&
            com::android::bluetooth::flags::
                save_initial_hid_connection_policy()) {
          btif_storage_set_hid_connection_policy(p_dev->link_spec, true);
        }

        ASSERTC(ret == BT_STATUS_SUCCESS, "storing hid info failed", ret);
        log::warn("BTA_HH_GET_DSCP_EVT: Called add device");

        // Free buffer created for dscp_info;
        if (dscp_info.descriptor.dl_len > 0 &&
            dscp_info.descriptor.dsc_list != NULL) {
          osi_free_and_reset((void**)&dscp_info.descriptor.dsc_list);
          dscp_info.descriptor.dl_len = 0;
        }
      } else {
        // Device already added.
        log::warn("BTA_HH_GET_DSCP_EVT: Device {} already added",
                  p_dev->link_spec.ToRedactedStringForLogging());
      }
      /*Sync HID Keyboard lockstates */
      int tmplen = sizeof(hid_kb_numlock_on_list) / sizeof(tHID_KB_LIST);
      for (int i = 0; i < tmplen; i++) {
        if (p_data->dscp_info.vendor_id ==
                hid_kb_numlock_on_list[i].version_id &&
            p_data->dscp_info.product_id ==
                hid_kb_numlock_on_list[i].product_id) {
          log::verbose("idx[{}] Enabling NUMLOCK for device :: {}", i,
                       hid_kb_numlock_on_list[i].kb_name);
          /* Enable NUMLOCK by default so that numeric
              keys work from first keyboard connect */
          set_keylockstate(BTIF_HH_KEYSTATE_MASK_NUMLOCK, true);
          sync_lockstate_on_connect(p_dev);
          /* End Sync HID Keyboard lockstates */
          break;
        }
      }
    } break;

    case BTA_HH_ADD_DEV_EVT: {
      log::info("BTA_HH_ADD_DEV_EVT: status = {}, handle = {}",
                p_data->dev_info.status, p_data->dev_info.handle);
      btif_hh_added_device_t* added_dev =
          btif_hh_find_added_dev(p_data->dev_info.link_spec);
      if (added_dev != nullptr) {
        if (p_data->dev_info.status == BTA_HH_OK) {
          added_dev->dev_handle = p_data->dev_info.handle;
        } else {
          added_dev->link_spec = {};
          added_dev->dev_handle = BTA_HH_INVALID_HANDLE;
        }
      }
    } break;
    case BTA_HH_RMV_DEV_EVT:
      log::verbose(
          "BTA_HH_RMV_DEV_EVT: status = {}, handle = {}, link spec = {}",
          p_data->dev_info.status, p_data->dev_info.handle,
          p_data->dev_info.link_spec.ToRedactedStringForLogging());
      break;

    case BTA_HH_VC_UNPLUG_EVT:
      log::verbose("BTA_HH_VC_UNPLUG_EVT: status = {}, handle = {}",
                   p_data->dev_status.status, p_data->dev_status.handle);
      p_dev = btif_hh_find_connected_dev_by_handle(p_data->dev_status.handle);

      if (p_dev == NULL) {
        log::error("BTA_HH_VC_UNPLUG_EVT: device not found handle {}",
                   p_data->dev_status.handle);
        return;
<<<<<<< HEAD
      }

      if (p_dev->link_spec.transport == BT_TRANSPORT_LE) {
        log::error("BTA_HH_VC_UNPLUG_EVT: not expected for {}",
                   p_dev->link_spec.ToRedactedStringForLogging());
        return;
      }
=======
      }

      if (p_dev->link_spec.transport == BT_TRANSPORT_LE) {
        log::error("BTA_HH_VC_UNPLUG_EVT: not expected for {}",
                   p_dev->link_spec.ToRedactedStringForLogging());
        return;
      }
>>>>>>> e110efe6
      btif_hh_cb.status = (BTIF_HH_STATUS)BTIF_HH_DEV_DISCONNECTED;
      log::verbose("BTA_HH_VC_UNPLUG_EVT: link_spec = {}",
                   p_dev->link_spec.ToRedactedStringForLogging());

      /* Stop the VUP timer */
      btif_hh_stop_vup_timer(p_dev->link_spec);
      p_dev->dev_status = hh_get_state_on_disconnect(p_dev->link_spec);
      log::verbose("--Sending connection state change");
      BTHH_STATE_UPDATE(p_dev->link_spec, p_dev->dev_status);
      log::verbose("--Removing HID bond");
      /* If it is locally initiated VUP or remote device has its major COD as
      Peripheral removed the bond.*/
      if (p_dev->local_vup || check_cod_hid(&(p_dev->link_spec.addrt.bda))) {
        p_dev->local_vup = false;
        BTA_DmRemoveDevice(p_dev->link_spec.addrt.bda);
      } else {
        log_counter_metrics_btif(
            android::bluetooth::CodePathCounterKeyEnum::
                HIDH_COUNT_VIRTUAL_UNPLUG_REQUESTED_BY_REMOTE_DEVICE,
            1);
        btif_hh_remove_device(p_dev->link_spec);
      }
      HAL_CBACK(bt_hh_callbacks, virtual_unplug_cb,
                &(p_dev->link_spec.addrt.bda), p_dev->link_spec.addrt.type,
                p_dev->link_spec.transport,
                (bthh_status_t)p_data->dev_status.status);
      break;

    case BTA_HH_API_ERR_EVT:
      log::error("BTA_HH API_ERR");
      break;

    default:
      log::warn("Unhandled event: {}", event);
      break;
  }
}

/*******************************************************************************
 *
 * Function         btif_hh_hsdata_rpt_copy_cb
 *
 * Description      Deep copies the tBTA_HH_HSDATA structure
 *
 * Returns          void
 *
 ******************************************************************************/

static void btif_hh_hsdata_rpt_copy_cb(uint16_t event, char* p_dest,
                                       const char* p_src) {
  tBTA_HH_HSDATA* p_dst_data = (tBTA_HH_HSDATA*)p_dest;
  tBTA_HH_HSDATA* p_src_data = (tBTA_HH_HSDATA*)p_src;
  BT_HDR* hdr;

  if (!p_src) {
    log::error("Nothing to copy");
    return;
  }

  memcpy(p_dst_data, p_src_data, sizeof(tBTA_HH_HSDATA));

  hdr = p_src_data->rsp_data.p_rpt_data;
  if (hdr != NULL) {
    uint8_t* p_data = ((uint8_t*)p_dst_data) + sizeof(tBTA_HH_HSDATA);
    memcpy(p_data, hdr, BT_HDR_SIZE + hdr->offset + hdr->len);

    p_dst_data->rsp_data.p_rpt_data = (BT_HDR*)p_data;
  }
}

/*******************************************************************************
 *
 * Function         bte_hh_evt
 *
 * Description      Switches context from BTE to BTIF for all HH events
 *
 * Returns          void
 *
 ******************************************************************************/

static void bte_hh_evt(tBTA_HH_EVT event, tBTA_HH* p_data) {
  bt_status_t status;
  int param_len = 0;
  tBTIF_COPY_CBACK* p_copy_cback = NULL;

  if (BTA_HH_ENABLE_EVT == event)
    param_len = sizeof(tBTA_HH_STATUS);
  else if (BTA_HH_OPEN_EVT == event)
    param_len = sizeof(tBTA_HH_CONN);
  else if (BTA_HH_DISABLE_EVT == event)
    param_len = sizeof(tBTA_HH_STATUS);
  else if (BTA_HH_CLOSE_EVT == event)
    param_len = sizeof(tBTA_HH_CBDATA);
  else if (BTA_HH_GET_DSCP_EVT == event)
    param_len = sizeof(tBTA_HH_DEV_DSCP_INFO);
  else if ((BTA_HH_GET_PROTO_EVT == event) || (BTA_HH_GET_IDLE_EVT == event))
    param_len = sizeof(tBTA_HH_HSDATA);
  else if (BTA_HH_GET_RPT_EVT == event) {
    BT_HDR* hdr = p_data->hs_data.rsp_data.p_rpt_data;
    param_len = sizeof(tBTA_HH_HSDATA);

    if (hdr != NULL) {
      p_copy_cback = btif_hh_hsdata_rpt_copy_cb;
      param_len += BT_HDR_SIZE + hdr->offset + hdr->len;
    }
  } else if ((BTA_HH_SET_PROTO_EVT == event) || (BTA_HH_SET_RPT_EVT == event) ||
             (BTA_HH_VC_UNPLUG_EVT == event) || (BTA_HH_SET_IDLE_EVT == event))
    param_len = sizeof(tBTA_HH_CBDATA);
  else if ((BTA_HH_ADD_DEV_EVT == event) || (BTA_HH_RMV_DEV_EVT == event))
    param_len = sizeof(tBTA_HH_DEV_INFO);
  else if (BTA_HH_API_ERR_EVT == event)
    param_len = 0;
  /* switch context to btif task context (copy full union size for convenience)
   */
  status = btif_transfer_context(btif_hh_upstreams_evt, (uint16_t)event,
                                 (char*)p_data, param_len, p_copy_cback);

  /* catch any failed context transfers */
  ASSERTC(status == BT_STATUS_SUCCESS, "context transfer failed", status);
}

/*******************************************************************************
 *
 * Function         btif_hh_handle_evt
 *
 * Description      Switches context for immediate callback
 *
 * Returns          void
 *
 ******************************************************************************/

static void btif_hh_handle_evt(uint16_t event, char* p_param) {
  log::assert_that(p_param != nullptr, "assert failed: p_param != nullptr");
  tAclLinkSpec link_spec = *(tAclLinkSpec*)p_param;

  switch (event) {
    case BTIF_HH_CONNECT_REQ_EVT: {
      log::debug("BTIF_HH_CONNECT_REQ_EVT: link spec:{}",
                 link_spec.ToRedactedStringForLogging());
      if (btif_hh_connect(link_spec) == BT_STATUS_SUCCESS) {
        BTHH_STATE_UPDATE(link_spec, BTHH_CONN_STATE_CONNECTING);
      } else {
        BTHH_STATE_UPDATE(link_spec, BTHH_CONN_STATE_DISCONNECTED);
      }
    } break;

    case BTIF_HH_DISCONNECT_REQ_EVT: {
      log::debug("BTIF_HH_DISCONNECT_REQ_EVT: link spec:{}",
                 link_spec.ToRedactedStringForLogging());
      btif_hh_disconnect(link_spec);
      BTHH_STATE_UPDATE(link_spec, BTHH_CONN_STATE_DISCONNECTING);
    } break;

    case BTIF_HH_VUP_REQ_EVT: {
      log::debug("BTIF_HH_VUP_REQ_EVT: link spec:{}",
                 link_spec.ToRedactedStringForLogging());
      if (btif_hh_virtual_unplug(link_spec) != BT_STATUS_SUCCESS) {
        log::warn("Unable to virtual unplug device remote:{}",
                  link_spec.ToRedactedStringForLogging());
      }
    } break;

    default: {
      log::warn("Unknown event received:{} remote:{}", event,
                link_spec.ToRedactedStringForLogging());
    } break;
  }
}

/*******************************************************************************
 *
 * Function      btif_hh_timer_timeout
 *
 * Description   Process timer timeout
 *
 * Returns      void
 ******************************************************************************/
void btif_hh_timer_timeout(void* data) {
  btif_hh_device_t* p_dev = (btif_hh_device_t*)data;
  tBTA_HH_EVT event = BTA_HH_VC_UNPLUG_EVT;
  tBTA_HH p_data;
  int param_len = sizeof(tBTA_HH_CBDATA);

  log::verbose("");
  if (p_dev->dev_status != BTHH_CONN_STATE_CONNECTED) return;

  memset(&p_data, 0, sizeof(tBTA_HH));
  p_data.dev_status.status = BTA_HH_ERR;  // tBTA_HH_STATUS
  p_data.dev_status.handle = p_dev->dev_handle;

  /* switch context to btif task context */
  btif_transfer_context(btif_hh_upstreams_evt, (uint16_t)event, (char*)&p_data,
                        param_len, NULL);
}

/*******************************************************************************
 *
 * Function         btif_hh_init
 *
 * Description     initializes the hh interface
 *
 * Returns         bt_status_t
 *
 ******************************************************************************/
static bt_status_t init(bthh_callbacks_t* callbacks) {
  uint32_t i;
  log::verbose("");

  bt_hh_callbacks = callbacks;
  memset(&btif_hh_cb, 0, sizeof(btif_hh_cb));
  for (i = 0; i < BTIF_HH_MAX_HID; i++) {
    btif_hh_cb.devices[i].dev_status = BTHH_CONN_STATE_UNKNOWN;
  }
  /* Invoke the enable service API to the core to set the appropriate service_id
   */
  btif_enable_service(BTA_HID_SERVICE_ID);
  return BT_STATUS_SUCCESS;
}
/*******************************************************************************
 *
 * Function         btif_hh_transport_select
 *
 * Description      Select HID transport based on services available.
 *
 * Returns          void
 *
 ******************************************************************************/
static void btif_hh_transport_select(tAclLinkSpec& link_spec) {
  bool hid_available = false;
  bool hogp_available = false;
  bool headtracker_available = false;
  bool le_preferred = false;
  bluetooth::Uuid remote_uuids[BT_MAX_NUM_UUIDS] = {};
  bt_property_t remote_properties = {BT_PROPERTY_UUIDS, sizeof(remote_uuids),
                                     &remote_uuids};
  const RawAddress& bd_addr = link_spec.addrt.bda;

  // Find the device type
  tBT_DEVICE_TYPE dev_type;
  tBLE_ADDR_TYPE addr_type;
  BTM_ReadDevInfo(bd_addr, &dev_type, &addr_type);

  // Find which transports are already connected
  bool bredr_acl = BTM_IsAclConnectionUp(bd_addr, BT_TRANSPORT_BR_EDR);
  bool le_acl = BTM_IsAclConnectionUp(bd_addr, BT_TRANSPORT_LE);

  // Find which services known to be available
  if (btif_storage_get_remote_device_property(&bd_addr, &remote_properties) ==
      BT_STATUS_SUCCESS) {
    int count = remote_properties.len / sizeof(remote_uuids[0]);
    for (int i = 0; i < count; i++) {
      if (remote_uuids[i].Is16Bit()) {
        if (remote_uuids[i].As16Bit() == UUID_SERVCLASS_HUMAN_INTERFACE) {
          hid_available = true;
        } else if (remote_uuids[i].As16Bit() == UUID_SERVCLASS_LE_HID) {
          hogp_available = true;
        }
      } else if (com::android::bluetooth::flags::
                     android_headtracker_service() &&
                 remote_uuids[i] == ANDROID_HEADTRACKER_SERVICE_UUID) {
        headtracker_available = true;
      }
<<<<<<< HEAD

      if (hid_available && (hogp_available || headtracker_available)) {
        break;
      }
    }
  }

  /* Decide whether to connect HID or HOGP */
  if (bredr_acl && hid_available) {
    le_preferred = false;
  } else if (le_acl && (hogp_available || headtracker_available)) {
    le_preferred = true;
  } else if (hid_available) {
    le_preferred = false;
  } else if (hogp_available || headtracker_available) {
    le_preferred = true;
  } else if (bredr_acl) {
    le_preferred = false;
  } else if (le_acl || dev_type == BT_DEVICE_TYPE_BLE) {
    le_preferred = true;
  } else {
    le_preferred = false;
  }

=======

      if (hid_available && (hogp_available || headtracker_available)) {
        break;
      }
    }
  }

  /* Decide whether to connect HID or HOGP */
  if (bredr_acl && hid_available) {
    le_preferred = false;
  } else if (le_acl && (hogp_available || headtracker_available)) {
    le_preferred = true;
  } else if (hid_available) {
    le_preferred = false;
  } else if (hogp_available || headtracker_available) {
    le_preferred = true;
  } else if (bredr_acl) {
    le_preferred = false;
  } else if (le_acl || dev_type == BT_DEVICE_TYPE_BLE) {
    le_preferred = true;
  } else {
    le_preferred = false;
  }

>>>>>>> e110efe6
  link_spec.transport = le_preferred ? BT_TRANSPORT_LE : BT_TRANSPORT_BR_EDR;
  log::info(
      "link_spec:{}, bredr_acl:{}, hid_available:{}, le_acl:{}, "
      "hogp_available:{}, headtracker_available:{}, "
      "dev_type:{}, le_preferred:{}",
      link_spec.ToRedactedStringForLogging(), bredr_acl, hid_available, le_acl,
      hogp_available, headtracker_available, dev_type, le_preferred);
}
/*******************************************************************************
 *
 * Function        connect
 *
 * Description     connect to hid device
 *
 * Returns         bt_status_t
 *
 ******************************************************************************/
static bt_status_t connect(RawAddress* bd_addr, tBLE_ADDR_TYPE addr_type,
                           tBT_TRANSPORT transport) {
  tAclLinkSpec link_spec = {};
  link_spec.addrt.bda = *bd_addr;
  link_spec.addrt.type = addr_type;
  link_spec.transport = transport;

  BTHH_LOG_LINK(link_spec);

  if (btif_hh_cb.status == BTIF_HH_DEV_CONNECTING) {
    log::warn("HH status = {}", btif_hh_status_text(btif_hh_cb.status));
    return BT_STATUS_BUSY;
  } else if (btif_hh_cb.status == BTIF_HH_DISABLED ||
             btif_hh_cb.status == BTIF_HH_DISABLING) {
    log::warn("HH status = {}", btif_hh_status_text(btif_hh_cb.status));
    return BT_STATUS_NOT_READY;
  }

  btif_hh_device_t* p_dev = btif_hh_find_connected_dev_by_link_spec(link_spec);
  if (p_dev != nullptr) {
    log::warn("device {} already connected",
              p_dev->link_spec.ToRedactedStringForLogging());
    return BT_STATUS_DONE;
  }

  if (link_spec.transport == BT_TRANSPORT_AUTO) {
    btif_hh_transport_select(link_spec);
  }

  return btif_transfer_context(btif_hh_handle_evt, BTIF_HH_CONNECT_REQ_EVT,
                               (char*)&link_spec, sizeof(tAclLinkSpec), NULL);
}

/*******************************************************************************
 *
 * Function         disconnect
 *
 * Description      disconnect from hid device
 *
 * Returns         bt_status_t
 *
 ******************************************************************************/
static bt_status_t disconnect(RawAddress* bd_addr, tBLE_ADDR_TYPE addr_type,
                              tBT_TRANSPORT transport, bool reconnect_allowed) {
  CHECK_BTHH_INIT();
  tAclLinkSpec link_spec = {};
  link_spec.addrt.bda = *bd_addr;
  link_spec.addrt.type = addr_type;
  link_spec.transport = transport;

  BTHH_LOG_LINK(link_spec);

  if (btif_hh_cb.status == BTIF_HH_DISABLED ||
      btif_hh_cb.status == BTIF_HH_DISABLING) {
    log::error("HH status = {}", btif_hh_status_text(btif_hh_cb.status));
    return BT_STATUS_UNHANDLED;
  }

  if (com::android::bluetooth::flags::allow_switching_hid_and_hogp() &&
      !reconnect_allowed) {
    log::info("Incoming reconnections disabled for device {}",
              link_spec.ToRedactedStringForLogging());
    btif_hh_added_device_t* added_dev = btif_hh_find_added_dev(link_spec);
    if (added_dev != nullptr) {
      added_dev->reconnect_allowed = reconnect_allowed;
      btif_storage_set_hid_connection_policy(added_dev->link_spec,
                                             reconnect_allowed);
    }
  }

  btif_hh_device_t* p_dev = btif_hh_find_connected_dev_by_link_spec(link_spec);
  if (p_dev == nullptr) {
    if (com::android::bluetooth::flags::allow_switching_hid_and_hogp()) {
      // Conclude the request if the device is already disconnected
      p_dev = btif_hh_find_dev_by_link_spec(link_spec);
      if (p_dev != nullptr &&
          (p_dev->dev_status == BTHH_CONN_STATE_ACCEPTING ||
           p_dev->dev_status == BTHH_CONN_STATE_CONNECTING)) {
        log::warn("Device {} already not connected, state: {}",
                  p_dev->link_spec.ToRedactedStringForLogging(),
                  bthh_connection_state_text(p_dev->dev_status));
        p_dev->dev_status = BTHH_CONN_STATE_DISCONNECTED;
        return BT_STATUS_DONE;
      }
    }

    BTHH_LOG_UNKNOWN_LINK(link_spec);
    return BT_STATUS_UNHANDLED;
  }

  return btif_transfer_context(btif_hh_handle_evt, BTIF_HH_DISCONNECT_REQ_EVT,
                               (char*)&p_dev->link_spec, sizeof(tAclLinkSpec),
                               NULL);
}

/*******************************************************************************
 *
 * Function         virtual_unplug
 *
 * Description      Virtual UnPlug (VUP) the specified HID device.
 *
 * Returns         bt_status_t
 *
 ******************************************************************************/
static bt_status_t virtual_unplug(RawAddress* bd_addr, tBLE_ADDR_TYPE addr_type,
                                  tBT_TRANSPORT transport) {
  CHECK_BTHH_INIT();
  tAclLinkSpec link_spec = {};
  link_spec.addrt.bda = *bd_addr;
  link_spec.addrt.type = addr_type;
  link_spec.transport = transport;

  BTHH_LOG_LINK(link_spec);

  BTHH_CHECK_NOT_DISABLED();

  btif_hh_device_t* p_dev = btif_hh_find_dev_by_link_spec(link_spec);
  if (!p_dev) {
    BTHH_LOG_UNKNOWN_LINK(link_spec);
    return BT_STATUS_FAIL;
  }
  btif_transfer_context(btif_hh_handle_evt, BTIF_HH_VUP_REQ_EVT,
                        (char*)&link_spec, sizeof(tAclLinkSpec), NULL);
  return BT_STATUS_SUCCESS;
}

/*******************************************************************************
**
** Function         get_idle_time
**
** Description      Get the HID idle time
**
** Returns         bt_status_t
**
*******************************************************************************/
static bt_status_t get_idle_time(RawAddress* bd_addr, tBLE_ADDR_TYPE addr_type,
                                 tBT_TRANSPORT transport) {
  CHECK_BTHH_INIT();
  tAclLinkSpec link_spec = {};
  link_spec.addrt.bda = *bd_addr;
  link_spec.addrt.type = addr_type;
  link_spec.transport = transport;

  BTHH_LOG_LINK(link_spec);

  BTHH_CHECK_NOT_DISABLED();

  btif_hh_device_t* p_dev = btif_hh_find_connected_dev_by_link_spec(link_spec);
  if (p_dev == NULL) {
    BTHH_LOG_UNKNOWN_LINK(link_spec);
    return BT_STATUS_FAIL;
  }

  BTA_HhGetIdle(p_dev->dev_handle);
  return BT_STATUS_SUCCESS;
}

/*******************************************************************************
**
** Function         set_idle_time
**
** Description      Set the HID idle time
**
** Returns         bt_status_t
**
*******************************************************************************/
static bt_status_t set_idle_time(RawAddress* bd_addr, tBLE_ADDR_TYPE addr_type,
                                 tBT_TRANSPORT transport, uint8_t idle_time) {
  CHECK_BTHH_INIT();
  tAclLinkSpec link_spec = {};
  link_spec.addrt.bda = *bd_addr;
  link_spec.addrt.type = addr_type;
  link_spec.transport = transport;

  BTHH_LOG_LINK(link_spec);
  log::verbose("idle time: {}", idle_time);

  BTHH_CHECK_NOT_DISABLED();

  btif_hh_device_t* p_dev = btif_hh_find_connected_dev_by_link_spec(link_spec);
  if (p_dev == NULL) {
    BTHH_LOG_UNKNOWN_LINK(link_spec);
    return BT_STATUS_FAIL;
  }

  BTA_HhSetIdle(p_dev->dev_handle, idle_time);
  return BT_STATUS_SUCCESS;
}

/*******************************************************************************
 *
 * Function         set_info
 *
 * Description      Set the HID device descriptor for the specified HID device.
 *
 * Returns         bt_status_t
 *
 ******************************************************************************/
static bt_status_t set_info(RawAddress* bd_addr, tBLE_ADDR_TYPE addr_type,
                            tBT_TRANSPORT transport, bthh_hid_info_t hid_info) {
  CHECK_BTHH_INIT();
  tBTA_HH_DEV_DSCP_INFO dscp_info = {};
  tAclLinkSpec link_spec = {};
  link_spec.addrt.bda = *bd_addr;
  link_spec.addrt.type = addr_type;
  link_spec.transport = transport;

  BTHH_LOG_LINK(link_spec);
  log::verbose(
      "sub_class = 0x{:02x}, app_id = {}, vendor_id = 0x{:04x}, "
      "product_id = 0x{:04x}, version= 0x{:04x}",
      hid_info.sub_class, hid_info.app_id, hid_info.vendor_id,
      hid_info.product_id, hid_info.version);

  BTHH_CHECK_NOT_DISABLED();

  dscp_info.vendor_id = hid_info.vendor_id;
  dscp_info.product_id = hid_info.product_id;
  dscp_info.version = hid_info.version;
  dscp_info.ctry_code = hid_info.ctry_code;

  dscp_info.descriptor.dl_len = hid_info.dl_len;
  dscp_info.descriptor.dsc_list =
      (uint8_t*)osi_malloc(dscp_info.descriptor.dl_len);
  memcpy(dscp_info.descriptor.dsc_list, &(hid_info.dsc_list), hid_info.dl_len);

  if (transport == BT_TRANSPORT_AUTO) {
    btif_hh_transport_select(link_spec);
  }

  if (hh_add_device(link_spec, hid_info.attr_mask, true)) {
    BTA_HhAddDev(link_spec, hid_info.attr_mask, hid_info.sub_class,
                 hid_info.app_id, dscp_info);
  }

  osi_free_and_reset((void**)&dscp_info.descriptor.dsc_list);

  return BT_STATUS_SUCCESS;
}

/*******************************************************************************
 *
 * Function         get_protocol
 *
 * Description      Get the HID proto mode.
 *
 * Returns         bt_status_t
 *
 ******************************************************************************/
static bt_status_t get_protocol(RawAddress* bd_addr, tBLE_ADDR_TYPE addr_type,
                                tBT_TRANSPORT transport,
                                bthh_protocol_mode_t /* protocolMode */) {
  CHECK_BTHH_INIT();
  tAclLinkSpec link_spec = {};
  link_spec.addrt.bda = *bd_addr;
  link_spec.addrt.type = addr_type;
  link_spec.transport = transport;

  BTHH_LOG_LINK(link_spec);

  BTHH_CHECK_NOT_DISABLED();

  btif_hh_device_t* p_dev = btif_hh_find_connected_dev_by_link_spec(link_spec);
  if (!p_dev) {
    BTHH_LOG_UNKNOWN_LINK(link_spec);
    return BT_STATUS_FAIL;
  }

  BTA_HhGetProtoMode(p_dev->dev_handle);
  return BT_STATUS_SUCCESS;
}

/*******************************************************************************
 *
 * Function         set_protocol
 *
 * Description      Set the HID proto mode.
 *
 * Returns         bt_status_t
 *
 ******************************************************************************/
static bt_status_t set_protocol(RawAddress* bd_addr, tBLE_ADDR_TYPE addr_type,
                                tBT_TRANSPORT transport,
                                bthh_protocol_mode_t protocolMode) {
  CHECK_BTHH_INIT();
  btif_hh_device_t* p_dev;
  uint8_t proto_mode = protocolMode;
  tAclLinkSpec link_spec = {};
  link_spec.addrt.bda = *bd_addr;
  link_spec.addrt.type = addr_type;
  link_spec.transport = transport;

  BTHH_LOG_LINK(link_spec);
  log::verbose("mode: {}", protocolMode);

  BTHH_CHECK_NOT_DISABLED();

  p_dev = btif_hh_find_connected_dev_by_link_spec(link_spec);
  if (p_dev == NULL) {
    BTHH_LOG_UNKNOWN_LINK(link_spec);
    return BT_STATUS_FAIL;
  } else if (protocolMode != BTA_HH_PROTO_RPT_MODE &&
             protocolMode != BTA_HH_PROTO_BOOT_MODE) {
    log::warn("device proto_mode = {}", proto_mode);
<<<<<<< HEAD
    return BT_STATUS_FAIL;
=======
    return BT_STATUS_PARM_INVALID;
>>>>>>> e110efe6
  } else {
    BTA_HhSetProtoMode(p_dev->dev_handle, protocolMode);
  }

  return BT_STATUS_SUCCESS;
}

/*******************************************************************************
 *
 * Function         get_report
 *
 * Description      Send a GET_REPORT to HID device.
 *
 * Returns         bt_status_t
 *
 ******************************************************************************/
static bt_status_t get_report(RawAddress* bd_addr, tBLE_ADDR_TYPE addr_type,
                              tBT_TRANSPORT transport,
                              bthh_report_type_t reportType, uint8_t reportId,
                              int bufferSize) {
  CHECK_BTHH_INIT();
  btif_hh_device_t* p_dev;
  tAclLinkSpec link_spec = {};
  link_spec.addrt.bda = *bd_addr;
  link_spec.addrt.type = addr_type;
  link_spec.transport = transport;

  BTHH_LOG_LINK(link_spec);
  log::verbose("r_type: {}; rpt_id: {}; buf_size: {}", reportType, reportId,
               bufferSize);

  BTHH_CHECK_NOT_DISABLED();

  p_dev = btif_hh_find_connected_dev_by_link_spec(link_spec);
  if (p_dev == NULL) {
    BTHH_LOG_UNKNOWN_LINK(link_spec);
    return BT_STATUS_FAIL;
  } else if (((int)reportType) <= BTA_HH_RPTT_RESRV ||
             ((int)reportType) > BTA_HH_RPTT_FEATURE) {
    log::error("report type={} not supported", reportType);
    log_counter_metrics_btif(android::bluetooth::CodePathCounterKeyEnum::
                                 HIDH_COUNT_WRONG_REPORT_TYPE,
                             1);
<<<<<<< HEAD
    return BT_STATUS_FAIL;
=======
    return BT_STATUS_UNSUPPORTED;
>>>>>>> e110efe6
  } else {
    BTA_HhGetReport(p_dev->dev_handle, reportType, reportId, bufferSize);
  }

  return BT_STATUS_SUCCESS;
}

/*******************************************************************************
 *
 * Function         get_report_reply
 *
 * Description      Send a REPORT_REPLY/FEATURE_ANSWER to HID driver.
 *
 * Returns         bt_status_t
 *
 ******************************************************************************/
static bt_status_t get_report_reply(RawAddress* bd_addr,
                                    tBLE_ADDR_TYPE addr_type,
                                    tBT_TRANSPORT transport,
                                    bthh_status_t status, char* report,
                                    uint16_t size) {
  CHECK_BTHH_INIT();
  tAclLinkSpec link_spec = {};
  link_spec.addrt.bda = *bd_addr;
  link_spec.addrt.type = addr_type;
  link_spec.transport = transport;

  BTHH_LOG_LINK(link_spec);

  BTHH_CHECK_NOT_DISABLED();

  btif_hh_device_t* p_dev = btif_hh_find_connected_dev_by_link_spec(link_spec);
  if (p_dev == NULL) {
    BTHH_LOG_UNKNOWN_LINK(link_spec);
    return BT_STATUS_FAIL;
  }

  bta_hh_co_get_rpt_rsp(p_dev->dev_handle, (tBTA_HH_STATUS)status,
                        (uint8_t*)report, size);
  return BT_STATUS_SUCCESS;
}

/*******************************************************************************
 *
 * Function         set_report
 *
 * Description      Send a SET_REPORT to HID device.
 *
 * Returns         bt_status_t
 *
 ******************************************************************************/
static bt_status_t set_report(RawAddress* bd_addr, tBLE_ADDR_TYPE addr_type,
                              tBT_TRANSPORT transport,
                              bthh_report_type_t reportType, char* report) {
  CHECK_BTHH_INIT();
  btif_hh_device_t* p_dev;
  tAclLinkSpec link_spec = {};
  link_spec.addrt.bda = *bd_addr;
  link_spec.addrt.type = addr_type;
  link_spec.transport = transport;

  BTHH_LOG_LINK(link_spec);
  log::verbose("reportType: {}", reportType);

  BTHH_CHECK_NOT_DISABLED();

  p_dev = btif_hh_find_connected_dev_by_link_spec(link_spec);
  if (p_dev == NULL) {
    BTHH_LOG_UNKNOWN_LINK(link_spec);
    return BT_STATUS_FAIL;
  } else if (((int)reportType) <= BTA_HH_RPTT_RESRV ||
             ((int)reportType) > BTA_HH_RPTT_FEATURE) {
    log::error("report type={} not supported", reportType);
    log_counter_metrics_btif(android::bluetooth::CodePathCounterKeyEnum::
                                 HIDH_COUNT_WRONG_REPORT_TYPE,
                             1);
<<<<<<< HEAD
    return BT_STATUS_FAIL;
=======
    return BT_STATUS_UNSUPPORTED;
>>>>>>> e110efe6
  } else {
    int hex_bytes_filled;
    size_t len = (strlen(report) + 1) / 2;
    uint8_t* hexbuf = (uint8_t*)osi_calloc(len);

    /* Build a SetReport data buffer */
    // TODO
    hex_bytes_filled = ascii_2_hex(report, len, hexbuf);
    log::info("Hex bytes filled, hex value: {}", hex_bytes_filled);
    if (hex_bytes_filled) {
      BT_HDR* p_buf = create_pbuf(hex_bytes_filled, hexbuf);
      if (p_buf == NULL) {
        log::error("failed to allocate RPT buffer, len = {}", hex_bytes_filled);
        osi_free(hexbuf);
        return BT_STATUS_NOMEM;
      }
      BTA_HhSetReport(p_dev->dev_handle, reportType, p_buf);
      osi_free(hexbuf);
      return BT_STATUS_SUCCESS;
    }
    osi_free(hexbuf);
    return BT_STATUS_FAIL;
  }
}

/*******************************************************************************
 *
 * Function         send_data
 *
 * Description      Send a SEND_DATA to HID device.
 *
 * Returns         bt_status_t
 *
 ******************************************************************************/
static bt_status_t send_data(RawAddress* bd_addr, tBLE_ADDR_TYPE addr_type,
                             tBT_TRANSPORT transport, char* data) {
  CHECK_BTHH_INIT();
  tAclLinkSpec link_spec = {};
  link_spec.addrt.bda = *bd_addr;
  link_spec.addrt.type = addr_type;
  link_spec.transport = transport;

  BTHH_LOG_LINK(link_spec);

  BTHH_CHECK_NOT_DISABLED();

  btif_hh_device_t* p_dev = btif_hh_find_connected_dev_by_link_spec(link_spec);
  if (p_dev == NULL) {
    BTHH_LOG_UNKNOWN_LINK(link_spec);
    return BT_STATUS_FAIL;
  } else {
    int hex_bytes_filled;
    size_t len = (strlen(data) + 1) / 2;
    uint8_t* hexbuf = (uint8_t*)osi_calloc(len);

    /* Build a SendData data buffer */
    hex_bytes_filled = ascii_2_hex(data, len, hexbuf);
    log::info("Hex bytes filled, hex value: {}, {}", hex_bytes_filled, len);

    if (hex_bytes_filled) {
      BT_HDR* p_buf = create_pbuf(hex_bytes_filled, hexbuf);
      if (p_buf == NULL) {
        log::error("failed to allocate RPT buffer, len = {}", hex_bytes_filled);
        osi_free(hexbuf);
        return BT_STATUS_NOMEM;
      }
      p_buf->layer_specific = BTA_HH_RPTT_OUTPUT;
      BTA_HhSendData(p_dev->dev_handle, link_spec, p_buf);
      osi_free(hexbuf);
      return BT_STATUS_SUCCESS;
    }
    osi_free(hexbuf);
    return BT_STATUS_FAIL;
  }
}

/*******************************************************************************
 *
 * Function         cleanup
 *
 * Description      Closes the HH interface
 *
 * Returns          bt_status_t
 *
 ******************************************************************************/
static void cleanup(void) {
  log::verbose("");
  btif_hh_device_t* p_dev;
  int i;
  if (btif_hh_cb.status == BTIF_HH_DISABLED ||
      btif_hh_cb.status == BTIF_HH_DISABLING) {
    log::warn("HH disabling or disabled already, status = {}",
              btif_hh_status_text(btif_hh_cb.status));
    return;
  }
  if (bt_hh_callbacks) {
    btif_hh_cb.status = BTIF_HH_DISABLING;
    /* update flag, not to enable hid device service now as BT is switching off
     */
    btif_hh_cb.service_dereg_active = FALSE;
    btif_disable_service(BTA_HID_SERVICE_ID);
  }
  for (i = 0; i < BTIF_HH_MAX_HID; i++) {
    p_dev = &btif_hh_cb.devices[i];
    if (p_dev->dev_status != BTHH_CONN_STATE_UNKNOWN && p_dev->fd >= 0) {
      log::verbose("Closing uhid fd = {}", p_dev->fd);
      bta_hh_co_close(p_dev);
    }
  }
}

/*******************************************************************************
 *
 * Function         configure_enabled_profiles
 *
 * Description      Configure HIDP or HOGP enablement. Require to cleanup and
 *re-init to take effect.
 *
 * Returns          void
 *
 ******************************************************************************/
static void configure_enabled_profiles(bool enable_hidp, bool enable_hogp) {
  bt_hh_enable_type.hidp_enabled = enable_hidp;
  bt_hh_enable_type.hogp_enabled = enable_hogp;
}

static const bthh_interface_t bthhInterface = {
    sizeof(bthhInterface),
    init,
    connect,
    disconnect,
    virtual_unplug,
    set_info,
    get_protocol,
    set_protocol,
    get_idle_time,
    set_idle_time,
    get_report,
    get_report_reply,
    set_report,
    send_data,
    cleanup,
    configure_enabled_profiles,
};

/*******************************************************************************
 *
 * Function         btif_hh_execute_service
 *
 * Description      Initializes/Shuts down the service
 *
 * Returns          BT_STATUS_SUCCESS on success, BT_STATUS_FAIL otherwise
 *
 ******************************************************************************/
bt_status_t btif_hh_execute_service(bool b_enable) {
  if (b_enable) {
    /* Enable and register with BTA-HH */
    BTA_HhEnable(bte_hh_evt, bt_hh_enable_type.hidp_enabled,
                 bt_hh_enable_type.hogp_enabled);
  } else {
    /* Disable HH */
    BTA_HhDisable();
  }
  return BT_STATUS_SUCCESS;
}

/*******************************************************************************
 *
 * Function         btif_hh_get_interface
 *
 * Description      Get the hh callback interface
 *
 * Returns          bthh_interface_t
 *
 ******************************************************************************/
const bthh_interface_t* btif_hh_get_interface() {
  log::verbose("");
  return &bthhInterface;
}

#define DUMPSYS_TAG "shim::legacy::hid"
void DumpsysHid(int fd) {
  LOG_DUMPSYS_TITLE(fd, DUMPSYS_TAG);
  LOG_DUMPSYS(fd, "status:%s num_devices:%u",
              btif_hh_status_text(btif_hh_cb.status).c_str(),
              btif_hh_cb.device_num);
  LOG_DUMPSYS(fd, "status:%s", btif_hh_status_text(btif_hh_cb.status).c_str());
  for (unsigned i = 0; i < BTIF_HH_MAX_HID; i++) {
    const btif_hh_device_t* p_dev = &btif_hh_cb.devices[i];
    if (p_dev->link_spec.addrt.bda != RawAddress::kEmpty) {
      LOG_DUMPSYS(
          fd, "  %u: addr:%s fd:%d state:%s ready:%s thread_id:%d handle:%d", i,
          p_dev->link_spec.ToRedactedStringForLogging().c_str(), p_dev->fd,
          bthh_connection_state_text(p_dev->dev_status).c_str(),
          (p_dev->ready_for_data) ? ("T") : ("F"),
          static_cast<int>(p_dev->hh_poll_thread_id), p_dev->dev_handle);
    }
  }
  for (unsigned i = 0; i < BTIF_HH_MAX_ADDED_DEV; i++) {
    const btif_hh_added_device_t* p_dev = &btif_hh_cb.added_devices[i];
    if (p_dev->link_spec.addrt.bda != RawAddress::kEmpty) {
      LOG_DUMPSYS(fd, "  %u: addr:%s reconnect:%s", i,
                  p_dev->link_spec.ToRedactedStringForLogging().c_str(),
                  p_dev->reconnect_allowed ? "T" : "F");
    }
  }
}

namespace bluetooth {
namespace legacy {
namespace testing {

void bte_hh_evt(tBTA_HH_EVT event, tBTA_HH* p_data) {
  ::bte_hh_evt(event, p_data);
}

}  // namespace testing
}  // namespace legacy
}  // namespace bluetooth

#undef DUMPSYS_TAG<|MERGE_RESOLUTION|>--- conflicted
+++ resolved
@@ -680,7 +680,6 @@
       btif_storage_remove_hid_info(p_added_dev->link_spec);
       p_added_dev->link_spec = {};
       p_added_dev->dev_handle = BTA_HH_INVALID_HANDLE;
-<<<<<<< HEAD
 
       /* Look for other instances only if AUTO transport was used */
       if (link_spec.transport != BT_TRANSPORT_AUTO) {
@@ -701,28 +700,6 @@
         },
         link_spec));
 
-=======
-
-      /* Look for other instances only if AUTO transport was used */
-      if (link_spec.transport != BT_TRANSPORT_AUTO) {
-        break;
-      }
-    }
-  }
-
-  /* Remove all connections instances related to link_spec. If AUTO transport is
-   * used, btif_hh_find_dev_by_link_spec() finds both HID and HOGP instances */
-  while ((p_dev = btif_hh_find_dev_by_link_spec(link_spec)) != NULL) {
-    /* need to notify up-layer device is disconnected to avoid state out of sync
-     * with up-layer */
-
-    do_in_jni_thread(base::Bind(
-        [](tAclLinkSpec link_spec) {
-          BTHH_STATE_UPDATE(link_spec, BTHH_CONN_STATE_DISCONNECTED);
-        },
-        link_spec));
-
->>>>>>> e110efe6
     if (btif_hh_cb.device_num > 0) {
       btif_hh_cb.device_num--;
     } else {
@@ -1317,7 +1294,6 @@
         log::error("BTA_HH_VC_UNPLUG_EVT: device not found handle {}",
                    p_data->dev_status.handle);
         return;
-<<<<<<< HEAD
       }
 
       if (p_dev->link_spec.transport == BT_TRANSPORT_LE) {
@@ -1325,15 +1301,6 @@
                    p_dev->link_spec.ToRedactedStringForLogging());
         return;
       }
-=======
-      }
-
-      if (p_dev->link_spec.transport == BT_TRANSPORT_LE) {
-        log::error("BTA_HH_VC_UNPLUG_EVT: not expected for {}",
-                   p_dev->link_spec.ToRedactedStringForLogging());
-        return;
-      }
->>>>>>> e110efe6
       btif_hh_cb.status = (BTIF_HH_STATUS)BTIF_HH_DEV_DISCONNECTED;
       log::verbose("BTA_HH_VC_UNPLUG_EVT: link_spec = {}",
                    p_dev->link_spec.ToRedactedStringForLogging());
@@ -1596,7 +1563,6 @@
                  remote_uuids[i] == ANDROID_HEADTRACKER_SERVICE_UUID) {
         headtracker_available = true;
       }
-<<<<<<< HEAD
 
       if (hid_available && (hogp_available || headtracker_available)) {
         break;
@@ -1621,32 +1587,6 @@
     le_preferred = false;
   }
 
-=======
-
-      if (hid_available && (hogp_available || headtracker_available)) {
-        break;
-      }
-    }
-  }
-
-  /* Decide whether to connect HID or HOGP */
-  if (bredr_acl && hid_available) {
-    le_preferred = false;
-  } else if (le_acl && (hogp_available || headtracker_available)) {
-    le_preferred = true;
-  } else if (hid_available) {
-    le_preferred = false;
-  } else if (hogp_available || headtracker_available) {
-    le_preferred = true;
-  } else if (bredr_acl) {
-    le_preferred = false;
-  } else if (le_acl || dev_type == BT_DEVICE_TYPE_BLE) {
-    le_preferred = true;
-  } else {
-    le_preferred = false;
-  }
-
->>>>>>> e110efe6
   link_spec.transport = le_preferred ? BT_TRANSPORT_LE : BT_TRANSPORT_BR_EDR;
   log::info(
       "link_spec:{}, bredr_acl:{}, hid_available:{}, le_acl:{}, "
@@ -1968,11 +1908,7 @@
   } else if (protocolMode != BTA_HH_PROTO_RPT_MODE &&
              protocolMode != BTA_HH_PROTO_BOOT_MODE) {
     log::warn("device proto_mode = {}", proto_mode);
-<<<<<<< HEAD
-    return BT_STATUS_FAIL;
-=======
     return BT_STATUS_PARM_INVALID;
->>>>>>> e110efe6
   } else {
     BTA_HhSetProtoMode(p_dev->dev_handle, protocolMode);
   }
@@ -2016,11 +1952,7 @@
     log_counter_metrics_btif(android::bluetooth::CodePathCounterKeyEnum::
                                  HIDH_COUNT_WRONG_REPORT_TYPE,
                              1);
-<<<<<<< HEAD
-    return BT_STATUS_FAIL;
-=======
     return BT_STATUS_UNSUPPORTED;
->>>>>>> e110efe6
   } else {
     BTA_HhGetReport(p_dev->dev_handle, reportType, reportId, bufferSize);
   }
@@ -2097,11 +2029,7 @@
     log_counter_metrics_btif(android::bluetooth::CodePathCounterKeyEnum::
                                  HIDH_COUNT_WRONG_REPORT_TYPE,
                              1);
-<<<<<<< HEAD
-    return BT_STATUS_FAIL;
-=======
     return BT_STATUS_UNSUPPORTED;
->>>>>>> e110efe6
   } else {
     int hex_bytes_filled;
     size_t len = (strlen(report) + 1) / 2;

--- conflicted
+++ resolved
@@ -1348,20 +1348,6 @@
 
 /** Stores information about GATT server supported features */
 void btif_storage_set_gatt_sr_supp_feat(const RawAddress& addr, uint8_t feat) {
-<<<<<<< HEAD
-  do_in_jni_thread(
-      FROM_HERE, Bind(
-                     [](const RawAddress& addr, uint8_t feat) {
-                       std::string bdstr = addr.ToString();
-                       log::verbose(
-                           "GATT server supported features for: {} features: "
-                           "{}",
-                           addr, feat);
-                       btif_config_set_int(
-                           bdstr, BTIF_STORAGE_KEY_GATT_SERVER_SUPPORTED, feat);
-                     },
-                     addr, feat));
-=======
   do_in_jni_thread(Bind(
       [](const RawAddress& addr, uint8_t feat) {
         std::string bdstr = addr.ToString();
@@ -1373,7 +1359,6 @@
                             feat);
       },
       addr, feat));
->>>>>>> e110efe6
 }
 
 /** Gets information about GATT server supported features */
@@ -1420,18 +1405,6 @@
 /** Stores information about GATT Client supported features support */
 void btif_storage_set_gatt_cl_supp_feat(const RawAddress& bd_addr,
                                         uint8_t feat) {
-<<<<<<< HEAD
-  do_in_jni_thread(
-      FROM_HERE, Bind(
-                     [](const RawAddress& bd_addr, uint8_t feat) {
-                       std::string bdstr = bd_addr.ToString();
-                       log::verbose("saving gatt client supported feat: {}",
-                                    bd_addr);
-                       btif_config_set_int(
-                           bdstr, BTIF_STORAGE_KEY_GATT_CLIENT_SUPPORTED, feat);
-                     },
-                     bd_addr, feat));
-=======
   do_in_jni_thread(Bind(
       [](const RawAddress& bd_addr, uint8_t feat) {
         std::string bdstr = bd_addr.ToString();
@@ -1440,7 +1413,6 @@
                             feat);
       },
       bd_addr, feat));
->>>>>>> e110efe6
 }
 
 /** Get client supported features */

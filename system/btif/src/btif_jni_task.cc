/*
 * Copyright 2023 The Android Open Source Project
 *
 * Licensed under the Apache License, Version 2.0 (the "License");
 * you may not use this file except in compliance with the License.
 * You may obtain a copy of the License at
 *
 *      http://www.apache.org/licenses/LICENSE-2.0
 *
 * Unless required by applicable law or agreed to in writing, software
 * distributed under the License is distributed on an "AS IS" BASIS,
 * WITHOUT WARRANTIES OR CONDITIONS OF ANY KIND, either express or implied.
 * See the License for the specific language governing permissions and
 * limitations under the License.
 */

#include "btif/include/btif_jni_task.h"

#include <base/functional/bind.h>
#include <base/location.h>
#include <base/threading/platform_thread.h>
#include <bluetooth/log.h>

#include <cstdint>
#include <utility>

#include "common/message_loop_thread.h"
#include "common/postable_context.h"
#include "include/hardware/bluetooth.h"
#include "osi/include/allocator.h"

/* BTIF Events */
#define BT_EVT_BTIF 0xA000
#define BT_EVT_CONTEXT_SWITCH_EVT (0x0001 | BT_EVT_BTIF)

using base::PlatformThread;
using namespace bluetooth;

static bluetooth::common::MessageLoopThread jni_thread("bt_jni_thread");

void jni_thread_startup() { jni_thread.StartUp(); }

void jni_thread_shutdown() { jni_thread.ShutDown(); }

/*******************************************************************************
 *
 * Function         btif_task
 *
 * Description      BTIF task handler managing all messages being passed
 *                  Bluetooth HAL and BTA.
 *
 * Returns          void
 *
 ******************************************************************************/
static void bt_jni_msg_ready(void* context) {
  tBTIF_CONTEXT_SWITCH_CBACK* p = (tBTIF_CONTEXT_SWITCH_CBACK*)context;
  if (p->p_cb) p->p_cb(p->event, p->p_param);
  osi_free(p);
}

/*******************************************************************************
 *
 * Function         btif_transfer_context
 *
 * Description      This function switches context to btif task
 *
 *                  p_cback   : callback used to process message in btif context
 *                  event     : event id of message
 *                  p_params  : parameter area passed to callback (copied)
 *                  param_len : length of parameter area
 *                  p_copy_cback : If set this function will be invoked for deep
 *                                 copy
 *
 * Returns          void
 *
 ******************************************************************************/

bt_status_t btif_transfer_context(tBTIF_CBACK* p_cback, uint16_t event,
                                  char* p_params, int param_len,
                                  tBTIF_COPY_CBACK* p_copy_cback) {
  tBTIF_CONTEXT_SWITCH_CBACK* p_msg = (tBTIF_CONTEXT_SWITCH_CBACK*)osi_malloc(
      sizeof(tBTIF_CONTEXT_SWITCH_CBACK) + param_len);

  log::verbose("btif_transfer_context event {}, len {}", event, param_len);

  /* allocate and send message that will be executed in btif context */
  p_msg->hdr.event = BT_EVT_CONTEXT_SWITCH_EVT; /* internal event */
  p_msg->p_cb = p_cback;

  p_msg->event = event; /* callback event */

  /* check if caller has provided a copy callback to do the deep copy */
  if (p_copy_cback) {
    p_copy_cback(event, p_msg->p_param, p_params);
  } else if (p_params) {
    memcpy(p_msg->p_param, p_params, param_len); /* callback parameter data */
  }

  return do_in_jni_thread(base::BindOnce(&bt_jni_msg_ready, p_msg));
}

/**
 * This function posts a task into the btif message loop, that executes it in
 * the JNI message loop.
 **/
<<<<<<< HEAD
bt_status_t do_in_jni_thread(const base::Location& from_here,
                             base::OnceClosure task) {
  if (!jni_thread.DoInThread(from_here, std::move(task))) {
    log::error("Post task to task runner failed!");
    return BT_STATUS_FAIL;
=======
bt_status_t do_in_jni_thread(base::OnceClosure task) {
  if (!jni_thread.DoInThread(FROM_HERE, std::move(task))) {
    log::error("Post task to task runner failed!");
    return BT_STATUS_JNI_THREAD_ATTACH_ERROR;
>>>>>>> 67a65fc1
  }
  return BT_STATUS_SUCCESS;
}

bool is_on_jni_thread() {
  return jni_thread.GetThreadId() == PlatformThread::CurrentId();
}

static void do_post_on_bt_jni(BtJniClosure closure) { closure(); }

void post_on_bt_jni(BtJniClosure closure) {
  log::assert_that(
<<<<<<< HEAD
      do_in_jni_thread(FROM_HERE,
                       base::BindOnce(do_post_on_bt_jni, std::move(closure))) ==
          BT_STATUS_SUCCESS,
      "assert failed: do_in_jni_thread(FROM_HERE, "
=======
      do_in_jni_thread(base::BindOnce(do_post_on_bt_jni, std::move(closure))) ==
          BT_STATUS_SUCCESS,
      "assert failed: do_in_jni_thread("
>>>>>>> 67a65fc1
      "base::BindOnce(do_post_on_bt_jni, std::move(closure))) == "
      "BT_STATUS_SUCCESS");
}

bluetooth::common::PostableContext* get_jni() { return jni_thread.Postable(); }<|MERGE_RESOLUTION|>--- conflicted
+++ resolved
@@ -103,18 +103,10 @@
  * This function posts a task into the btif message loop, that executes it in
  * the JNI message loop.
  **/
-<<<<<<< HEAD
-bt_status_t do_in_jni_thread(const base::Location& from_here,
-                             base::OnceClosure task) {
-  if (!jni_thread.DoInThread(from_here, std::move(task))) {
-    log::error("Post task to task runner failed!");
-    return BT_STATUS_FAIL;
-=======
 bt_status_t do_in_jni_thread(base::OnceClosure task) {
   if (!jni_thread.DoInThread(FROM_HERE, std::move(task))) {
     log::error("Post task to task runner failed!");
     return BT_STATUS_JNI_THREAD_ATTACH_ERROR;
->>>>>>> 67a65fc1
   }
   return BT_STATUS_SUCCESS;
 }
@@ -127,16 +119,9 @@
 
 void post_on_bt_jni(BtJniClosure closure) {
   log::assert_that(
-<<<<<<< HEAD
-      do_in_jni_thread(FROM_HERE,
-                       base::BindOnce(do_post_on_bt_jni, std::move(closure))) ==
-          BT_STATUS_SUCCESS,
-      "assert failed: do_in_jni_thread(FROM_HERE, "
-=======
       do_in_jni_thread(base::BindOnce(do_post_on_bt_jni, std::move(closure))) ==
           BT_STATUS_SUCCESS,
       "assert failed: do_in_jni_thread("
->>>>>>> 67a65fc1
       "base::BindOnce(do_post_on_bt_jni, std::move(closure))) == "
       "BT_STATUS_SUCCESS");
 }

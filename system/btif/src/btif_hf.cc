--- conflicted
+++ resolved
@@ -920,11 +920,7 @@
   int idx = btif_hf_idx_by_bdaddr(bd_addr);
   if ((idx < 0) || (idx >= BTA_AG_MAX_NUM_CLIENTS)) {
     log::error("Invalid index {}", idx);
-<<<<<<< HEAD
-    return BT_STATUS_FAIL;
-=======
-    return BT_STATUS_PARM_INVALID;
->>>>>>> 6cdb3953
+    return BT_STATUS_PARM_INVALID;
   }
   if (!is_connected(bd_addr)) {
     log::error("{} is not connected", *bd_addr);
@@ -940,11 +936,7 @@
   int idx = btif_hf_idx_by_bdaddr(bd_addr);
   if ((idx < 0) || (idx >= BTA_AG_MAX_NUM_CLIENTS)) {
     log::error("Invalid index {}", idx);
-<<<<<<< HEAD
-    return BT_STATUS_FAIL;
-=======
-    return BT_STATUS_PARM_INVALID;
->>>>>>> 6cdb3953
+    return BT_STATUS_PARM_INVALID;
   }
   /* Check if SLC is connected */
   if (!IsSlcConnected(bd_addr)) {
@@ -968,11 +960,7 @@
   int idx = btif_hf_idx_by_bdaddr(bd_addr);
   if ((idx < 0) || (idx >= BTA_AG_MAX_NUM_CLIENTS)) {
     log::error("Invalid index {}", idx);
-<<<<<<< HEAD
-    return BT_STATUS_FAIL;
-=======
-    return BT_STATUS_PARM_INVALID;
->>>>>>> 6cdb3953
+    return BT_STATUS_PARM_INVALID;
   }
   if (!is_connected(bd_addr)) {
     log::error("{} is not connected", *bd_addr);
@@ -987,11 +975,7 @@
   int idx = btif_hf_idx_by_bdaddr(bd_addr);
   if ((idx < 0) || (idx >= BTA_AG_MAX_NUM_CLIENTS)) {
     log::error("Invalid index {}", idx);
-<<<<<<< HEAD
-    return BT_STATUS_FAIL;
-=======
-    return BT_STATUS_PARM_INVALID;
->>>>>>> 6cdb3953
+    return BT_STATUS_PARM_INVALID;
   }
   if (!(btif_hf_cb[idx].peer_feat & BTA_AG_PEER_FEAT_ECNR)) {
     return BT_STATUS_UNSUPPORTED;
@@ -1004,11 +988,7 @@
   int idx = btif_hf_idx_by_bdaddr(bd_addr);
   if ((idx < 0) || (idx >= BTA_AG_MAX_NUM_CLIENTS)) {
     log::error("Invalid index {}", idx);
-<<<<<<< HEAD
-    return BT_STATUS_FAIL;
-=======
-    return BT_STATUS_PARM_INVALID;
->>>>>>> 6cdb3953
+    return BT_STATUS_PARM_INVALID;
   }
   if (!(btif_hf_cb[idx].peer_feat & BTA_AG_PEER_FEAT_VREC)) {
     return BT_STATUS_UNSUPPORTED;
@@ -1021,11 +1001,7 @@
   int idx = btif_hf_idx_by_bdaddr(bd_addr);
   if ((idx < 0) || (idx >= BTA_AG_MAX_NUM_CLIENTS)) {
     log::error("Invalid index {}", idx);
-<<<<<<< HEAD
-    return BT_STATUS_FAIL;
-=======
-    return BT_STATUS_PARM_INVALID;
->>>>>>> 6cdb3953
+    return BT_STATUS_PARM_INVALID;
   }
   if (!is_connected(bd_addr)) {
     log::error("{} is not connected", *bd_addr);
@@ -1048,11 +1024,7 @@
 
   if ((idx < 0) || (idx >= BTA_AG_MAX_NUM_CLIENTS)) {
     log::error("Invalid index {}", idx);
-<<<<<<< HEAD
-    return BT_STATUS_FAIL;
-=======
-    return BT_STATUS_PARM_INVALID;
->>>>>>> 6cdb3953
+    return BT_STATUS_PARM_INVALID;
   }
   if (!is_connected(bd_addr)) {
     log::error("{} is not connected", *bd_addr);
@@ -1075,11 +1047,7 @@
   int idx = btif_hf_idx_by_bdaddr(bd_addr);
   if ((idx < 0) || (idx >= BTA_AG_MAX_NUM_CLIENTS)) {
     log::error("Invalid index {}", idx);
-<<<<<<< HEAD
-    return BT_STATUS_FAIL;
-=======
-    return BT_STATUS_PARM_INVALID;
->>>>>>> 6cdb3953
+    return BT_STATUS_PARM_INVALID;
   }
   if (!is_connected(bd_addr)) {
     log::error("{} is not connected", *bd_addr);
@@ -1099,20 +1067,12 @@
   CHECK_BTHF_INIT();
   if (!bd_addr) {
     log::warn("bd_addr is null");
-<<<<<<< HEAD
-    return BT_STATUS_FAIL;
-=======
-    return BT_STATUS_PARM_INVALID;
->>>>>>> 6cdb3953
+    return BT_STATUS_PARM_INVALID;
   }
   int idx = btif_hf_idx_by_bdaddr(bd_addr);
   if (idx < 0 || idx > BTA_AG_MAX_NUM_CLIENTS) {
     log::warn("invalid index {} for {}", idx, *bd_addr);
-<<<<<<< HEAD
-    return BT_STATUS_FAIL;
-=======
-    return BT_STATUS_PARM_INVALID;
->>>>>>> 6cdb3953
+    return BT_STATUS_PARM_INVALID;
   }
   const btif_hf_cb_t& control_block = btif_hf_cb[idx];
   // ok if no device is connected
@@ -1135,11 +1095,7 @@
   int idx = btif_hf_idx_by_bdaddr(bd_addr);
   if ((idx < 0) || (idx >= BTA_AG_MAX_NUM_CLIENTS)) {
     log::error("Invalid index {}", idx);
-<<<<<<< HEAD
-    return BT_STATUS_FAIL;
-=======
-    return BT_STATUS_PARM_INVALID;
->>>>>>> 6cdb3953
+    return BT_STATUS_PARM_INVALID;
   }
   if (!is_connected(bd_addr)) {
     log::error("{} is not connected", *bd_addr);
@@ -1162,11 +1118,7 @@
   int idx = btif_hf_idx_by_bdaddr(bd_addr);
   if ((idx < 0) || (idx >= BTA_AG_MAX_NUM_CLIENTS)) {
     log::error("Invalid index {}", idx);
-<<<<<<< HEAD
-    return BT_STATUS_FAIL;
-=======
-    return BT_STATUS_PARM_INVALID;
->>>>>>> 6cdb3953
+    return BT_STATUS_PARM_INVALID;
   }
   if (!is_connected(bd_addr)) {
     log::error("{} is not connected", *bd_addr);
@@ -1195,11 +1147,7 @@
   int idx = btif_hf_idx_by_bdaddr(bd_addr);
   if ((idx < 0) || (idx >= BTA_AG_MAX_NUM_CLIENTS)) {
     log::error("Invalid index {}", idx);
-<<<<<<< HEAD
-    return BT_STATUS_FAIL;
-=======
-    return BT_STATUS_PARM_INVALID;
->>>>>>> 6cdb3953
+    return BT_STATUS_PARM_INVALID;
   }
   if (!is_connected(bd_addr)) {
     log::error("{} is not connected", *bd_addr);
@@ -1217,11 +1165,7 @@
   int idx = btif_hf_idx_by_bdaddr(bd_addr);
   if ((idx < 0) || (idx >= BTA_AG_MAX_NUM_CLIENTS)) {
     log::error("Invalid index {}", idx);
-<<<<<<< HEAD
-    return BT_STATUS_FAIL;
-=======
-    return BT_STATUS_PARM_INVALID;
->>>>>>> 6cdb3953
+    return BT_STATUS_PARM_INVALID;
   }
   if (!is_connected(bd_addr)) {
     log::error("{} is not connected", *bd_addr);
@@ -1241,11 +1185,7 @@
   int idx = btif_hf_idx_by_bdaddr(bd_addr);
   if ((idx < 0) || (idx >= BTA_AG_MAX_NUM_CLIENTS)) {
     log::error("Invalid index {}", idx);
-<<<<<<< HEAD
-    return BT_STATUS_FAIL;
-=======
-    return BT_STATUS_PARM_INVALID;
->>>>>>> 6cdb3953
+    return BT_STATUS_PARM_INVALID;
   }
   if (!is_connected(bd_addr)) {
     log::error("{} is not connected", *bd_addr);
@@ -1296,22 +1236,14 @@
   CHECK_BTHF_INIT();
   if (bd_addr == nullptr) {
     log::warn("bd_addr is null");
-<<<<<<< HEAD
-    return BT_STATUS_FAIL;
-=======
-    return BT_STATUS_PARM_INVALID;
->>>>>>> 6cdb3953
+    return BT_STATUS_PARM_INVALID;
   }
 
   const RawAddress raw_address(*bd_addr);
   int idx = btif_hf_idx_by_bdaddr(bd_addr);
   if (idx < 0 || idx >= BTA_AG_MAX_NUM_CLIENTS) {
     log::warn("Invalid index {} for {}", idx, raw_address);
-<<<<<<< HEAD
-    return BT_STATUS_FAIL;
-=======
-    return BT_STATUS_PARM_INVALID;
->>>>>>> 6cdb3953
+    return BT_STATUS_PARM_INVALID;
   }
 
   const btif_hf_cb_t& control_block = btif_hf_cb[idx];
@@ -1626,11 +1558,7 @@
   int idx = btif_hf_idx_by_bdaddr(bd_addr);
   if ((idx < 0) || (idx >= BTA_AG_MAX_NUM_CLIENTS)) {
     log::error("Invalid index {} for {}", idx, *bd_addr);
-<<<<<<< HEAD
-    return BT_STATUS_FAIL;
-=======
-    return BT_STATUS_PARM_INVALID;
->>>>>>> 6cdb3953
+    return BT_STATUS_PARM_INVALID;
   }
   if (!is_connected(bd_addr)) {
     log::error("{} not connected", *bd_addr);

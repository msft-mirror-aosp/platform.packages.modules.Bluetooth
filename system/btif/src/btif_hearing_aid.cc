--- conflicted
+++ resolved
@@ -61,26 +61,15 @@
 
   void OnConnectionState(ConnectionState state,
                          const RawAddress& address) override {
-<<<<<<< HEAD
-    do_in_jni_thread(FROM_HERE, Bind(&HearingAidCallbacks::OnConnectionState,
-                                     Unretained(callbacks), state, address));
-=======
     do_in_jni_thread(Bind(&HearingAidCallbacks::OnConnectionState,
                           Unretained(callbacks), state, address));
->>>>>>> 67a65fc1
   }
 
   void OnDeviceAvailable(uint8_t capabilities, uint64_t hiSyncId,
                          const RawAddress& address) override {
-<<<<<<< HEAD
-    do_in_jni_thread(FROM_HERE, Bind(&HearingAidCallbacks::OnDeviceAvailable,
-                                     Unretained(callbacks), capabilities,
-                                     hiSyncId, address));
-=======
     do_in_jni_thread(Bind(&HearingAidCallbacks::OnDeviceAvailable,
                           Unretained(callbacks), capabilities, hiSyncId,
                           address));
->>>>>>> 67a65fc1
   }
 
   void Connect(const RawAddress& address) override {

/******************************************************************************
 *
 * Copyright 2014 Samsung System LSI
 *
 *  Licensed under the Apache License, Version 2.0 (the "License");
 *  you may not use this file except in compliance with the License.
 *  You may obtain a copy of the License at:
 *
 *  http://www.apache.org/licenses/LICENSE-2.0
 *
 *  Unless required by applicable law or agreed to in writing, software
 *  distributed under the License is distributed on an "AS IS" BASIS,
 *  WITHOUT WARRANTIES OR CONDITIONS OF ANY KIND, either express or implied.
 *  See the License for the specific language governing permissions and
 *  limitations under the License.
 *
 ******************************************************************************/

/*******************************************************************************
 *
 *  Filename:      btif_sdp_server.cc
 *  Description:   SDP server Bluetooth Interface to create and remove SDP
 *                 records.
 *                 To be used in combination with the RFCOMM/L2CAP(LE) sockets.
 *
 *
 ******************************************************************************/

#define LOG_TAG "bt_btif_sdp_server"

#include <bluetooth/log.h>
#include <hardware/bluetooth.h>
#include <hardware/bt_sdp.h>
#include <pthread.h>
#include <stdlib.h>
#include <string.h>

#include <mutex>

#include "bta/include/bta_sdp_api.h"
#include "bta/sys/bta_sys.h"
#include "btif_common.h"
#include "btif_sock_sdp.h"
#include "common/init_flags.h"
#include "osi/include/allocator.h"
#include "stack/include/bt_types.h"
#include "stack/include/bt_uuid16.h"
#include "stack/include/sdp_api.h"
#include "stack/sdp/sdpint.h"
#include "types/bluetooth/uuid.h"
#include "utl.h"

using namespace bluetooth::legacy::stack::sdp;
using namespace bluetooth;

// Protects the sdp_slots array from concurrent access.
static std::recursive_mutex sdp_lock;

/**
 * The need for a state variable have been reduced to two states.
 * The remaining state control is handled by program flow
 */
typedef enum {
  SDP_RECORD_FREE = 0,
  SDP_RECORD_ALLOCED,
} sdp_state_t;

typedef struct {
  sdp_state_t state;
  int sdp_handle;
  bluetooth_sdp_record* record_data;
} sdp_slot_t;

namespace fmt {
template <>
struct formatter<sdp_state_t> : enum_formatter<sdp_state_t> {};
}  // namespace fmt

#define MAX_SDP_SLOTS 128
static sdp_slot_t sdp_slots[MAX_SDP_SLOTS];

/*****************************************************************************
 * LOCAL Functions
 *****************************************************************************/
static int add_maps_sdp(const bluetooth_sdp_mas_record* rec);
static int add_mapc_sdp(const bluetooth_sdp_mns_record* rec);
static int add_pbapc_sdp(const bluetooth_sdp_pce_record* rec);
static int add_pbaps_sdp(const bluetooth_sdp_pse_record* rec);
static int add_opps_sdp(const bluetooth_sdp_ops_record* rec);
static int add_saps_sdp(const bluetooth_sdp_sap_record* rec);
static int add_mps_sdp(const bluetooth_sdp_mps_record* rec);
bt_status_t remove_sdp_record(int record_id);
static int free_sdp_slot(int id);

/******************************************************************************
 * WARNING: Functions below are not called in BTU context.
 * Introduced to make it possible to create SDP records from JAVA with both a
 * RFCOMM channel and a L2CAP PSM.
 * Overall architecture:
 *  1) JAVA calls createRecord() which returns a pseudo ID which at a later
 *     point will be linked to a specific SDP handle.
 *  2) createRecord() requests the BTU task(thread) to call a callback in SDP
 *     which creates the actual record, and updates the ID<->SDPHandle map
 *     based on the ID beeing passed to BTA as user_data.
 *****************************************************************************/

static void init_sdp_slots() {
  int i;
  memset(sdp_slots, 0, sizeof(sdp_slot_t) * MAX_SDP_SLOTS);
  /* if SDP_RECORD_FREE is zero - no need to set the value */
  if (SDP_RECORD_FREE != 0) {
    for (i = 0; i < MAX_SDP_SLOTS; i++) {
      sdp_slots[i].state = SDP_RECORD_FREE;
    }
  }
}

bt_status_t sdp_server_init() {
  log::verbose("Sdp Server Init");
  init_sdp_slots();
  return BT_STATUS_SUCCESS;
}

void sdp_server_cleanup() {
  log::verbose("Sdp Server Cleanup");
  std::unique_lock<std::recursive_mutex> lock(sdp_lock);
  int i;
  for (i = 0; i < MAX_SDP_SLOTS; i++) {
    /*remove_sdp_record(i); we cannot send messages to the other threads, since
    * they might
    *                       have been shut down already. Just do local cleanup.
    */
    free_sdp_slot(i);
  }
}

int get_sdp_records_size(bluetooth_sdp_record* in_record, int count) {
  bluetooth_sdp_record* record = in_record;
  int records_size = 0;
  int i;
  for (i = 0; i < count; i++) {
    record = &in_record[i];
    records_size += sizeof(bluetooth_sdp_record);
    records_size += record->hdr.service_name_length;
    if (record->hdr.service_name_length > 0) {
      records_size++; /* + '\0' termination of string */
    }
    records_size += record->hdr.user1_ptr_len;
    records_size += record->hdr.user2_ptr_len;
  }
  return records_size;
}

/* Deep copy all content of in_records into out_records.
 * out_records must point to a chunk of memory large enough to contain all
 * the data. Use getSdpRecordsSize() to calculate the needed size. */
void copy_sdp_records(bluetooth_sdp_record* in_records,
                      bluetooth_sdp_record* out_records, int count) {
  int i;
  bluetooth_sdp_record* in_record;
  bluetooth_sdp_record* out_record;
  char* free_ptr =
      (char*)(&out_records[count]); /* set pointer to after the last entry */

  for (i = 0; i < count; i++) {
    in_record = &in_records[i];
    out_record = &out_records[i];
    *out_record = *in_record;

    if (in_record->hdr.service_name == NULL ||
        in_record->hdr.service_name_length == 0) {
      out_record->hdr.service_name = NULL;
      out_record->hdr.service_name_length = 0;
    } else {
      out_record->hdr.service_name = free_ptr;  // Update service_name pointer
      // Copy string
      memcpy(free_ptr, in_record->hdr.service_name,
             in_record->hdr.service_name_length);
      free_ptr += in_record->hdr.service_name_length;
      *(free_ptr) = '\0';  // Set '\0' termination of string
      free_ptr++;
    }
    if (in_record->hdr.user1_ptr != NULL) {
      out_record->hdr.user1_ptr = (uint8_t*)free_ptr;  // Update pointer
      memcpy(free_ptr, in_record->hdr.user1_ptr,
             in_record->hdr.user1_ptr_len);  // Copy content
      free_ptr += in_record->hdr.user1_ptr_len;
    }
    if (in_record->hdr.user2_ptr != NULL) {
      out_record->hdr.user2_ptr = (uint8_t*)free_ptr;  // Update pointer
      memcpy(free_ptr, in_record->hdr.user2_ptr,
             in_record->hdr.user2_ptr_len);  // Copy content
      free_ptr += in_record->hdr.user2_ptr_len;
    }
  }
  return;
}

/* Reserve a slot in sdp_slots, copy data and set a reference to the copy.
 * The record_data will contain both the record and any data pointed to by
 * the record.
 * Currently this covers:
 *   service_name string,
 *   user1_ptr and
 *   user2_ptr. */
static int alloc_sdp_slot(bluetooth_sdp_record* in_record) {
  int record_size = get_sdp_records_size(in_record, 1);
  /* We are optimists here, and preallocate the record.
   * This is to reduce the time we hold the sdp_lock. */
  bluetooth_sdp_record* record = (bluetooth_sdp_record*)osi_malloc(record_size);

  copy_sdp_records(in_record, record, 1);
  {
    std::unique_lock<std::recursive_mutex> lock(sdp_lock);
    for (int i = 0; i < MAX_SDP_SLOTS; i++) {
      if (sdp_slots[i].state == SDP_RECORD_FREE) {
        sdp_slots[i].state = SDP_RECORD_ALLOCED;
        sdp_slots[i].record_data = record;
        return i;
      }
    }
  }
  log::error("failed - no more free slots!");
  /* Rearly the optimist is too optimistic, and cleanup is needed...*/
  osi_free(record);
  return -1;
}

static int free_sdp_slot(int id) {
  int handle = -1;
  bluetooth_sdp_record* record = NULL;
  if (id < 0 || id >= MAX_SDP_SLOTS) {
    log::error("failed - id {} is invalid", id);
    return handle;
  }

  {
    std::unique_lock<std::recursive_mutex> lock(sdp_lock);
    handle = sdp_slots[id].sdp_handle;
    sdp_slots[id].sdp_handle = 0;
    if (sdp_slots[id].state != SDP_RECORD_FREE) {
      /* safe a copy of the pointer, and free after unlock() */
      record = sdp_slots[id].record_data;
    }
    sdp_slots[id].state = SDP_RECORD_FREE;
  }

  if (record != NULL) {
    osi_free(record);
  } else {
    // Record have already been freed
    handle = -1;
  }
  return handle;
}

/***
 * Use this to get a reference to a SDP slot AND change the state to
 * SDP_RECORD_CREATE_INITIATED.
 */
static const sdp_slot_t* start_create_sdp(int id) {
  if (id >= MAX_SDP_SLOTS) {
    log::error("failed - id {} is invalid", id);
    return NULL;
  }

  std::unique_lock<std::recursive_mutex> lock(sdp_lock);
  if (sdp_slots[id].state != SDP_RECORD_ALLOCED) {
    /* The record have been removed before this event occurred - e.g. deinit */
    log::error(
        "failed - state for id {} is sdp_slots[id].state = {} expected {}", id,
        sdp_slots[id].state, SDP_RECORD_ALLOCED);
    return NULL;
  }

  return &(sdp_slots[id]);
}

static void set_sdp_handle(int id, int handle) {
  std::unique_lock<std::recursive_mutex> lock(sdp_lock);
  sdp_slots[id].sdp_handle = handle;
}

bt_status_t create_sdp_record(bluetooth_sdp_record* record,
                              int* record_handle) {
  int handle;

  handle = alloc_sdp_slot(record);
  log::verbose("handle = 0x{:08x}", handle);

  if (handle < 0) return BT_STATUS_NOMEM;

  BTA_SdpCreateRecordByUser(INT_TO_PTR(handle));

  *record_handle = handle;

  return BT_STATUS_SUCCESS;
}

bt_status_t remove_sdp_record(int record_id) {
  int handle;

  if (record_id >= MAX_SDP_SLOTS) {
    return BT_STATUS_PARM_INVALID;
  }

  bluetooth_sdp_record* record;
  bluetooth_sdp_types sdp_type = SDP_TYPE_RAW;
  {
    std::unique_lock<std::recursive_mutex> lock(sdp_lock);
    record = sdp_slots[record_id].record_data;
    if (record != NULL) {
      sdp_type = record->hdr.type;
    }
  }
  tBTA_SERVICE_ID service_id = 0;
  switch (sdp_type) {
    case SDP_TYPE_MAP_MAS:
      service_id = BTA_MAP_SERVICE_ID;
      break;
    case SDP_TYPE_MAP_MNS:
      service_id = BTA_MN_SERVICE_ID;
      break;
    case SDP_TYPE_PBAP_PSE:
      service_id = BTA_PBAP_SERVICE_ID;
      break;
    case SDP_TYPE_PBAP_PCE:
      service_id = BTA_PCE_SERVICE_ID;
      break;
    default:
      /* other enumeration values were not enabled in {@link on_create_record_event} */
      break;
  }
  if (service_id > 0) {
    // {@link btif_disable_service} sets the mask {@link btif_enabled_services}.
    btif_disable_service(service_id);
  }

  /* Get the Record handle, and free the slot */
  handle = free_sdp_slot(record_id);
  log::verbose("Sdp Server id={} to handle=0x{:08x}", record_id, handle);

  /* Pass the actual record handle */
  if (handle > 0) {
    BTA_SdpRemoveRecordByUser(INT_TO_PTR(handle));
    return BT_STATUS_SUCCESS;
  }
  log::verbose("Sdp Server - record already removed - or never created");
<<<<<<< HEAD
  return BT_STATUS_FAIL;
=======
  return BT_STATUS_DONE;
>>>>>>> e110efe6
}

/******************************************************************************
 * CALLBACK FUNCTIONS
 * Called in BTA context to create/remove SDP records.
 ******************************************************************************/

void on_create_record_event(int id) {
  /*
   * 1) Fetch the record pointer, and change its state?
   * 2) switch on the type to create the correct record
   * 3) Update state on completion
   * 4) What to do at fail?
   * */
  log::verbose("Sdp Server");
  const sdp_slot_t* sdp_slot = start_create_sdp(id);
  tBTA_SERVICE_ID service_id = 0;
  bluetooth_sdp_record* record;
  /* In the case we are shutting down, sdp_slot is NULL */
  if (sdp_slot != nullptr && (record = sdp_slot->record_data) != nullptr) {
    int handle = -1;
    switch (record->hdr.type) {
      case SDP_TYPE_MAP_MAS:
        handle = add_maps_sdp(&record->mas);
        service_id = BTA_MAP_SERVICE_ID;
        break;
      case SDP_TYPE_MAP_MNS:
        handle = add_mapc_sdp(&record->mns);
        service_id = BTA_MN_SERVICE_ID;
        break;
      case SDP_TYPE_PBAP_PSE:
        handle = add_pbaps_sdp(&record->pse);
        service_id = BTA_PBAP_SERVICE_ID;
        break;
      case SDP_TYPE_OPP_SERVER:
        handle = add_opps_sdp(&record->ops);
        break;
      case SDP_TYPE_SAP_SERVER:
        handle = add_saps_sdp(&record->sap);
        break;
      case SDP_TYPE_PBAP_PCE:
        handle = add_pbapc_sdp(&record->pce);
        service_id = BTA_PCE_SERVICE_ID;
        break;
      case SDP_TYPE_MPS:
        handle = add_mps_sdp(&record->mps);
        break;
      case SDP_TYPE_RAW:
        if (record->hdr.rfcomm_channel_number > 0) {
          handle = add_rfc_sdp_rec(record->hdr.service_name, record->hdr.uuid,
                                   record->hdr.rfcomm_channel_number);
        }
        break;
      default:
        log::verbose("Record type {} is not supported", record->hdr.type);
        break;
    }
    if (handle != -1) {
      set_sdp_handle(id, handle);
      if (service_id > 0) {
        /**
         * {@link btif_enable_service} calls {@link btif_dm_enable_service}, which calls {@link
         * btif_in_execute_service_request}.
         *     - {@link btif_enable_service} sets the mask {@link btif_enabled_services}.
         *     - {@link btif_dm_enable_service} invokes the java callback to return uuids based
         *       on the enabled services mask.
         *     - {@link btif_in_execute_service_request} gates the java callback in {@link
         *       btif_dm_enable_service}.
         */
        btif_enable_service(service_id);
      }
    }
  }
}

void on_remove_record_event(int handle) {
  log::verbose("Sdp Server");

  // User data carries the actual SDP handle, not the ID.
  if (handle != -1 && handle != 0) {
    bool result;
    result = get_legacy_stack_sdp_api()->handle.SDP_DeleteRecord(handle);
    if (!result) {
      log::error("Unable to remove handle 0x{:08x}", handle);
    }
  }
}

/****
 * Below the actual functions accessing BTA context data - hence only call from
 * BTA context!
 */

/* Create a MAP MAS SDP record based on information stored in a
 * bluetooth_sdp_mas_record */
static int add_maps_sdp(const bluetooth_sdp_mas_record* rec) {
  tSDP_PROTOCOL_ELEM protoList[3];
  uint16_t service = UUID_SERVCLASS_MESSAGE_ACCESS;
  uint16_t browse = UUID_SERVCLASS_PUBLIC_BROWSE_GROUP;
  bool status = true;
  uint32_t sdp_handle = 0;
  uint8_t temp[4];
  uint8_t* p_temp = temp;

  sdp_handle = get_legacy_stack_sdp_api()->handle.SDP_CreateRecord();
  if (sdp_handle == 0) {
    log::error("Unable to register MAPS Service");
    return sdp_handle;
  }

  /* add service class */
  status &= get_legacy_stack_sdp_api()->handle.SDP_AddServiceClassIdList(
      sdp_handle, 1, &service);
  memset(protoList, 0, 3 * sizeof(tSDP_PROTOCOL_ELEM));

  /* add protocol list, including RFCOMM scn */
  protoList[0].protocol_uuid = UUID_PROTOCOL_L2CAP;
  protoList[0].num_params = 0;
  protoList[1].protocol_uuid = UUID_PROTOCOL_RFCOMM;
  protoList[1].num_params = 1;
  protoList[1].params[0] = rec->hdr.rfcomm_channel_number;
  protoList[2].protocol_uuid = UUID_PROTOCOL_OBEX;
  protoList[2].num_params = 0;
  status &= get_legacy_stack_sdp_api()->handle.SDP_AddProtocolList(
      sdp_handle, 3, protoList);

  /* Add a name entry */
  status &= get_legacy_stack_sdp_api()->handle.SDP_AddAttribute(
      sdp_handle, (uint16_t)ATTR_ID_SERVICE_NAME, (uint8_t)TEXT_STR_DESC_TYPE,
      (uint32_t)(rec->hdr.service_name_length + 1),
      (uint8_t*)rec->hdr.service_name);

  /* Add in the Bluetooth Profile Descriptor List */
  status &= get_legacy_stack_sdp_api()->handle.SDP_AddProfileDescriptorList(
      sdp_handle, UUID_SERVCLASS_MAP_PROFILE, rec->hdr.profile_version);

  /* Add MAS instance ID */
  status &= get_legacy_stack_sdp_api()->handle.SDP_AddAttribute(
      sdp_handle, ATTR_ID_MAS_INSTANCE_ID, UINT_DESC_TYPE, (uint32_t)1,
      (uint8_t*)&rec->mas_instance_id);

  /* Add supported message types */
  status &= get_legacy_stack_sdp_api()->handle.SDP_AddAttribute(
      sdp_handle, ATTR_ID_SUPPORTED_MSG_TYPE, UINT_DESC_TYPE, (uint32_t)1,
      (uint8_t*)&rec->supported_message_types);

  /* Add supported feature */
  UINT32_TO_BE_STREAM(p_temp, rec->supported_features);
  status &= get_legacy_stack_sdp_api()->handle.SDP_AddAttribute(
      sdp_handle, ATTR_ID_MAP_SUPPORTED_FEATURES, UINT_DESC_TYPE, (uint32_t)4,
      temp);

  /* Add the L2CAP PSM if present */
  if (rec->hdr.l2cap_psm != -1) {
    p_temp = temp;  // The macro modifies p_temp, hence rewind.
    UINT16_TO_BE_STREAM(p_temp, rec->hdr.l2cap_psm);
    status &= get_legacy_stack_sdp_api()->handle.SDP_AddAttribute(
        sdp_handle, ATTR_ID_GOEP_L2CAP_PSM, UINT_DESC_TYPE, (uint32_t)2, temp);
  }

  /* Make the service browseable */
  status &= get_legacy_stack_sdp_api()->handle.SDP_AddUuidSequence(
      sdp_handle, ATTR_ID_BROWSE_GROUP_LIST, 1, &browse);

  if (!status) {
    if (!get_legacy_stack_sdp_api()->handle.SDP_DeleteRecord(sdp_handle)) {
      log::warn("Unable to delete SDP record handle:{}", sdp_handle);
    }
    sdp_handle = 0;
    log::error("FAILED");
  } else {
    bta_sys_add_uuid(service); /* UUID_SERVCLASS_MESSAGE_ACCESS */
    log::verbose("SDP Registered (handle 0x{:08x})", sdp_handle);
  }
  return sdp_handle;
}

/* Create a MAP MNS SDP record based on information stored in a
 * bluetooth_sdp_mns_record */
static int add_mapc_sdp(const bluetooth_sdp_mns_record* rec) {
  tSDP_PROTOCOL_ELEM protoList[3];
  uint16_t service = UUID_SERVCLASS_MESSAGE_NOTIFICATION;
  uint16_t browse = UUID_SERVCLASS_PUBLIC_BROWSE_GROUP;
  bool status = true;
  uint32_t sdp_handle = 0;
  uint8_t temp[4];
  uint8_t* p_temp = temp;

  sdp_handle = get_legacy_stack_sdp_api()->handle.SDP_CreateRecord();
  if (sdp_handle == 0) {
    log::error("Unable to register MAP Notification Service");
    return sdp_handle;
  }

  /* add service class */
  status &= get_legacy_stack_sdp_api()->handle.SDP_AddServiceClassIdList(
      sdp_handle, 1, &service);
  memset(protoList, 0, 3 * sizeof(tSDP_PROTOCOL_ELEM));

  /* add protocol list, including RFCOMM scn */
  protoList[0].protocol_uuid = UUID_PROTOCOL_L2CAP;
  protoList[0].num_params = 0;
  protoList[1].protocol_uuid = UUID_PROTOCOL_RFCOMM;
  protoList[1].num_params = 1;
  protoList[1].params[0] = rec->hdr.rfcomm_channel_number;
  protoList[2].protocol_uuid = UUID_PROTOCOL_OBEX;
  protoList[2].num_params = 0;
  status &= get_legacy_stack_sdp_api()->handle.SDP_AddProtocolList(
      sdp_handle, 3, protoList);

  /* Add a name entry */
  status &= get_legacy_stack_sdp_api()->handle.SDP_AddAttribute(
      sdp_handle, (uint16_t)ATTR_ID_SERVICE_NAME, (uint8_t)TEXT_STR_DESC_TYPE,
      (uint32_t)(rec->hdr.service_name_length + 1),
      (uint8_t*)rec->hdr.service_name);

  /* Add in the Bluetooth Profile Descriptor List */
  status &= get_legacy_stack_sdp_api()->handle.SDP_AddProfileDescriptorList(
      sdp_handle, UUID_SERVCLASS_MAP_PROFILE, rec->hdr.profile_version);

  /* Add supported feature */
  UINT32_TO_BE_STREAM(p_temp, rec->supported_features);
  status &= get_legacy_stack_sdp_api()->handle.SDP_AddAttribute(
      sdp_handle, ATTR_ID_MAP_SUPPORTED_FEATURES, UINT_DESC_TYPE, (uint32_t)4,
      temp);

  /* Add the L2CAP PSM if present */
  if (rec->hdr.l2cap_psm != -1) {
    p_temp = temp;  // The macro modifies p_temp, hence rewind.
    UINT16_TO_BE_STREAM(p_temp, rec->hdr.l2cap_psm);
    status &= get_legacy_stack_sdp_api()->handle.SDP_AddAttribute(
        sdp_handle, ATTR_ID_GOEP_L2CAP_PSM, UINT_DESC_TYPE, (uint32_t)2, temp);
  }

  /* Make the service browseable */
  status &= get_legacy_stack_sdp_api()->handle.SDP_AddUuidSequence(
      sdp_handle, ATTR_ID_BROWSE_GROUP_LIST, 1, &browse);

  if (!status) {
    if (!get_legacy_stack_sdp_api()->handle.SDP_DeleteRecord(sdp_handle)) {
      log::warn("Unable to delete SDP record handle:{}", sdp_handle);
    }
    sdp_handle = 0;
    log::error("FAILED");
  } else {
    bta_sys_add_uuid(service); /* UUID_SERVCLASS_MESSAGE_ACCESS */
    log::verbose("SDP Registered (handle 0x{:08x})", sdp_handle);
  }
  return sdp_handle;
}

/* Create a PBAP Client SDP record based on information stored in a
 * bluetooth_sdp_pce_record */
static int add_pbapc_sdp(const bluetooth_sdp_pce_record* rec) {
  uint16_t service = UUID_SERVCLASS_PBAP_PCE;
  uint16_t browse = UUID_SERVCLASS_PUBLIC_BROWSE_GROUP;
  bool status = true;
  uint32_t sdp_handle = 0;

  sdp_handle = get_legacy_stack_sdp_api()->handle.SDP_CreateRecord();
  if (sdp_handle == 0) {
    log::error("Unable to register PBAP Client Service");
    return sdp_handle;
  }

  status &= get_legacy_stack_sdp_api()->handle.SDP_AddServiceClassIdList(
      sdp_handle, 1, &service);

  /* Add a name entry */
  status &= get_legacy_stack_sdp_api()->handle.SDP_AddAttribute(
      sdp_handle, (uint16_t)ATTR_ID_SERVICE_NAME, (uint8_t)TEXT_STR_DESC_TYPE,
      (uint32_t)(rec->hdr.service_name_length + 1),
      (uint8_t*)rec->hdr.service_name);

  /* Add in the Bluetooth Profile Descriptor List */
  status &= get_legacy_stack_sdp_api()->handle.SDP_AddProfileDescriptorList(
      sdp_handle, UUID_SERVCLASS_PHONE_ACCESS, rec->hdr.profile_version);

  /* Make the service browseable */
  status &= get_legacy_stack_sdp_api()->handle.SDP_AddUuidSequence(
      sdp_handle, ATTR_ID_BROWSE_GROUP_LIST, 1, &browse);

  if (!status) {
    if (!get_legacy_stack_sdp_api()->handle.SDP_DeleteRecord(sdp_handle)) {
      log::error("Unable to remove handle 0x{:08x}", sdp_handle);
    }
    sdp_handle = 0;
    log::error("FAILED");
    return sdp_handle;
  }
  bta_sys_add_uuid(service); /* UUID_SERVCLASS_PBAP_PCE */
  log::verbose("SDP Registered (handle 0x{:08x})", sdp_handle);
  return sdp_handle;
}

/* Create a PBAP Server SDP record based on information stored in a
 * bluetooth_sdp_pse_record */
static int add_pbaps_sdp(const bluetooth_sdp_pse_record* rec) {
  tSDP_PROTOCOL_ELEM protoList[3];
  uint16_t service = UUID_SERVCLASS_PBAP_PSE;
  uint16_t browse = UUID_SERVCLASS_PUBLIC_BROWSE_GROUP;
  bool status = true;
  uint32_t sdp_handle = 0;
  uint8_t temp[4];
  uint8_t* p_temp = temp;

  sdp_handle = get_legacy_stack_sdp_api()->handle.SDP_CreateRecord();
  if (sdp_handle == 0) {
    log::error("Unable to register PBAP Server Service");
    return sdp_handle;
  }

  /* add service class */
  status &= get_legacy_stack_sdp_api()->handle.SDP_AddServiceClassIdList(
      sdp_handle, 1, &service);
  memset(protoList, 0, 3 * sizeof(tSDP_PROTOCOL_ELEM));

  /* add protocol list, including RFCOMM scn */
  protoList[0].protocol_uuid = UUID_PROTOCOL_L2CAP;
  protoList[0].num_params = 0;
  protoList[1].protocol_uuid = UUID_PROTOCOL_RFCOMM;
  protoList[1].num_params = 1;
  protoList[1].params[0] = rec->hdr.rfcomm_channel_number;
  protoList[2].protocol_uuid = UUID_PROTOCOL_OBEX;
  protoList[2].num_params = 0;
  status &= get_legacy_stack_sdp_api()->handle.SDP_AddProtocolList(
      sdp_handle, 3, protoList);

  /* Add a name entry */
  status &= get_legacy_stack_sdp_api()->handle.SDP_AddAttribute(
      sdp_handle, (uint16_t)ATTR_ID_SERVICE_NAME, (uint8_t)TEXT_STR_DESC_TYPE,
      (uint32_t)(rec->hdr.service_name_length + 1),
      (uint8_t*)rec->hdr.service_name);
  if (bluetooth::common::init_flags::
          pbap_pse_dynamic_version_upgrade_is_enabled()) {
    /*
    PBAP 1.1.1  repositories bits
    Bit 0 = Local Phonebook
    Bit 1 = SIM card
    Bit 2~7 reserved for future use */
    uint8_t supported_repositories_1_1_mask = 0x03;
    uint8_t supported_repositories_1_1 =
        ((uint8_t)rec->supported_repositories) &
        supported_repositories_1_1_mask;
    status &= get_legacy_stack_sdp_api()->handle.SDP_AddProfileDescriptorList(
        sdp_handle, UUID_SERVCLASS_PHONE_ACCESS, 0x0101);

    /* Add supported repositories 1 byte */
    status &= get_legacy_stack_sdp_api()->handle.SDP_AddAttribute(
        sdp_handle, ATTR_ID_SUPPORTED_REPOSITORIES, UINT_DESC_TYPE, (uint32_t)1,
        (uint8_t*)&supported_repositories_1_1);
    log::verbose("supported_repositories_1_1: 0x{:x}",
                 supported_repositories_1_1);
    sdp_save_local_pse_record_attributes(
        rec->hdr.rfcomm_channel_number, rec->hdr.l2cap_psm,
        rec->hdr.profile_version, rec->supported_features,
        rec->supported_repositories);
  } else {
    /* Add in the Bluetooth Profile Descriptor List */
    status &= get_legacy_stack_sdp_api()->handle.SDP_AddProfileDescriptorList(
        sdp_handle, UUID_SERVCLASS_PHONE_ACCESS, rec->hdr.profile_version);

    /* Add supported repositories 1 byte */
    status &= get_legacy_stack_sdp_api()->handle.SDP_AddAttribute(
        sdp_handle, ATTR_ID_SUPPORTED_REPOSITORIES, UINT_DESC_TYPE, (uint32_t)1,
        (uint8_t*)&rec->supported_repositories);
    /* Add supported feature 4 bytes*/
    UINT32_TO_BE_STREAM(p_temp, rec->supported_features);
    status &= get_legacy_stack_sdp_api()->handle.SDP_AddAttribute(
        sdp_handle, ATTR_ID_PBAP_SUPPORTED_FEATURES, UINT_DESC_TYPE,
        (uint32_t)4, temp);

    /* Add the L2CAP PSM if present */
    if (rec->hdr.l2cap_psm != -1) {
      p_temp = temp;  // The macro modifies p_temp, hence rewind.
      UINT16_TO_BE_STREAM(p_temp, rec->hdr.l2cap_psm);
      status &= get_legacy_stack_sdp_api()->handle.SDP_AddAttribute(
          sdp_handle, ATTR_ID_GOEP_L2CAP_PSM, UINT_DESC_TYPE, (uint32_t)2,
          temp);
    }
#if 0
  status &= get_legacy_stack_sdp_api()->handle.SDP_AddAttribute(
      sdp_handle, (uint16_t)ATTR_ID_SERVICE_NAME, (uint8_t)TEXT_STR_DESC_TYPE,
      (uint32_t)(rec->hdr.service_name_length + 1),
      (uint8_t*)rec->hdr.service_name);

  /* Add in the Bluetooth Profile Descriptor List */
  status &= get_legacy_stack_sdp_api()->handle.SDP_AddProfileDescriptorList(
      sdp_handle, UUID_SERVCLASS_PHONE_ACCESS, rec->hdr.profile_version);

  /* Add supported repositories 1 byte */
  status &= get_legacy_stack_sdp_api()->handle.SDP_AddAttribute(
      sdp_handle, ATTR_ID_SUPPORTED_REPOSITORIES, UINT_DESC_TYPE, (uint32_t)1,
      (uint8_t*)&rec->supported_repositories);

  /* Add supported feature 4 bytes*/
  UINT32_TO_BE_STREAM(p_temp, rec->supported_features);
  status &= get_legacy_stack_sdp_api()->handle.SDP_AddAttribute(
      sdp_handle, ATTR_ID_PBAP_SUPPORTED_FEATURES, UINT_DESC_TYPE, (uint32_t)4,
      temp);

  /* Add the L2CAP PSM if present */
  if (rec->hdr.l2cap_psm != -1) {
    p_temp = temp;  // The macro modifies p_temp, hence rewind.
    UINT16_TO_BE_STREAM(p_temp, rec->hdr.l2cap_psm);
    status &= get_legacy_stack_sdp_api()->handle.SDP_AddAttribute(
        sdp_handle, ATTR_ID_GOEP_L2CAP_PSM, UINT_DESC_TYPE, (uint32_t)2, temp);
#endif
  }

  /* Make the service browseable */
  status &= get_legacy_stack_sdp_api()->handle.SDP_AddUuidSequence(
      sdp_handle, ATTR_ID_BROWSE_GROUP_LIST, 1, &browse);

  if (!status) {
    if (!get_legacy_stack_sdp_api()->handle.SDP_DeleteRecord(sdp_handle)) {
      log::error("Unable to remove handle 0x{:08x}", sdp_handle);
    }
    sdp_handle = 0;
    log::error("FAILED");
  } else {
    bta_sys_add_uuid(service); /* UUID_SERVCLASS_MESSAGE_ACCESS */
    log::verbose("SDP Registered (handle 0x{:08x})", sdp_handle);
  }
  return sdp_handle;
}

/* Create a OPP Server SDP record based on information stored in a
 * bluetooth_sdp_ops_record */
static int add_opps_sdp(const bluetooth_sdp_ops_record* rec) {
  tSDP_PROTOCOL_ELEM protoList[3];
  uint16_t service = UUID_SERVCLASS_OBEX_OBJECT_PUSH;
  uint16_t browse = UUID_SERVCLASS_PUBLIC_BROWSE_GROUP;
  uint8_t type_len[rec->supported_formats_list_len];
  uint8_t desc_type[rec->supported_formats_list_len];
  uint8_t* type_value[rec->supported_formats_list_len];
  bool status = true;
  uint32_t sdp_handle = 0;
  uint8_t temp[4];
  uint8_t* p_temp = temp;
  tBTA_UTL_COD cod;
  int i, j;

  sdp_handle = get_legacy_stack_sdp_api()->handle.SDP_CreateRecord();
  if (sdp_handle == 0) {
    log::error("Unable to register Object Push Server Service");
    return sdp_handle;
  }

  /* add service class */
  status &= get_legacy_stack_sdp_api()->handle.SDP_AddServiceClassIdList(
      sdp_handle, 1, &service);
  memset(protoList, 0, 3 * sizeof(tSDP_PROTOCOL_ELEM));

  /* add protocol list, including RFCOMM scn */
  protoList[0].protocol_uuid = UUID_PROTOCOL_L2CAP;
  protoList[0].num_params = 0;
  protoList[1].protocol_uuid = UUID_PROTOCOL_RFCOMM;
  protoList[1].num_params = 1;
  protoList[1].params[0] = rec->hdr.rfcomm_channel_number;
  protoList[2].protocol_uuid = UUID_PROTOCOL_OBEX;
  protoList[2].num_params = 0;
  status &= get_legacy_stack_sdp_api()->handle.SDP_AddProtocolList(
      sdp_handle, 3, protoList);

  /* Add a name entry */
  status &= get_legacy_stack_sdp_api()->handle.SDP_AddAttribute(
      sdp_handle, (uint16_t)ATTR_ID_SERVICE_NAME, (uint8_t)TEXT_STR_DESC_TYPE,
      (uint32_t)(rec->hdr.service_name_length + 1),
      (uint8_t*)rec->hdr.service_name);

  /* Add in the Bluetooth Profile Descriptor List */
  status &= get_legacy_stack_sdp_api()->handle.SDP_AddProfileDescriptorList(
      sdp_handle, UUID_SERVCLASS_OBEX_OBJECT_PUSH, rec->hdr.profile_version);

  /* add sequence for supported types */
  for (i = 0, j = 0; i < rec->supported_formats_list_len; i++) {
    type_value[j] = (uint8_t*)&rec->supported_formats_list[i];
    desc_type[j] = UINT_DESC_TYPE;
    type_len[j++] = 1;
  }

  status &= get_legacy_stack_sdp_api()->handle.SDP_AddSequence(
      sdp_handle, (uint16_t)ATTR_ID_SUPPORTED_FORMATS_LIST,
      (uint8_t)rec->supported_formats_list_len, desc_type, type_len,
      type_value);

  /* Add the L2CAP PSM if present */
  if (rec->hdr.l2cap_psm != -1) {
    p_temp = temp;  // The macro modifies p_temp, hence rewind.
    UINT16_TO_BE_STREAM(p_temp, rec->hdr.l2cap_psm);
    status &= get_legacy_stack_sdp_api()->handle.SDP_AddAttribute(
        sdp_handle, ATTR_ID_GOEP_L2CAP_PSM, UINT_DESC_TYPE, (uint32_t)2, temp);
  }

  /* Make the service browseable */
  status &= get_legacy_stack_sdp_api()->handle.SDP_AddUuidSequence(
      sdp_handle, ATTR_ID_BROWSE_GROUP_LIST, 1, &browse);

  if (!status) {
    if (!get_legacy_stack_sdp_api()->handle.SDP_DeleteRecord(sdp_handle)) {
      log::error("Unable to remove handle 0x{:08x}", sdp_handle);
    }
    sdp_handle = 0;
    log::error("FAILED");
  } else {
    /* set class of device */
    cod.service = BTM_COD_SERVICE_OBJ_TRANSFER;
    utl_set_device_class(&cod, BTA_UTL_SET_COD_SERVICE_CLASS);

    bta_sys_add_uuid(service); /* UUID_SERVCLASS_OBEX_OBJECT_PUSH */
    log::verbose("SDP Registered (handle 0x{:08x})", sdp_handle);
  }
  return sdp_handle;
}

// Create a Sim Access Profile SDP record based on information stored in a
// bluetooth_sdp_sap_record.
static int add_saps_sdp(const bluetooth_sdp_sap_record* rec) {
  tSDP_PROTOCOL_ELEM protoList[2];
  uint16_t services[2];
  uint16_t browse = UUID_SERVCLASS_PUBLIC_BROWSE_GROUP;
  bool status = true;
  uint32_t sdp_handle = 0;

  sdp_handle = get_legacy_stack_sdp_api()->handle.SDP_CreateRecord();
  if (sdp_handle == 0) {
    log::error("Unable to register SAPS Service");
    return sdp_handle;
  }

  services[0] = UUID_SERVCLASS_SAP;
  services[1] = UUID_SERVCLASS_GENERIC_TELEPHONY;

  // add service class
  status &= get_legacy_stack_sdp_api()->handle.SDP_AddServiceClassIdList(
      sdp_handle, 2, services);
  memset(protoList, 0, 2 * sizeof(tSDP_PROTOCOL_ELEM));

  // add protocol list, including RFCOMM scn
  protoList[0].protocol_uuid = UUID_PROTOCOL_L2CAP;
  protoList[0].num_params = 0;
  protoList[1].protocol_uuid = UUID_PROTOCOL_RFCOMM;
  protoList[1].num_params = 1;
  protoList[1].params[0] = rec->hdr.rfcomm_channel_number;
  status &= get_legacy_stack_sdp_api()->handle.SDP_AddProtocolList(
      sdp_handle, 2, protoList);

  // Add a name entry
  status &= get_legacy_stack_sdp_api()->handle.SDP_AddAttribute(
      sdp_handle, (uint16_t)ATTR_ID_SERVICE_NAME, (uint8_t)TEXT_STR_DESC_TYPE,
      (uint32_t)(rec->hdr.service_name_length + 1),
      (uint8_t*)rec->hdr.service_name);

  // Add in the Bluetooth Profile Descriptor List
  status &= get_legacy_stack_sdp_api()->handle.SDP_AddProfileDescriptorList(
      sdp_handle, UUID_SERVCLASS_SAP, rec->hdr.profile_version);

  // Make the service browseable
  status &= get_legacy_stack_sdp_api()->handle.SDP_AddUuidSequence(
      sdp_handle, ATTR_ID_BROWSE_GROUP_LIST, 1, &browse);

  if (!status) {
    if (!get_legacy_stack_sdp_api()->handle.SDP_DeleteRecord(sdp_handle)) {
      log::error("Unable to remove handle 0x{:08x}", sdp_handle);
    }
    sdp_handle = 0;
    log::error("FAILED deleting record");
  } else {
    bta_sys_add_uuid(UUID_SERVCLASS_SAP);
    log::verbose("SDP Registered (handle 0x{:08x})", sdp_handle);
  }
  return sdp_handle;
}

/* Create a Multi-Profile Specification SDP record based on information stored
 * in a bluetooth_sdp_mps_record */
static int add_mps_sdp(const bluetooth_sdp_mps_record* rec) {
  uint16_t service = UUID_SERVCLASS_MPS_SC;
  uint16_t browse = UUID_SERVCLASS_PUBLIC_BROWSE_GROUP;
  bool status = true;
  uint32_t sdp_handle = 0;

  sdp_handle = get_legacy_stack_sdp_api()->handle.SDP_CreateRecord();
  if (sdp_handle == 0) {
    log::error("Unable to register MPS record");
    return sdp_handle;
  }

  status &= get_legacy_stack_sdp_api()->handle.SDP_AddServiceClassIdList(
      sdp_handle, 1, &service);

  /* Add in the Bluetooth Profile Descriptor List */
  status &= get_legacy_stack_sdp_api()->handle.SDP_AddProfileDescriptorList(
      sdp_handle, UUID_SERVCLASS_MPS_PROFILE, rec->hdr.profile_version);

  /* Add supported scenarios MPSD */
  status &= get_legacy_stack_sdp_api()->handle.SDP_AddAttribute(
      sdp_handle, ATTR_ID_MPS_SUPPORTED_SCENARIOS_MPSD, UINT_DESC_TYPE,
      (uint32_t)8, (uint8_t*)&rec->supported_scenarios_mpsd);
  /* Add supported scenarios MPMD */
  status &= get_legacy_stack_sdp_api()->handle.SDP_AddAttribute(
      sdp_handle, ATTR_ID_MPS_SUPPORTED_SCENARIOS_MPMD, UINT_DESC_TYPE,
      (uint32_t)8, (uint8_t*)&rec->supported_scenarios_mpmd);
  /* Add supported dependencies */
  status &= get_legacy_stack_sdp_api()->handle.SDP_AddAttribute(
      sdp_handle, ATTR_ID_MPS_SUPPORTED_DEPENDENCIES, UINT_DESC_TYPE,
      (uint32_t)2, (uint8_t*)&rec->supported_dependencies);

  /* Make the service browseable */
  status &= get_legacy_stack_sdp_api()->handle.SDP_AddUuidSequence(
      sdp_handle, ATTR_ID_BROWSE_GROUP_LIST, 1, &browse);

  if (!status) {
    if (!get_legacy_stack_sdp_api()->handle.SDP_DeleteRecord(sdp_handle)) {
      log::warn("Unable to delete SDP record handle:{}", sdp_handle);
    }
    sdp_handle = 0;
    log::error("FAILED");
    return sdp_handle;
  }
  bta_sys_add_uuid(service); /* UUID_SERVCLASS_MPS_SC */
  log::verbose("SDP Registered (handle 0x{:08x})", sdp_handle);
  return sdp_handle;
}<|MERGE_RESOLUTION|>--- conflicted
+++ resolved
@@ -346,11 +346,7 @@
     return BT_STATUS_SUCCESS;
   }
   log::verbose("Sdp Server - record already removed - or never created");
-<<<<<<< HEAD
-  return BT_STATUS_FAIL;
-=======
   return BT_STATUS_DONE;
->>>>>>> e110efe6
 }
 
 /******************************************************************************

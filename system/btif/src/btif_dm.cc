--- conflicted
+++ resolved
@@ -1209,11 +1209,7 @@
                                              pairing_cb.pin_code_len);
       } else {
         log::warn("bd_addr is empty");
-<<<<<<< HEAD
-        ret = BT_STATUS_FAIL;
-=======
         ret = BT_STATUS_PARM_INVALID;
->>>>>>> 6cdb3953
       }
       ASSERTC(ret == BT_STATUS_SUCCESS, "storing link key failed", ret);
     } else {
@@ -1696,85 +1692,6 @@
 
       return true;
     }
-<<<<<<< HEAD
-
-    return false;
-  }
-
- return ((bd_addr == pairing_cb.bd_addr ||
-          bd_addr == pairing_cb.static_bdaddr) &&
-         (pairing_cb.gatt_over_le ==
-          btif_dm_pairing_cb_t::ServiceDiscoveryState::SCHEDULED));
-}
-
-static void btif_on_service_discovery_results(
-    RawAddress bd_addr, const std::vector<bluetooth::Uuid>& uuids_param,
-    tBTA_STATUS result) {
-  bt_property_t prop;
-  std::vector<uint8_t> property_value;
-  std::set<Uuid> uuids;
-  bool a2dp_sink_capable = false;
-
-  if (result != BTA_SUCCESS && pairing_cb.state == BT_BOND_STATE_BONDED &&
-      pairing_cb.sdp_attempts < BTIF_DM_MAX_SDP_ATTEMPTS_AFTER_PAIRING) {
-    if (pairing_cb.sdp_attempts) {
-      log::warn("SDP failed after bonding re-attempting for {}", bd_addr);
-      pairing_cb.sdp_attempts++;
-      if (com::android::bluetooth::flags::force_bredr_for_sdp_retry()) {
-        btif_dm_get_remote_services(bd_addr, BT_TRANSPORT_BR_EDR);
-      } else {
-        btif_dm_get_remote_services(bd_addr, BT_TRANSPORT_AUTO);
-      }
-    } else {
-      log::warn("SDP triggered by someone failed when bonding");
-    }
-    return;
-  }
-
-  if ((bd_addr == pairing_cb.bd_addr || bd_addr == pairing_cb.static_bdaddr)) {
-    log::info("SDP finished for {}:", bd_addr);
-    pairing_cb.sdp_over_classic =
-        btif_dm_pairing_cb_t::ServiceDiscoveryState::FINISHED;
-  }
-
-  prop.type = BT_PROPERTY_UUIDS;
-  prop.len = 0;
-  if ((result == BTA_SUCCESS) && !uuids_param.empty()) {
-    log::info("New UUIDs for {}:", bd_addr);
-    for (const auto& uuid : uuids_param) {
-      if (btif_should_ignore_uuid(uuid)) {
-        continue;
-      }
-      log::info("uuid:{}", uuid.ToString());
-      uuids.insert(uuid);
-    }
-
-    Uuid existing_uuids[BT_MAX_NUM_UUIDS] = {};
-    btif_get_existing_uuids(&bd_addr, existing_uuids);
-
-    for (int i = 0; i < BT_MAX_NUM_UUIDS; i++) {
-      Uuid uuid = existing_uuids[i];
-      if (btif_should_ignore_uuid(uuid)) {
-        continue;
-      }
-      if (btif_is_interesting_le_service(uuid)) {
-        log::info("interesting le service {} insert", uuid.ToString());
-        uuids.insert(uuid);
-      }
-    }
-    for (auto& uuid : uuids) {
-      auto uuid_128bit = uuid.To128BitBE();
-      property_value.insert(property_value.end(), uuid_128bit.begin(),
-                            uuid_128bit.end());
-      if (uuid == UUID_A2DP_SINK) {
-        a2dp_sink_capable = true;
-      }
-    }
-    prop.val = (void*)property_value.data();
-    prop.len = Uuid::kNumBytes128 * uuids.size();
-  }
-
-=======
 
     return false;
   }
@@ -1872,7 +1789,6 @@
     prop.len = Uuid::kNumBytes128 * uuids.size();
   }
 
->>>>>>> 6cdb3953
   bool skip_reporting_wait_for_le = false;
   /* If we are doing service discovery for device that just bonded, that is
    * capable of a2dp, and both sides can do LE Audio, and it haven't
@@ -1909,7 +1825,6 @@
                                 uuid_128bit.end());
         }
         eir_uuids_cache.erase(uuids_iter);
-<<<<<<< HEAD
       }
       if (num_eir_uuids > 0) {
         prop.val = (void*)property_value.data();
@@ -1919,17 +1834,6 @@
         prop.val = &uuid;
         prop.len = Uuid::kNumBytes128;
       }
-=======
-      }
-      if (num_eir_uuids > 0) {
-        prop.val = (void*)property_value.data();
-        prop.len = num_eir_uuids * Uuid::kNumBytes128;
-      } else {
-        log::warn("SDP failed and we have no EIR UUIDs to report either");
-        prop.val = &uuid;
-        prop.len = Uuid::kNumBytes128;
-      }
->>>>>>> 6cdb3953
     }
 
     if (!skip_reporting_wait_for_le) {
@@ -2119,16 +2023,6 @@
     ASSERTC(ret == BT_STATUS_SUCCESS, "failed to save remote device property",
             ret);
     num_properties++;
-<<<<<<< HEAD
-  }
-
-  /* If services were returned as part of SDP discovery, we will immediately
-   * send them with rest of SDP results in on_service_discovery_results */
-  if (!transport_le) {
-    return;
-  }
-
-=======
   }
 
   if (!transport_le) {
@@ -2146,7 +2040,6 @@
     }
   }
 
->>>>>>> 6cdb3953
   /* Send the event to the BTIF */
   GetInterfaceToProfiles()->events->invoke_remote_device_properties_cb(
       BT_STATUS_SUCCESS, bd_addr, num_properties, prop);
@@ -2171,13 +2064,6 @@
   if (hci_status != HCI_SUCCESS) {
     log::warn("Received RNR event with bad status addr:{} hci_status:{}",
               bd_addr, hci_error_code_text(hci_status));
-<<<<<<< HEAD
-=======
-    return;
-  }
-  if (bd_name[0] == '\0') {
-    log::warn("Received RNR event without valid name addr:{}", bd_addr);
->>>>>>> 6cdb3953
     return;
   }
   if (bd_name[0] == '\0') {
@@ -2202,26 +2088,6 @@
   log::info("Callback for read name event addr:{} name:{}", bd_addr,
             PRIVATE_NAME(reinterpret_cast<char const*>(bd_name)));
 
-<<<<<<< HEAD
-=======
-  // Needs 3 properties if during_device_search is true
-  bt_property_t properties[3] = {{
-      .type = BT_PROPERTY_BDNAME,
-      .len = (int)strnlen((char*)bd_name, BD_NAME_LEN),
-      .val = (void*)bd_name,
-  }};
-
-  const bt_status_t status =
-      btif_storage_set_remote_device_property(&bd_addr, properties);
-  log::assert_that(status == BT_STATUS_SUCCESS,
-                   "Failed to save remote device property status:{}",
-                   bt_status_text(status));
-  GetInterfaceToProfiles()->events->invoke_remote_device_properties_cb(
-      status, bd_addr, 1, properties);
-  log::info("Callback for read name event addr:{} name:{}", bd_addr,
-            PRIVATE_NAME(reinterpret_cast<char const*>(bd_name)));
-
->>>>>>> 6cdb3953
   if (!during_device_search) {
     return;
   }
@@ -2629,21 +2495,12 @@
     case BTA_DM_LE_FEATURES_READ:
       btif_get_adapter_property(BT_PROPERTY_LOCAL_LE_FEATURES);
       break;
-<<<<<<< HEAD
 
 
   default: {
     log::error("Unexpected tBTA_DM_ACL_EVT:{}", event);
     } break;
 
-=======
-
-
-  default: {
-    log::error("Unexpected tBTA_DM_ACL_EVT:{}", event);
-    } break;
-
->>>>>>> 6cdb3953
   }
 }
 

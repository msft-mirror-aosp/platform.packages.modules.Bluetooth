/******************************************************************************
 *
 *  Copyright (C) 2016 The Linux Foundation
 *  Copyright 2009-2012 Broadcom Corporation
 *
 *  Licensed under the Apache License, Version 2.0 (the "License");
 *  you may not use this file except in compliance with the License.
 *  You may obtain a copy of the License at:
 *
 *  http://www.apache.org/licenses/LICENSE-2.0
 *
 *  Unless required by applicable law or agreed to in writing, software
 *  distributed under the License is distributed on an "AS IS" BASIS,
 *  WITHOUT WARRANTIES OR CONDITIONS OF ANY KIND, either express or implied.
 *  See the License for the specific language governing permissions and
 *  limitations under the License.
 *
 ******************************************************************************/

/*******************************************************************************
 *
 *  Filename:      bluetooth.c
 *
 *  Description:   Bluetooth HAL implementation
 *
 ******************************************************************************/

#define LOG_TAG "bt_btif"

#include <bluetooth/log.h>
#include <com_android_bluetooth_flags.h>
#include <hardware/bluetooth.h>
#include <hardware/bluetooth_headset_interface.h>
#include <hardware/bt_av.h>
#include <hardware/bt_csis.h>
#include <hardware/bt_gatt.h>
#include <hardware/bt_has.h>
#include <hardware/bt_hd.h>
#include <hardware/bt_hearing_aid.h>
#include <hardware/bt_hf_client.h>
#include <hardware/bt_hh.h>
#include <hardware/bt_le_audio.h>
#include <hardware/bt_pan.h>
#include <hardware/bt_rc.h>
#include <hardware/bt_sdp.h>
#include <hardware/bt_sock.h>
#include <hardware/bt_vc.h>
#include <stdlib.h>
#include <string.h>
#include <unistd.h>

#include "audio_hal_interface/a2dp_encoding.h"
#include "bta/hh/bta_hh_int.h"  // for HID HACK profile methods
#include "bta/include/bta_api.h"
#include "bta/include/bta_ar_api.h"
#include "bta/include/bta_csis_api.h"
#include "bta/include/bta_has_api.h"
#include "bta/include/bta_hearing_aid_api.h"
#include "bta/include/bta_hf_client_api.h"
#include "bta/include/bta_le_audio_api.h"
#include "bta/include/bta_le_audio_broadcaster_api.h"
#include "bta/include/bta_vc_api.h"
#include "btif/avrcp/avrcp_service.h"
#include "btif/include/btif_sock.h"
#include "btif/include/btif_sock_logging.h"
#include "btif/include/core_callbacks.h"
#include "btif/include/stack_manager_t.h"
#include "btif_a2dp.h"
#include "btif_api.h"
#include "btif_av.h"
#include "btif_bqr.h"
#include "btif_config.h"
#include "btif_debug_conn.h"
#include "btif_dm.h"
#include "btif_hd.h"
#include "btif_hf.h"
#include "btif_hh.h"
#include "btif_keystore.h"
#include "btif_metrics_logging.h"
#include "btif_pan.h"
#include "btif_profile_storage.h"
#include "btif_rc.h"
#include "btif_sock.h"
#include "btif_sock_logging.h"
#include "btif_storage.h"
#include "common/address_obfuscator.h"
#include "common/init_flags.h"
#include "common/metrics.h"
#include "common/os_utils.h"
#include "device/include/device_iot_config.h"
#include "device/include/esco_parameters.h"
#include "device/include/interop.h"
#include "device/include/interop_config.h"
#include "internal_include/bt_target.h"
#include "main/shim/dumpsys.h"
#include "os/parameter_provider.h"
#include "osi/include/alarm.h"
#include "osi/include/allocator.h"
#include "osi/include/stack_power_telemetry.h"
#include "osi/include/wakelock.h"
#include "stack/btm/btm_sco_hfp_hal.h"
#include "stack/gatt/connection_manager.h"
#include "stack/include/a2dp_api.h"
#include "stack/include/avdt_api.h"
#include "stack/include/btm_api.h"
#include "stack/include/btm_client_interface.h"
#include "stack/include/hfp_lc3_decoder.h"
#include "stack/include/hfp_lc3_encoder.h"
#include "stack/include/hfp_msbc_decoder.h"
#include "stack/include/hfp_msbc_encoder.h"
#include "stack/include/hidh_api.h"
#include "stack/include/main_thread.h"
#include "stack/include/pan_api.h"
#include "storage/config_keys.h"
#include "types/raw_address.h"

using bluetooth::csis::CsisClientInterface;
using bluetooth::has::HasClientInterface;
using bluetooth::hearing_aid::HearingAidInterface;
using bluetooth::le_audio::LeAudioBroadcasterInterface;
using bluetooth::le_audio::LeAudioClientInterface;
using bluetooth::vc::VolumeControlInterface;
using namespace bluetooth;

/*******************************************************************************
 *  Static variables
 ******************************************************************************/

static bt_callbacks_t* bt_hal_cbacks = NULL;
bool restricted_mode = false;
bool common_criteria_mode = false;
const int CONFIG_COMPARE_ALL_PASS = 0b11;
int common_criteria_config_compare_result = CONFIG_COMPARE_ALL_PASS;
bool is_local_device_atv = false;

/*******************************************************************************
 *  Externs
 ******************************************************************************/

/* list all extended interfaces here */

/* handsfree profile - client */
extern const bthf_client_interface_t* btif_hf_client_get_interface();
/* advanced audio profile */
extern const btav_source_interface_t* btif_av_get_src_interface();
extern const btav_sink_interface_t* btif_av_get_sink_interface();
/*rfc l2cap*/
extern const btsock_interface_t* btif_sock_get_interface();
/* hid host profile */
extern const bthh_interface_t* btif_hh_get_interface();
/* hid device profile */
extern const bthd_interface_t* btif_hd_get_interface();
/*pan*/
extern const btpan_interface_t* btif_pan_get_interface();
/* gatt */
extern const btgatt_interface_t* btif_gatt_get_interface();
/* avrc target */
extern const btrc_interface_t* btif_rc_get_interface();
/* avrc controller */
extern const btrc_ctrl_interface_t* btif_rc_ctrl_get_interface();
/*SDP search client*/
extern const btsdp_interface_t* btif_sdp_get_interface();
/*Hearing Aid client*/
extern HearingAidInterface* btif_hearing_aid_get_interface();
/* Hearing Access client */
extern HasClientInterface* btif_has_client_get_interface();
/* LeAudio testi client */
extern LeAudioClientInterface* btif_le_audio_get_interface();
/* LeAudio Broadcaster */
extern LeAudioBroadcasterInterface* btif_le_audio_broadcaster_get_interface();
/* Coordinated Set Service Client */
extern CsisClientInterface* btif_csis_client_get_interface();
/* Volume Control client */
extern VolumeControlInterface* btif_volume_control_get_interface();

bt_status_t btif_av_sink_execute_service(bool b_enable);
bt_status_t btif_hh_execute_service(bool b_enable);
bt_status_t btif_hf_client_execute_service(bool b_enable);
bt_status_t btif_sdp_execute_service(bool b_enable);
bt_status_t btif_hd_execute_service(bool b_enable);

extern void gatt_tcb_dump(int fd);
extern void bta_gatt_client_dump(int fd);

/*******************************************************************************
 *  Callbacks from bluetooth::core (see go/invisalign-bt)
 ******************************************************************************/

struct ConfigInterfaceImpl : bluetooth::core::ConfigInterface {
  ConfigInterfaceImpl() : bluetooth::core::ConfigInterface(){};

  bool isRestrictedMode() override { return is_restricted_mode(); }

  bool isA2DPOffloadEnabled() override {
    char value_sup[PROPERTY_VALUE_MAX] = {'\0'};
    char value_dis[PROPERTY_VALUE_MAX] = {'\0'};

    osi_property_get("ro.bluetooth.a2dp_offload.supported", value_sup, "false");
    osi_property_get("persist.bluetooth.a2dp_offload.disabled", value_dis,
                     "false");
    auto a2dp_offload_enabled =
        (strcmp(value_sup, "true") == 0) && (strcmp(value_dis, "false") == 0);
    log::verbose("a2dp_offload.enable = {}", a2dp_offload_enabled);

    return a2dp_offload_enabled;
  }

  bool isAndroidTVDevice() override { return is_atv_device(); }
};

// TODO(aryarahul): remove unnecessary indirection through hfp_msbc_*.cc
struct MSBCCodec : bluetooth::core::CodecInterface {
  MSBCCodec() : bluetooth::core::CodecInterface(){};

  void initialize() override {
    hfp_msbc_decoder_init();
    hfp_msbc_encoder_init();
  }

  void cleanup() override {
    hfp_msbc_decoder_cleanup();
    hfp_msbc_encoder_cleanup();
  }

  uint32_t encodePacket(int16_t* input, uint8_t* output) {
    return hfp_msbc_encode_frames(input, output);
  }

  bool decodePacket(const uint8_t* i_buf, int16_t* o_buf, size_t out_len) {
    return hfp_msbc_decoder_decode_packet(i_buf, o_buf, out_len);
  }
};

struct LC3Codec : bluetooth::core::CodecInterface {
  LC3Codec() : bluetooth::core::CodecInterface(){};

  void initialize() override {
    hfp_lc3_decoder_init();
    hfp_lc3_encoder_init();
  }

  void cleanup() override {
    hfp_lc3_encoder_cleanup();
    hfp_lc3_decoder_cleanup();
  }

  uint32_t encodePacket(int16_t* input, uint8_t* output) {
    return hfp_lc3_encode_frames(input, output);
  }

  bool decodePacket(const uint8_t* i_buf, int16_t* o_buf, size_t out_len) {
    return hfp_lc3_decoder_decode_packet(i_buf, o_buf, out_len);
  }
};

struct CoreInterfaceImpl : bluetooth::core::CoreInterface {
  using bluetooth::core::CoreInterface::CoreInterface;

  void onBluetoothEnabled() override {
    /* init pan */
    btif_pan_init();
  }

  bt_status_t toggleProfile(tBTA_SERVICE_ID service_id, bool enable) override {
    /* Check the service_ID and invoke the profile's BT state changed API */
    switch (service_id) {
      case BTA_HFP_SERVICE_ID:
      case BTA_HSP_SERVICE_ID: {
        bluetooth::headset::ExecuteService(enable);
      } break;
      case BTA_A2DP_SOURCE_SERVICE_ID: {
        btif_av_source_execute_service(enable);
      } break;
      case BTA_A2DP_SINK_SERVICE_ID: {
        btif_av_sink_execute_service(enable);
      } break;
      case BTA_HID_SERVICE_ID: {
        btif_hh_execute_service(enable);
      } break;
      case BTA_HFP_HS_SERVICE_ID: {
        btif_hf_client_execute_service(enable);
      } break;
      case BTA_HIDD_SERVICE_ID: {
        btif_hd_execute_service(enable);
      } break;
      case BTA_PBAP_SERVICE_ID:
      case BTA_PCE_SERVICE_ID:
      case BTA_MAP_SERVICE_ID:
      case BTA_MN_SERVICE_ID: {
        /**
         * Do nothing; these services were started elsewhere. However, we need
         * to flow through this codepath in order to properly report back the
         * local UUIDs back to adapter properties in Java. To achieve this, we
         * need to catch these service IDs in order for {@link
         * btif_in_execute_service_request} to return {@code BT_STATUS_SUCCESS},
         * so that in {@link btif_dm_enable_service} the check passes and the
         * UUIDs are allowed to be passed up into the Java layer.
         */
      } break;
      default:
        log::error("Unknown service {} being {}", service_id,
                   (enable) ? "enabled" : "disabled");
        return BT_STATUS_FAIL;
    }
    return BT_STATUS_SUCCESS;
  }

  void removeDeviceFromProfiles(const RawAddress& bd_addr) override {
/*special handling for HID devices */
#if (defined(BTA_HH_INCLUDED) && (BTA_HH_INCLUDED == TRUE))
    tAclLinkSpec link_spec;
    link_spec.addrt.bda = bd_addr;
    link_spec.addrt.type = BLE_ADDR_PUBLIC;
    link_spec.transport = BT_TRANSPORT_AUTO;

    btif_hh_remove_device(link_spec);
#endif
#if (defined(BTA_HD_INCLUDED) && (BTA_HD_INCLUDED == TRUE))
    btif_hd_remove_device(bd_addr);
#endif
    btif_hearing_aid_get_interface()->RemoveDevice(bd_addr);

    if (bluetooth::csis::CsisClient::IsCsisClientRunning())
      btif_csis_client_get_interface()->RemoveDevice(bd_addr);

    if (LeAudioClient::IsLeAudioClientRunning())
      btif_le_audio_get_interface()->RemoveDevice(bd_addr);

    if (VolumeControl::IsVolumeControlRunning()) {
      btif_volume_control_get_interface()->RemoveDevice(bd_addr);
    }
  }

  void onLinkDown(const RawAddress& bd_addr) override {
    if (com::android::bluetooth::flags::a2dp_concurrent_source_sink()) {
      btif_av_acl_disconnected(bd_addr, A2dpType::kSource);
      btif_av_acl_disconnected(bd_addr, A2dpType::kSink);
    } else {
      btif_av_acl_disconnected(bd_addr, A2dpType::kUnknown);
    }
  }
};

static bluetooth::core::CoreInterface* CreateInterfaceToProfiles() {
  static bluetooth::core::EventCallbacks eventCallbacks{
      .invoke_adapter_state_changed_cb = invoke_adapter_state_changed_cb,
      .invoke_adapter_properties_cb = invoke_adapter_properties_cb,
      .invoke_remote_device_properties_cb = invoke_remote_device_properties_cb,
      .invoke_device_found_cb = invoke_device_found_cb,
      .invoke_discovery_state_changed_cb = invoke_discovery_state_changed_cb,
      .invoke_pin_request_cb = invoke_pin_request_cb,
      .invoke_ssp_request_cb = invoke_ssp_request_cb,
      .invoke_oob_data_request_cb = invoke_oob_data_request_cb,
      .invoke_bond_state_changed_cb = invoke_bond_state_changed_cb,
      .invoke_address_consolidate_cb = invoke_address_consolidate_cb,
      .invoke_le_address_associate_cb = invoke_le_address_associate_cb,
      .invoke_acl_state_changed_cb = invoke_acl_state_changed_cb,
      .invoke_thread_evt_cb = invoke_thread_evt_cb,
      .invoke_le_test_mode_cb = invoke_le_test_mode_cb,
      .invoke_energy_info_cb = invoke_energy_info_cb,
      .invoke_link_quality_report_cb = invoke_link_quality_report_cb,
      .invoke_key_missing_cb = invoke_key_missing_cb,
  };
  static bluetooth::core::HACK_ProfileInterface profileInterface{
      // HID
      .btif_hh_connect = btif_hh_connect,
      .btif_hh_virtual_unplug = btif_hh_virtual_unplug,
      .bta_hh_read_ssr_param = bta_hh_read_ssr_param,

      // AVDTP
      .btif_av_set_dynamic_audio_buffer_size =
          btif_av_set_dynamic_audio_buffer_size,

      // ASHA
      .GetHearingAidDeviceCount = HearingAid::GetDeviceCount,

      // LE Audio
      .IsLeAudioClientRunning = LeAudioClient::IsLeAudioClientRunning,

      // AVRCP
      .AVRC_GetProfileVersion = AVRC_GetProfileVersion,
  };

  static auto configInterface = ConfigInterfaceImpl();
  static auto msbcCodecInterface = MSBCCodec();
  static auto lc3CodecInterface = LC3Codec();

  static auto interfaceForCore =
      CoreInterfaceImpl(&eventCallbacks, &configInterface, &msbcCodecInterface,
                        &lc3CodecInterface, &profileInterface);
  return &interfaceForCore;
}

/*******************************************************************************
 *  Functions
 ******************************************************************************/

static bool interface_ready(void) { return bt_hal_cbacks != NULL; }
static void set_hal_cbacks(bt_callbacks_t* callbacks) {
  bt_hal_cbacks = callbacks;
}

static bool is_profile(const char* p1, const char* p2) {
  log::assert_that(p1 != nullptr, "assert failed: p1 != nullptr");
  log::assert_that(p2 != nullptr, "assert failed: p2 != nullptr");
  return strlen(p1) == strlen(p2) && strncmp(p1, p2, strlen(p2)) == 0;
}

/*****************************************************************************
 *
 *   BLUETOOTH HAL INTERFACE FUNCTIONS
 *
 ****************************************************************************/

static int init(bt_callbacks_t* callbacks, bool start_restricted,
                bool is_common_criteria_mode, int config_compare_result,
                const char** init_flags, bool is_atv,
                const char* user_data_directory) {
  (void)user_data_directory;
  log::info(
      "start restricted = {} ; common criteria mode = {}, config compare "
      "result = {}",
      start_restricted, is_common_criteria_mode, config_compare_result);

  bluetooth::common::InitFlags::Load(init_flags);

  if (interface_ready()) return BT_STATUS_DONE;

  set_hal_cbacks(callbacks);

  restricted_mode = start_restricted;

  bluetooth::os::ParameterProvider::SetBtKeystoreInterface(
      bluetooth::bluetooth_keystore::getBluetoothKeystoreInterface());
  bluetooth::os::ParameterProvider::SetCommonCriteriaMode(
      is_common_criteria_mode);
  if (is_bluetooth_uid() && is_common_criteria_mode) {
    bluetooth::os::ParameterProvider::SetCommonCriteriaConfigCompareResult(
        config_compare_result);
  } else {
    bluetooth::os::ParameterProvider::SetCommonCriteriaConfigCompareResult(
        CONFIG_COMPARE_ALL_PASS);
  }

  is_local_device_atv = is_atv;

  stack_manager_get_interface()->init_stack(CreateInterfaceToProfiles());
  return BT_STATUS_SUCCESS;
}

static void start_profiles() {
#if (BNEP_INCLUDED == TRUE)
  BNEP_Init();
#if (PAN_INCLUDED == TRUE)
  PAN_Init();
#endif /* PAN */
#endif /* BNEP Included */
  A2DP_Init();
  AVRC_Init();
#if (HID_HOST_INCLUDED == TRUE)
  HID_HostInit();
#endif
  bta_ar_init();
}

static void stop_profiles() {
  btif_sock_cleanup();
  btif_pan_cleanup();
}

static int enable() {
  if (!interface_ready()) return BT_STATUS_NOT_READY;

  stack_manager_get_interface()->start_up_stack_async(
      CreateInterfaceToProfiles(), &start_profiles, &stop_profiles);
  return BT_STATUS_SUCCESS;
}

static int disable(void) {
  if (!interface_ready()) return BT_STATUS_NOT_READY;

  stack_manager_get_interface()->shut_down_stack_async(&stop_profiles);
  return BT_STATUS_SUCCESS;
}

static void cleanup(void) {
  stack_manager_get_interface()->clean_up_stack(&stop_profiles);
}

bool is_restricted_mode() { return restricted_mode; }

static bool get_wbs_supported() {
  return hfp_hal_interface::get_wbs_supported();
}

static bool get_swb_supported() {
  return hfp_hal_interface::get_swb_supported();
}

static bool is_coding_format_supported(esco_coding_format_t coding_format) {
  return hfp_hal_interface::is_coding_format_supported(coding_format);
}

bool is_common_criteria_mode() {
  return is_bluetooth_uid() && common_criteria_mode;
}
// if common criteria mode disable, will always return
// CONFIG_COMPARE_ALL_PASS(0b11) indicate don't check config checksum.
int get_common_criteria_config_compare_result() {
  return is_common_criteria_mode() ? common_criteria_config_compare_result
                                   : CONFIG_COMPARE_ALL_PASS;
}

bool is_atv_device() { return is_local_device_atv; }

static int get_adapter_properties(void) {
  if (!btif_is_enabled()) return BT_STATUS_NOT_READY;

  do_in_main_thread(FROM_HERE, base::BindOnce(btif_get_adapter_properties));
  return BT_STATUS_SUCCESS;
}

static int get_adapter_property(bt_property_type_t type) {
  /* Allow get_adapter_property only for BDADDR and BDNAME if BT is disabled */
  if (!btif_is_enabled() && (type != BT_PROPERTY_BDADDR) &&
      (type != BT_PROPERTY_BDNAME))
    return BT_STATUS_NOT_READY;

  do_in_main_thread(FROM_HERE, base::BindOnce(btif_get_adapter_property, type));
  return BT_STATUS_SUCCESS;
}

static int set_adapter_property(const bt_property_t* property) {
  if (!btif_is_enabled()) return BT_STATUS_NOT_READY;

  switch (property->type) {
    case BT_PROPERTY_BDNAME:
    case BT_PROPERTY_ADAPTER_SCAN_MODE:
    case BT_PROPERTY_ADAPTER_DISCOVERABLE_TIMEOUT:
    case BT_PROPERTY_CLASS_OF_DEVICE:
      break;
    default:
      return BT_STATUS_UNHANDLED;
  }

  do_in_main_thread(FROM_HERE, base::BindOnce(
                                   [](bt_property_t* property) {
                                     btif_set_adapter_property(property);
                                     osi_free(property);
                                   },
                                   property_deep_copy(property)));
  return BT_STATUS_SUCCESS;
}

int get_remote_device_properties(RawAddress* remote_addr) {
  if (!btif_is_enabled()) return BT_STATUS_NOT_READY;

  do_in_main_thread(FROM_HERE, base::BindOnce(btif_get_remote_device_properties,
                                              *remote_addr));
  return BT_STATUS_SUCCESS;
}

int get_remote_device_property(RawAddress* remote_addr,
                               bt_property_type_t type) {
  if (!btif_is_enabled()) return BT_STATUS_NOT_READY;

  do_in_main_thread(FROM_HERE, base::BindOnce(btif_get_remote_device_property,
                                              *remote_addr, type));
  return BT_STATUS_SUCCESS;
}

int set_remote_device_property(RawAddress* remote_addr,
                               const bt_property_t* property) {
  if (!btif_is_enabled()) return BT_STATUS_NOT_READY;

  do_in_main_thread(
      FROM_HERE, base::BindOnce(
                     [](RawAddress remote_addr, bt_property_t* property) {
                       btif_set_remote_device_property(&remote_addr, property);
                       osi_free(property);
                     },
                     *remote_addr, property_deep_copy(property)));
  return BT_STATUS_SUCCESS;
}

int get_remote_services(RawAddress* remote_addr, int transport) {
  if (!interface_ready()) return BT_STATUS_NOT_READY;

  do_in_main_thread(FROM_HERE, base::BindOnce(btif_dm_get_remote_services,
                                              *remote_addr, transport));
  return BT_STATUS_SUCCESS;
}

static int start_discovery(void) {
  if (!interface_ready()) return BT_STATUS_NOT_READY;

  do_in_main_thread(FROM_HERE, base::BindOnce(btif_dm_start_discovery));
  return BT_STATUS_SUCCESS;
}

static int cancel_discovery(void) {
  if (!interface_ready()) return BT_STATUS_NOT_READY;

  do_in_main_thread(FROM_HERE, base::BindOnce(btif_dm_cancel_discovery));
  return BT_STATUS_SUCCESS;
}

static int create_bond(const RawAddress* bd_addr, int transport) {
  if (!interface_ready()) return BT_STATUS_NOT_READY;
  if (btif_dm_pairing_is_busy()) return BT_STATUS_BUSY;

  do_in_main_thread(FROM_HERE,
                    base::BindOnce(btif_dm_create_bond, *bd_addr, transport));
  return BT_STATUS_SUCCESS;
}

static int create_bond_le(const RawAddress* bd_addr, uint8_t addr_type) {
  if (!interface_ready()) return BT_STATUS_NOT_READY;
  if (btif_dm_pairing_is_busy()) return BT_STATUS_BUSY;

  do_in_main_thread(
      FROM_HERE, base::BindOnce(btif_dm_create_bond_le, *bd_addr, addr_type));
  return BT_STATUS_SUCCESS;
}

static int create_bond_out_of_band(const RawAddress* bd_addr, int transport,
                                   const bt_oob_data_t* p192_data,
                                   const bt_oob_data_t* p256_data) {
  if (!interface_ready()) return BT_STATUS_NOT_READY;
  if (btif_dm_pairing_is_busy()) return BT_STATUS_BUSY;

  do_in_main_thread(FROM_HERE,
                    base::BindOnce(btif_dm_create_bond_out_of_band, *bd_addr,
                                   transport, *p192_data, *p256_data));
  return BT_STATUS_SUCCESS;
}

static int generate_local_oob_data(tBT_TRANSPORT transport) {
  log::info("");
  if (!interface_ready()) return BT_STATUS_NOT_READY;

  return do_in_main_thread(
      FROM_HERE, base::BindOnce(btif_dm_generate_local_oob_data, transport));
}

static int cancel_bond(const RawAddress* bd_addr) {
  if (!interface_ready()) return BT_STATUS_NOT_READY;

  do_in_main_thread(FROM_HERE, base::BindOnce(btif_dm_cancel_bond, *bd_addr));
  return BT_STATUS_SUCCESS;
}

static int remove_bond(const RawAddress* bd_addr) {
  if (is_restricted_mode() && !btif_storage_is_restricted_device(bd_addr)) {
    log::info("{} cannot be removed in restricted mode", *bd_addr);
    return BT_STATUS_SUCCESS;
  }

  if (!interface_ready()) return BT_STATUS_NOT_READY;

  do_in_main_thread(FROM_HERE, base::BindOnce(btif_dm_remove_bond, *bd_addr));
  return BT_STATUS_SUCCESS;
}

static bool pairing_is_busy() {
  if (btif_dm_pairing_is_busy()) return true;

  return false;
}

static int get_connection_state(const RawAddress* bd_addr) {
  if (!interface_ready()) return 0;

  if (bd_addr == nullptr) return 0;

  return btif_dm_get_connection_state(*bd_addr);
}

static int pin_reply(const RawAddress* bd_addr, uint8_t accept, uint8_t pin_len,
                     bt_pin_code_t* pin_code) {
  bt_pin_code_t tmp_pin_code;
  if (!interface_ready()) return BT_STATUS_NOT_READY;
  if (pin_code == nullptr || pin_len > PIN_CODE_LEN) {
    return BT_STATUS_PARM_INVALID;
  }

  memcpy(&tmp_pin_code, pin_code, pin_len);

  do_in_main_thread(FROM_HERE, base::BindOnce(btif_dm_pin_reply, *bd_addr,
                                              accept, pin_len, tmp_pin_code));
  return BT_STATUS_SUCCESS;
}

static int ssp_reply(const RawAddress* bd_addr, bt_ssp_variant_t variant,
                     uint8_t accept, uint32_t /* passkey */) {
  if (!interface_ready()) return BT_STATUS_NOT_READY;
  if (variant == BT_SSP_VARIANT_PASSKEY_ENTRY) return BT_STATUS_PARM_INVALID;

  do_in_main_thread(
      FROM_HERE, base::BindOnce(btif_dm_ssp_reply, *bd_addr, variant, accept));
  return BT_STATUS_SUCCESS;
}

static int read_energy_info() {
  if (!interface_ready()) return BT_STATUS_NOT_READY;

  do_in_main_thread(FROM_HERE, base::BindOnce(btif_dm_read_energy_info));
  return BT_STATUS_SUCCESS;
}

static int clear_event_filter() {
  log::verbose("");
  if (!interface_ready()) return BT_STATUS_NOT_READY;

  do_in_main_thread(FROM_HERE, base::BindOnce(btif_dm_clear_event_filter));
  return BT_STATUS_SUCCESS;
}

static int clear_event_mask() {
  log::verbose("");
  if (!interface_ready()) return BT_STATUS_NOT_READY;

  do_in_main_thread(FROM_HERE, base::BindOnce(btif_dm_clear_event_mask));
  return BT_STATUS_SUCCESS;
}

static int clear_filter_accept_list() {
  log::verbose("");
  if (!interface_ready()) return BT_STATUS_NOT_READY;

  do_in_main_thread(FROM_HERE,
                    base::BindOnce(btif_dm_clear_filter_accept_list));
  return BT_STATUS_SUCCESS;
}

static int disconnect_all_acls() {
  log::verbose("");
  if (!interface_ready()) return BT_STATUS_NOT_READY;

  do_in_main_thread(FROM_HERE, base::BindOnce(btif_dm_disconnect_all_acls));
  return BT_STATUS_SUCCESS;
}

static void le_rand_btif_cb(uint64_t random_number) {
  log::verbose("");
<<<<<<< HEAD
  do_in_jni_thread(
      FROM_HERE,
      base::BindOnce(
          [](uint64_t random) { HAL_CBACK(bt_hal_cbacks, le_rand_cb, random); },
          random_number));
=======
  do_in_jni_thread(base::BindOnce(
      [](uint64_t random) { HAL_CBACK(bt_hal_cbacks, le_rand_cb, random); },
      random_number));
>>>>>>> e110efe6
}

static int le_rand() {
  log::verbose("");
  if (!interface_ready()) return BT_STATUS_NOT_READY;

  do_in_main_thread(
      FROM_HERE, base::BindOnce(btif_dm_le_rand,
                                get_main_thread()->BindOnce(&le_rand_btif_cb)));
  return BT_STATUS_SUCCESS;
}

static int set_event_filter_inquiry_result_all_devices() {
  if (!interface_ready()) return BT_STATUS_NOT_READY;
  do_in_main_thread(
      FROM_HERE,
      base::BindOnce(btif_dm_set_event_filter_inquiry_result_all_devices));
  return BT_STATUS_SUCCESS;
}

static int set_default_event_mask_except(uint64_t mask, uint64_t le_mask) {
  if (!interface_ready()) return BT_STATUS_NOT_READY;
  do_in_main_thread(
      FROM_HERE,
      base::BindOnce(btif_dm_set_default_event_mask_except, mask, le_mask));
  return BT_STATUS_SUCCESS;
}

static int restore_filter_accept_list() {
  if (!interface_ready()) return BT_STATUS_NOT_READY;
  // TODO(b/260922031) - When restoring the filter accept list after a system
  // suspend, we need to re-arm the LE connections that had `is_direct=False`.
  // This should be the list of bonded devices and potentially any GATT
  // connections that have `is_direct=False`. Currently, we only restore LE hid
  // devices.
  auto le_hid_addrs = btif_storage_get_le_hid_devices();
  do_in_main_thread(FROM_HERE,
                    base::BindOnce(btif_dm_restore_filter_accept_list,
                                   std::move(le_hid_addrs)));
  return BT_STATUS_SUCCESS;
}

static int allow_wake_by_hid() {
  if (!interface_ready()) return BT_STATUS_NOT_READY;
  auto le_hid_addrs = btif_storage_get_le_hid_devices();
  auto classic_hid_addrs = btif_storage_get_wake_capable_classic_hid_devices();
  do_in_main_thread(FROM_HERE, base::BindOnce(btif_dm_allow_wake_by_hid,
                                              std::move(classic_hid_addrs),
                                              std::move(le_hid_addrs)));
  return BT_STATUS_SUCCESS;
}

static int set_event_filter_connection_setup_all_devices() {
  if (!interface_ready()) return BT_STATUS_NOT_READY;
  do_in_main_thread(
      FROM_HERE,
      base::BindOnce(btif_dm_set_event_filter_connection_setup_all_devices));
  return BT_STATUS_SUCCESS;
}

static void dump(int fd, const char** arguments) {
  log::debug("Started bluetooth dumpsys");
  btif_debug_conn_dump(fd);
  btif_debug_bond_event_dump(fd);
  btif_debug_linkkey_type_dump(fd);
  btif_debug_rc_dump(fd);
  btif_debug_a2dp_dump(fd);
  btif_debug_av_dump(fd);
  bta_debug_av_dump(fd);
  stack_debug_avdtp_api_dump(fd);
  btif_sock_dump(fd);
  bluetooth::avrcp::AvrcpService::DebugDump(fd);
  gatt_tcb_dump(fd);
  bta_gatt_client_dump(fd);
  device_debug_iot_config_dump(fd);
  BTA_HfClientDumpStatistics(fd);
  wakelock_debug_dump(fd);
  alarm_debug_dump(fd);
  bluetooth::csis::CsisClient::DebugDump(fd);
  ::bluetooth::le_audio::has::HasClient::DebugDump(fd);
  HearingAid::DebugDump(fd);
  LeAudioClient::DebugDump(fd);
  LeAudioBroadcaster::DebugDump(fd);
  VolumeControl::DebugDump(fd);
  connection_manager::dump(fd);
  bluetooth::bqr::DebugDump(fd);
  PAN_Dumpsys(fd);
  DumpsysHid(fd);
  DumpsysBtaDm(fd);
  bluetooth::shim::Dump(fd, arguments);
  power_telemetry::GetInstance().Dumpsys(fd);
  log::debug("Finished bluetooth dumpsys");
}

static void dumpMetrics(std::string* output) {
  bluetooth::common::BluetoothMetricsLogger::GetInstance()->WriteString(output);
}

static int get_remote_pbap_pce_version(const RawAddress* bd_addr) {
  // Read and restore the PCE version from local storage
  uint16_t pce_version = 0;
  size_t version_value_size = sizeof(pce_version);
  if (!btif_config_get_bin(bd_addr->ToString(),
                           BTIF_STORAGE_KEY_PBAP_PCE_VERSION,
                           (uint8_t*)&pce_version, &version_value_size)) {
    log::warn("Failed to read cached peer PCE version for {}", *bd_addr);
  }
  return pce_version;
}

static bool pbap_pse_dynamic_version_upgrade_is_enabled() {
  if (bluetooth::common::init_flags::
          pbap_pse_dynamic_version_upgrade_is_enabled()) {
    return true;
  }
  log::warn("PBAP PSE dynamic version upgrade is not enabled");
  return false;
}

static const void* get_profile_interface(const char* profile_id) {
  log::info("id = {}", profile_id);

  /* sanity check */
  if (!interface_ready()) return NULL;

  /* check for supported profile interfaces */
  if (is_profile(profile_id, BT_PROFILE_HANDSFREE_ID))
    return bluetooth::headset::GetInterface();

  if (is_profile(profile_id, BT_PROFILE_HANDSFREE_CLIENT_ID))
    return btif_hf_client_get_interface();

  if (is_profile(profile_id, BT_PROFILE_SOCKETS_ID))
    return btif_sock_get_interface();

  if (is_profile(profile_id, BT_PROFILE_PAN_ID))
    return btif_pan_get_interface();

  if (is_profile(profile_id, BT_PROFILE_ADVANCED_AUDIO_ID))
    return btif_av_get_src_interface();

  if (is_profile(profile_id, BT_PROFILE_ADVANCED_AUDIO_SINK_ID))
    return btif_av_get_sink_interface();

  if (is_profile(profile_id, BT_PROFILE_HIDHOST_ID))
    return btif_hh_get_interface();

  if (is_profile(profile_id, BT_PROFILE_HIDDEV_ID))
    return btif_hd_get_interface();

  if (is_profile(profile_id, BT_PROFILE_SDP_CLIENT_ID))
    return btif_sdp_get_interface();

  if (is_profile(profile_id, BT_PROFILE_GATT_ID))
    return btif_gatt_get_interface();

  if (is_profile(profile_id, BT_PROFILE_AV_RC_ID))
    return btif_rc_get_interface();

  if (is_profile(profile_id, BT_PROFILE_AV_RC_CTRL_ID))
    return btif_rc_ctrl_get_interface();

  if (is_profile(profile_id, BT_PROFILE_HEARING_AID_ID))
    return btif_hearing_aid_get_interface();

  if (is_profile(profile_id, BT_PROFILE_HAP_CLIENT_ID))
    return btif_has_client_get_interface();

  if (is_profile(profile_id, BT_KEYSTORE_ID))
    return bluetooth::bluetooth_keystore::getBluetoothKeystoreInterface();

  if (is_profile(profile_id, BT_PROFILE_LE_AUDIO_ID))
    return btif_le_audio_get_interface();

  if (is_profile(profile_id, BT_PROFILE_LE_AUDIO_BROADCASTER_ID))
    return btif_le_audio_broadcaster_get_interface();

  if (is_profile(profile_id, BT_PROFILE_VC_ID))
    return btif_volume_control_get_interface();

  if (is_profile(profile_id, BT_PROFILE_CSIS_CLIENT_ID))
    return btif_csis_client_get_interface();

  if (is_profile(profile_id, BT_BQR_ID))
    return bluetooth::bqr::getBluetoothQualityReportInterface();

  return NULL;
}

int dut_mode_configure(uint8_t enable) {
  if (!interface_ready()) return BT_STATUS_NOT_READY;
  if (!stack_manager_get_interface()->get_stack_is_running())
    return BT_STATUS_NOT_READY;

  do_in_main_thread(FROM_HERE, base::BindOnce(btif_dut_mode_configure, enable));
  return BT_STATUS_SUCCESS;
}

int dut_mode_send(uint16_t opcode, uint8_t* buf, uint8_t len) {
  if (!interface_ready()) return BT_STATUS_NOT_READY;
  if (!btif_is_dut_mode()) return BT_STATUS_FAIL;

  uint8_t* copy = (uint8_t*)osi_calloc(len);
  memcpy(copy, buf, len);

  do_in_main_thread(FROM_HERE,
                    base::BindOnce(
                        [](uint16_t opcode, uint8_t* buf, uint8_t len) {
                          btif_dut_mode_send(opcode, buf, len);
                          osi_free(buf);
                        },
                        opcode, copy, len));
  return BT_STATUS_SUCCESS;
}

int le_test_mode(uint16_t opcode, uint8_t* buf, uint8_t len) {
  if (!interface_ready()) return BT_STATUS_NOT_READY;

  switch (opcode) {
    case HCI_BLE_TRANSMITTER_TEST:
      if (len != 3) return BT_STATUS_PARM_INVALID;
      do_in_main_thread(FROM_HERE, base::BindOnce(btif_ble_transmitter_test,
                                                  buf[0], buf[1], buf[2]));
      break;
    case HCI_BLE_RECEIVER_TEST:
      if (len != 1) return BT_STATUS_PARM_INVALID;
      do_in_main_thread(FROM_HERE,
                        base::BindOnce(btif_ble_receiver_test, buf[0]));
      break;
    case HCI_BLE_TEST_END:
      do_in_main_thread(FROM_HERE, base::BindOnce(btif_ble_test_end));
      break;
    default:
      return BT_STATUS_UNSUPPORTED;
  }
  return BT_STATUS_SUCCESS;
}

static bt_os_callouts_t* wakelock_os_callouts_saved = nullptr;

static int acquire_wake_lock_cb(const char* lock_name) {
  return do_in_jni_thread(base::BindOnce(
      base::IgnoreResult(wakelock_os_callouts_saved->acquire_wake_lock),
      lock_name));
}

static int release_wake_lock_cb(const char* lock_name) {
  return do_in_jni_thread(base::BindOnce(
      base::IgnoreResult(wakelock_os_callouts_saved->release_wake_lock),
      lock_name));
}

static bt_os_callouts_t wakelock_os_callouts_jni = {
    sizeof(wakelock_os_callouts_jni),
    acquire_wake_lock_cb,
    release_wake_lock_cb,
};

static int set_os_callouts(bt_os_callouts_t* callouts) {
  wakelock_os_callouts_saved = callouts;
  wakelock_set_os_callouts(&wakelock_os_callouts_jni);
  return BT_STATUS_SUCCESS;
}

static int config_clear(void) {
  log::info("");
  int ret = BT_STATUS_SUCCESS;
  if (!btif_config_clear()) {
    log::error("Failed to clear btif config");
    ret = BT_STATUS_FAIL;
  }

  if (!device_iot_config_clear()) {
    log::error("Failed to clear device iot config");
    ret = BT_STATUS_FAIL;
  }

  return ret;
}

static bluetooth::avrcp::ServiceInterface* get_avrcp_service(void) {
  return bluetooth::avrcp::AvrcpService::GetServiceInterface();
}

static std::string obfuscate_address(const RawAddress& address) {
  return bluetooth::common::AddressObfuscator::GetInstance()->Obfuscate(
      address);
}

static int get_metric_id(const RawAddress& address) {
  return allocate_metric_id_from_metric_id_allocator(address);
}

static int set_dynamic_audio_buffer_size(int codec, int size) {
  return btif_set_dynamic_audio_buffer_size(codec, size);
}

static bool allow_low_latency_audio(bool allowed,
                                    const RawAddress& /* address */) {
  log::info("{}", allowed);
  if (com::android::bluetooth::flags::a2dp_async_allow_low_latency()) {
    do_in_main_thread(
        FROM_HERE,
        base::BindOnce(
            bluetooth::audio::a2dp::set_audio_low_latency_mode_allowed,
            allowed));
  } else {
    bluetooth::audio::a2dp::set_audio_low_latency_mode_allowed(allowed);
  }
  return true;
}

static void metadata_changed(const RawAddress& remote_bd_addr, int key,
                             std::vector<uint8_t> value) {
  if (!interface_ready()) {
    log::error("Interface not ready!");
    return;
  }

  do_in_main_thread(
      FROM_HERE, base::BindOnce(btif_dm_metadata_changed, remote_bd_addr, key,
                                std::move(value)));
}

static bool interop_match_addr(const char* feature_name,
                               const RawAddress* addr) {
  if (feature_name == NULL || addr == NULL) {
    return false;
  }

  int feature = interop_feature_name_to_feature_id(feature_name);
  if (feature == -1) {
    log::error("feature doesn't exist: {}", feature_name);
    return false;
  }

  return interop_match_addr((interop_feature_t)feature, addr);
}

static bool interop_match_name(const char* feature_name, const char* name) {
  if (feature_name == NULL || name == NULL) {
    return false;
  }

  int feature = interop_feature_name_to_feature_id(feature_name);
  if (feature == -1) {
    log::error("feature doesn't exist: {}", feature_name);
    return false;
  }

  return interop_match_name((interop_feature_t)feature, name);
}

static bool interop_match_addr_or_name(const char* feature_name,
                                       const RawAddress* addr) {
  if (feature_name == NULL || addr == NULL) {
    return false;
  }

  int feature = interop_feature_name_to_feature_id(feature_name);
  if (feature == -1) {
    log::error("feature doesn't exist: {}", feature_name);
    return false;
  }

  return interop_match_addr_or_name((interop_feature_t)feature, addr,
                                    &btif_storage_get_remote_device_property);
}

static void interop_database_add_remove_addr(bool do_add,
                                             const char* feature_name,
                                             const RawAddress* addr,
                                             int length) {
  if (feature_name == NULL || addr == NULL) {
    return;
  }

  int feature = interop_feature_name_to_feature_id(feature_name);
  if (feature == -1) {
    log::error("feature doesn't exist: {}", feature_name);
    return;
  }

  if (do_add) {
    interop_database_add_addr((interop_feature_t)feature, addr, (size_t)length);
  } else {
    interop_database_remove_addr((interop_feature_t)feature, addr);
  }
}

static void interop_database_add_remove_name(bool do_add,
                                             const char* feature_name,
                                             const char* name) {
  if (feature_name == NULL || name == NULL) {
    return;
  }

  int feature = interop_feature_name_to_feature_id(feature_name);
  if (feature == -1) {
    log::error("feature doesn't exist: {}", feature_name);
    return;
  }

  if (do_add) {
    interop_database_add_name((interop_feature_t)feature, name);
  } else {
    interop_database_remove_name((interop_feature_t)feature, name);
  }
}

EXPORT_SYMBOL bt_interface_t bluetoothInterface = {
    sizeof(bluetoothInterface),
    .init = init,
    .enable = enable,
    .disable = disable,
    .cleanup = cleanup,
    .get_adapter_properties = get_adapter_properties,
    .get_adapter_property = get_adapter_property,
    .set_adapter_property = set_adapter_property,
    .get_remote_device_properties = get_remote_device_properties,
    .get_remote_device_property = get_remote_device_property,
    .set_remote_device_property = set_remote_device_property,
    .get_remote_service_record = nullptr,
    .get_remote_services = get_remote_services,
    .start_discovery = start_discovery,
    .cancel_discovery = cancel_discovery,
    .create_bond = create_bond,
    .create_bond_le = create_bond_le,
    .create_bond_out_of_band = create_bond_out_of_band,
    .remove_bond = remove_bond,
    .cancel_bond = cancel_bond,
    .pairing_is_busy = pairing_is_busy,
    .get_connection_state = get_connection_state,
    .pin_reply = pin_reply,
    .ssp_reply = ssp_reply,
    .get_profile_interface = get_profile_interface,
    .dut_mode_configure = dut_mode_configure,
    .dut_mode_send = dut_mode_send,
    .le_test_mode = le_test_mode,
    .set_os_callouts = set_os_callouts,
    .read_energy_info = read_energy_info,
    .dump = dump,
    .dumpMetrics = dumpMetrics,
    .config_clear = config_clear,
    .interop_database_clear = interop_database_clear,
    .interop_database_add = interop_database_add,
    .get_avrcp_service = get_avrcp_service,
    .obfuscate_address = obfuscate_address,
    .get_metric_id = get_metric_id,
    .set_dynamic_audio_buffer_size = set_dynamic_audio_buffer_size,
    .generate_local_oob_data = generate_local_oob_data,
    .allow_low_latency_audio = allow_low_latency_audio,
    .clear_event_filter = clear_event_filter,
    .clear_event_mask = clear_event_mask,
    .clear_filter_accept_list = clear_filter_accept_list,
    .disconnect_all_acls = disconnect_all_acls,
    .le_rand = le_rand,
    .set_event_filter_inquiry_result_all_devices =
        set_event_filter_inquiry_result_all_devices,
    .set_default_event_mask_except = set_default_event_mask_except,
    .restore_filter_accept_list = restore_filter_accept_list,
    .allow_wake_by_hid = allow_wake_by_hid,
    .set_event_filter_connection_setup_all_devices =
        set_event_filter_connection_setup_all_devices,
    .get_wbs_supported = get_wbs_supported,
    .get_swb_supported = get_swb_supported,
    .is_coding_format_supported = is_coding_format_supported,
    .metadata_changed = metadata_changed,
    .interop_match_addr = interop_match_addr,
    .interop_match_name = interop_match_name,
    .interop_match_addr_or_name = interop_match_addr_or_name,
    .interop_database_add_remove_addr = interop_database_add_remove_addr,
    .interop_database_add_remove_name = interop_database_add_remove_name,
    .get_remote_pbap_pce_version = get_remote_pbap_pce_version,
    .pbap_pse_dynamic_version_upgrade_is_enabled =
        pbap_pse_dynamic_version_upgrade_is_enabled,
};

// callback reporting helpers

bt_property_t* property_deep_copy_array(int num_properties,
                                        bt_property_t* properties) {
  bt_property_t* copy = nullptr;
  if (num_properties > 0) {
    size_t content_len = 0;
    for (int i = 0; i < num_properties; i++) {
      auto len = properties[i].len;
      if (len > 0) {
        content_len += len;
      }
    }

    copy = (bt_property_t*)osi_calloc((sizeof(bt_property_t) * num_properties) +
                                      content_len);
    log::assert_that(copy != nullptr, "assert failed: copy != nullptr");
    uint8_t* content = (uint8_t*)(copy + num_properties);

    for (int i = 0; i < num_properties; i++) {
      auto len = properties[i].len;
      copy[i].type = properties[i].type;
      copy[i].len = len;
      if (len <= 0) {
        continue;
      }
      copy[i].val = content;
      memcpy(content, properties[i].val, len);
      content += len;
    }
  }
  return copy;
}

void invoke_adapter_state_changed_cb(bt_state_t state) {
  do_in_jni_thread(base::BindOnce(
      [](bt_state_t state) {
        HAL_CBACK(bt_hal_cbacks, adapter_state_changed_cb, state);
      },
      state));
}

void invoke_adapter_properties_cb(bt_status_t status, int num_properties,
                                  bt_property_t* properties) {
  do_in_jni_thread(base::BindOnce(
      [](bt_status_t status, int num_properties, bt_property_t* properties) {
        HAL_CBACK(bt_hal_cbacks, adapter_properties_cb, status, num_properties,
                  properties);
        if (properties) {
          osi_free(properties);
        }
      },
      status, num_properties,
      property_deep_copy_array(num_properties, properties)));
}

void invoke_remote_device_properties_cb(bt_status_t status, RawAddress bd_addr,
                                        int num_properties,
                                        bt_property_t* properties) {
  do_in_jni_thread(base::BindOnce(
      [](bt_status_t status, RawAddress bd_addr, int num_properties,
         bt_property_t* properties) {
        HAL_CBACK(bt_hal_cbacks, remote_device_properties_cb, status, &bd_addr,
                  num_properties, properties);
        if (properties) {
          osi_free(properties);
        }
      },
      status, bd_addr, num_properties,
      property_deep_copy_array(num_properties, properties)));
}

void invoke_device_found_cb(int num_properties, bt_property_t* properties) {
  do_in_jni_thread(base::BindOnce(
      [](int num_properties, bt_property_t* properties) {
        HAL_CBACK(bt_hal_cbacks, device_found_cb, num_properties, properties);
        if (properties) {
          osi_free(properties);
        }
      },
      num_properties, property_deep_copy_array(num_properties, properties)));
}

void invoke_discovery_state_changed_cb(bt_discovery_state_t state) {
  do_in_jni_thread(base::BindOnce(
      [](bt_discovery_state_t state) {
        HAL_CBACK(bt_hal_cbacks, discovery_state_changed_cb, state);
      },
      state));
}

void invoke_pin_request_cb(RawAddress bd_addr, bt_bdname_t bd_name,
                           uint32_t cod, bool min_16_digit) {
<<<<<<< HEAD
  do_in_jni_thread(FROM_HERE, base::BindOnce(
                                  [](RawAddress bd_addr, bt_bdname_t bd_name,
                                     uint32_t cod, bool min_16_digit) {
                                    HAL_CBACK(bt_hal_cbacks, pin_request_cb,
                                              &bd_addr, &bd_name, cod,
                                              min_16_digit);
                                  },
                                  bd_addr, bd_name, cod, min_16_digit));
=======
  do_in_jni_thread(base::BindOnce(
      [](RawAddress bd_addr, bt_bdname_t bd_name, uint32_t cod,
         bool min_16_digit) {
        HAL_CBACK(bt_hal_cbacks, pin_request_cb, &bd_addr, &bd_name, cod,
                  min_16_digit);
      },
      bd_addr, bd_name, cod, min_16_digit));
>>>>>>> e110efe6
}

void invoke_ssp_request_cb(RawAddress bd_addr, bt_ssp_variant_t pairing_variant,
                           uint32_t pass_key) {
<<<<<<< HEAD
  do_in_jni_thread(FROM_HERE,
                   base::BindOnce(
                       [](RawAddress bd_addr, bt_ssp_variant_t pairing_variant,
                          uint32_t pass_key) {
                         HAL_CBACK(bt_hal_cbacks, ssp_request_cb, &bd_addr,
                                   pairing_variant, pass_key);
                       },
                       bd_addr, pairing_variant, pass_key));
=======
  do_in_jni_thread(base::BindOnce(
      [](RawAddress bd_addr, bt_ssp_variant_t pairing_variant,
         uint32_t pass_key) {
        HAL_CBACK(bt_hal_cbacks, ssp_request_cb, &bd_addr, pairing_variant,
                  pass_key);
      },
      bd_addr, pairing_variant, pass_key));
>>>>>>> e110efe6
}

void invoke_oob_data_request_cb(tBT_TRANSPORT t, bool valid, Octet16 c,
                                Octet16 r, RawAddress raw_address,
                                uint8_t address_type) {
  log::info("");
  bt_oob_data_t oob_data = {};
  const char* local_name;
  if (get_btm_client_interface().local.BTM_ReadLocalDeviceName(&local_name) !=
      BTM_SUCCESS) {
    log::warn("Unable to read local device name");
  }
  for (int i = 0; i < BD_NAME_LEN; i++) {
    oob_data.device_name[i] = local_name[i];
  }

  // Set the local address
  int j = 5;
  for (int i = 0; i < 6; i++) {
    oob_data.address[i] = raw_address.address[j];
    j--;
  }
  oob_data.address[6] = address_type;

  // Each value (for C and R) is 16 octets in length
  bool c_empty = true;
  for (int i = 0; i < 16; i++) {
    // C cannot be all 0s, if so then we want to fail
    if (c[i] != 0) c_empty = false;
    oob_data.c[i] = c[i];
    // R is optional and may be empty
    oob_data.r[i] = r[i];
  }
  oob_data.is_valid = valid && !c_empty;
  // The oob_data_length is 2 octects in length.  The value includes the length
  // of itself. 16 + 16 + 2 = 34 Data 0x0022 Little Endian order 0x2200
  oob_data.oob_data_length[0] = 0;
  oob_data.oob_data_length[1] = 34;
  bt_status_t status = do_in_jni_thread(base::BindOnce(
      [](tBT_TRANSPORT t, bt_oob_data_t oob_data) {
        HAL_CBACK(bt_hal_cbacks, generate_local_oob_data_cb, t, oob_data);
      },
      t, oob_data));
  if (status != BT_STATUS_SUCCESS) {
    log::error("Failed to call callback!");
  }
}

void invoke_bond_state_changed_cb(bt_status_t status, RawAddress bd_addr,
                                  bt_bond_state_t state, int fail_reason) {
  do_in_jni_thread(base::BindOnce(
      [](bt_status_t status, RawAddress bd_addr, bt_bond_state_t state,
         int fail_reason) {
        HAL_CBACK(bt_hal_cbacks, bond_state_changed_cb, status, &bd_addr, state,
                  fail_reason);
      },
      status, bd_addr, state, fail_reason));
}

void invoke_address_consolidate_cb(RawAddress main_bd_addr,
                                   RawAddress secondary_bd_addr) {
  do_in_jni_thread(base::BindOnce(
      [](RawAddress main_bd_addr, RawAddress secondary_bd_addr) {
        HAL_CBACK(bt_hal_cbacks, address_consolidate_cb, &main_bd_addr,
                  &secondary_bd_addr);
      },
      main_bd_addr, secondary_bd_addr));
}

void invoke_le_address_associate_cb(RawAddress main_bd_addr,
                                    RawAddress secondary_bd_addr) {
  do_in_jni_thread(base::BindOnce(
      [](RawAddress main_bd_addr, RawAddress secondary_bd_addr) {
        HAL_CBACK(bt_hal_cbacks, le_address_associate_cb, &main_bd_addr,
                  &secondary_bd_addr);
      },
      main_bd_addr, secondary_bd_addr));
}
void invoke_acl_state_changed_cb(bt_status_t status, RawAddress bd_addr,
                                 bt_acl_state_t state, int transport_link_type,
                                 bt_hci_error_code_t hci_reason,
                                 bt_conn_direction_t direction,
                                 uint16_t acl_handle) {
  do_in_jni_thread(base::BindOnce(
      [](bt_status_t status, RawAddress bd_addr, bt_acl_state_t state,
         int transport_link_type, bt_hci_error_code_t hci_reason,
         bt_conn_direction_t direction, uint16_t acl_handle) {
        HAL_CBACK(bt_hal_cbacks, acl_state_changed_cb, status, &bd_addr, state,
                  transport_link_type, hci_reason, direction, acl_handle);
      },
      status, bd_addr, state, transport_link_type, hci_reason, direction,
      acl_handle));
}

void invoke_thread_evt_cb(bt_cb_thread_evt event) {
  do_in_jni_thread(base::BindOnce(
      [](bt_cb_thread_evt event) {
        HAL_CBACK(bt_hal_cbacks, thread_evt_cb, event);
        if (event == DISASSOCIATE_JVM) {
          bt_hal_cbacks = NULL;
        }
      },
      event));
}

void invoke_le_test_mode_cb(bt_status_t status, uint16_t count) {
  do_in_jni_thread(base::BindOnce(
      [](bt_status_t status, uint16_t count) {
        HAL_CBACK(bt_hal_cbacks, le_test_mode_cb, status, count);
      },
      status, count));
}

// takes ownership of |uid_data|
void invoke_energy_info_cb(bt_activity_energy_info energy_info,
                           bt_uid_traffic_t* uid_data) {
  do_in_jni_thread(base::BindOnce(
      [](bt_activity_energy_info energy_info, bt_uid_traffic_t* uid_data) {
        HAL_CBACK(bt_hal_cbacks, energy_info_cb, &energy_info, uid_data);
        osi_free(uid_data);
      },
      energy_info, uid_data));
}

void invoke_link_quality_report_cb(uint64_t timestamp, int report_id, int rssi,
                                   int snr, int retransmission_count,
                                   int packets_not_receive_count,
                                   int negative_acknowledgement_count) {
  do_in_jni_thread(
      base::BindOnce(
          [](uint64_t timestamp, int report_id, int rssi, int snr,
             int retransmission_count, int packets_not_receive_count,
             int negative_acknowledgement_count) {
            HAL_CBACK(bt_hal_cbacks, link_quality_report_cb, timestamp,
                      report_id, rssi, snr, retransmission_count,
                      packets_not_receive_count,
                      negative_acknowledgement_count);
          },
          timestamp, report_id, rssi, snr, retransmission_count,
          packets_not_receive_count, negative_acknowledgement_count));
}

void invoke_switch_buffer_size_cb(bool is_low_latency_buffer_size) {
  do_in_jni_thread(base::BindOnce(
      [](bool is_low_latency_buffer_size) {
        HAL_CBACK(bt_hal_cbacks, switch_buffer_size_cb,
                  is_low_latency_buffer_size);
      },
      is_low_latency_buffer_size));
}

void invoke_switch_codec_cb(bool is_low_latency_buffer_size) {
<<<<<<< HEAD
  do_in_jni_thread(FROM_HERE, base::BindOnce(
                                  [](bool is_low_latency_buffer_size) {
                                    HAL_CBACK(bt_hal_cbacks, switch_codec_cb,
                                              is_low_latency_buffer_size);
                                  },
                                  is_low_latency_buffer_size));
}

void invoke_key_missing_cb(RawAddress bd_addr) {
  do_in_jni_thread(FROM_HERE, base::BindOnce(
                                  [](RawAddress bd_addr) {
                                    HAL_CBACK(bt_hal_cbacks, key_missing_cb,
                                              bd_addr);
                                  },
                                  bd_addr));
=======
  do_in_jni_thread(base::BindOnce(
      [](bool is_low_latency_buffer_size) {
        HAL_CBACK(bt_hal_cbacks, switch_codec_cb, is_low_latency_buffer_size);
      },
      is_low_latency_buffer_size));
}

void invoke_key_missing_cb(RawAddress bd_addr) {
  do_in_jni_thread(base::BindOnce(
      [](RawAddress bd_addr) {
        HAL_CBACK(bt_hal_cbacks, key_missing_cb, bd_addr);
      },
      bd_addr));
>>>>>>> e110efe6
}

namespace bluetooth::testing {
void set_hal_cbacks(bt_callbacks_t* callbacks) { ::set_hal_cbacks(callbacks); }

}  // namespace bluetooth::testing<|MERGE_RESOLUTION|>--- conflicted
+++ resolved
@@ -743,17 +743,9 @@
 
 static void le_rand_btif_cb(uint64_t random_number) {
   log::verbose("");
-<<<<<<< HEAD
-  do_in_jni_thread(
-      FROM_HERE,
-      base::BindOnce(
-          [](uint64_t random) { HAL_CBACK(bt_hal_cbacks, le_rand_cb, random); },
-          random_number));
-=======
   do_in_jni_thread(base::BindOnce(
       [](uint64_t random) { HAL_CBACK(bt_hal_cbacks, le_rand_cb, random); },
       random_number));
->>>>>>> e110efe6
 }
 
 static int le_rand() {
@@ -1325,16 +1317,6 @@
 
 void invoke_pin_request_cb(RawAddress bd_addr, bt_bdname_t bd_name,
                            uint32_t cod, bool min_16_digit) {
-<<<<<<< HEAD
-  do_in_jni_thread(FROM_HERE, base::BindOnce(
-                                  [](RawAddress bd_addr, bt_bdname_t bd_name,
-                                     uint32_t cod, bool min_16_digit) {
-                                    HAL_CBACK(bt_hal_cbacks, pin_request_cb,
-                                              &bd_addr, &bd_name, cod,
-                                              min_16_digit);
-                                  },
-                                  bd_addr, bd_name, cod, min_16_digit));
-=======
   do_in_jni_thread(base::BindOnce(
       [](RawAddress bd_addr, bt_bdname_t bd_name, uint32_t cod,
          bool min_16_digit) {
@@ -1342,21 +1324,10 @@
                   min_16_digit);
       },
       bd_addr, bd_name, cod, min_16_digit));
->>>>>>> e110efe6
 }
 
 void invoke_ssp_request_cb(RawAddress bd_addr, bt_ssp_variant_t pairing_variant,
                            uint32_t pass_key) {
-<<<<<<< HEAD
-  do_in_jni_thread(FROM_HERE,
-                   base::BindOnce(
-                       [](RawAddress bd_addr, bt_ssp_variant_t pairing_variant,
-                          uint32_t pass_key) {
-                         HAL_CBACK(bt_hal_cbacks, ssp_request_cb, &bd_addr,
-                                   pairing_variant, pass_key);
-                       },
-                       bd_addr, pairing_variant, pass_key));
-=======
   do_in_jni_thread(base::BindOnce(
       [](RawAddress bd_addr, bt_ssp_variant_t pairing_variant,
          uint32_t pass_key) {
@@ -1364,7 +1335,6 @@
                   pass_key);
       },
       bd_addr, pairing_variant, pass_key));
->>>>>>> e110efe6
 }
 
 void invoke_oob_data_request_cb(tBT_TRANSPORT t, bool valid, Octet16 c,
@@ -1517,23 +1487,6 @@
 }
 
 void invoke_switch_codec_cb(bool is_low_latency_buffer_size) {
-<<<<<<< HEAD
-  do_in_jni_thread(FROM_HERE, base::BindOnce(
-                                  [](bool is_low_latency_buffer_size) {
-                                    HAL_CBACK(bt_hal_cbacks, switch_codec_cb,
-                                              is_low_latency_buffer_size);
-                                  },
-                                  is_low_latency_buffer_size));
-}
-
-void invoke_key_missing_cb(RawAddress bd_addr) {
-  do_in_jni_thread(FROM_HERE, base::BindOnce(
-                                  [](RawAddress bd_addr) {
-                                    HAL_CBACK(bt_hal_cbacks, key_missing_cb,
-                                              bd_addr);
-                                  },
-                                  bd_addr));
-=======
   do_in_jni_thread(base::BindOnce(
       [](bool is_low_latency_buffer_size) {
         HAL_CBACK(bt_hal_cbacks, switch_codec_cb, is_low_latency_buffer_size);
@@ -1547,7 +1500,6 @@
         HAL_CBACK(bt_hal_cbacks, key_missing_cb, bd_addr);
       },
       bd_addr));
->>>>>>> e110efe6
 }
 
 namespace bluetooth::testing {

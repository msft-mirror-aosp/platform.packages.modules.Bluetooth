/*******************************************************************************
 *  L2CAP Socket Interface
 ******************************************************************************/

#ifndef BTIF_SOCK_L2CAP_H
#define BTIF_SOCK_L2CAP_H

#include <hardware/bluetooth.h>

#include "btif_uid.h"
#include "types/raw_address.h"

bt_status_t btsock_l2cap_init(int handle, uid_set_t* set);
bt_status_t btsock_l2cap_cleanup();
bt_status_t btsock_l2cap_listen(const char* name, int channel, int* sock_fd,
                                int flags, int app_uid);
bt_status_t btsock_l2cap_connect(const RawAddress* bd_addr, int channel,
                                 int* sock_fd, int flags, int app_uid);
void btsock_l2cap_signaled(int fd, int flags, uint32_t user_id);
void on_l2cap_psm_assigned(int id, int psm);
bt_status_t btsock_l2cap_disconnect(const RawAddress* bd_addr);
<<<<<<< HEAD
bt_status_t btsock_l2cap_get_l2cap_local_cid(Uuid& conn_uuid, uint16_t* cid);
bt_status_t btsock_l2cap_get_l2cap_remote_cid(Uuid& conn_uuid, uint16_t* cid);
=======
bt_status_t btsock_l2cap_get_l2cap_local_cid(bluetooth::Uuid& conn_uuid,
                                             uint16_t* cid);
bt_status_t btsock_l2cap_get_l2cap_remote_cid(bluetooth::Uuid& conn_uuid,
                                              uint16_t* cid);
>>>>>>> 67a65fc1

#endif<|MERGE_RESOLUTION|>--- conflicted
+++ resolved
@@ -19,14 +19,9 @@
 void btsock_l2cap_signaled(int fd, int flags, uint32_t user_id);
 void on_l2cap_psm_assigned(int id, int psm);
 bt_status_t btsock_l2cap_disconnect(const RawAddress* bd_addr);
-<<<<<<< HEAD
-bt_status_t btsock_l2cap_get_l2cap_local_cid(Uuid& conn_uuid, uint16_t* cid);
-bt_status_t btsock_l2cap_get_l2cap_remote_cid(Uuid& conn_uuid, uint16_t* cid);
-=======
 bt_status_t btsock_l2cap_get_l2cap_local_cid(bluetooth::Uuid& conn_uuid,
                                              uint16_t* cid);
 bt_status_t btsock_l2cap_get_l2cap_remote_cid(bluetooth::Uuid& conn_uuid,
                                               uint16_t* cid);
->>>>>>> 67a65fc1
 
 #endif
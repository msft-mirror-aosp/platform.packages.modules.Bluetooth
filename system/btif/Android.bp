--- conflicted
+++ resolved
@@ -287,10 +287,7 @@
     ],
     header_libs: ["libbluetooth_headers"],
     shared_libs: [
-<<<<<<< HEAD
-=======
         "libaconfig_storage_read_api_cc",
->>>>>>> e110efe6
         "libbase",
         "libcrypto",
         "libcutils",
@@ -593,10 +590,7 @@
     ],
     header_libs: ["libbluetooth_headers"],
     shared_libs: [
-<<<<<<< HEAD
-=======
         "libaconfig_storage_read_api_cc",
->>>>>>> e110efe6
         "libbase",
         "libcrypto",
         "libcutils",
@@ -720,10 +714,7 @@
     ],
     header_libs: ["libbluetooth_headers"],
     shared_libs: [
-<<<<<<< HEAD
-=======
         "libaconfig_storage_read_api_cc",
->>>>>>> e110efe6
         "libbase",
         "libcrypto",
         "libcutils",

--- conflicted
+++ resolved
@@ -611,16 +611,14 @@
         ":TestMockBtu",
         ":TestMockHci",
         ":TestMockMainShim",
-<<<<<<< HEAD
-=======
         ":TestMockMainShimDumpsys",
         ":TestMockMainShimEntry",
->>>>>>> 55df697a
         ":TestMockStack",
         ":TestMockUdrv",
         "test/btif_hh_test.cc",
     ],
     generated_headers: [
+        "BluetoothGeneratedBundlerSchema_h_bfbs",
         "BluetoothGeneratedDumpsysDataSchema_h",
     ],
     header_libs: ["libbluetooth_headers"],
@@ -739,16 +737,14 @@
         ":TestMockBtu",
         ":TestMockHci",
         ":TestMockMainShim",
-<<<<<<< HEAD
-=======
         ":TestMockMainShimDumpsys",
         ":TestMockMainShimEntry",
->>>>>>> 55df697a
         ":TestMockStack",
         ":TestMockUdrv",
         "test/btif_core_test.cc",
     ],
     generated_headers: [
+        "BluetoothGeneratedBundlerSchema_h_bfbs",
         "BluetoothGeneratedDumpsysDataSchema_h",
     ],
     header_libs: ["libbluetooth_headers"],

--- conflicted
+++ resolved
@@ -474,10 +474,6 @@
                         }
                         .build(),
                     );
-<<<<<<< HEAD
-                    // TODO: handle error
-                    ctx.receive_lmp_packet::<lmp::SimplePairingConfirm>().await
-=======
                     match ctx
                         .receive_lmp_packet::<Either<lmp::SimplePairingConfirm, lmp::NotAccepted>>()
                         .await
@@ -485,7 +481,6 @@
                         Either::Left(confirm) => confirm,
                         Either::Right(_) => Err(())?,
                     }
->>>>>>> 73d060e7
                 };
                 send_commitment(ctx, confirm).await;
                 for _ in 1..PASSKEY_ENTRY_REPEAT_NUMBER {
@@ -704,26 +699,6 @@
             }
             AuthenticationMethod::PasskeyEntry => {
                 let confirm = if responder.io_capability == hci::IoCapability::KeyboardOnly {
-<<<<<<< HEAD
-                    // TODO: handle error
-                    let _user_passkey = user_passkey_request(ctx).await;
-                    ctx.receive_lmp_packet::<lmp::SimplePairingConfirm>().await
-                } else {
-                    ctx.send_hci_event(
-                        hci::UserPasskeyNotificationBuilder {
-                            bd_addr: ctx.peer_address(),
-                            passkey: 0,
-                        }
-                        .build(),
-                    );
-                    match ctx
-                        .receive_lmp_packet::<Either<lmp::SimplePairingConfirm, lmp::PasskeyFailed>>()
-                        .await
-                    {
-                        Either::Left(confirm) => confirm,
-                        Either::Right(_) => Err(())?,
-                    }
-=======
                     let user_passkey = user_passkey_request(ctx).await;
                     let confirm = ctx.receive_lmp_packet::<lmp::SimplePairingConfirm>().await;
                     if user_passkey.is_err() {
@@ -752,7 +727,6 @@
                         Either::Left(confirm) => confirm,
                         Either::Right(_) => Err(())?,
                     }
->>>>>>> 73d060e7
                 };
                 receive_commitment(ctx, Some(confirm)).await;
                 for _ in 1..PASSKEY_ENTRY_REPEAT_NUMBER {

--- conflicted
+++ resolved
@@ -3109,11 +3109,7 @@
     }
     case bluetooth::hci::ApcfOpcode::TRANSPORT_DISCOVERY_SERVICE: {
       auto subcommand_view =
-<<<<<<< HEAD
-          bluetooth::hci::LeApcfServiceDataView::Create(command_view);
-=======
           bluetooth::hci::LeApcfTransportDiscoveryServiceView::Create(command_view);
->>>>>>> e110efe6
       CHECK_PACKET_VIEW(subcommand_view);
 
       DEBUG(id_, "<< LE APCF Transport Discovery Service");

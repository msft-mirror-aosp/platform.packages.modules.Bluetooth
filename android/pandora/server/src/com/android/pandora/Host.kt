/*
 * Copyright (C) 2022 The Android Open Source Project
 *
 * Licensed under the Apache License, Version 2.0 (the "License");
 * you may not use this file except in compliance with the License.
 * You may obtain a copy of the License at
 *
 *      http://www.apache.org/licenses/LICENSE-2.0
 *
 * Unless required by applicable law or agreed to in writing, software
 * distributed under the License is distributed on an "AS IS" BASIS,
 * WITHOUT WARRANTIES OR CONDITIONS OF ANY KIND, either express or implied.
 * See the License for the specific language governing permissions and
 * limitations under the License.
 */

package com.android.pandora

import android.bluetooth.BluetoothAdapter
import android.bluetooth.BluetoothAssignedNumbers
import android.bluetooth.BluetoothDevice
import android.bluetooth.BluetoothDevice.ADDRESS_TYPE_PUBLIC
import android.bluetooth.BluetoothDevice.BOND_BONDED
import android.bluetooth.BluetoothDevice.TRANSPORT_BREDR
import android.bluetooth.BluetoothDevice.TRANSPORT_LE
import android.bluetooth.BluetoothManager
import android.bluetooth.BluetoothProfile
import android.bluetooth.BluetoothUuid
import android.bluetooth.le.AdvertiseCallback
import android.bluetooth.le.AdvertiseData
import android.bluetooth.le.AdvertiseSettings
import android.bluetooth.le.AdvertisingSetParameters
import android.bluetooth.le.ScanCallback
import android.bluetooth.le.ScanRecord
import android.bluetooth.le.ScanResult
import android.content.Context
import android.content.Intent
import android.content.IntentFilter
import android.net.MacAddress
import android.os.ParcelUuid
import android.util.Log
import com.google.protobuf.ByteString
import com.google.protobuf.Empty
import io.grpc.stub.StreamObserver
import java.io.Closeable
import java.lang.IllegalArgumentException
import java.nio.ByteBuffer
import java.time.Duration
import java.util.UUID
import kotlinx.coroutines.CoroutineScope
import kotlinx.coroutines.Dispatchers
import kotlinx.coroutines.awaitCancellation
import kotlinx.coroutines.cancel
import kotlinx.coroutines.channels.awaitClose
import kotlinx.coroutines.channels.trySendBlocking
import kotlinx.coroutines.delay
import kotlinx.coroutines.flow.Flow
import kotlinx.coroutines.flow.SharingStarted
import kotlinx.coroutines.flow.callbackFlow
import kotlinx.coroutines.flow.filter
import kotlinx.coroutines.flow.first
import kotlinx.coroutines.flow.map
import kotlinx.coroutines.flow.shareIn
import kotlinx.coroutines.launch
import kotlinx.coroutines.runBlocking
import pandora.HostGrpc.HostImplBase
import pandora.HostProto.*

<<<<<<< HEAD
=======
object ByteArrayOps {
  public fun getUShortAt(input: ByteArray, index: Int): UShort {
    return (((input[index + 1].toUInt() and 0xffU) shl 8) or (input[index].toUInt() and 0xffU))
      .toUShort()
  }

  public fun getShortAt(input: ByteArray, index: Int): Short {
    return getUShortAt(input, index).toShort()
  }

  public fun getUIntAt(input: ByteArray, index: Int): UInt {
    return (((input[index + 3].toUInt() and 0xffU) shl 24) or
      ((input[index + 2].toUInt() and 0xffU) shl 16) or
      ((input[index + 1].toUInt() and 0xffU) shl 8) or
      (input[index].toUInt() and 0xffU))
  }

  public fun getIntAt(input: ByteArray, index: Int): Int {
    return getUIntAt(input, index).toInt()
  }

  public fun getUInt24At(input: ByteArray, index: Int): UInt {
    return (((input[index + 2].toUInt() and 0xffU) shl 16) or
      ((input[index + 1].toUInt() and 0xffU) shl 8) or
      (input[index].toUInt() and 0xffU))
  }

  public fun getInt24At(input: ByteArray, index: Int): Int {
    return getUInt24At(input, index).toInt()
  }
}

>>>>>>> 21538033
@kotlinx.coroutines.ExperimentalCoroutinesApi
class Host(
  private val context: Context,
  private val security: Security,
  private val server: Server
) : HostImplBase(), Closeable {
  private val TAG = "PandoraHost"

  private val scope: CoroutineScope
  private val flow: Flow<Intent>

  private val bluetoothManager = context.getSystemService(BluetoothManager::class.java)!!
  private val bluetoothAdapter = bluetoothManager.adapter

  private var connectability = ConnectabilityMode.NOT_CONNECTABLE
  private var discoverability = DiscoverabilityMode.NOT_DISCOVERABLE

  private val advertisers = mutableMapOf<UUID, AdvertiseCallback>()

  init {
    scope = CoroutineScope(Dispatchers.Default)

    // Add all intent actions to be listened.
    val intentFilter = IntentFilter()
    intentFilter.addAction(BluetoothAdapter.ACTION_STATE_CHANGED)
    intentFilter.addAction(BluetoothDevice.ACTION_BOND_STATE_CHANGED)
    intentFilter.addAction(BluetoothAdapter.ACTION_CONNECTION_STATE_CHANGED)
    intentFilter.addAction(BluetoothDevice.ACTION_PAIRING_REQUEST)
    intentFilter.addAction(BluetoothDevice.ACTION_ACL_CONNECTED)
    intentFilter.addAction(BluetoothDevice.ACTION_ACL_DISCONNECTED)
    intentFilter.addAction(BluetoothDevice.ACTION_FOUND)

    // Creates a shared flow of intents that can be used in all methods in the coroutine scope.
    // This flow is started eagerly to make sure that the broadcast receiver is registered before
    // any function call. This flow is only cancelled when the corresponding scope is cancelled.
    flow = intentFlow(context, intentFilter).shareIn(scope, SharingStarted.Eagerly)
  }

  override fun close() {
    scope.cancel()
  }

  private suspend fun rebootBluetooth() {
    Log.i(TAG, "rebootBluetooth")

    val stateFlow =
      flow
        .filter { it.getAction() == BluetoothAdapter.ACTION_STATE_CHANGED }
        .map { it.getIntExtra(BluetoothAdapter.EXTRA_STATE, BluetoothAdapter.ERROR) }

    if (bluetoothAdapter.isEnabled) {
      bluetoothAdapter.disable()
      stateFlow.filter { it == BluetoothAdapter.STATE_OFF }.first()
    }

    // TODO: b/234892968
    delay(3000L)

    bluetoothAdapter.enable()
    stateFlow.filter { it == BluetoothAdapter.STATE_ON }.first()
  }

  override fun factoryReset(request: Empty, responseObserver: StreamObserver<Empty>) {
    grpcUnary<Empty>(scope, responseObserver, 30) {
      Log.i(TAG, "factoryReset")

      val stateFlow =
        flow
          .filter { it.getAction() == BluetoothAdapter.ACTION_STATE_CHANGED }
          .map { it.getIntExtra(BluetoothAdapter.EXTRA_STATE, BluetoothAdapter.ERROR) }

      initiatedConnection.clear()
      waitedAclConnection.clear()

      bluetoothAdapter.clearBluetooth()

      stateFlow.filter { it == BluetoothAdapter.STATE_ON }.first()
      // Delay to initialize the Bluetooth completely and to fix flakiness: b/266611263
      delay(1000L)
      Log.i(TAG, "Shutdown the gRPC Server")
      server.shutdown()

      // The last expression is the return value.
      Empty.getDefaultInstance()
    }
  }

  override fun reset(request: Empty, responseObserver: StreamObserver<Empty>) {
    grpcUnary<Empty>(scope, responseObserver) {
      Log.i(TAG, "reset")
      initiatedConnection.clear()
      waitedAclConnection.clear()
      rebootBluetooth()

      Empty.getDefaultInstance()
    }
  }

  override fun readLocalAddress(
    request: Empty,
    responseObserver: StreamObserver<ReadLocalAddressResponse>
  ) {
    grpcUnary<ReadLocalAddressResponse>(scope, responseObserver) {
      Log.i(TAG, "readLocalAddress")
      val localMacAddress = MacAddress.fromString(bluetoothAdapter.getAddress())
      ReadLocalAddressResponse.newBuilder()
        .setAddress(ByteString.copyFrom(localMacAddress.toByteArray()))
        .build()
    }
  }

  private suspend fun waitPairingRequestIntent(bluetoothDevice: BluetoothDevice) {
    Log.i(TAG, "waitPairingRequestIntent: device=$bluetoothDevice")
    var pairingVariant =
      flow
        .filter { it.getAction() == BluetoothDevice.ACTION_PAIRING_REQUEST }
        .filter { it.getBluetoothDeviceExtra() == bluetoothDevice }
        .first()
        .getIntExtra(BluetoothDevice.EXTRA_PAIRING_VARIANT, BluetoothDevice.ERROR)

    val confirmationCases =
      intArrayOf(
        BluetoothDevice.PAIRING_VARIANT_PASSKEY_CONFIRMATION,
        BluetoothDevice.PAIRING_VARIANT_CONSENT,
        BluetoothDevice.PAIRING_VARIANT_PIN,
      )

    if (pairingVariant in confirmationCases) {
      bluetoothDevice.setPairingConfirmation(true)
    }
  }

  private suspend fun waitConnectionIntent(bluetoothDevice: BluetoothDevice) {
    Log.i(TAG, "waitConnectionIntent: device=$bluetoothDevice")
    flow
      .filter { it.action == BluetoothAdapter.ACTION_CONNECTION_STATE_CHANGED }
      .filter { it.getBluetoothDeviceExtra() == bluetoothDevice }
      .map { it.getIntExtra(BluetoothAdapter.EXTRA_CONNECTION_STATE, BluetoothAdapter.ERROR) }
      .filter { it == BluetoothAdapter.STATE_CONNECTED }
      .first()
  }

  suspend fun waitBondIntent(bluetoothDevice: BluetoothDevice) {
    // We only wait for bonding to be completed since we only need the ACL connection to be
    // established with the peer device (on Android state connected is sent when all profiles
    // have been connected).
    Log.i(TAG, "waitBondIntent: device=$bluetoothDevice")
    flow
      .filter { it.action == BluetoothDevice.ACTION_BOND_STATE_CHANGED }
      .filter { it.getBluetoothDeviceExtra() == bluetoothDevice }
      .map { it.getIntExtra(BluetoothDevice.EXTRA_BOND_STATE, BluetoothAdapter.ERROR) }
      .filter { it == BOND_BONDED }
      .first()
  }

  suspend fun waitIncomingAclConnectedIntent(address: String?, transport: Int): Intent {
    return flow
      .filter { it.action == BluetoothDevice.ACTION_ACL_CONNECTED }
      .filter { address == null || it.getBluetoothDeviceExtra().address == address }
      .filter { !initiatedConnection.contains(it.getBluetoothDeviceExtra()) }
      .filter {
        it.getIntExtra(BluetoothDevice.EXTRA_TRANSPORT, BluetoothDevice.ERROR) == transport
      }
      .first()
  }

  private suspend fun acceptPairingAndAwaitBonded(bluetoothDevice: BluetoothDevice) {
    val acceptPairingJob = scope.launch { waitPairingRequestIntent(bluetoothDevice) }
    waitBondIntent(bluetoothDevice)
    if (acceptPairingJob.isActive) {
      acceptPairingJob.cancel()
    }
  }

  override fun waitConnection(
    request: WaitConnectionRequest,
    responseObserver: StreamObserver<WaitConnectionResponse>
  ) {
    grpcUnary(scope, responseObserver) {
      if (request.address.isEmpty())
        throw IllegalArgumentException("Request address field must be set")
      var bluetoothDevice = request.address.toBluetoothDevice(bluetoothAdapter)

      Log.i(TAG, "waitConnection: device=$bluetoothDevice")

      if (!bluetoothAdapter.isEnabled) {
        throw RuntimeException("Bluetooth is not enabled, cannot waitConnection")
      }

      if (!bluetoothDevice.isConnected() || waitedAclConnection.contains(bluetoothDevice)) {
        bluetoothDevice =
          waitIncomingAclConnectedIntent(bluetoothDevice.address, TRANSPORT_BREDR)
            .getBluetoothDeviceExtra()
      }

      waitedAclConnection.add(bluetoothDevice)

      WaitConnectionResponse.newBuilder()
        .setConnection(bluetoothDevice.toConnection(TRANSPORT_BREDR))
        .build()
    }
  }

  override fun waitDisconnection(
    request: WaitDisconnectionRequest,
    responseObserver: StreamObserver<Empty>
  ) {
    grpcUnary(scope, responseObserver) {
      val bluetoothDevice = request.connection.toBluetoothDevice(bluetoothAdapter)
      Log.i(TAG, "waitDisconnection: device=$bluetoothDevice")
      if (!bluetoothAdapter.isEnabled) {
        throw RuntimeException("Bluetooth is not enabled, cannot waitDisconnection")
      }
      if (bluetoothDevice.bondState != BluetoothDevice.BOND_NONE) {
        flow
          .filter { it.action == BluetoothDevice.ACTION_ACL_DISCONNECTED }
          .filter { it.getBluetoothDeviceExtra() == bluetoothDevice }
          .first()
      }
      Empty.getDefaultInstance()
    }
  }

  override fun connect(request: ConnectRequest, responseObserver: StreamObserver<ConnectResponse>) {
    grpcUnary(scope, responseObserver) {
      if (request.address.isEmpty())
        throw IllegalArgumentException("Request address field must be set")
      val bluetoothDevice = request.address.toBluetoothDevice(bluetoothAdapter)

      Log.i(TAG, "connect: address=$bluetoothDevice")

      initiatedConnection.add(bluetoothDevice)
      bluetoothAdapter.cancelDiscovery()

      if (!bluetoothDevice.isConnected()) {
        if (bluetoothDevice.bondState == BOND_BONDED) {
          // already bonded, just reconnect
          bluetoothDevice.connect()
          waitConnectionIntent(bluetoothDevice)
        } else {
          // need to bond
          bluetoothDevice.createBond()
          if (!security.manuallyConfirm) {
            acceptPairingAndAwaitBonded(bluetoothDevice)
          }
        }
      }

      ConnectResponse.newBuilder()
        .setConnection(bluetoothDevice.toConnection(TRANSPORT_BREDR))
        .build()
    }
  }

  override fun disconnect(request: DisconnectRequest, responseObserver: StreamObserver<Empty>) {
    grpcUnary<Empty>(scope, responseObserver) {
      val bluetoothDevice = request.connection.toBluetoothDevice(bluetoothAdapter)
      Log.i(TAG, "disconnect: device=$bluetoothDevice")

      if (!bluetoothDevice.isConnected()) {
        throw RuntimeException("Device is not connected, cannot disconnect")
      }

      when (request.connection.transport) {
        TRANSPORT_BREDR -> {
          Log.i(TAG, "disconnect BR_EDR")
          bluetoothDevice.disconnect()
        }
        TRANSPORT_LE -> {
          Log.i(TAG, "disconnect LE")
          val gattInstance =
            try {
              GattInstance.get(bluetoothDevice.address)
            } catch (e: Exception) {
              Log.w(TAG, "Gatt instance doesn't exist. Android might be peripheral")
              val instance = GattInstance(bluetoothDevice, TRANSPORT_LE, context)
              instance.waitForState(BluetoothProfile.STATE_CONNECTED)
              instance
            }
          if (gattInstance.isDisconnected()) {
            throw RuntimeException("Device is not connected, cannot disconnect")
          }

          bluetoothDevice.disconnect()
          gattInstance.disconnectInstance()
        }
        else -> {
          throw RuntimeException("Device type UNKNOWN")
        }
      }
      flow
        .filter { it.action == BluetoothDevice.ACTION_ACL_DISCONNECTED }
        .filter { it.getBluetoothDeviceExtra() == bluetoothDevice }
        .first()

      Empty.getDefaultInstance()
    }
  }

  override fun connectLE(
    request: ConnectLERequest,
    responseObserver: StreamObserver<ConnectLEResponse>
  ) {
    grpcUnary<ConnectLEResponse>(scope, responseObserver) {
      val ownAddressType = request.ownAddressType
      if (
        ownAddressType != OwnAddressType.RANDOM &&
          ownAddressType != OwnAddressType.RESOLVABLE_OR_RANDOM
      ) {
        throw RuntimeException("connectLE: Unsupported OwnAddressType: $ownAddressType")
      }
      val (address, type) =
        when (request.getAddressCase()!!) {
          ConnectLERequest.AddressCase.PUBLIC ->
            Pair(request.public, BluetoothDevice.ADDRESS_TYPE_PUBLIC)
          ConnectLERequest.AddressCase.RANDOM ->
            Pair(request.random, BluetoothDevice.ADDRESS_TYPE_RANDOM)
          ConnectLERequest.AddressCase.PUBLIC_IDENTITY ->
            Pair(request.publicIdentity, BluetoothDevice.ADDRESS_TYPE_PUBLIC)
          ConnectLERequest.AddressCase.RANDOM_STATIC_IDENTITY ->
            Pair(request.randomStaticIdentity, BluetoothDevice.ADDRESS_TYPE_RANDOM)
          ConnectLERequest.AddressCase.ADDRESS_NOT_SET ->
            throw IllegalArgumentException("Request address field must be set")
        }
      Log.i(TAG, "connectLE: $address")
      val bluetoothDevice = scanLeDevice(address.decodeAsMacAddressToString(), type)!!
      initiatedConnection.add(bluetoothDevice)
      GattInstance(bluetoothDevice, TRANSPORT_LE, context)
        .waitForState(BluetoothProfile.STATE_CONNECTED)
      ConnectLEResponse.newBuilder()
        .setConnection(bluetoothDevice.toConnection(TRANSPORT_LE))
        .build()
    }
  }

  private fun scanLeDevice(address: String, addressType: Int): BluetoothDevice? {
    Log.d(TAG, "scanLeDevice")
    var bluetoothDevice: BluetoothDevice? = null
    runBlocking {
      val flow = callbackFlow {
        val leScanCallback =
          object : ScanCallback() {
            override fun onScanFailed(errorCode: Int) {
              super.onScanFailed(errorCode)
              Log.d(TAG, "onScanFailed: errorCode: $errorCode")
              trySendBlocking(null)
            }
            override fun onScanResult(callbackType: Int, result: ScanResult) {
              super.onScanResult(callbackType, result)
              val deviceAddress = result.device.address
              val deviceAddressType = result.device.addressType
              if (deviceAddress == address && deviceAddressType == addressType) {
                Log.d(TAG, "found device address: $deviceAddress")
                trySendBlocking(result.device)
              }
            }
          }
        val bluetoothLeScanner = bluetoothAdapter.bluetoothLeScanner
        bluetoothLeScanner?.startScan(leScanCallback) ?: run { trySendBlocking(null) }
        awaitClose { bluetoothLeScanner?.stopScan(leScanCallback) }
      }
      bluetoothDevice = flow.first()
    }
    return bluetoothDevice
  }

  override fun advertise(
    request: AdvertiseRequest,
    responseObserver: StreamObserver<AdvertiseResponse>
  ) {
    Log.d(TAG, "advertise")
    grpcServerStream(scope, responseObserver) {
      callbackFlow {
        val callback =
          object : AdvertiseCallback() {
            override fun onStartSuccess(settingsInEffect: AdvertiseSettings) {
              Log.d(TAG, "advertising started")
            }
            override fun onStartFailure(errorCode: Int) {
              error("failed to start advertising: $errorCode")
            }
          }
        val advertisingDataBuilder = AdvertiseData.Builder()
        val dataTypesRequest = request.data

        if (
          !dataTypesRequest.getIncompleteServiceClassUuids16List().isEmpty() or
            !dataTypesRequest.getIncompleteServiceClassUuids32List().isEmpty() or
            !dataTypesRequest.getIncompleteServiceClassUuids128List().isEmpty()
        ) {
          throw RuntimeException("Incomplete Service Class Uuids not supported")
        }

        for (service_uuid in dataTypesRequest.getCompleteServiceClassUuids16List()) {
          val uuid16 = "0000${service_uuid}-0000-1000-8000-00805F9B34FB"
          advertisingDataBuilder.addServiceUuid(ParcelUuid.fromString(uuid16))
        }
        for (service_uuid in dataTypesRequest.getCompleteServiceClassUuids32List()) {
          val uuid32 = "${service_uuid}-0000-1000-8000-00805F9B34FB"
          advertisingDataBuilder.addServiceUuid(ParcelUuid.fromString(service_uuid))
        }
        for (service_uuid in dataTypesRequest.getCompleteServiceClassUuids128List()) {
          advertisingDataBuilder.addServiceUuid(ParcelUuid.fromString(service_uuid))
        }

        advertisingDataBuilder
          .setIncludeDeviceName(
            dataTypesRequest.includeCompleteLocalName || dataTypesRequest.includeShortenedLocalName
          )
          .setIncludeTxPowerLevel(dataTypesRequest.includeTxPowerLevel)
          .addManufacturerData(
            BluetoothAssignedNumbers.GOOGLE,
            dataTypesRequest.manufacturerSpecificData.toByteArray()
          )
        val advertisingData = advertisingDataBuilder.build()

        val ownAddressType =
          when (request.ownAddressType) {
            OwnAddressType.RESOLVABLE_OR_PUBLIC,
            OwnAddressType.PUBLIC -> AdvertisingSetParameters.ADDRESS_TYPE_PUBLIC
            OwnAddressType.RESOLVABLE_OR_RANDOM,
            OwnAddressType.RANDOM -> AdvertisingSetParameters.ADDRESS_TYPE_RANDOM
            else -> AdvertisingSetParameters.ADDRESS_TYPE_DEFAULT
          }
        val advertiseSettings =
          AdvertiseSettings.Builder()
            .setConnectable(request.connectable)
            .setOwnAddressType(ownAddressType)
            .build()

        bluetoothAdapter.bluetoothLeAdvertiser.startAdvertising(
          advertiseSettings,
          advertisingData,
          callback,
        )

        if (request.connectable) {
          while (true) {
            Log.d(TAG, "Waiting for incoming connection")
            val connection =
              waitIncomingAclConnectedIntent(null, TRANSPORT_LE)
                .getBluetoothDeviceExtra()
                .toConnection(TRANSPORT_LE)
            Log.d(TAG, "Receive connection")
            trySendBlocking(AdvertiseResponse.newBuilder().setConnection(connection).build())
          }
        }

        awaitClose { bluetoothAdapter.bluetoothLeAdvertiser.stopAdvertising(callback) }
      }
    }
  }

  // TODO: Handle request parameters
  override fun scan(request: ScanRequest, responseObserver: StreamObserver<ScanningResponse>) {
    Log.d(TAG, "scan")
    grpcServerStream(scope, responseObserver) {
      callbackFlow {
        val callback =
          object : ScanCallback() {
            override fun onScanResult(callbackType: Int, result: ScanResult) {
              val bluetoothDevice = result.device
              val scanRecord = result.scanRecord
              val scanData = scanRecord.getAdvertisingDataMap()
              val serviceData = scanRecord?.serviceData!!

              var dataTypesBuilder =
                DataTypes.newBuilder().setTxPowerLevel(scanRecord.getTxPowerLevel())
<<<<<<< HEAD
=======

>>>>>>> 21538033
              scanData[ScanRecord.DATA_TYPE_LOCAL_NAME_SHORT]?.let {
                dataTypesBuilder.setShortenedLocalName(it.decodeToString())
              }
                ?: run { dataTypesBuilder.setIncludeShortenedLocalName(false) }
<<<<<<< HEAD
=======

>>>>>>> 21538033
              scanData[ScanRecord.DATA_TYPE_LOCAL_NAME_COMPLETE]?.let {
                dataTypesBuilder.setCompleteLocalName(it.decodeToString())
              }
                ?: run { dataTypesBuilder.setIncludeCompleteLocalName(false) }

<<<<<<< HEAD
=======
              scanData[ScanRecord.DATA_TYPE_ADVERTISING_INTERVAL]?.let {
                dataTypesBuilder.setAdvertisingInterval(ByteArrayOps.getShortAt(it, 0).toInt())
              }

              scanData[ScanRecord.DATA_TYPE_ADVERTISING_INTERVAL_LONG]?.let {
                dataTypesBuilder.setAdvertisingInterval(ByteArrayOps.getIntAt(it, 0))
              }

              scanData[ScanRecord.DATA_TYPE_APPEARANCE]?.let {
                dataTypesBuilder.setAppearance(ByteArrayOps.getShortAt(it, 0).toInt())
              }

              scanData[ScanRecord.DATA_TYPE_CLASS_OF_DEVICE]?.let {
                dataTypesBuilder.setClassOfDevice(ByteArrayOps.getInt24At(it, 0))
              }

              scanData[ScanRecord.DATA_TYPE_URI]?.let {
                dataTypesBuilder.setUri(it.decodeToString())
              }

              scanData[ScanRecord.DATA_TYPE_LE_SUPPORTED_FEATURES]?.let {
                dataTypesBuilder.setLeSupportedFeatures(ByteString.copyFrom(it))
              }

              scanData[ScanRecord.DATA_TYPE_SLAVE_CONNECTION_INTERVAL_RANGE]?.let {
                dataTypesBuilder.setPeripheralConnectionIntervalMin(
                  ByteArrayOps.getShortAt(it, 0).toInt()
                )
                dataTypesBuilder.setPeripheralConnectionIntervalMax(
                  ByteArrayOps.getShortAt(it, 2).toInt()
                )
              }

>>>>>>> 21538033
              for (serviceDataEntry in serviceData) {
                val parcelUuid = serviceDataEntry.key
                Log.d(TAG, parcelUuid.uuid.toString())

                // use upper case uuid as the key
                if (BluetoothUuid.is16BitUuid(parcelUuid)) {
                  val uuid16 = parcelUuid.uuid.toString().substring(4, 8).uppercase()
                  dataTypesBuilder.addIncompleteServiceClassUuids16(uuid16)
                  dataTypesBuilder.putServiceDataUuid16(
                    uuid16,
                    ByteString.copyFrom(serviceDataEntry.value)
                  )
                } else if (BluetoothUuid.is32BitUuid(parcelUuid)) {
                  val uuid32 = parcelUuid.uuid.toString().substring(0, 8).uppercase()
                  dataTypesBuilder.addIncompleteServiceClassUuids32(uuid32)
                  dataTypesBuilder.putServiceDataUuid32(
                    uuid32,
                    ByteString.copyFrom(serviceDataEntry.value)
                  )
                } else {
                  val uuid128 = parcelUuid.uuid.toString().uppercase()
                  dataTypesBuilder.addIncompleteServiceClassUuids128(uuid128)
                  dataTypesBuilder.putServiceDataUuid128(
                    uuid128,
                    ByteString.copyFrom(serviceDataEntry.value)
                  )
                }
              }
              // Flags DataTypes CSSv10 1.3 Flags
              val mode: DiscoverabilityMode =
                when (result.scanRecord.advertiseFlags and 0b11) {
                  0b01 -> DiscoverabilityMode.DISCOVERABLE_LIMITED
                  0b10 -> DiscoverabilityMode.DISCOVERABLE_GENERAL
                  else -> DiscoverabilityMode.NOT_DISCOVERABLE
                }
              dataTypesBuilder.setLeDiscoverabilityMode(mode)
              var manufacturerData = ByteBuffer.allocate(512)
              val manufacturerSpecificDatas = scanRecord.getManufacturerSpecificData()
              for (i in 0..manufacturerSpecificDatas.size() - 1) {
                val id = manufacturerSpecificDatas.keyAt(i)
                manufacturerData
                  .put(id.toByte())
                  .put(id.shr(8).toByte())
                  .put(manufacturerSpecificDatas.get(id))
              }
              dataTypesBuilder.setManufacturerSpecificData(
                ByteString.copyFrom(manufacturerData.array(), 0, manufacturerData.position())
              )
              val primaryPhy =
                when (result.getPrimaryPhy()) {
                  BluetoothDevice.PHY_LE_1M -> PrimaryPhy.PRIMARY_1M
                  BluetoothDevice.PHY_LE_CODED -> PrimaryPhy.PRIMARY_CODED
                  else -> PrimaryPhy.UNRECOGNIZED
                }
              var scanningResponseBuilder =
                ScanningResponse.newBuilder()
                  .setLegacy(result.isLegacy())
                  .setConnectable(result.isConnectable())
                  .setSid(result.getPeriodicAdvertisingInterval())
                  .setPrimaryPhy(primaryPhy)
                  .setTxPower(result.getTxPower())
                  .setRssi(result.getRssi())
                  .setPeriodicAdvertisingInterval(result.getPeriodicAdvertisingInterval().toFloat())
                  .setData(dataTypesBuilder.build())
              when (bluetoothDevice.addressType) {
                BluetoothDevice.ADDRESS_TYPE_PUBLIC ->
                  scanningResponseBuilder.setPublic(bluetoothDevice.toByteString())
                BluetoothDevice.ADDRESS_TYPE_RANDOM ->
                  scanningResponseBuilder.setRandom(bluetoothDevice.toByteString())
                else ->
                  Log.w(TAG, "Address type UNKNOWN: ${bluetoothDevice.type} addr: $bluetoothDevice")
              }
              // TODO: Complete the missing field as needed, all the examples are here
              trySendBlocking(scanningResponseBuilder.build())
            }

            override fun onScanFailed(errorCode: Int) {
              error("scan failed")
            }
          }
        bluetoothAdapter.bluetoothLeScanner.startScan(callback)

        awaitClose { bluetoothAdapter.bluetoothLeScanner.stopScan(callback) }
      }
    }
  }

  override fun inquiry(request: Empty, responseObserver: StreamObserver<InquiryResponse>) {
    Log.d(TAG, "Inquiry")
    grpcServerStream(scope, responseObserver) {
      launch {
        try {
          bluetoothAdapter.startDiscovery()
          awaitCancellation()
        } finally {
          bluetoothAdapter.cancelDiscovery()
        }
      }
      flow
        .filter { it.action == BluetoothDevice.ACTION_FOUND }
        .map {
          val bluetoothDevice = it.getBluetoothDeviceExtra()
          Log.i(TAG, "Device found: $bluetoothDevice")
          InquiryResponse.newBuilder().setAddress(bluetoothDevice.toByteString()).build()
        }
    }
  }

  override fun setDiscoverabilityMode(
    request: SetDiscoverabilityModeRequest,
    responseObserver: StreamObserver<Empty>
  ) {
    Log.d(TAG, "setDiscoverabilityMode")
    grpcUnary(scope, responseObserver) {
      discoverability = request.mode!!

      val scanMode =
        when (discoverability) {
          DiscoverabilityMode.UNRECOGNIZED -> null
          DiscoverabilityMode.NOT_DISCOVERABLE ->
            if (connectability == ConnectabilityMode.CONNECTABLE) {
              BluetoothAdapter.SCAN_MODE_CONNECTABLE
            } else {
              BluetoothAdapter.SCAN_MODE_NONE
            }
          DiscoverabilityMode.DISCOVERABLE_LIMITED,
          DiscoverabilityMode.DISCOVERABLE_GENERAL ->
            BluetoothAdapter.SCAN_MODE_CONNECTABLE_DISCOVERABLE
        }

      if (scanMode != null) {
        bluetoothAdapter.setScanMode(scanMode)
      }

      if (discoverability == DiscoverabilityMode.DISCOVERABLE_LIMITED) {
        bluetoothAdapter.setDiscoverableTimeout(
          Duration.ofSeconds(120)
        ) // limited discoverability needs a timeout, 120s is Android default
      }
      Empty.getDefaultInstance()
    }
  }

  override fun setConnectabilityMode(
    request: SetConnectabilityModeRequest,
    responseObserver: StreamObserver<Empty>
  ) {
    grpcUnary(scope, responseObserver) {
      Log.d(TAG, "setConnectabilityMode")
      connectability = request.mode!!

      val scanMode =
        when (connectability) {
          ConnectabilityMode.UNRECOGNIZED -> null
          ConnectabilityMode.NOT_CONNECTABLE -> {
            BluetoothAdapter.SCAN_MODE_NONE
          }
          ConnectabilityMode.CONNECTABLE -> {
            if (
              discoverability == DiscoverabilityMode.DISCOVERABLE_LIMITED ||
                discoverability == DiscoverabilityMode.DISCOVERABLE_GENERAL
            ) {
              BluetoothAdapter.SCAN_MODE_CONNECTABLE_DISCOVERABLE
            } else {
              BluetoothAdapter.SCAN_MODE_CONNECTABLE
            }
          }
        }
      if (scanMode != null) {
        bluetoothAdapter.setScanMode(scanMode)
      }
      Empty.getDefaultInstance()
    }
  }
}<|MERGE_RESOLUTION|>--- conflicted
+++ resolved
@@ -66,8 +66,6 @@
 import pandora.HostGrpc.HostImplBase
 import pandora.HostProto.*
 
-<<<<<<< HEAD
-=======
 object ByteArrayOps {
   public fun getUShortAt(input: ByteArray, index: Int): UShort {
     return (((input[index + 1].toUInt() and 0xffU) shl 8) or (input[index].toUInt() and 0xffU))
@@ -100,7 +98,6 @@
   }
 }
 
->>>>>>> 21538033
 @kotlinx.coroutines.ExperimentalCoroutinesApi
 class Host(
   private val context: Context,
@@ -494,16 +491,43 @@
           throw RuntimeException("Incomplete Service Class Uuids not supported")
         }
 
-        for (service_uuid in dataTypesRequest.getCompleteServiceClassUuids16List()) {
-          val uuid16 = "0000${service_uuid}-0000-1000-8000-00805F9B34FB"
-          advertisingDataBuilder.addServiceUuid(ParcelUuid.fromString(uuid16))
-        }
-        for (service_uuid in dataTypesRequest.getCompleteServiceClassUuids32List()) {
-          val uuid32 = "${service_uuid}-0000-1000-8000-00805F9B34FB"
-          advertisingDataBuilder.addServiceUuid(ParcelUuid.fromString(service_uuid))
-        }
-        for (service_uuid in dataTypesRequest.getCompleteServiceClassUuids128List()) {
-          advertisingDataBuilder.addServiceUuid(ParcelUuid.fromString(service_uuid))
+        // Handle service uuids
+        for (uuid16 in dataTypesRequest.getCompleteServiceClassUuids16List()) {
+          val parcel_uuid16 = ParcelUuid.fromString("0000${uuid16}-0000-1000-8000-00805F9B34FB")
+          advertisingDataBuilder.addServiceUuid(parcel_uuid16)
+        }
+        for (uuid32 in dataTypesRequest.getCompleteServiceClassUuids32List()) {
+          val parcel_uuid32 = ParcelUuid.fromString("${uuid32}-0000-1000-8000-00805F9B34FB")
+          advertisingDataBuilder.addServiceUuid(parcel_uuid32)
+        }
+        for (uuid128 in dataTypesRequest.getCompleteServiceClassUuids128List()) {
+          advertisingDataBuilder.addServiceUuid(ParcelUuid.fromString(uuid128))
+        }
+
+        // Handle Service solicitation uuids
+        for (uuid16 in dataTypesRequest.getServiceSolicitationUuids16List()) {
+          val parcel_uuid16 = ParcelUuid.fromString("0000${uuid16}-0000-1000-8000-00805F9B34FB")
+          advertisingDataBuilder.addServiceSolicitationUuid(parcel_uuid16)
+        }
+        for (uuid32 in dataTypesRequest.getServiceSolicitationUuids32List()) {
+          val parcel_uuid32 = ParcelUuid.fromString("${uuid32}-0000-1000-8000-00805F9B34FB")
+          advertisingDataBuilder.addServiceSolicitationUuid(parcel_uuid32)
+        }
+        for (uuid128 in dataTypesRequest.getServiceSolicitationUuids128List()) {
+          advertisingDataBuilder.addServiceSolicitationUuid(ParcelUuid.fromString(uuid128))
+        }
+
+        // Handle service data uuids
+        for ((uuid16, data) in dataTypesRequest.getServiceDataUuid16()) {
+          val parcel_uuid16 = ParcelUuid.fromString("0000${uuid16}-0000-1000-8000-00805F9B34FB")
+          advertisingDataBuilder.addServiceData(parcel_uuid16, data.toByteArray())
+        }
+        for ((uuid32, data) in dataTypesRequest.getServiceDataUuid32()) {
+          val parcel_uuid32 = ParcelUuid.fromString("${uuid32}-0000-1000-8000-00805F9B34FB")
+          advertisingDataBuilder.addServiceData(parcel_uuid32, data.toByteArray())
+        }
+        for ((uuid128, data) in dataTypesRequest.getServiceDataUuid128()) {
+          advertisingDataBuilder.addServiceData(ParcelUuid.fromString(uuid128), data.toByteArray())
         }
 
         advertisingDataBuilder
@@ -569,25 +593,17 @@
 
               var dataTypesBuilder =
                 DataTypes.newBuilder().setTxPowerLevel(scanRecord.getTxPowerLevel())
-<<<<<<< HEAD
-=======
-
->>>>>>> 21538033
+
               scanData[ScanRecord.DATA_TYPE_LOCAL_NAME_SHORT]?.let {
                 dataTypesBuilder.setShortenedLocalName(it.decodeToString())
               }
                 ?: run { dataTypesBuilder.setIncludeShortenedLocalName(false) }
-<<<<<<< HEAD
-=======
-
->>>>>>> 21538033
+
               scanData[ScanRecord.DATA_TYPE_LOCAL_NAME_COMPLETE]?.let {
                 dataTypesBuilder.setCompleteLocalName(it.decodeToString())
               }
                 ?: run { dataTypesBuilder.setIncludeCompleteLocalName(false) }
 
-<<<<<<< HEAD
-=======
               scanData[ScanRecord.DATA_TYPE_ADVERTISING_INTERVAL]?.let {
                 dataTypesBuilder.setAdvertisingInterval(ByteArrayOps.getShortAt(it, 0).toInt())
               }
@@ -621,7 +637,6 @@
                 )
               }
 
->>>>>>> 21538033
               for (serviceDataEntry in serviceData) {
                 val parcelUuid = serviceDataEntry.key
                 Log.d(TAG, parcelUuid.uuid.toString())
@@ -629,27 +644,53 @@
                 // use upper case uuid as the key
                 if (BluetoothUuid.is16BitUuid(parcelUuid)) {
                   val uuid16 = parcelUuid.uuid.toString().substring(4, 8).uppercase()
-                  dataTypesBuilder.addIncompleteServiceClassUuids16(uuid16)
                   dataTypesBuilder.putServiceDataUuid16(
                     uuid16,
                     ByteString.copyFrom(serviceDataEntry.value)
                   )
                 } else if (BluetoothUuid.is32BitUuid(parcelUuid)) {
                   val uuid32 = parcelUuid.uuid.toString().substring(0, 8).uppercase()
-                  dataTypesBuilder.addIncompleteServiceClassUuids32(uuid32)
                   dataTypesBuilder.putServiceDataUuid32(
                     uuid32,
                     ByteString.copyFrom(serviceDataEntry.value)
                   )
                 } else {
                   val uuid128 = parcelUuid.uuid.toString().uppercase()
-                  dataTypesBuilder.addIncompleteServiceClassUuids128(uuid128)
                   dataTypesBuilder.putServiceDataUuid128(
                     uuid128,
                     ByteString.copyFrom(serviceDataEntry.value)
                   )
                 }
               }
+
+              for (serviceUuid in scanRecord.serviceSolicitationUuids ?: listOf<ParcelUuid>()) {
+                Log.d(TAG, serviceUuid.uuid.toString())
+                if (BluetoothUuid.is16BitUuid(serviceUuid)) {
+                  val uuid16 = serviceUuid.uuid.toString().substring(4, 8).uppercase()
+                  dataTypesBuilder.addServiceSolicitationUuids16(uuid16)
+                } else if (BluetoothUuid.is32BitUuid(serviceUuid)) {
+                  val uuid32 = serviceUuid.uuid.toString().substring(0, 8).uppercase()
+                  dataTypesBuilder.addServiceSolicitationUuids32(uuid32)
+                } else {
+                  val uuid128 = serviceUuid.uuid.toString().uppercase()
+                  dataTypesBuilder.addServiceSolicitationUuids128(uuid128)
+                }
+              }
+
+              for (serviceUuid in scanRecord.serviceUuids ?: listOf<ParcelUuid>()) {
+                Log.d(TAG, serviceUuid.uuid.toString())
+                if (BluetoothUuid.is16BitUuid(serviceUuid)) {
+                  val uuid16 = serviceUuid.uuid.toString().substring(4, 8).uppercase()
+                  dataTypesBuilder.addIncompleteServiceClassUuids16(uuid16)
+                } else if (BluetoothUuid.is32BitUuid(serviceUuid)) {
+                  val uuid32 = serviceUuid.uuid.toString().substring(0, 8).uppercase()
+                  dataTypesBuilder.addIncompleteServiceClassUuids32(uuid32)
+                } else {
+                  val uuid128 = serviceUuid.uuid.toString().uppercase()
+                  dataTypesBuilder.addIncompleteServiceClassUuids128(uuid128)
+                }
+              }
+
               // Flags DataTypes CSSv10 1.3 Flags
               val mode: DiscoverabilityMode =
                 when (result.scanRecord.advertiseFlags and 0b11) {
@@ -676,12 +717,22 @@
                   BluetoothDevice.PHY_LE_CODED -> PrimaryPhy.PRIMARY_CODED
                   else -> PrimaryPhy.UNRECOGNIZED
                 }
+              val secondaryPhy =
+                when (result.getSecondaryPhy()) {
+                  ScanResult.PHY_UNUSED -> SecondaryPhy.SECONDARY_NONE
+                  BluetoothDevice.PHY_LE_1M -> SecondaryPhy.SECONDARY_1M
+                  BluetoothDevice.PHY_LE_2M -> SecondaryPhy.SECONDARY_2M
+                  BluetoothDevice.PHY_LE_CODED -> SecondaryPhy.SECONDARY_CODED
+                  else -> SecondaryPhy.UNRECOGNIZED
+                }
               var scanningResponseBuilder =
                 ScanningResponse.newBuilder()
                   .setLegacy(result.isLegacy())
                   .setConnectable(result.isConnectable())
-                  .setSid(result.getPeriodicAdvertisingInterval())
+                  .setTruncated(result.getDataStatus() == ScanResult.DATA_TRUNCATED)
+                  .setSid(result.getAdvertisingSid())
                   .setPrimaryPhy(primaryPhy)
+                  .setSecondaryPhy(secondaryPhy)
                   .setTxPower(result.getTxPower())
                   .setRssi(result.getRssi())
                   .setPeriodicAdvertisingInterval(result.getPeriodicAdvertisingInterval().toFloat())

--- conflicted
+++ resolved
@@ -33,10 +33,7 @@
         "frameworks-base-testutils",
         "gson",
         "mockito-target",
-<<<<<<< HEAD
-=======
         "platform-parametric-runner-lib",
->>>>>>> 6cdb3953
         "platform-test-annotations",
         "truth",
     ],

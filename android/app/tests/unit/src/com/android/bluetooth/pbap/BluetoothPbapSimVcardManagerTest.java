/*
 * Copyright 2022 The Android Open Source Project
 *
 * Licensed under the Apache License, Version 2.0 (the "License");
 * you may not use this file except in compliance with the License.
 * You may obtain a copy of the License at
 *
 *      http://www.apache.org/licenses/LICENSE-2.0
 *
 * Unless required by applicable law or agreed to in writing, software
 * distributed under the License is distributed on an "AS IS" BASIS,
 * WITHOUT WARRANTIES OR CONDITIONS OF ANY KIND, either express or implied.
 * See the License for the specific language governing permissions and
 * limitations under the License.
 */

package com.android.bluetooth.pbap;

import static com.google.common.truth.Truth.assertThat;
import static com.google.common.truth.Truth.assertWithMessage;

import static org.mockito.ArgumentMatchers.anyInt;
import static org.mockito.Mockito.any;
import static org.mockito.Mockito.doReturn;
import static org.mockito.Mockito.mock;
import static org.mockito.Mockito.times;
import static org.mockito.Mockito.verify;
import static org.mockito.Mockito.when;

import android.content.Context;
import android.database.Cursor;
import android.net.Uri;

import androidx.test.InstrumentationRegistry;
import androidx.test.filters.SmallTest;
import androidx.test.runner.AndroidJUnit4;

import com.android.bluetooth.BluetoothMethodProxy;
import com.android.obex.Operation;
import com.android.obex.ResponseCodes;

import org.junit.After;
import org.junit.Before;
import org.junit.Rule;
import org.junit.Test;
import org.junit.runner.RunWith;
import org.mockito.Spy;
import org.mockito.junit.MockitoJUnit;
import org.mockito.junit.MockitoRule;
import org.mockito.stubbing.Answer;

import java.io.OutputStream;
import java.util.ArrayList;
import java.util.Arrays;
import java.util.Collections;
import java.util.List;
import java.util.concurrent.atomic.AtomicInteger;

@SmallTest
@RunWith(AndroidJUnit4.class)
public class BluetoothPbapSimVcardManagerTest {

    private static final String TAG = BluetoothPbapSimVcardManagerTest.class.getSimpleName();

    @Rule public MockitoRule mockitoRule = MockitoJUnit.rule();

<<<<<<< HEAD
    @Spy
    BluetoothMethodProxy mPbapMethodProxy = BluetoothMethodProxy.getInstance();
=======
    @Spy BluetoothMethodProxy mPbapMethodProxy = BluetoothMethodProxy.getInstance();
>>>>>>> 6cdb3953

    Context mContext;
    BluetoothPbapSimVcardManager mManager;

    private static final Uri WRONG_URI = Uri.parse("content://some/wrong/uri");

    @Before
    public void setUp() {
        BluetoothMethodProxy.setInstanceForTesting(mPbapMethodProxy);
        mContext = InstrumentationRegistry.getTargetContext();
        mManager = new BluetoothPbapSimVcardManager(mContext);
    }

    @After
    public void tearDown() {
        BluetoothMethodProxy.setInstanceForTesting(null);
    }

    @Test
    public void testInit_whenUriIsUnsupported() {
        assertThat(mManager.init(WRONG_URI, null, null, null)).isFalse();
        assertThat(mManager.getErrorReason())
                .isEqualTo(BluetoothPbapSimVcardManager.FAILURE_REASON_UNSUPPORTED_URI);
    }

    @Test
    public void testInit_whenCursorIsNull() {
        doReturn(null)
                .when(mPbapMethodProxy)
                .contentResolverQuery(any(), any(), any(), any(), any(), any());

        assertThat(mManager.init(BluetoothPbapSimVcardManager.SIM_URI, null, null, null)).isFalse();
        assertThat(mManager.getErrorReason())
                .isEqualTo(BluetoothPbapSimVcardManager.FAILURE_REASON_FAILED_TO_GET_DATABASE_INFO);
    }

    @Test
    public void testInit_whenCursorHasNoEntry() {
        Cursor cursor = mock(Cursor.class);
        when(cursor.getCount()).thenReturn(0);
        doReturn(cursor)
                .when(mPbapMethodProxy)
                .contentResolverQuery(any(), any(), any(), any(), any(), any());

        assertThat(mManager.init(BluetoothPbapSimVcardManager.SIM_URI, null, null, null)).isFalse();
        verify(cursor).close();
        assertThat(mManager.getErrorReason())
                .isEqualTo(BluetoothPbapSimVcardManager.FAILURE_REASON_NO_ENTRY);
    }

    @Test
    public void testInit_success() {
        Cursor cursor = mock(Cursor.class);
        when(cursor.getCount()).thenReturn(1);
        when(cursor.moveToFirst()).thenReturn(true);
        doReturn(cursor)
                .when(mPbapMethodProxy)
                .contentResolverQuery(any(), any(), any(), any(), any(), any());

        assertThat(mManager.init(BluetoothPbapSimVcardManager.SIM_URI, null, null, null)).isTrue();
        assertThat(mManager.getErrorReason()).isEqualTo(BluetoothPbapSimVcardManager.NO_ERROR);
    }

    @Test
    public void testCreateOneEntry_whenNotInitialized() {
        assertThat(mManager.createOneEntry(true)).isNull();
        assertThat(mManager.getErrorReason())
                .isEqualTo(BluetoothPbapSimVcardManager.FAILURE_REASON_NOT_INITIALIZED);
    }

    @Test
    public void testCreateOneEntry_success() {
        Cursor cursor = initManager();

        assertThat(mManager.createOneEntry(true)).isNotNull();
        assertThat(mManager.createOneEntry(false)).isNotNull();
        verify(cursor, times(2)).moveToNext();
    }

    @Test
    public void testTerminate() {
        Cursor cursor = initManager();
        mManager.terminate();

        verify(cursor).close();
    }

    @Test
    public void testGetCount_beforeInit() {
        assertThat(mManager.getCount()).isEqualTo(0);
    }

    @Test
    public void testGetCount_success() {
        final int count = 5;
        Cursor cursor = initManager();
        when(cursor.getCount()).thenReturn(count);

        assertThat(mManager.getCount()).isEqualTo(count);
    }

    @Test
    public void testIsAfterLast_beforeInit() {
        assertThat(mManager.isAfterLast()).isFalse();
    }

    @Test
    public void testIsAfterLast_success() {
        final boolean isAfterLast = true;
        Cursor cursor = initManager();
        when(cursor.isAfterLast()).thenReturn(isAfterLast);

        assertThat(mManager.isAfterLast()).isEqualTo(isAfterLast);
    }

    @Test
    public void testMoveToPosition_beforeInit() {
        try {
            mManager.moveToPosition(0, /* sortByAlphabet= */ true);
            mManager.moveToPosition(0, /* sortByAlphabet= */ false);
        } catch (Exception e) {
            assertWithMessage("This should not throw exception").fail();
        }
    }

    @Test
    public void testMoveToPosition_byAlphabeticalOrder_success() {
        Cursor cursor = initManager();
        List<String> nameList = Arrays.asList("D", "C", "A", "B");

        // Implement Cursor iteration
        final int size = nameList.size();
        AtomicInteger currentPosition = new AtomicInteger(0);
        when(cursor.moveToFirst())
                .then(
                        (Answer<Boolean>)
                                i -> {
                                    currentPosition.set(0);
                                    return true;
                                });
        when(cursor.isAfterLast())
                .then(
                        (Answer<Boolean>)
                                i -> {
                                    return currentPosition.get() >= size;
                                });
        when(cursor.moveToNext())
                .then(
                        (Answer<Boolean>)
                                i -> {
                                    int pos = currentPosition.addAndGet(1);
                                    return pos < size;
                                });
        when(cursor.getString(anyInt()))
                .then(
                        (Answer<String>)
                                i -> {
                                    return nameList.get(currentPosition.get());
                                });
        // Find first one in alphabetical order ("A")
        int position = 0;
        mManager.moveToPosition(position, /* sortByAlphabet= */ true);

        assertThat(currentPosition.get()).isEqualTo(2);
    }

    @Test
    public void testMoveToPosition_notByAlphabeticalOrder_success() {
        Cursor cursor = initManager();
        int position = 3;

        mManager.moveToPosition(position, /* sortByAlphabet= */ false);

        verify(cursor).moveToPosition(position);
    }

    @Test
    public void testGetSIMContactsSize() {
        final int count = 10;
        Cursor cursor = initManager();
        when(cursor.getCount()).thenReturn(count);

        assertThat(mManager.getSIMContactsSize()).isEqualTo(count);
        verify(cursor).close();
    }

    @Test
    public void testGetSIMPhonebookNameList_orderByIndexed() {
        String prevLocalPhoneName = BluetoothPbapService.getLocalPhoneName();
        try {
            final String localPhoneName = "test_local_phone_name";
            BluetoothPbapService.setLocalPhoneName(localPhoneName);
            Cursor cursor = initManager();
            List<String> nameList = Arrays.asList("D", "C", "A", "B");

            // Implement Cursor iteration
            final int size = nameList.size();
            AtomicInteger currentPosition = new AtomicInteger(0);
            when(cursor.moveToFirst())
                    .then(
                            (Answer<Boolean>)
                                    i -> {
                                        currentPosition.set(0);
                                        return true;
                                    });
            when(cursor.isAfterLast())
                    .then(
                            (Answer<Boolean>)
                                    i -> {
                                        return currentPosition.get() >= size;
                                    });
            when(cursor.moveToNext())
                    .then(
                            (Answer<Boolean>)
                                    i -> {
                                        int pos = currentPosition.addAndGet(1);
                                        return pos < size;
                                    });
            when(cursor.getString(anyInt()))
                    .then(
                            (Answer<String>)
                                    i -> {
                                        return nameList.get(currentPosition.get());
                                    });

            ArrayList<String> result =
                    mManager.getSIMPhonebookNameList(BluetoothPbapObexServer.ORDER_BY_INDEXED);

            ArrayList<String> expectedResult = new ArrayList<>();
            expectedResult.add(localPhoneName);
            expectedResult.addAll(nameList);

            assertThat(result).isEqualTo(expectedResult);
        } finally {
            BluetoothPbapService.setLocalPhoneName(prevLocalPhoneName);
        }
    }

    @Test
    public void testGetSIMPhonebookNameList_orderByAlphabet() {
        String prevLocalPhoneName = BluetoothPbapService.getLocalPhoneName();
        try {
            final String localPhoneName = "test_local_phone_name";
            BluetoothPbapService.setLocalPhoneName(localPhoneName);
            Cursor cursor = initManager();
            List<String> nameList = Arrays.asList("D", "C", "A", "B");

            // Implement Cursor iteration
            final int size = nameList.size();
            AtomicInteger currentPosition = new AtomicInteger(0);
            when(cursor.moveToFirst())
                    .then(
                            (Answer<Boolean>)
                                    i -> {
                                        currentPosition.set(0);
                                        return true;
                                    });
            when(cursor.isAfterLast())
                    .then(
                            (Answer<Boolean>)
                                    i -> {
                                        return currentPosition.get() >= size;
                                    });
            when(cursor.moveToNext())
                    .then(
                            (Answer<Boolean>)
                                    i -> {
                                        int pos = currentPosition.addAndGet(1);
                                        return pos < size;
                                    });
            when(cursor.getString(anyInt()))
                    .then(
                            (Answer<String>)
                                    i -> {
                                        return nameList.get(currentPosition.get());
                                    });

            List<String> result =
                    mManager.getSIMPhonebookNameList(BluetoothPbapObexServer.ORDER_BY_ALPHABETICAL);

            List<String> expectedResult = new ArrayList<>(nameList);
            Collections.sort(expectedResult, String.CASE_INSENSITIVE_ORDER);
            expectedResult.add(0, localPhoneName);

            assertThat(result).isEqualTo(expectedResult);
        } finally {
            BluetoothPbapService.setLocalPhoneName(prevLocalPhoneName);
        }
    }

    @Test
    public void testGetSIMContactNamesByNumber() {
        Cursor cursor = initManager();
        List<String> nameList = Arrays.asList("A", "B", "C", "D");
        List<String> numberList =
                Arrays.asList("000123456789", "123456789000", "000111111000", "123456789123");
        final String query = "000";

        // Implement Cursor iteration
        final int size = nameList.size();
        AtomicInteger currentPosition = new AtomicInteger(0);
        when(cursor.moveToFirst())
                .then(
                        (Answer<Boolean>)
                                i -> {
                                    currentPosition.set(0);
                                    return true;
                                });
        when(cursor.isAfterLast())
                .then(
                        (Answer<Boolean>)
                                i -> {
                                    return currentPosition.get() >= size;
                                });
        when(cursor.moveToNext())
                .then(
                        (Answer<Boolean>)
                                i -> {
                                    int pos = currentPosition.addAndGet(1);
                                    return pos < size;
                                });
        when(cursor.getString(BluetoothPbapSimVcardManager.NAME_COLUMN_INDEX))
                .then(
                        (Answer<String>)
                                i -> {
                                    return nameList.get(currentPosition.get());
                                });
        when(cursor.getString(BluetoothPbapSimVcardManager.NUMBER_COLUMN_INDEX))
                .then(
                        (Answer<String>)
                                i -> {
                                    return numberList.get(currentPosition.get());
                                });

        // Find the names whose number ends with 'query', and then
        // also the names whose number starts with 'query'.
        List<String> result = mManager.getSIMContactNamesByNumber(query);
        List<String> expectedResult = Arrays.asList("B", "C", "A");
        assertThat(result).isEqualTo(expectedResult);
    }

    @Test
    public void testComposeAndSendSIMPhonebookVcards_whenStartPointIsNotCorrect() {
        Operation operation = mock(Operation.class);
        final int incorrectStartPoint = 0; // Should be greater than zero

        int result =
                BluetoothPbapSimVcardManager.composeAndSendSIMPhonebookVcards(
                        mContext,
                        operation,
                        incorrectStartPoint,
                        0,
                        /* vcardType21= */ false,
                        /* ownerVCard= */ null);
        assertThat(result).isEqualTo(ResponseCodes.OBEX_HTTP_INTERNAL_ERROR);
    }

    @Test
    public void testComposeAndSendSIMPhonebookVcards_whenEndPointIsLessThanStartpoint() {
        Operation operation = mock(Operation.class);
        final int startPoint = 1;
        final int endPoint = 0; // Should be equal or greater than startPoint

        int result =
                BluetoothPbapSimVcardManager.composeAndSendSIMPhonebookVcards(
                        mContext,
                        operation,
                        startPoint,
                        endPoint,
                        /* vcardType21= */ false,
                        /* ownerVCard= */ null);
        assertThat(result).isEqualTo(ResponseCodes.OBEX_HTTP_INTERNAL_ERROR);
    }

    @Test
    public void testComposeAndSendSIMPhonebookVcards_whenCursorInitFailed() {
        Operation operation = mock(Operation.class);
        final int startPoint = 1;
        final int endPoint = 1;
        doReturn(null)
                .when(mPbapMethodProxy)
                .contentResolverQuery(any(), any(), any(), any(), any(), any());

        int result =
                BluetoothPbapSimVcardManager.composeAndSendSIMPhonebookVcards(
                        mContext,
                        operation,
                        startPoint,
                        endPoint,
                        /* vcardType21= */ false,
                        /* ownerVCard= */ null);
        assertThat(result).isEqualTo(ResponseCodes.OBEX_HTTP_INTERNAL_ERROR);
    }

    @Test
    public void testComposeAndSendSIMPhonebookVcards_success() throws Exception {
        Cursor cursor = mock(Cursor.class);
        when(cursor.getCount()).thenReturn(10);
        when(cursor.moveToFirst()).thenReturn(true);
        when(cursor.isAfterLast()).thenReturn(false);
        doReturn(cursor)
                .when(mPbapMethodProxy)
                .contentResolverQuery(any(), any(), any(), any(), any(), any());
        Operation operation = mock(Operation.class);
        OutputStream outputStream = mock(OutputStream.class);
        when(operation.openOutputStream()).thenReturn(outputStream);
        final int startPoint = 1;
        final int endPoint = 1;
        final String testOwnerVcard = "owner_v_card";

        int result =
                BluetoothPbapSimVcardManager.composeAndSendSIMPhonebookVcards(
                        mContext,
                        operation,
                        startPoint,
                        endPoint,
                        /* vcardType21= */ false,
                        testOwnerVcard);
        assertThat(result).isEqualTo(ResponseCodes.OBEX_HTTP_OK);
    }

    @Test
    public void testComposeAndSendSIMPhonebookOneVcard_whenOffsetIsNotCorrect() {
        Operation operation = mock(Operation.class);
        final int offset = 0; // Should be greater than zero

        int result =
                BluetoothPbapSimVcardManager.composeAndSendSIMPhonebookOneVcard(
                        mContext,
                        operation,
                        offset,
                        /* vcardType21= */ false,
                        /* ownerVCard= */ null,
                        BluetoothPbapObexServer.ORDER_BY_INDEXED);
        assertThat(result).isEqualTo(ResponseCodes.OBEX_HTTP_INTERNAL_ERROR);
    }

    @Test
    public void testComposeAndSendSIMPhonebookOneVcard_success() throws Exception {
        Cursor cursor = mock(Cursor.class);
        when(cursor.getCount()).thenReturn(10);
        when(cursor.moveToFirst()).thenReturn(true);
        when(cursor.isAfterLast()).thenReturn(false);
        doReturn(cursor)
                .when(mPbapMethodProxy)
                .contentResolverQuery(any(), any(), any(), any(), any(), any());
        Operation operation = mock(Operation.class);
        OutputStream outputStream = mock(OutputStream.class);
        when(operation.openOutputStream()).thenReturn(outputStream);
        final int offset = 1;
        final String testOwnerVcard = "owner_v_card";

        int result =
                BluetoothPbapSimVcardManager.composeAndSendSIMPhonebookOneVcard(
                        mContext,
                        operation,
                        offset,
                        /* vcardType21= */ false,
                        testOwnerVcard,
                        BluetoothPbapObexServer.ORDER_BY_INDEXED);
        assertThat(result).isEqualTo(ResponseCodes.OBEX_HTTP_OK);
    }

    private Cursor initManager() {
        Cursor cursor = mock(Cursor.class);
        when(cursor.getCount()).thenReturn(10);
        when(cursor.moveToFirst()).thenReturn(true);
        when(cursor.isAfterLast()).thenReturn(false);
        doReturn(cursor)
                .when(mPbapMethodProxy)
                .contentResolverQuery(any(), any(), any(), any(), any(), any());
        mManager.init(BluetoothPbapSimVcardManager.SIM_URI, null, null, null);

        return cursor;
    }
}<|MERGE_RESOLUTION|>--- conflicted
+++ resolved
@@ -64,12 +64,7 @@
 
     @Rule public MockitoRule mockitoRule = MockitoJUnit.rule();
 
-<<<<<<< HEAD
-    @Spy
-    BluetoothMethodProxy mPbapMethodProxy = BluetoothMethodProxy.getInstance();
-=======
     @Spy BluetoothMethodProxy mPbapMethodProxy = BluetoothMethodProxy.getInstance();
->>>>>>> 6cdb3953
 
     Context mContext;
     BluetoothPbapSimVcardManager mManager;

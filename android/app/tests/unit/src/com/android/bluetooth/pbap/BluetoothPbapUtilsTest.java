--- conflicted
+++ resolved
@@ -65,12 +65,6 @@
 public class BluetoothPbapUtilsTest {
 
     @Rule public MockitoRule mockitoRule = MockitoJUnit.rule();
-<<<<<<< HEAD
-
-    @Mock
-    Context mContext;
-=======
->>>>>>> 6cdb3953
 
     @Mock Context mContext;
 

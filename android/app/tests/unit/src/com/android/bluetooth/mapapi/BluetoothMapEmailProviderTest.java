/*
 * Copyright 2022 The Android Open Source Project
 *
 * Licensed under the Apache License, Version 2.0 (the "License");
 * you may not use this file except in compliance with the License.
 * You may obtain a copy of the License at
 *
 *      http://www.apache.org/licenses/LICENSE-2.0
 *
 * Unless required by applicable law or agreed to in writing, software
 * distributed under the License is distributed on an "AS IS" BASIS,
 * WITHOUT WARRANTIES OR CONDITIONS OF ANY KIND, either express or implied.
 * See the License for the specific language governing permissions and
 * limitations under the License.
 */

package com.android.bluetooth.mapapi;

import static com.google.common.truth.Truth.assertThat;
import static com.google.common.truth.Truth.assertWithMessage;

import static org.junit.Assert.assertThrows;
import static org.mockito.ArgumentMatchers.any;
import static org.mockito.ArgumentMatchers.eq;
import static org.mockito.Mockito.verify;

import android.content.ContentResolver;
import android.content.ContentValues;
import android.content.Context;
import android.content.pm.ProviderInfo;
import android.database.Cursor;
import android.net.Uri;
import android.os.Bundle;

import androidx.test.InstrumentationRegistry;
import androidx.test.runner.AndroidJUnit4;

import org.junit.Before;
import org.junit.Rule;
import org.junit.Test;
import org.junit.runner.RunWith;
import org.mockito.Spy;
import org.mockito.junit.MockitoJUnit;
import org.mockito.junit.MockitoRule;

import java.io.FileInputStream;
import java.io.FileOutputStream;
import java.io.IOException;

@RunWith(AndroidJUnit4.class)
public class BluetoothMapEmailProviderTest {

    private static final String AUTHORITY = "com.test";
    private static final String ACCOUNT_ID = "12345";
    private static final String MESSAGE_ID = "987654321";
    private static final String FOLDER_ID = "6789";

    private Context mContext;

    @Rule public MockitoRule mockitoRule = MockitoJUnit.rule();

<<<<<<< HEAD
    @Spy
    private BluetoothMapEmailProvider mProvider = new TestBluetoothMapEmailProvider();
=======
    @Spy private BluetoothMapEmailProvider mProvider = new TestBluetoothMapEmailProvider();
>>>>>>> 6cdb3953

    @Before
    public void setUp() throws Exception {
        mContext = InstrumentationRegistry.getTargetContext();
    }

    @Test
    public void attachInfo_whenProviderIsNotExported() throws Exception {
        ProviderInfo providerInfo = new ProviderInfo();
        providerInfo.authority = AUTHORITY;
        providerInfo.exported = false;

        assertThrows(SecurityException.class, () -> mProvider.attachInfo(mContext, providerInfo));
    }

    @Test
    public void attachInfo_whenNoPermission() throws Exception {
        ProviderInfo providerInfo = new ProviderInfo();
        providerInfo.authority = AUTHORITY;
        providerInfo.exported = true;
        providerInfo.writePermission = "some.random.permission";

        assertThrows(SecurityException.class, () -> mProvider.attachInfo(mContext, providerInfo));
    }

    @Test
    public void attachInfo_success() throws Exception {
        ProviderInfo providerInfo = new ProviderInfo();
        providerInfo.authority = AUTHORITY;
        providerInfo.exported = true;
        providerInfo.writePermission = android.Manifest.permission.BLUETOOTH_MAP;

        try {
            mProvider.attachInfo(mContext, providerInfo);
        } catch (Exception e) {
            assertWithMessage("Exception should not happen.").fail();
        }
    }

    @Test
    public void getType() throws Exception {
        try {
            mProvider.getType(/* uri= */ null);
        } catch (Exception e) {
            assertWithMessage("Exception should not happen.").fail();
        }
    }

    @Test
    public void delete_whenTableNameIsWrong() throws Exception {
        Uri uriWithWrongTable =
                new Uri.Builder()
                        .scheme(ContentResolver.SCHEME_CONTENT)
                        .authority(AUTHORITY)
                        .appendPath(ACCOUNT_ID)
                        .appendPath("some_random_table_name")
                        .appendPath(MESSAGE_ID)
                        .build();

        // No rows are impacted.
        assertThat(
                        mProvider.delete(
                                uriWithWrongTable, /* where= */ null, /* selectionArgs= */ null))
                .isEqualTo(0);
    }

    @Test
    public void delete_success() throws Exception {
        Uri messageUri =
                new Uri.Builder()
                        .scheme(ContentResolver.SCHEME_CONTENT)
                        .authority(AUTHORITY)
                        .appendPath(ACCOUNT_ID)
                        .appendPath(BluetoothMapContract.TABLE_MESSAGE)
                        .appendPath(MESSAGE_ID)
                        .build();

        mProvider.delete(messageUri, /* where= */ null, /* selectionArgs= */ null);
        verify(mProvider).deleteMessage(ACCOUNT_ID, MESSAGE_ID);
    }

    @Test
    public void insert_whenFolderIdIsNull() throws Exception {
        Uri messageUri =
                new Uri.Builder()
                        .scheme(ContentResolver.SCHEME_CONTENT)
                        .authority(AUTHORITY)
                        .appendPath(ACCOUNT_ID)
                        .appendPath(BluetoothMapContract.TABLE_MESSAGE)
                        .build();
        // ContentValues doses not have folder ID.
        ContentValues values = new ContentValues();

        assertThrows(IllegalArgumentException.class, () -> mProvider.insert(messageUri, values));
    }

    @Test
    public void insert_whenTableNameIsWrong() throws Exception {
        Uri uriWithWrongTable =
                new Uri.Builder()
                        .scheme(ContentResolver.SCHEME_CONTENT)
                        .authority(AUTHORITY)
                        .appendPath(ACCOUNT_ID)
                        .appendPath("some_random_table_name")
                        .build();
        ContentValues values = new ContentValues();
        values.put(BluetoothMapContract.MessageColumns.FOLDER_ID, Long.parseLong(FOLDER_ID));

        assertThat(mProvider.insert(uriWithWrongTable, values)).isNull();
    }

    @Test
    public void insert_success() throws Exception {
        Uri messageUri =
                new Uri.Builder()
                        .scheme(ContentResolver.SCHEME_CONTENT)
                        .authority(AUTHORITY)
                        .appendPath(ACCOUNT_ID)
                        .appendPath(BluetoothMapContract.TABLE_MESSAGE)
                        .build();

        ContentValues values = new ContentValues();
        values.put(BluetoothMapContract.MessageColumns.FOLDER_ID, Long.parseLong(FOLDER_ID));

        mProvider.insert(messageUri, values);
        verify(mProvider).insertMessage(ACCOUNT_ID, FOLDER_ID);
    }

    @Test
    public void query_forAccountUri() {
        ProviderInfo providerInfo = new ProviderInfo();
        providerInfo.authority = AUTHORITY;
        providerInfo.exported = true;
        providerInfo.writePermission = android.Manifest.permission.BLUETOOTH_MAP;
        mProvider.attachInfo(mContext, providerInfo);

        Uri accountUri =
                new Uri.Builder()
                        .scheme(ContentResolver.SCHEME_CONTENT)
                        .authority(AUTHORITY)
                        .appendPath(BluetoothMapContract.TABLE_ACCOUNT)
                        .build();

        mProvider.query(
                accountUri,
                /* projection= */ null,
                /* selection= */ null,
                /* selectionArgs= */ null,
                /* sortOrder= */ null);
        verify(mProvider).queryAccount(any(), any(), any(), any());
    }

    @Test
    public void query_forFolderUri() {
        ProviderInfo providerInfo = new ProviderInfo();
        providerInfo.authority = AUTHORITY;
        providerInfo.exported = true;
        providerInfo.writePermission = android.Manifest.permission.BLUETOOTH_MAP;
        mProvider.attachInfo(mContext, providerInfo);

        Uri folderUri =
                new Uri.Builder()
                        .scheme(ContentResolver.SCHEME_CONTENT)
                        .authority(AUTHORITY)
                        .appendPath(ACCOUNT_ID)
                        .appendPath(BluetoothMapContract.TABLE_FOLDER)
                        .build();

        mProvider.query(
                folderUri,
                /* projection= */ null,
                /* selection= */ null,
                /* selectionArgs= */ null,
                /* sortOrder= */ null);
        verify(mProvider).queryFolder(eq(ACCOUNT_ID), any(), any(), any(), any());
    }

    @Test
    public void query_forMessageUri() {
        ProviderInfo providerInfo = new ProviderInfo();
        providerInfo.authority = AUTHORITY;
        providerInfo.exported = true;
        providerInfo.writePermission = android.Manifest.permission.BLUETOOTH_MAP;
        mProvider.attachInfo(mContext, providerInfo);

        Uri messageUri =
                new Uri.Builder()
                        .scheme(ContentResolver.SCHEME_CONTENT)
                        .authority(AUTHORITY)
                        .appendPath(ACCOUNT_ID)
                        .appendPath(BluetoothMapContract.TABLE_MESSAGE)
                        .build();

        mProvider.query(
                messageUri,
                /* projection= */ null,
                /* selection= */ null,
                /* selectionArgs= */ null,
                /* sortOrder= */ null);
        verify(mProvider).queryMessage(eq(ACCOUNT_ID), any(), any(), any(), any());
    }

    @Test
    public void update_whenTableIsNull() {
        Uri uriWithoutTable =
                new Uri.Builder()
                        .scheme(ContentResolver.SCHEME_CONTENT)
                        .authority(AUTHORITY)
                        .build();
        ContentValues values = new ContentValues();

        assertThrows(
                IllegalArgumentException.class,
                () ->
                        mProvider.update(
                                uriWithoutTable,
                                values,
                                /* selection= */ null,
                                /* selectionArgs= */ null));
    }

    @Test
    public void update_whenSelectionIsNotNull() {
        Uri uriWithTable =
                new Uri.Builder()
                        .scheme(ContentResolver.SCHEME_CONTENT)
                        .authority(AUTHORITY)
                        .appendPath(ACCOUNT_ID)
                        .appendPath(BluetoothMapContract.TABLE_ACCOUNT)
                        .build();
        ContentValues values = new ContentValues();

        String nonNullSelection = "id = 1234";

        assertThrows(
                IllegalArgumentException.class,
                () ->
                        mProvider.update(
                                uriWithTable, values, nonNullSelection, /* selectionArgs= */ null));
    }

    @Test
    public void update_forAccountUri_success() {
        Uri accountUri =
                new Uri.Builder()
                        .scheme(ContentResolver.SCHEME_CONTENT)
                        .authority(AUTHORITY)
                        .appendPath(ACCOUNT_ID)
                        .appendPath(BluetoothMapContract.TABLE_ACCOUNT)
                        .build();

        ContentValues values = new ContentValues();
        final int flagValue = 1;
        values.put(BluetoothMapContract.AccountColumns._ID, ACCOUNT_ID);
        values.put(BluetoothMapContract.AccountColumns.FLAG_EXPOSE, flagValue);

        mProvider.update(accountUri, values, /* selection= */ null, /* selectionArgs= */ null);
        verify(mProvider).updateAccount(ACCOUNT_ID, flagValue);
    }

    @Test
    public void update_forFolderUri() {
        Uri folderUri =
                new Uri.Builder()
                        .scheme(ContentResolver.SCHEME_CONTENT)
                        .authority(AUTHORITY)
                        .appendPath(ACCOUNT_ID)
                        .appendPath(BluetoothMapContract.TABLE_FOLDER)
                        .build();

        assertThat(
                        mProvider.update(
                                folderUri,
                                /* values= */ null,
                                /* selection= */ null,
                                /* selectionArgs= */ null))
                .isEqualTo(0);
    }

    @Test
    public void update_forMessageUri_success() {
        Uri accountUri =
                new Uri.Builder()
                        .scheme(ContentResolver.SCHEME_CONTENT)
                        .authority(AUTHORITY)
                        .appendPath(ACCOUNT_ID)
                        .appendPath(BluetoothMapContract.TABLE_MESSAGE)
                        .build();

        ContentValues values = new ContentValues();
        final boolean flagRead = true;
        values.put(BluetoothMapContract.MessageColumns._ID, MESSAGE_ID);
        values.put(BluetoothMapContract.MessageColumns.FOLDER_ID, Long.parseLong(FOLDER_ID));
        values.put(BluetoothMapContract.MessageColumns.FLAG_READ, flagRead);

        mProvider.update(accountUri, values, /* selection= */ null, /* selectionArgs= */ null);
        verify(mProvider)
                .updateMessage(
                        ACCOUNT_ID,
                        Long.parseLong(MESSAGE_ID),
                        Long.parseLong(FOLDER_ID),
                        flagRead);
    }

    @Test
    public void call_whenMethodIsWrong() {
        String method = "some_random_method";
        assertThat(mProvider.call(method, /* arg= */ null, /* extras= */ null)).isNull();
    }

    @Test
    public void call_whenExtrasDoesNotHaveAccountId() {
        Bundle extras = new Bundle();
        extras.putLong(BluetoothMapContract.EXTRA_UPDATE_FOLDER_ID, 12345);

        assertThat(
                        mProvider.call(
                                BluetoothMapContract.METHOD_UPDATE_FOLDER, /* arg= */ null, extras))
                .isNull();
    }

    @Test
    public void call_whenExtrasDoesNotHaveFolderId() {
        Bundle extras = new Bundle();
        extras.putLong(BluetoothMapContract.EXTRA_UPDATE_ACCOUNT_ID, 12345);

        assertThat(
                        mProvider.call(
                                BluetoothMapContract.METHOD_UPDATE_FOLDER, /* arg= */ null, extras))
                .isNull();
    }

    @Test
    public void call_success() {
        Bundle extras = new Bundle();
        extras.putLong(BluetoothMapContract.EXTRA_UPDATE_ACCOUNT_ID, Long.parseLong(ACCOUNT_ID));
        extras.putLong(BluetoothMapContract.EXTRA_UPDATE_FOLDER_ID, Long.parseLong(FOLDER_ID));

        mProvider.call(BluetoothMapContract.METHOD_UPDATE_FOLDER, /* arg= */ null, extras);
        verify(mProvider).syncFolder(Long.parseLong(ACCOUNT_ID), Long.parseLong(FOLDER_ID));
    }

    @Test
    public void shutdown() {
        try {
            mProvider.shutdown();
        } catch (Exception e) {
            assertWithMessage("Exception should not happen.").fail();
        }
    }

    @Test
    public void getAccountId_whenNotEnoughPathSegments() {
        Uri uri =
                new Uri.Builder()
                        .scheme(ContentResolver.SCHEME_CONTENT)
                        .authority(AUTHORITY)
                        .build();

        assertThrows(
                IllegalArgumentException.class, () -> BluetoothMapEmailProvider.getAccountId(uri));
    }

    @Test
    public void getAccountId_success() {
        Uri messageUri =
                new Uri.Builder()
                        .scheme(ContentResolver.SCHEME_CONTENT)
                        .authority(AUTHORITY)
                        .appendPath(ACCOUNT_ID)
                        .appendPath(BluetoothMapContract.TABLE_MESSAGE)
                        .appendPath(MESSAGE_ID)
                        .build();

        assertThat(BluetoothMapEmailProvider.getAccountId(messageUri)).isEqualTo(ACCOUNT_ID);
    }

    public static class TestBluetoothMapEmailProvider extends BluetoothMapEmailProvider {
        @Override
        protected void WriteMessageToStream(
                long accountId,
                long messageId,
                boolean includeAttachment,
                boolean download,
                FileOutputStream out)
                throws IOException {}

        @Override
        protected Uri getContentUri() {
            return null;
        }

        @Override
        protected void UpdateMimeMessageFromStream(
                FileInputStream input, long accountId, long messageId) throws IOException {}

        @Override
        protected int deleteMessage(String accountId, String messageId) {
            return 0;
        }

        @Override
        protected String insertMessage(String accountId, String folderId) {
            return null;
        }

        @Override
        protected Cursor queryAccount(
                String[] projection, String selection, String[] selectionArgs, String sortOrder) {
            return null;
        }

        @Override
        protected Cursor queryFolder(
                String accountId,
                String[] projection,
                String selection,
                String[] selectionArgs,
                String sortOrder) {
            return null;
        }

        @Override
        protected Cursor queryMessage(
                String accountId,
                String[] projection,
                String selection,
                String[] selectionArgs,
                String sortOrder) {
            return null;
        }

        @Override
        protected int updateAccount(String accountId, int flagExpose) {
            return 0;
        }

        @Override
        protected int updateMessage(
                String accountId, Long messageId, Long folderId, Boolean flagRead) {
            return 0;
        }

        @Override
        protected int syncFolder(long accountId, long folderId) {
            return 0;
        }

        @Override
        public boolean onCreate() {
            return true;
        }
    }
    ;
}<|MERGE_RESOLUTION|>--- conflicted
+++ resolved
@@ -59,12 +59,7 @@
 
     @Rule public MockitoRule mockitoRule = MockitoJUnit.rule();
 
-<<<<<<< HEAD
-    @Spy
-    private BluetoothMapEmailProvider mProvider = new TestBluetoothMapEmailProvider();
-=======
     @Spy private BluetoothMapEmailProvider mProvider = new TestBluetoothMapEmailProvider();
->>>>>>> 6cdb3953
 
     @Before
     public void setUp() throws Exception {

--- conflicted
+++ resolved
@@ -30,10 +30,7 @@
 import android.os.RemoteException;
 
 import androidx.test.filters.MediumTest;
-<<<<<<< HEAD
-=======
 import androidx.test.platform.app.InstrumentationRegistry;
->>>>>>> 67a65fc1
 import androidx.test.runner.AndroidJUnit4;
 
 import com.android.bluetooth.TestUtils;
@@ -98,10 +95,6 @@
         }
         Assert.assertNotNull(Looper.myLooper());
 
-<<<<<<< HEAD
-
-=======
->>>>>>> 67a65fc1
         TestUtils.setAdapterService(mAdapterService);
         doReturn(mDatabaseManager).when(mAdapterService).getDatabase();
 

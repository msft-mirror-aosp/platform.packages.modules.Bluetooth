--- conflicted
+++ resolved
@@ -35,18 +35,10 @@
 
 public class HapClientNativeInterfaceTest {
     private static final byte[] TEST_DEVICE_ADDRESS =
-<<<<<<< HEAD
-            new byte[] { 0x00, 0x00, 0x00, 0x00, 0x00, 0x00 };
-    @Rule public MockitoRule mockitoRule = MockitoJUnit.rule();
-
-    @Mock
-    HapClientService mService;
-=======
             new byte[] {0x00, 0x00, 0x00, 0x00, 0x00, 0x00};
     @Rule public MockitoRule mockitoRule = MockitoJUnit.rule();
 
     @Mock HapClientService mService;
->>>>>>> e110efe6
 
     private HapClientNativeInterface mNativeInterface;
 

--- conflicted
+++ resolved
@@ -70,12 +70,7 @@
 
     @Rule public MockitoRule mockitoRule = MockitoJUnit.rule();
 
-<<<<<<< HEAD
-    @Spy
-    private BluetoothMapIMProvider mProvider = new TestBluetoothMapIMProvider();
-=======
     @Spy private BluetoothMapIMProvider mProvider = new TestBluetoothMapIMProvider();
->>>>>>> 6cdb3953
 
     @Before
     public void setUp() throws Exception {

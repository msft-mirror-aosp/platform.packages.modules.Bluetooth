--- conflicted
+++ resolved
@@ -32,10 +32,6 @@
 import org.mockito.Mock;
 import org.mockito.junit.MockitoJUnit;
 import org.mockito.junit.MockitoRule;
-<<<<<<< HEAD
-
-=======
->>>>>>> e110efe6
 
 public class A2dpSinkServiceBinderTest {
     @Rule public MockitoRule mockitoRule = MockitoJUnit.rule();

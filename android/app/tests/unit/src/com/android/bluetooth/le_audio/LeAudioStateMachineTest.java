/*
 * Copyright 2020 HIMSA II K/S - www.himsa.com.
 * Represented by EHIMA - www.ehima.com
 *
 * Licensed under the Apache License, Version 2.0 (the "License");
 * you may not use this file except in compliance with the License.
 * You may obtain a copy of the License at
 *
 *      http://www.apache.org/licenses/LICENSE-2.0
 *
 * Unless required by applicable law or agreed to in writing, software
 * distributed under the License is distributed on an "AS IS" BASIS,
 * WITHOUT WARRANTIES OR CONDITIONS OF ANY KIND, either express or implied.
 * See the License for the specific language governing permissions and
 * limitations under the License.
 */

package com.android.bluetooth.le_audio;

import static com.google.common.truth.Truth.assertThat;

import static org.mockito.Mockito.after;
import static org.mockito.Mockito.any;
import static org.mockito.Mockito.anyInt;
import static org.mockito.Mockito.anyString;
import static org.mockito.Mockito.doReturn;
import static org.mockito.Mockito.eq;
import static org.mockito.Mockito.timeout;
import static org.mockito.Mockito.verify;

import android.bluetooth.BluetoothAdapter;
import android.bluetooth.BluetoothDevice;
import android.bluetooth.BluetoothProfile;
import android.content.Context;
import android.content.Intent;
import android.os.Bundle;
import android.os.HandlerThread;

import androidx.test.InstrumentationRegistry;
import androidx.test.filters.MediumTest;
import androidx.test.runner.AndroidJUnit4;

import com.android.bluetooth.TestUtils;
import com.android.bluetooth.btservice.AdapterService;

import org.junit.After;
import org.junit.Before;
import org.junit.Test;
import org.junit.runner.RunWith;
import org.mockito.Mock;
import org.mockito.MockitoAnnotations;

@MediumTest
@RunWith(AndroidJUnit4.class)
public class LeAudioStateMachineTest {
    private BluetoothAdapter mAdapter;
    private Context mTargetContext;
    private HandlerThread mHandlerThread;
    private LeAudioStateMachine mLeAudioStateMachine;
    private BluetoothDevice mTestDevice;
    private static final int TIMEOUT_MS = 1000;

    @Mock private AdapterService mAdapterService;
    @Mock private LeAudioService mLeAudioService;
    @Mock private LeAudioNativeInterface mLeAudioNativeInterface;

    @Before
    public void setUp() throws Exception {
        mTargetContext = InstrumentationRegistry.getTargetContext();
        // Set up mocks and test assets
        MockitoAnnotations.initMocks(this);
        TestUtils.setAdapterService(mAdapterService);

        mAdapter = BluetoothAdapter.getDefaultAdapter();
<<<<<<< HEAD
        mFakeFlagsImpl = new FakeFeatureFlagsImpl();
        mFakeFlagsImpl.setFlag(Flags.FLAG_AUDIO_ROUTING_CENTRALIZATION, false);
=======
>>>>>>> 55df697a

        // Get a device for testing
        mTestDevice = mAdapter.getRemoteDevice("00:01:02:03:04:05");

        // Set up thread and looper
        mHandlerThread = new HandlerThread("LeAudioStateMachineTestHandlerThread");
        mHandlerThread.start();
        // Override the timeout value to speed up the test
        LeAudioStateMachine.sConnectTimeoutMs = 1000; // 1s
        mLeAudioStateMachine =
                LeAudioStateMachine.make(
                        mTestDevice,
                        mLeAudioService,
                        mLeAudioNativeInterface,
                        mHandlerThread.getLooper());
    }

    @After
    public void tearDown() throws Exception {
        mLeAudioStateMachine.doQuit();
        mHandlerThread.quit();
        TestUtils.clearAdapterService(mAdapterService);
    }

    /**
     * Test that default state is disconnected
     */
    @Test
    public void testDefaultDisconnectedState() {
        assertThat(BluetoothProfile.STATE_DISCONNECTED).isEqualTo(
                mLeAudioStateMachine.getConnectionState());
    }

    /**
     * Allow/disallow connection to any device.
     *
     * @param allow if true, connection is allowed
     */
    private void allowConnection(boolean allow) {
        doReturn(allow).when(mLeAudioService).okToConnect(any(BluetoothDevice.class));
    }

    /**
     * Test that an incoming connection with low priority is rejected
     */
    @Test
    public void testIncomingPriorityReject() {
        allowConnection(false);

        // Inject an event for when incoming connection is requested
        LeAudioStackEvent connStCh =
                new LeAudioStackEvent(LeAudioStackEvent.EVENT_TYPE_CONNECTION_STATE_CHANGED);
        connStCh.device = mTestDevice;
        connStCh.valueInt1 = LeAudioStackEvent.CONNECTION_STATE_CONNECTED;
        mLeAudioStateMachine.sendMessage(LeAudioStateMachine.STACK_EVENT, connStCh);

        // Verify that no connection state broadcast is executed
        verify(mLeAudioService, after(TIMEOUT_MS).never()).sendBroadcast(any(Intent.class),
                anyString(), any(Bundle.class));
        // Check that we are in Disconnected state
        assertThat(mLeAudioStateMachine.getCurrentState())
                .isInstanceOf(LeAudioStateMachine.Disconnected.class);
    }

    /**
     * Test that an incoming connection with high priority is accepted
     */
    @Test
    public void testIncomingPriorityAccept() {
        allowConnection(true);

        // Inject an event for when incoming connection is requested
        LeAudioStackEvent connStCh =
                    new LeAudioStackEvent(LeAudioStackEvent.EVENT_TYPE_CONNECTION_STATE_CHANGED);
        connStCh.device = mTestDevice;
        connStCh.valueInt1 = LeAudioStackEvent.CONNECTION_STATE_CONNECTING;
        mLeAudioStateMachine.sendMessage(LeAudioStateMachine.STACK_EVENT, connStCh);

        // Verify that one connection state change is notifyed
        verify(mLeAudioService, timeout(TIMEOUT_MS))
                .notifyConnectionStateChanged(
                        any(), eq(BluetoothProfile.STATE_CONNECTING), anyInt());

        // Check that we are in Connecting state
        assertThat(mLeAudioStateMachine.getCurrentState())
                .isInstanceOf(LeAudioStateMachine.Connecting.class);

        // Send a message to trigger connection completed
        LeAudioStackEvent connCompletedEvent =
                new LeAudioStackEvent(LeAudioStackEvent.EVENT_TYPE_CONNECTION_STATE_CHANGED);
        connCompletedEvent.device = mTestDevice;
        connCompletedEvent.valueInt1 = LeAudioStackEvent.CONNECTION_STATE_CONNECTED;
        mLeAudioStateMachine.sendMessage(LeAudioStateMachine.STACK_EVENT, connCompletedEvent);

        // Verify that the expected number of notification are called:
        // - two calls to notifyConnectionStateChanged(): Disconnected -> Connecting -> Connected
        verify(mLeAudioService, timeout(TIMEOUT_MS))
                .notifyConnectionStateChanged(
                        any(), eq(BluetoothProfile.STATE_CONNECTING), anyInt());
        verify(mLeAudioService, timeout(TIMEOUT_MS))
                .notifyConnectionStateChanged(
                        any(), eq(BluetoothProfile.STATE_CONNECTED), anyInt());
        // Check that we are in Connected state
        assertThat(mLeAudioStateMachine.getCurrentState())
                .isInstanceOf(LeAudioStateMachine.Connected.class);
    }

    /**
     * Test that an outgoing connection times out
     */
    @Test
    public void testOutgoingTimeout() {
        allowConnection(true);
        doReturn(true).when(mLeAudioNativeInterface).connectLeAudio(any(
                BluetoothDevice.class));
        doReturn(true).when(mLeAudioNativeInterface).disconnectLeAudio(any(
                BluetoothDevice.class));

        // Send a connect request
        mLeAudioStateMachine.sendMessage(LeAudioStateMachine.CONNECT, mTestDevice);

        // Verify that one connection state change is notified
        verify(mLeAudioService, timeout(TIMEOUT_MS))
                .notifyConnectionStateChanged(
                        any(), eq(BluetoothProfile.STATE_CONNECTING), anyInt());

        // Check that we are in Connecting state
        assertThat(mLeAudioStateMachine.getCurrentState())
                .isInstanceOf(LeAudioStateMachine.Connecting.class);

        // Verify that one connection state change is notified
        verify(mLeAudioService, timeout(LeAudioStateMachine.sConnectTimeoutMs * 2))
                .notifyConnectionStateChanged(
                        any(), eq(BluetoothProfile.STATE_DISCONNECTED), anyInt());

        // Check that we are in Disconnected state
        assertThat(mLeAudioStateMachine.getCurrentState())
                .isInstanceOf(LeAudioStateMachine.Disconnected.class);
    }

    /**
     * Test that an incoming connection times out
     */
    @Test
    public void testIncomingTimeout() {
        allowConnection(true);
        doReturn(true).when(mLeAudioNativeInterface).connectLeAudio(any(
                BluetoothDevice.class));
        doReturn(true).when(mLeAudioNativeInterface).disconnectLeAudio(any(
                BluetoothDevice.class));

        // Inject an event for when incoming connection is requested
        LeAudioStackEvent connStCh =
                new LeAudioStackEvent(LeAudioStackEvent.EVENT_TYPE_CONNECTION_STATE_CHANGED);
        connStCh.device = mTestDevice;
        connStCh.valueInt1 = LeAudioStackEvent.CONNECTION_STATE_CONNECTING;
        mLeAudioStateMachine.sendMessage(LeAudioStateMachine.STACK_EVENT, connStCh);

        // Verify that one connection state change is notified
        verify(mLeAudioService, timeout(TIMEOUT_MS))
                .notifyConnectionStateChanged(
                        any(), eq(BluetoothProfile.STATE_CONNECTING), anyInt());

        // Check that we are in Connecting state
        assertThat(mLeAudioStateMachine.getCurrentState())
                .isInstanceOf(LeAudioStateMachine.Connecting.class);

        // Verify that one connection state change is notified
        verify(mLeAudioService, timeout(LeAudioStateMachine.sConnectTimeoutMs * 2))
                .notifyConnectionStateChanged(
                        any(), eq(BluetoothProfile.STATE_DISCONNECTED), anyInt());

        // Check that we are in Disconnected state
        assertThat(mLeAudioStateMachine.getCurrentState())
                .isInstanceOf(LeAudioStateMachine.Disconnected.class);
    }
}<|MERGE_RESOLUTION|>--- conflicted
+++ resolved
@@ -72,11 +72,6 @@
         TestUtils.setAdapterService(mAdapterService);
 
         mAdapter = BluetoothAdapter.getDefaultAdapter();
-<<<<<<< HEAD
-        mFakeFlagsImpl = new FakeFeatureFlagsImpl();
-        mFakeFlagsImpl.setFlag(Flags.FLAG_AUDIO_ROUTING_CENTRALIZATION, false);
-=======
->>>>>>> 55df697a
 
         // Get a device for testing
         mTestDevice = mAdapter.getRemoteDevice("00:01:02:03:04:05");

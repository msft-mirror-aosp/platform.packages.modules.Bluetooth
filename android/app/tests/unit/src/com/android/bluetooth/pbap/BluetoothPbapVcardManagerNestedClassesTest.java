/*
 * Copyright 2022 The Android Open Source Project
 *
 * Licensed under the Apache License, Version 2.0 (the "License");
 * you may not use this file except in compliance with the License.
 * You may obtain a copy of the License at
 *
 *      http://www.apache.org/licenses/LICENSE-2.0
 *
 * Unless required by applicable law or agreed to in writing, software
 * distributed under the License is distributed on an "AS IS" BASIS,
 * WITHOUT WARRANTIES OR CONDITIONS OF ANY KIND, either express or implied.
 * See the License for the specific language governing permissions and
 * limitations under the License.
 */

package com.android.bluetooth.pbap;

import static com.google.common.truth.Truth.assertThat;

import static org.mockito.Mockito.mock;
import static org.mockito.Mockito.when;

import android.content.Context;
import android.content.res.Resources;
import android.database.Cursor;
import android.provider.ContactsContract;

import androidx.test.filters.SmallTest;
import androidx.test.runner.AndroidJUnit4;

import com.android.bluetooth.pbap.BluetoothPbapVcardManager.ContactCursorFilter;
import com.android.bluetooth.pbap.BluetoothPbapVcardManager.PropertySelector;
import com.android.bluetooth.pbap.BluetoothPbapVcardManager.VCardFilter;

import org.junit.Before;
import org.junit.Rule;
import org.junit.Test;
import org.junit.runner.RunWith;
import org.mockito.Mock;
import org.mockito.junit.MockitoJUnit;
import org.mockito.junit.MockitoRule;

import java.util.concurrent.atomic.AtomicInteger;

@SmallTest
@RunWith(AndroidJUnit4.class)
public class BluetoothPbapVcardManagerNestedClassesTest {

    @Rule public MockitoRule mockitoRule = MockitoJUnit.rule();
<<<<<<< HEAD

    @Mock
    Context mContext;
=======
>>>>>>> e110efe6

    @Mock Context mContext;

    @Mock Resources mResources;

    @Before
    public void setUp() throws Exception {
        when(mContext.getResources()).thenReturn(mResources);
    }

    @Test
    public void VCardFilter_isPhotoEnabled_whenFilterIncludesPhoto_returnsTrue() {
        final byte photoEnableBit = 1 << 3;
        byte[] filter = new byte[] {photoEnableBit};
        VCardFilter vCardFilter = new VCardFilter(filter);

        assertThat(vCardFilter.isPhotoEnabled()).isTrue();
    }

    @Test
    public void VCardFilter_isPhotoEnabled_whenFilterExcludesPhoto_returnsFalse() {
        byte[] filter = new byte[] {(byte) 0x00};
        VCardFilter vCardFilter = new VCardFilter(filter);

        assertThat(vCardFilter.isPhotoEnabled()).isFalse();
    }

    @Test
    public void VCardFilter_apply_whenFilterIsNull_returnsSameVcard() {
        VCardFilter vCardFilter = new VCardFilter(/* filter= */ null);

        String vCard = "FN:Full Name";
        assertThat(vCardFilter.apply(vCard, /* vCardType21= */ true)).isEqualTo(vCard);
    }

    @Test
    public void VCardFilter_apply_returnsSameVcard() {
        final String separator = System.getProperty("line.separator");
        String vCard =
                "FN:Test Full Name"
                        + separator
                        + "EMAIL:android@android.com:"
                        + separator
                        + "X-IRMC-CALL-DATETIME:20170314T173942"
                        + separator;

        byte[] emailExcludeFilter = new byte[] {(byte) 0xFE, (byte) 0xFF};
        VCardFilter vCardFilter = new VCardFilter(/* filter= */ emailExcludeFilter);
        String expectedVCard =
                "FN:Test Full Name"
                        + separator
                        + "X-IRMC-CALL-DATETIME:20170314T173942"
                        + separator;

        assertThat(vCardFilter.apply(vCard, /* vCardType21= */ true)).isEqualTo(expectedVCard);
    }

    @Test
    public void PropertySelector_checkVCardSelector_atLeastOnePropertyExists_returnsTrue() {
        final String separator = System.getProperty("line.separator");
        String vCard =
                "FN:Test Full Name"
                        + separator
                        + "EMAIL:android@android.com:"
                        + separator
                        + "TEL:0123456789"
                        + separator;

        byte[] emailSelector = new byte[] {0x01, 0x00};
        PropertySelector selector = new PropertySelector(emailSelector);

        assertThat(selector.checkVCardSelector(vCard, "0")).isTrue();
    }

    @Test
    public void PropertySelector_checkVCardSelector_atLeastOnePropertyExists_returnsFalse() {
        final String separator = System.getProperty("line.separator");
        String vCard =
                "FN:Test Full Name"
                        + separator
                        + "EMAIL:android@android.com:"
                        + separator
                        + "TEL:0123456789"
                        + separator;

        byte[] organizationSelector = new byte[] {0x01, 0x00, 0x00};
        PropertySelector selector = new PropertySelector(organizationSelector);

        assertThat(selector.checkVCardSelector(vCard, "0")).isFalse();
    }

    @Test
    public void PropertySelector_checkVCardSelector_allPropertiesExist_returnsTrue() {
        final String separator = System.getProperty("line.separator");
        String vCard =
                "FN:Test Full Name"
                        + separator
                        + "EMAIL:android@android.com:"
                        + separator
                        + "TEL:0123456789"
                        + separator;

        byte[] fullNameAndEmailSelector = new byte[] {0x01, 0x02};
        PropertySelector selector = new PropertySelector(fullNameAndEmailSelector);

        assertThat(selector.checkVCardSelector(vCard, "1")).isTrue();
    }

    @Test
    public void PropertySelector_checkVCardSelector_allPropertiesExist_returnsFalse() {
        final String separator = System.getProperty("line.separator");
        String vCard =
                "FN:Test Full Name"
                        + separator
                        + "EMAIL:android@android.com:"
                        + separator
                        + "TEL:0123456789"
                        + separator;

        byte[] fullNameAndOrganizationSelector = new byte[] {0x01, 0x00, 0x02};
        PropertySelector selector = new PropertySelector(fullNameAndOrganizationSelector);

        assertThat(selector.checkVCardSelector(vCard, "1")).isFalse();
    }

    @Test
    public void ContactCursorFilter_filterByOffset() {
        Cursor contactCursor = mock(Cursor.class);
        int contactIdColumn = 5;
        when(contactCursor.getColumnIndex(ContactsContract.Data.CONTACT_ID))
                .thenReturn(contactIdColumn);

        long[] contactIds = new long[] {1001, 1001, 1002, 1002, 1003, 1003, 1004};
        AtomicInteger currentPos = new AtomicInteger(-1);
        when(contactCursor.moveToNext())
                .thenAnswer(
                        invocation -> {
                            if (currentPos.get() < contactIds.length - 1) {
                                currentPos.incrementAndGet();
                                return true;
                            }
                            return false;
                        });
        when(contactCursor.getLong(contactIdColumn))
                .thenAnswer(invocation -> contactIds[currentPos.get()]);

        int offset = 3;
        Cursor resultCursor = ContactCursorFilter.filterByOffset(contactCursor, offset);

        // Should return cursor containing [1003]
        assertThat(resultCursor.getCount()).isEqualTo(1);
        assertThat(getContactsIdFromCursor(resultCursor, 0)).isEqualTo(1003);
    }

    @Test
    public void ContactCursorFilter_filterByRange() {
        Cursor contactCursor = mock(Cursor.class);
        int contactIdColumn = 5;
        when(contactCursor.getColumnIndex(ContactsContract.Data.CONTACT_ID))
                .thenReturn(contactIdColumn);

        long[] contactIds = new long[] {1001, 1001, 1002, 1002, 1003, 1003, 1004};
        AtomicInteger currentPos = new AtomicInteger(-1);
        when(contactCursor.moveToNext())
                .thenAnswer(
                        invocation -> {
                            if (currentPos.get() < contactIds.length - 1) {
                                currentPos.incrementAndGet();
                                return true;
                            }
                            return false;
                        });
        when(contactCursor.getLong(contactIdColumn))
                .thenAnswer(invocation -> contactIds[currentPos.get()]);

        int startPoint = 2;
        int endPoint = 4;
        Cursor resultCursor =
                ContactCursorFilter.filterByRange(contactCursor, startPoint, endPoint);

        // Should return cursor containing [1002, 1003, 1004]
        assertThat(resultCursor.getCount()).isEqualTo(3);
        assertThat(getContactsIdFromCursor(resultCursor, 0)).isEqualTo(1002);
        assertThat(getContactsIdFromCursor(resultCursor, 1)).isEqualTo(1003);
        assertThat(getContactsIdFromCursor(resultCursor, 2)).isEqualTo(1004);
    }

    private long getContactsIdFromCursor(Cursor cursor, int position) {
        int index = cursor.getColumnIndex(ContactsContract.Data.CONTACT_ID);
        cursor.moveToPosition(position);
        return cursor.getLong(index);
    }
}<|MERGE_RESOLUTION|>--- conflicted
+++ resolved
@@ -48,12 +48,6 @@
 public class BluetoothPbapVcardManagerNestedClassesTest {
 
     @Rule public MockitoRule mockitoRule = MockitoJUnit.rule();
-<<<<<<< HEAD
-
-    @Mock
-    Context mContext;
-=======
->>>>>>> e110efe6
 
     @Mock Context mContext;
 

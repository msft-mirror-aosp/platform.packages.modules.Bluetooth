/*
 * Copyright 2022 The Android Open Source Project
 *
 * Licensed under the Apache License, Version 2.0 (the "License");
 * you may not use this file except in compliance with the License.
 * You may obtain a copy of the License at
 *
 *      http://www.apache.org/licenses/LICENSE-2.0
 *
 * Unless required by applicable law or agreed to in writing, software
 * distributed under the License is distributed on an "AS IS" BASIS,
 * WITHOUT WARRANTIES OR CONDITIONS OF ANY KIND, either express or implied.
 * See the License for the specific language governing permissions and
 * limitations under the License.
 */

package com.android.bluetooth.le_audio;

import static com.google.common.truth.Truth.assertThat;

import static org.mockito.Mockito.verify;
import static org.mockito.Mockito.when;

import android.bluetooth.BluetoothLeBroadcastMetadata;

import androidx.test.runner.AndroidJUnit4;

import org.junit.After;
import org.junit.Before;
import org.junit.Rule;
import org.junit.Test;
import org.junit.runner.RunWith;
import org.mockito.ArgumentCaptor;
import org.mockito.Mock;
import org.mockito.junit.MockitoJUnit;
import org.mockito.junit.MockitoRule;

@RunWith(AndroidJUnit4.class)
public class LeAudioBroadcasterNativeInterfaceTest {
    @Rule public MockitoRule mockitoRule = MockitoJUnit.rule();

<<<<<<< HEAD
    @Mock
    private LeAudioService mMockService;
=======
    @Mock private LeAudioService mMockService;
>>>>>>> e110efe6

    private LeAudioBroadcasterNativeInterface mNativeInterface;

    @Before
    public void setUp() throws Exception {
        when(mMockService.isAvailable()).thenReturn(true);
        LeAudioService.setLeAudioService(mMockService);
        mNativeInterface = LeAudioBroadcasterNativeInterface.getInstance();
    }

    @After
    public void tearDown() {
        LeAudioService.setLeAudioService(null);
    }

    @Test
    public void onBroadcastCreated() {
        int broadcastId = 1;
        boolean success = true;

        mNativeInterface.onBroadcastCreated(broadcastId, success);

        ArgumentCaptor<LeAudioStackEvent> event = ArgumentCaptor.forClass(LeAudioStackEvent.class);
        verify(mMockService).messageFromNative(event.capture());
        assertThat(event.getValue().type).isEqualTo(LeAudioStackEvent.EVENT_TYPE_BROADCAST_CREATED);
    }

    @Test
    public void onBroadcastDestroyed() {
        int broadcastId = 1;

        mNativeInterface.onBroadcastDestroyed(broadcastId);

        ArgumentCaptor<LeAudioStackEvent> event = ArgumentCaptor.forClass(LeAudioStackEvent.class);
        verify(mMockService).messageFromNative(event.capture());
        assertThat(event.getValue().type)
                .isEqualTo(LeAudioStackEvent.EVENT_TYPE_BROADCAST_DESTROYED);
    }

    @Test
    public void onBroadcastStateChanged() {
        int broadcastId = 1;
        int state = 0;

        mNativeInterface.onBroadcastStateChanged(broadcastId, state);

        ArgumentCaptor<LeAudioStackEvent> event = ArgumentCaptor.forClass(LeAudioStackEvent.class);
        verify(mMockService).messageFromNative(event.capture());
        assertThat(event.getValue().type).isEqualTo(LeAudioStackEvent.EVENT_TYPE_BROADCAST_STATE);
    }

    @Test
    public void onBroadcastMetadataChanged() {
        int broadcastId = 1;
        BluetoothLeBroadcastMetadata metadata = null;

        mNativeInterface.onBroadcastMetadataChanged(broadcastId, metadata);

        ArgumentCaptor<LeAudioStackEvent> event = ArgumentCaptor.forClass(LeAudioStackEvent.class);
        verify(mMockService).messageFromNative(event.capture());
        assertThat(event.getValue().type)
                .isEqualTo(LeAudioStackEvent.EVENT_TYPE_BROADCAST_METADATA_CHANGED);
    }
}<|MERGE_RESOLUTION|>--- conflicted
+++ resolved
@@ -39,12 +39,7 @@
 public class LeAudioBroadcasterNativeInterfaceTest {
     @Rule public MockitoRule mockitoRule = MockitoJUnit.rule();
 
-<<<<<<< HEAD
-    @Mock
-    private LeAudioService mMockService;
-=======
     @Mock private LeAudioService mMockService;
->>>>>>> e110efe6
 
     private LeAudioBroadcasterNativeInterface mNativeInterface;
 

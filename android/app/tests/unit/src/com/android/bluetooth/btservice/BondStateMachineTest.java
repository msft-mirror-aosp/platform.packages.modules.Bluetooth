/*
 * Copyright 2018 The Android Open Source Project
 *
 * Licensed under the Apache License, Version 2.0 (the "License");
 * you may not use this file except in compliance with the License.
 * You may obtain a copy of the License at
 *
 *      http://www.apache.org/licenses/LICENSE-2.0
 *
 * Unless required by applicable law or agreed to in writing, software
 * distributed under the License is distributed on an "AS IS" BASIS,
 * WITHOUT WARRANTIES OR CONDITIONS OF ANY KIND, either express or implied.
 * See the License for the specific language governing permissions and
 * limitations under the License.
 */
package com.android.bluetooth.btservice;

import static android.Manifest.permission.BLUETOOTH_CONNECT;

import static org.mockito.Mockito.*;

import android.bluetooth.BluetoothAdapter;
import android.bluetooth.BluetoothDevice;
import android.bluetooth.BluetoothManager;
import android.content.Context;
import android.content.Intent;
import android.os.Bundle;
import android.os.HandlerThread;
import android.os.Message;
import android.os.ParcelUuid;
import android.os.UserHandle;

import androidx.test.InstrumentationRegistry;
import androidx.test.filters.MediumTest;
import androidx.test.runner.AndroidJUnit4;

import com.android.bluetooth.TestUtils;
import com.android.bluetooth.Utils;

import org.junit.After;
import org.junit.Assert;
import org.junit.Before;
import org.junit.Rule;
import org.junit.Test;
import org.junit.runner.RunWith;
import org.mockito.ArgumentCaptor;
import org.mockito.Mock;
import org.mockito.junit.MockitoJUnit;
import org.mockito.junit.MockitoRule;

@MediumTest
@RunWith(AndroidJUnit4.class)
public class BondStateMachineTest {
    private static final int TEST_BOND_REASON = 0;
    private static final byte[] TEST_BT_ADDR_BYTES = {00, 11, 22, 33, 44, 55};
    private static final byte[] TEST_BT_ADDR_BYTES_2 = {00, 11, 22, 33, 44, 66};
    private static final int[] DEVICE_TYPES = {
        BluetoothDevice.DEVICE_TYPE_CLASSIC,
        BluetoothDevice.DEVICE_TYPE_DUAL,
        BluetoothDevice.DEVICE_TYPE_LE
    };
<<<<<<< HEAD
    private static final ParcelUuid[] TEST_UUIDS =
            {ParcelUuid.fromString("0000111E-0000-1000-8000-00805F9B34FB")};
=======
    private static final ParcelUuid[] TEST_UUIDS = {
        ParcelUuid.fromString("0000111E-0000-1000-8000-00805F9B34FB")
    };
>>>>>>> e110efe6

    private static final int BOND_NONE = BluetoothDevice.BOND_NONE;
    private static final int BOND_BONDING = BluetoothDevice.BOND_BONDING;
    private static final int BOND_BONDED = BluetoothDevice.BOND_BONDED;

    private BluetoothManager mBluetoothManager;
    private AdapterProperties mAdapterProperties;
    private BluetoothDevice mDevice;
    private Context mTargetContext;
    private RemoteDevices mRemoteDevices;
    private BondStateMachine mBondStateMachine;
    private HandlerThread mHandlerThread;
    private RemoteDevices.DeviceProperties mDeviceProperties;
    private int mVerifyCount = 0;

    @Rule public MockitoRule mockitoRule = MockitoJUnit.rule();

    @Mock private AdapterService mAdapterService;
    @Mock private AdapterNativeInterface mNativeInterface;

    @Before
    public void setUp() throws Exception {
        mTargetContext = InstrumentationRegistry.getTargetContext();
        TestUtils.setAdapterService(mAdapterService);
        doReturn(mNativeInterface).when(mAdapterService).getNative();
        mHandlerThread = new HandlerThread("BondStateMachineTestHandlerThread");
        mHandlerThread.start();

        mBluetoothManager = mTargetContext.getSystemService(BluetoothManager.class);
        when(mAdapterService.getSystemService(Context.BLUETOOTH_SERVICE))
                .thenReturn(mBluetoothManager);
        when(mAdapterService.getSystemServiceName(BluetoothManager.class))
                .thenReturn(Context.BLUETOOTH_SERVICE);

        mRemoteDevices = new RemoteDevices(mAdapterService, mHandlerThread.getLooper());
        mRemoteDevices.reset();
        when(mAdapterService.getResources()).thenReturn(mTargetContext.getResources());
        mAdapterProperties = new AdapterProperties(mAdapterService);
        mAdapterProperties.init(mRemoteDevices);
        mBondStateMachine =
                BondStateMachine.make(mAdapterService, mAdapterProperties, mRemoteDevices);
    }

    @After
    public void tearDown() throws Exception {
        mHandlerThread.quit();
        TestUtils.clearAdapterService(mAdapterService);
    }

    @Test
    public void testCreateBondAfterRemoveBond() {
        // Set up two devices already bonded.
        mRemoteDevices.reset();
        RemoteDevices.DeviceProperties deviceProperties1, deviceProperties2;
        deviceProperties1 = mRemoteDevices.addDeviceProperties(TEST_BT_ADDR_BYTES);
        deviceProperties2 = mRemoteDevices.addDeviceProperties(TEST_BT_ADDR_BYTES_2);
        BluetoothDevice device1, device2;
        device1 = mRemoteDevices.getDevice(TEST_BT_ADDR_BYTES);
        device2 = mRemoteDevices.getDevice(TEST_BT_ADDR_BYTES_2);
        deviceProperties1.mBondState = BOND_BONDED;
        deviceProperties2.mBondState = BOND_BONDED;

        doReturn(true).when(mNativeInterface).removeBond(any(byte[].class));
        doReturn(true)
                .when(mNativeInterface)
                .createBond(any(byte[].class), eq(BluetoothDevice.ADDRESS_TYPE_PUBLIC), anyInt());

        // The removeBond() request for a bonded device should invoke the removeBondNative() call.
        Message removeBondMsg1 = mBondStateMachine.obtainMessage(BondStateMachine.REMOVE_BOND);
        removeBondMsg1.obj = device1;
        mBondStateMachine.sendMessage(removeBondMsg1);
        TestUtils.waitForLooperToFinishScheduledTask(mBondStateMachine.getHandler().getLooper());
        Message removeBondMsg2 = mBondStateMachine.obtainMessage(BondStateMachine.REMOVE_BOND);
        removeBondMsg2.obj = device2;
        mBondStateMachine.sendMessage(removeBondMsg2);
        TestUtils.waitForLooperToFinishScheduledTask(mBondStateMachine.getHandler().getLooper());

        verify(mNativeInterface, times(1)).removeBond(eq(TEST_BT_ADDR_BYTES));
        verify(mNativeInterface, times(1)).removeBond(eq(TEST_BT_ADDR_BYTES_2));

        mBondStateMachine.bondStateChangeCallback(
                AbstractionLayer.BT_STATUS_SUCCESS, TEST_BT_ADDR_BYTES, BOND_NONE, 0);
        TestUtils.waitForLooperToFinishScheduledTask(mBondStateMachine.getHandler().getLooper());
        mBondStateMachine.bondStateChangeCallback(
                AbstractionLayer.BT_STATUS_SUCCESS, TEST_BT_ADDR_BYTES_2, BOND_NONE, 0);
        TestUtils.waitForLooperToFinishScheduledTask(mBondStateMachine.getHandler().getLooper());

        // Try to pair these two devices again, createBondNative() should be invoked.
        Message createBondMsg1 = mBondStateMachine.obtainMessage(BondStateMachine.CREATE_BOND);
        createBondMsg1.obj = device1;
        mBondStateMachine.sendMessage(createBondMsg1);
        Message createBondMsg2 = mBondStateMachine.obtainMessage(BondStateMachine.CREATE_BOND);
        createBondMsg2.obj = device2;
        mBondStateMachine.sendMessage(createBondMsg2);
        TestUtils.waitForLooperToFinishScheduledTask(mBondStateMachine.getHandler().getLooper());

        verify(mNativeInterface, times(1))
                .createBond(
                        eq(TEST_BT_ADDR_BYTES), eq(BluetoothDevice.ADDRESS_TYPE_PUBLIC), anyInt());
        verify(mNativeInterface, times(1))
                .createBond(
                        eq(TEST_BT_ADDR_BYTES_2),
                        eq(BluetoothDevice.ADDRESS_TYPE_PUBLIC),
                        anyInt());
    }

    @Test
    public void testCreateBondWithLeDevice() {
        mRemoteDevices.reset();
        mBondStateMachine.mPendingBondedDevices.clear();

        BluetoothDevice device1 =
                BluetoothAdapter.getDefaultAdapter()
                        .getRemoteLeDevice(
                                Utils.getAddressStringFromByte(TEST_BT_ADDR_BYTES),
                                BluetoothDevice.ADDRESS_TYPE_PUBLIC);
        BluetoothDevice device2 =
                BluetoothAdapter.getDefaultAdapter()
                        .getRemoteLeDevice(
                                Utils.getAddressStringFromByte(TEST_BT_ADDR_BYTES_2),
                                BluetoothDevice.ADDRESS_TYPE_RANDOM);

        // The createBond() request for two devices with different address types.
        Message createBondMsg1 = mBondStateMachine.obtainMessage(BondStateMachine.CREATE_BOND);
        createBondMsg1.obj = device1;
        mBondStateMachine.sendMessage(createBondMsg1);
        Message createBondMsg2 = mBondStateMachine.obtainMessage(BondStateMachine.CREATE_BOND);
        createBondMsg2.obj = device2;
        mBondStateMachine.sendMessage(createBondMsg2);
        TestUtils.waitForLooperToFinishScheduledTask(mBondStateMachine.getHandler().getLooper());

        verify(mNativeInterface, times(1))
                .createBond(
                        eq(TEST_BT_ADDR_BYTES), eq(BluetoothDevice.ADDRESS_TYPE_PUBLIC), anyInt());
        verify(mNativeInterface, times(1))
                .createBond(
                        eq(TEST_BT_ADDR_BYTES_2),
                        eq(BluetoothDevice.ADDRESS_TYPE_RANDOM),
                        anyInt());
    }

    @Test
    public void testUuidUpdateWithPendingDevice() {
        mRemoteDevices.reset();
        mBondStateMachine.mPendingBondedDevices.clear();

        RemoteDevices.DeviceProperties pendingDeviceProperties =
                mRemoteDevices.addDeviceProperties(TEST_BT_ADDR_BYTES_2);
        BluetoothDevice pendingDevice = pendingDeviceProperties.getDevice();
        Assert.assertNotNull(pendingDevice);
        mBondStateMachine.sendIntent(pendingDevice, BOND_BONDED, TEST_BOND_REASON, false);

        RemoteDevices.DeviceProperties testDeviceProperties =
                mRemoteDevices.addDeviceProperties(TEST_BT_ADDR_BYTES);
        testDeviceProperties.mUuids = TEST_UUIDS;
        BluetoothDevice testDevice = testDeviceProperties.getDevice();
        Assert.assertNotNull(testDevice);

        Message bondingMsg = mBondStateMachine.obtainMessage(BondStateMachine.BONDING_STATE_CHANGE);
        bondingMsg.obj = testDevice;
        bondingMsg.arg1 = BOND_BONDING;
        bondingMsg.arg2 = AbstractionLayer.BT_STATUS_RMT_DEV_DOWN;
        mBondStateMachine.sendMessage(bondingMsg);

        pendingDeviceProperties.mUuids = TEST_UUIDS;
        Message uuidUpdateMsg = mBondStateMachine.obtainMessage(BondStateMachine.UUID_UPDATE);
        uuidUpdateMsg.obj = pendingDevice;

        mBondStateMachine.sendMessage(uuidUpdateMsg);

        Message bondedMsg = mBondStateMachine.obtainMessage(BondStateMachine.BONDING_STATE_CHANGE);
        bondedMsg.obj = testDevice;
        bondedMsg.arg1 = BOND_BONDED;
        bondedMsg.arg2 = AbstractionLayer.BT_STATUS_SUCCESS;
        mBondStateMachine.sendMessage(bondedMsg);

        TestUtils.waitForLooperToFinishScheduledTask(mBondStateMachine.getHandler().getLooper());
        Assert.assertTrue(mBondStateMachine.mPendingBondedDevices.isEmpty());
    }

    private void resetRemoteDevice(int deviceType) {
        // Reset mRemoteDevices for the test.
        mRemoteDevices.reset();
        mDeviceProperties = mRemoteDevices.addDeviceProperties(TEST_BT_ADDR_BYTES);
        mDevice = mDeviceProperties.getDevice();
        Assert.assertNotNull(mDevice);
        mDeviceProperties.mDeviceType = deviceType;
        mBondStateMachine.mPendingBondedDevices.clear();
    }

    @Test
    public void testSendIntent() {
        int badBondState = 42;
        mVerifyCount = 0;

        // Uuid not available, mPendingBondedDevice is empty.
        testSendIntentNoPendingDevice(
                BOND_NONE, BOND_NONE, false, BOND_NONE, false, BOND_NONE, BOND_NONE, false);

<<<<<<< HEAD
        testSendIntentNoPendingDevice(BOND_NONE, BOND_BONDING, false, BOND_BONDING,
                true, BOND_NONE, BOND_BONDING, false);
        testSendIntentNoPendingDevice(BOND_NONE, BOND_BONDED, false, BOND_BONDED,
                true, BOND_NONE, BOND_BONDING, true);
        testSendIntentNoPendingDevice(BOND_NONE, badBondState, false, BOND_NONE,
                false, BOND_NONE, BOND_NONE, false);
        testSendIntentNoPendingDevice(BOND_BONDING, BOND_NONE, false, BOND_NONE,
                true, BOND_BONDING, BOND_NONE, false);
        testSendIntentNoPendingDevice(BOND_BONDING, BOND_BONDING, false, BOND_BONDING,
                false, BOND_NONE, BOND_NONE, false);
        testSendIntentNoPendingDevice(BOND_BONDING, BOND_BONDED, false, BOND_BONDED,
                false, BOND_NONE, BOND_NONE, true);
        testSendIntentNoPendingDevice(BOND_BONDING, badBondState, false, BOND_BONDING,
                false, BOND_NONE, BOND_NONE, false);
        testSendIntentNoPendingDevice(BOND_BONDED, BOND_NONE, false, BOND_NONE,
                true, BOND_BONDED, BOND_NONE, false);
        testSendIntentNoPendingDevice(BOND_BONDED, BOND_BONDING, false, BOND_BONDING,
                true, BOND_BONDED, BOND_BONDING, false);
        testSendIntentNoPendingDevice(BOND_BONDED, BOND_BONDED, false, BOND_BONDED,
                false, BOND_NONE, BOND_NONE, false);
        testSendIntentNoPendingDevice(BOND_BONDED, badBondState, false, BOND_BONDED,
                false, BOND_NONE, BOND_NONE, false);

        testSendIntentNoPendingDevice(BOND_NONE, BOND_NONE, true, BOND_NONE,
                false, BOND_NONE, BOND_NONE, false);
        testSendIntentNoPendingDevice(BOND_NONE, BOND_BONDING, true, BOND_NONE,
                false, BOND_NONE, BOND_NONE, false);
        testSendIntentNoPendingDevice(BOND_NONE, BOND_BONDED, true, BOND_NONE,
                false, BOND_NONE, BOND_NONE, false);
        testSendIntentNoPendingDevice(BOND_NONE, badBondState, true, BOND_NONE,
                false, BOND_NONE, BOND_NONE, false);
        testSendIntentNoPendingDevice(BOND_BONDING, BOND_NONE, true, BOND_BONDING,
                false, BOND_NONE, BOND_NONE, false);
        testSendIntentNoPendingDevice(BOND_BONDING, BOND_BONDING, true, BOND_BONDING,
                false, BOND_NONE, BOND_NONE, false);
        testSendIntentNoPendingDevice(BOND_BONDING, BOND_BONDED, true, BOND_BONDING,
                false, BOND_NONE, BOND_NONE, false);
        testSendIntentNoPendingDevice(BOND_BONDING, badBondState, true, BOND_BONDING,
                false, BOND_NONE, BOND_NONE, false);
        testSendIntentNoPendingDevice(BOND_BONDED, BOND_NONE, true, BOND_BONDED,
                false, BOND_NONE, BOND_NONE, false);
        testSendIntentNoPendingDevice(BOND_BONDED, BOND_BONDING, true, BOND_BONDED,
                false, BOND_NONE, BOND_NONE, false);
        testSendIntentNoPendingDevice(BOND_BONDED, BOND_BONDED, true, BOND_BONDED,
                false, BOND_NONE, BOND_NONE, false);
        testSendIntentNoPendingDevice(BOND_BONDED, badBondState, true, BOND_BONDED,
                false, BOND_NONE, BOND_NONE, false);
=======
        testSendIntentNoPendingDevice(
                BOND_NONE, BOND_BONDING, false, BOND_BONDING, true, BOND_NONE, BOND_BONDING, false);
        testSendIntentNoPendingDevice(
                BOND_NONE, BOND_BONDED, false, BOND_BONDED, true, BOND_NONE, BOND_BONDING, true);
        testSendIntentNoPendingDevice(
                BOND_NONE, badBondState, false, BOND_NONE, false, BOND_NONE, BOND_NONE, false);
        testSendIntentNoPendingDevice(
                BOND_BONDING, BOND_NONE, false, BOND_NONE, true, BOND_BONDING, BOND_NONE, false);
        testSendIntentNoPendingDevice(
                BOND_BONDING,
                BOND_BONDING,
                false,
                BOND_BONDING,
                false,
                BOND_NONE,
                BOND_NONE,
                false);
        testSendIntentNoPendingDevice(
                BOND_BONDING, BOND_BONDED, false, BOND_BONDED, false, BOND_NONE, BOND_NONE, true);
        testSendIntentNoPendingDevice(
                BOND_BONDING,
                badBondState,
                false,
                BOND_BONDING,
                false,
                BOND_NONE,
                BOND_NONE,
                false);
        testSendIntentNoPendingDevice(
                BOND_BONDED, BOND_NONE, false, BOND_NONE, true, BOND_BONDED, BOND_NONE, false);
        testSendIntentNoPendingDevice(
                BOND_BONDED,
                BOND_BONDING,
                false,
                BOND_BONDING,
                true,
                BOND_BONDED,
                BOND_BONDING,
                false);
        testSendIntentNoPendingDevice(
                BOND_BONDED, BOND_BONDED, false, BOND_BONDED, false, BOND_NONE, BOND_NONE, false);
        testSendIntentNoPendingDevice(
                BOND_BONDED, badBondState, false, BOND_BONDED, false, BOND_NONE, BOND_NONE, false);

        testSendIntentNoPendingDevice(
                BOND_NONE, BOND_NONE, true, BOND_NONE, false, BOND_NONE, BOND_NONE, false);
        testSendIntentNoPendingDevice(
                BOND_NONE, BOND_BONDING, true, BOND_NONE, false, BOND_NONE, BOND_NONE, false);
        testSendIntentNoPendingDevice(
                BOND_NONE, BOND_BONDED, true, BOND_NONE, false, BOND_NONE, BOND_NONE, false);
        testSendIntentNoPendingDevice(
                BOND_NONE, badBondState, true, BOND_NONE, false, BOND_NONE, BOND_NONE, false);
        testSendIntentNoPendingDevice(
                BOND_BONDING, BOND_NONE, true, BOND_BONDING, false, BOND_NONE, BOND_NONE, false);
        testSendIntentNoPendingDevice(
                BOND_BONDING, BOND_BONDING, true, BOND_BONDING, false, BOND_NONE, BOND_NONE, false);
        testSendIntentNoPendingDevice(
                BOND_BONDING, BOND_BONDED, true, BOND_BONDING, false, BOND_NONE, BOND_NONE, false);
        testSendIntentNoPendingDevice(
                BOND_BONDING, badBondState, true, BOND_BONDING, false, BOND_NONE, BOND_NONE, false);
        testSendIntentNoPendingDevice(
                BOND_BONDED, BOND_NONE, true, BOND_BONDED, false, BOND_NONE, BOND_NONE, false);
        testSendIntentNoPendingDevice(
                BOND_BONDED, BOND_BONDING, true, BOND_BONDED, false, BOND_NONE, BOND_NONE, false);
        testSendIntentNoPendingDevice(
                BOND_BONDED, BOND_BONDED, true, BOND_BONDED, false, BOND_NONE, BOND_NONE, false);
        testSendIntentNoPendingDevice(
                BOND_BONDED, badBondState, true, BOND_BONDED, false, BOND_NONE, BOND_NONE, false);
>>>>>>> e110efe6

        // Uuid not available, mPendingBondedDevice contains a remote device.
        testSendIntentPendingDevice(
                BOND_NONE, BOND_NONE, false, BOND_NONE, false, BOND_NONE, BOND_NONE, false);
        testSendIntentPendingDevice(
                BOND_NONE, BOND_BONDING, false, BOND_NONE, false, BOND_NONE, BOND_NONE, false);
        testSendIntentPendingDevice(
                BOND_NONE, BOND_BONDED, false, BOND_NONE, false, BOND_NONE, BOND_NONE, false);
        testSendIntentPendingDevice(
                BOND_NONE, badBondState, false, BOND_NONE, false, BOND_NONE, BOND_NONE, false);
        testSendIntentPendingDevice(
                BOND_BONDING, BOND_NONE, false, BOND_BONDING, false, BOND_NONE, BOND_NONE, false);
        testSendIntentPendingDevice(
                BOND_BONDING,
                BOND_BONDING,
                false,
                BOND_BONDING,
                false,
                BOND_NONE,
                BOND_NONE,
                false);
        testSendIntentPendingDevice(
                BOND_BONDING, BOND_BONDED, false, BOND_BONDING, false, BOND_NONE, BOND_NONE, false);
        testSendIntentPendingDevice(
                BOND_BONDING,
                badBondState,
                false,
                BOND_BONDING,
                false,
                BOND_NONE,
                BOND_NONE,
                false);
        testSendIntentPendingDevice(
                BOND_BONDED, BOND_NONE, false, BOND_NONE, true, BOND_BONDING, BOND_NONE, false);
        testSendIntentPendingDevice(
                BOND_BONDED, BOND_BONDING, false, BOND_BONDING, false, BOND_NONE, BOND_NONE, false);
        testSendIntentPendingDevice(
                BOND_BONDED, BOND_BONDED, false, BOND_BONDED, false, BOND_NONE, BOND_NONE, true);
        testSendIntentPendingDevice(
                BOND_BONDED, badBondState, false, BOND_BONDED, false, BOND_NONE, BOND_NONE, false);

        testSendIntentPendingDevice(
                BOND_NONE, BOND_NONE, true, BOND_NONE, false, BOND_NONE, BOND_NONE, false);
        testSendIntentPendingDevice(
                BOND_NONE, BOND_BONDING, true, BOND_NONE, false, BOND_NONE, BOND_NONE, false);
        testSendIntentPendingDevice(
                BOND_NONE, BOND_BONDED, true, BOND_NONE, false, BOND_NONE, BOND_NONE, false);
        testSendIntentPendingDevice(
                BOND_NONE, badBondState, true, BOND_NONE, false, BOND_NONE, BOND_NONE, false);
        testSendIntentPendingDevice(
                BOND_BONDING, BOND_NONE, true, BOND_BONDING, false, BOND_NONE, BOND_NONE, false);
        testSendIntentPendingDevice(
                BOND_BONDING, BOND_BONDING, true, BOND_BONDING, false, BOND_NONE, BOND_NONE, false);
        testSendIntentPendingDevice(
                BOND_BONDING, BOND_BONDED, true, BOND_BONDING, false, BOND_NONE, BOND_NONE, false);
        testSendIntentPendingDevice(
                BOND_BONDING, badBondState, true, BOND_BONDING, false, BOND_NONE, BOND_NONE, false);
        testSendIntentPendingDevice(
                BOND_BONDED, BOND_NONE, true, BOND_BONDED, false, BOND_NONE, BOND_NONE, false);
        testSendIntentPendingDevice(
                BOND_BONDED, BOND_BONDING, true, BOND_BONDED, false, BOND_NONE, BOND_NONE, false);
        testSendIntentPendingDevice(
                BOND_BONDED,
                BOND_BONDED,
                true,
                BOND_BONDED,
                true,
                BOND_BONDING,
                BOND_BONDED,
                false);
        testSendIntentPendingDevice(
                BOND_BONDED, badBondState, true, BOND_BONDED, false, BOND_NONE, BOND_NONE, false);

        // Uuid available, mPendingBondedDevice is empty.
        testSendIntentNoPendingDeviceWithUuid(
                BOND_NONE, BOND_NONE, false, BOND_NONE, false, BOND_NONE, BOND_NONE, false);
        testSendIntentNoPendingDeviceWithUuid(
                BOND_NONE, BOND_BONDING, false, BOND_BONDING, true, BOND_NONE, BOND_BONDING, false);
        testSendIntentNoPendingDeviceWithUuid(
                BOND_NONE, BOND_BONDED, false, BOND_BONDED, true, BOND_NONE, BOND_BONDED, false);
        testSendIntentNoPendingDeviceWithUuid(
                BOND_NONE, badBondState, false, BOND_NONE, false, BOND_NONE, BOND_NONE, false);
        testSendIntentNoPendingDeviceWithUuid(
                BOND_BONDING, BOND_NONE, false, BOND_NONE, true, BOND_BONDING, BOND_NONE, false);
        testSendIntentNoPendingDeviceWithUuid(
                BOND_BONDING,
                BOND_BONDING,
                false,
                BOND_BONDING,
                false,
                BOND_NONE,
                BOND_NONE,
                false);
        testSendIntentNoPendingDeviceWithUuid(
                BOND_BONDING,
                BOND_BONDED,
                false,
                BOND_BONDED,
                true,
                BOND_BONDING,
                BOND_BONDED,
                false);
        testSendIntentNoPendingDeviceWithUuid(
                BOND_BONDING,
                badBondState,
                false,
                BOND_BONDING,
                false,
                BOND_NONE,
                BOND_NONE,
                false);
        testSendIntentNoPendingDeviceWithUuid(
                BOND_BONDED, BOND_NONE, false, BOND_NONE, true, BOND_BONDED, BOND_NONE, false);
        testSendIntentNoPendingDeviceWithUuid(
                BOND_BONDED,
                BOND_BONDING,
                false,
                BOND_BONDING,
                true,
                BOND_BONDED,
                BOND_BONDING,
                false);
        testSendIntentNoPendingDeviceWithUuid(
                BOND_BONDED, BOND_BONDED, false, BOND_BONDED, false, BOND_NONE, BOND_NONE, false);
        testSendIntentNoPendingDeviceWithUuid(
                BOND_BONDED, badBondState, false, BOND_BONDED, false, BOND_NONE, BOND_NONE, false);

        testSendIntentNoPendingDeviceWithUuid(
                BOND_NONE, BOND_NONE, true, BOND_NONE, false, BOND_NONE, BOND_NONE, false);
        testSendIntentNoPendingDeviceWithUuid(
                BOND_NONE, BOND_BONDING, true, BOND_NONE, false, BOND_NONE, BOND_NONE, false);
        testSendIntentNoPendingDeviceWithUuid(
                BOND_NONE, BOND_BONDED, true, BOND_NONE, false, BOND_NONE, BOND_NONE, false);
        testSendIntentNoPendingDeviceWithUuid(
                BOND_NONE, badBondState, true, BOND_NONE, false, BOND_NONE, BOND_NONE, false);
        testSendIntentNoPendingDeviceWithUuid(
                BOND_BONDING, BOND_NONE, true, BOND_BONDING, false, BOND_NONE, BOND_NONE, false);
        testSendIntentNoPendingDeviceWithUuid(
                BOND_BONDING, BOND_BONDING, true, BOND_BONDING, false, BOND_NONE, BOND_NONE, false);
        testSendIntentNoPendingDeviceWithUuid(
                BOND_BONDING, BOND_BONDED, true, BOND_BONDING, false, BOND_NONE, BOND_NONE, false);
        testSendIntentNoPendingDeviceWithUuid(
                BOND_BONDING, badBondState, true, BOND_BONDING, false, BOND_NONE, BOND_NONE, false);
        testSendIntentNoPendingDeviceWithUuid(
                BOND_BONDED, BOND_NONE, true, BOND_BONDED, false, BOND_NONE, BOND_NONE, false);
        testSendIntentNoPendingDeviceWithUuid(
                BOND_BONDED, BOND_BONDING, true, BOND_BONDED, false, BOND_NONE, BOND_NONE, false);
        testSendIntentNoPendingDeviceWithUuid(
                BOND_BONDED, BOND_BONDED, true, BOND_BONDED, false, BOND_NONE, BOND_NONE, false);
        testSendIntentNoPendingDeviceWithUuid(
                BOND_BONDED, badBondState, true, BOND_BONDED, false, BOND_NONE, BOND_NONE, false);

        // Uuid available, mPendingBondedDevice contains a remote device.
        testSendIntentPendingDeviceWithUuid(
                BOND_NONE, BOND_NONE, false, BOND_NONE, false, BOND_NONE, BOND_NONE, false);
        testSendIntentPendingDeviceWithUuid(
                BOND_NONE, BOND_BONDING, false, BOND_NONE, false, BOND_NONE, BOND_NONE, false);
        testSendIntentPendingDeviceWithUuid(
                BOND_NONE, BOND_BONDED, false, BOND_NONE, false, BOND_NONE, BOND_NONE, false);
        testSendIntentPendingDeviceWithUuid(
                BOND_NONE, badBondState, false, BOND_NONE, false, BOND_NONE, BOND_NONE, false);
        testSendIntentPendingDeviceWithUuid(
                BOND_BONDING, BOND_NONE, false, BOND_BONDING, false, BOND_NONE, BOND_NONE, false);
        testSendIntentPendingDeviceWithUuid(
                BOND_BONDING,
                BOND_BONDING,
                false,
                BOND_BONDING,
                false,
                BOND_NONE,
                BOND_NONE,
                false);
        testSendIntentPendingDeviceWithUuid(
                BOND_BONDING, BOND_BONDED, false, BOND_BONDING, false, BOND_NONE, BOND_NONE, false);
        testSendIntentPendingDeviceWithUuid(
                BOND_BONDING,
                badBondState,
                false,
                BOND_BONDING,
                false,
                BOND_NONE,
                BOND_NONE,
                false);
        testSendIntentPendingDeviceWithUuid(
                BOND_BONDED, BOND_NONE, false, BOND_NONE, true, BOND_BONDING, BOND_NONE, false);
        testSendIntentPendingDeviceWithUuid(
                BOND_BONDED, BOND_BONDING, false, BOND_BONDING, false, BOND_NONE, BOND_NONE, false);
        testSendIntentPendingDeviceWithUuid(
                BOND_BONDED,
                BOND_BONDED,
                false,
                BOND_BONDED,
                true,
                BOND_BONDING,
                BOND_BONDED,
                false);
        testSendIntentPendingDeviceWithUuid(
                BOND_BONDED, badBondState, false, BOND_BONDED, false, BOND_NONE, BOND_NONE, false);

        testSendIntentPendingDeviceWithUuid(
                BOND_NONE, BOND_NONE, true, BOND_NONE, false, BOND_NONE, BOND_NONE, false);
        testSendIntentPendingDeviceWithUuid(
                BOND_NONE, BOND_BONDING, true, BOND_NONE, false, BOND_NONE, BOND_NONE, false);
        testSendIntentPendingDeviceWithUuid(
                BOND_NONE, BOND_BONDED, true, BOND_NONE, false, BOND_NONE, BOND_NONE, false);
        testSendIntentPendingDeviceWithUuid(
                BOND_NONE, badBondState, true, BOND_NONE, false, BOND_NONE, BOND_NONE, false);
        testSendIntentPendingDeviceWithUuid(
                BOND_BONDING, BOND_NONE, true, BOND_BONDING, false, BOND_NONE, BOND_NONE, false);
        testSendIntentPendingDeviceWithUuid(
                BOND_BONDING, BOND_BONDING, true, BOND_BONDING, false, BOND_NONE, BOND_NONE, false);
        testSendIntentPendingDeviceWithUuid(
                BOND_BONDING, BOND_BONDED, true, BOND_BONDING, false, BOND_NONE, BOND_NONE, false);
        testSendIntentPendingDeviceWithUuid(
                BOND_BONDING, badBondState, true, BOND_BONDING, false, BOND_NONE, BOND_NONE, false);
        testSendIntentPendingDeviceWithUuid(
                BOND_BONDED, BOND_NONE, true, BOND_BONDED, false, BOND_NONE, BOND_NONE, false);
        testSendIntentPendingDeviceWithUuid(
                BOND_BONDED, BOND_BONDING, true, BOND_BONDED, false, BOND_NONE, BOND_NONE, false);
        testSendIntentPendingDeviceWithUuid(
                BOND_BONDED,
                BOND_BONDED,
                true,
                BOND_BONDED,
                true,
                BOND_BONDING,
                BOND_BONDED,
                false);
        testSendIntentPendingDeviceWithUuid(
                BOND_BONDED, badBondState, true, BOND_BONDED, false, BOND_NONE, BOND_NONE, false);
    }

    private void testSendIntentCase(
            int oldState,
            int newState,
            boolean isTriggerFromDelayMessage,
            int expectedNewState,
            boolean shouldBroadcast,
            int broadcastOldState,
            int broadcastNewState,
            boolean shouldDelayMessageExist) {
        ArgumentCaptor<Intent> intentArgument = ArgumentCaptor.forClass(Intent.class);

        // Setup old state before start test.
        mDeviceProperties.mBondState = oldState;

        try {
            mBondStateMachine.sendIntent(
                    mDevice, newState, TEST_BOND_REASON, isTriggerFromDelayMessage);
        } catch (IllegalArgumentException e) {
            // Do nothing.
        }

        // Properties are removed when bond is removed
        if (newState != BluetoothDevice.BOND_NONE) {
            Assert.assertEquals(expectedNewState, mDeviceProperties.getBondState());
        }

        // Check for bond state Intent status.
        if (shouldBroadcast) {
            verify(mAdapterService, times(++mVerifyCount))
                    .sendBroadcastAsUser(
                            intentArgument.capture(), eq(UserHandle.ALL),
                            eq(BLUETOOTH_CONNECT), any(Bundle.class));
            verifyBondStateChangeIntent(
                    broadcastOldState, broadcastNewState, intentArgument.getValue());
        } else {
            verify(mAdapterService, times(mVerifyCount))
                    .sendBroadcastAsUser(
                            any(Intent.class),
                            any(UserHandle.class),
                            anyString(),
                            any(Bundle.class));
        }

        if (shouldDelayMessageExist) {
            Assert.assertTrue(mBondStateMachine.hasMessage(mBondStateMachine.BONDED_INTENT_DELAY));
            mBondStateMachine.removeMessage(mBondStateMachine.BONDED_INTENT_DELAY);
        } else {
            Assert.assertFalse(mBondStateMachine.hasMessage(mBondStateMachine.BONDED_INTENT_DELAY));
        }
    }

    private void testSendIntentForAllDeviceTypes(
            int oldState,
            int newState,
            boolean isTriggerFromDelayMessage,
            int expectedNewState,
            boolean shouldBroadcast,
            int broadcastOldState,
            int broadcastNewState,
            boolean shouldDelayMessageExist,
            BluetoothDevice pendingBondedDevice,
            ParcelUuid[] uuids) {
        for (int deviceType : DEVICE_TYPES) {
            resetRemoteDevice(deviceType);
            if (pendingBondedDevice != null) {
                mBondStateMachine.mPendingBondedDevices.add(mDevice);
            }
            if (uuids != null) {
                // Add dummy UUID for the device.
                mDeviceProperties.mUuids = TEST_UUIDS;
            }
            testSendIntentCase(
                    oldState,
                    newState,
                    isTriggerFromDelayMessage,
                    expectedNewState,
                    shouldBroadcast,
                    broadcastOldState,
                    broadcastNewState,
                    shouldDelayMessageExist);
        }
    }

    private void testSendIntentNoPendingDeviceWithUuid(
            int oldState,
            int newState,
            boolean isTriggerFromDelayMessage,
            int expectedNewState,
            boolean shouldBroadcast,
            int broadcastOldState,
            int broadcastNewState,
            boolean shouldDelayMessageExist) {
        testSendIntentForAllDeviceTypes(
                oldState,
                newState,
                isTriggerFromDelayMessage,
                expectedNewState,
                shouldBroadcast,
                broadcastOldState,
                broadcastNewState,
                shouldDelayMessageExist,
                null,
                TEST_UUIDS);
    }

    private void testSendIntentPendingDeviceWithUuid(
            int oldState,
            int newState,
            boolean isTriggerFromDelayMessage,
            int expectedNewState,
            boolean shouldBroadcast,
            int broadcastOldState,
            int broadcastNewState,
            boolean shouldDelayMessageExist) {
        testSendIntentForAllDeviceTypes(
                oldState,
                newState,
                isTriggerFromDelayMessage,
                expectedNewState,
                shouldBroadcast,
                broadcastOldState,
                broadcastNewState,
                shouldDelayMessageExist,
                mDevice,
                TEST_UUIDS);
    }

    private void testSendIntentPendingDevice(
            int oldState,
            int newState,
            boolean isTriggerFromDelayMessage,
            int expectedNewState,
            boolean shouldBroadcast,
            int broadcastOldState,
            int broadcastNewState,
            boolean shouldDelayMessageExist) {
        testSendIntentForAllDeviceTypes(
                oldState,
                newState,
                isTriggerFromDelayMessage,
                expectedNewState,
                shouldBroadcast,
                broadcastOldState,
                broadcastNewState,
                shouldDelayMessageExist,
                mDevice,
                null);
    }

    private void testSendIntentNoPendingDevice(
            int oldState,
            int newState,
            boolean isTriggerFromDelayMessage,
            int expectedNewState,
            boolean shouldBroadcast,
            int broadcastOldState,
            int broadcastNewState,
            boolean shouldDelayMessageExist) {
        testSendIntentForAllDeviceTypes(
                oldState,
                newState,
                isTriggerFromDelayMessage,
                expectedNewState,
                shouldBroadcast,
                broadcastOldState,
                broadcastNewState,
                shouldDelayMessageExist,
                null,
                null);
    }

    private void verifyBondStateChangeIntent(int oldState, int newState, Intent intent) {
        Assert.assertNotNull(intent);
        Assert.assertEquals(BluetoothDevice.ACTION_BOND_STATE_CHANGED, intent.getAction());
        Assert.assertEquals(mDevice, intent.getParcelableExtra(BluetoothDevice.EXTRA_DEVICE));
        Assert.assertEquals(newState, intent.getIntExtra(BluetoothDevice.EXTRA_BOND_STATE, -1));
        Assert.assertEquals(
                oldState, intent.getIntExtra(BluetoothDevice.EXTRA_PREVIOUS_BOND_STATE, -1));
        if (newState == BOND_NONE) {
            Assert.assertEquals(
                    TEST_BOND_REASON, intent.getIntExtra(BluetoothDevice.EXTRA_UNBOND_REASON, -1));
        } else {
            Assert.assertEquals(-1, intent.getIntExtra(BluetoothDevice.EXTRA_UNBOND_REASON, -1));
        }
    }
}<|MERGE_RESOLUTION|>--- conflicted
+++ resolved
@@ -59,14 +59,9 @@
         BluetoothDevice.DEVICE_TYPE_DUAL,
         BluetoothDevice.DEVICE_TYPE_LE
     };
-<<<<<<< HEAD
-    private static final ParcelUuid[] TEST_UUIDS =
-            {ParcelUuid.fromString("0000111E-0000-1000-8000-00805F9B34FB")};
-=======
     private static final ParcelUuid[] TEST_UUIDS = {
         ParcelUuid.fromString("0000111E-0000-1000-8000-00805F9B34FB")
     };
->>>>>>> e110efe6
 
     private static final int BOND_NONE = BluetoothDevice.BOND_NONE;
     private static final int BOND_BONDING = BluetoothDevice.BOND_BONDING;
@@ -266,55 +261,6 @@
         testSendIntentNoPendingDevice(
                 BOND_NONE, BOND_NONE, false, BOND_NONE, false, BOND_NONE, BOND_NONE, false);
 
-<<<<<<< HEAD
-        testSendIntentNoPendingDevice(BOND_NONE, BOND_BONDING, false, BOND_BONDING,
-                true, BOND_NONE, BOND_BONDING, false);
-        testSendIntentNoPendingDevice(BOND_NONE, BOND_BONDED, false, BOND_BONDED,
-                true, BOND_NONE, BOND_BONDING, true);
-        testSendIntentNoPendingDevice(BOND_NONE, badBondState, false, BOND_NONE,
-                false, BOND_NONE, BOND_NONE, false);
-        testSendIntentNoPendingDevice(BOND_BONDING, BOND_NONE, false, BOND_NONE,
-                true, BOND_BONDING, BOND_NONE, false);
-        testSendIntentNoPendingDevice(BOND_BONDING, BOND_BONDING, false, BOND_BONDING,
-                false, BOND_NONE, BOND_NONE, false);
-        testSendIntentNoPendingDevice(BOND_BONDING, BOND_BONDED, false, BOND_BONDED,
-                false, BOND_NONE, BOND_NONE, true);
-        testSendIntentNoPendingDevice(BOND_BONDING, badBondState, false, BOND_BONDING,
-                false, BOND_NONE, BOND_NONE, false);
-        testSendIntentNoPendingDevice(BOND_BONDED, BOND_NONE, false, BOND_NONE,
-                true, BOND_BONDED, BOND_NONE, false);
-        testSendIntentNoPendingDevice(BOND_BONDED, BOND_BONDING, false, BOND_BONDING,
-                true, BOND_BONDED, BOND_BONDING, false);
-        testSendIntentNoPendingDevice(BOND_BONDED, BOND_BONDED, false, BOND_BONDED,
-                false, BOND_NONE, BOND_NONE, false);
-        testSendIntentNoPendingDevice(BOND_BONDED, badBondState, false, BOND_BONDED,
-                false, BOND_NONE, BOND_NONE, false);
-
-        testSendIntentNoPendingDevice(BOND_NONE, BOND_NONE, true, BOND_NONE,
-                false, BOND_NONE, BOND_NONE, false);
-        testSendIntentNoPendingDevice(BOND_NONE, BOND_BONDING, true, BOND_NONE,
-                false, BOND_NONE, BOND_NONE, false);
-        testSendIntentNoPendingDevice(BOND_NONE, BOND_BONDED, true, BOND_NONE,
-                false, BOND_NONE, BOND_NONE, false);
-        testSendIntentNoPendingDevice(BOND_NONE, badBondState, true, BOND_NONE,
-                false, BOND_NONE, BOND_NONE, false);
-        testSendIntentNoPendingDevice(BOND_BONDING, BOND_NONE, true, BOND_BONDING,
-                false, BOND_NONE, BOND_NONE, false);
-        testSendIntentNoPendingDevice(BOND_BONDING, BOND_BONDING, true, BOND_BONDING,
-                false, BOND_NONE, BOND_NONE, false);
-        testSendIntentNoPendingDevice(BOND_BONDING, BOND_BONDED, true, BOND_BONDING,
-                false, BOND_NONE, BOND_NONE, false);
-        testSendIntentNoPendingDevice(BOND_BONDING, badBondState, true, BOND_BONDING,
-                false, BOND_NONE, BOND_NONE, false);
-        testSendIntentNoPendingDevice(BOND_BONDED, BOND_NONE, true, BOND_BONDED,
-                false, BOND_NONE, BOND_NONE, false);
-        testSendIntentNoPendingDevice(BOND_BONDED, BOND_BONDING, true, BOND_BONDED,
-                false, BOND_NONE, BOND_NONE, false);
-        testSendIntentNoPendingDevice(BOND_BONDED, BOND_BONDED, true, BOND_BONDED,
-                false, BOND_NONE, BOND_NONE, false);
-        testSendIntentNoPendingDevice(BOND_BONDED, badBondState, true, BOND_BONDED,
-                false, BOND_NONE, BOND_NONE, false);
-=======
         testSendIntentNoPendingDevice(
                 BOND_NONE, BOND_BONDING, false, BOND_BONDING, true, BOND_NONE, BOND_BONDING, false);
         testSendIntentNoPendingDevice(
@@ -383,7 +329,6 @@
                 BOND_BONDED, BOND_BONDED, true, BOND_BONDED, false, BOND_NONE, BOND_NONE, false);
         testSendIntentNoPendingDevice(
                 BOND_BONDED, badBondState, true, BOND_BONDED, false, BOND_NONE, BOND_NONE, false);
->>>>>>> e110efe6
 
         // Uuid not available, mPendingBondedDevice contains a remote device.
         testSendIntentPendingDevice(

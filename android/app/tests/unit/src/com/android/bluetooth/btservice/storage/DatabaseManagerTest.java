--- conflicted
+++ resolved
@@ -127,12 +127,6 @@
                                 .getTargetContext()
                                 .getPackageManager());
 
-<<<<<<< HEAD
-        when(mAdapterService.getPackageManager()).thenReturn(
-                InstrumentationRegistry.getTargetContext().getPackageManager());
-
-=======
->>>>>>> 67a65fc1
         mDatabaseManager = new DatabaseManager(mAdapterService);
 
         BluetoothDevice[] bondedDevices = {mTestDevice};
@@ -466,69 +460,6 @@
         testSetGetCustomMetaCase(false, BluetoothDevice.METADATA_EXCLUSIVE_MANAGER, value, true);
 
         // Device is in database
-<<<<<<< HEAD
-        testSetGetCustomMetaCase(true, BluetoothDevice.METADATA_MANUFACTURER_NAME,
-                value, true);
-        testSetGetCustomMetaCase(true, BluetoothDevice.METADATA_MODEL_NAME,
-                value, true);
-        testSetGetCustomMetaCase(true, BluetoothDevice.METADATA_SOFTWARE_VERSION,
-                value, true);
-        testSetGetCustomMetaCase(true, BluetoothDevice.METADATA_HARDWARE_VERSION,
-                value, true);
-        testSetGetCustomMetaCase(true, BluetoothDevice.METADATA_COMPANION_APP,
-                value, true);
-        testSetGetCustomMetaCase(true, BluetoothDevice.METADATA_MAIN_ICON,
-                value, true);
-        testSetGetCustomMetaCase(true, BluetoothDevice.METADATA_IS_UNTETHERED_HEADSET,
-                value, true);
-        testSetGetCustomMetaCase(true, BluetoothDevice.METADATA_UNTETHERED_LEFT_ICON,
-                value, true);
-        testSetGetCustomMetaCase(true, BluetoothDevice.METADATA_UNTETHERED_RIGHT_ICON,
-                value, true);
-        testSetGetCustomMetaCase(true, BluetoothDevice.METADATA_UNTETHERED_CASE_ICON,
-                value, true);
-        testSetGetCustomMetaCase(true, BluetoothDevice.METADATA_UNTETHERED_LEFT_BATTERY,
-                value, true);
-        testSetGetCustomMetaCase(true, BluetoothDevice.METADATA_UNTETHERED_RIGHT_BATTERY,
-                value, true);
-        testSetGetCustomMetaCase(true, BluetoothDevice.METADATA_UNTETHERED_CASE_BATTERY,
-                value, true);
-        testSetGetCustomMetaCase(true, BluetoothDevice.METADATA_UNTETHERED_LEFT_CHARGING,
-                value, true);
-        testSetGetCustomMetaCase(true, BluetoothDevice.METADATA_UNTETHERED_RIGHT_CHARGING,
-                value, true);
-        testSetGetCustomMetaCase(true, BluetoothDevice.METADATA_UNTETHERED_CASE_CHARGING,
-                value, true);
-        testSetGetCustomMetaCase(true, BluetoothDevice.METADATA_ENHANCED_SETTINGS_UI_URI,
-                value, true);
-        testSetGetCustomMetaCase(true, BluetoothDevice.METADATA_DEVICE_TYPE,
-                value, true);
-        testSetGetCustomMetaCase(true, BluetoothDevice.METADATA_MAIN_BATTERY,
-                value, true);
-        testSetGetCustomMetaCase(true, BluetoothDevice.METADATA_MAIN_CHARGING,
-                value, true);
-        testSetGetCustomMetaCase(true, BluetoothDevice.METADATA_MAIN_LOW_BATTERY_THRESHOLD,
-                value, true);
-        testSetGetCustomMetaCase(true,
-                BluetoothDevice.METADATA_UNTETHERED_LEFT_LOW_BATTERY_THRESHOLD,
-                value, true);
-        testSetGetCustomMetaCase(true,
-                BluetoothDevice.METADATA_UNTETHERED_RIGHT_LOW_BATTERY_THRESHOLD,
-                value, true);
-        testSetGetCustomMetaCase(true,
-                BluetoothDevice.METADATA_UNTETHERED_CASE_LOW_BATTERY_THRESHOLD,
-                value, true);
-        testSetGetCustomMetaCase(true, BluetoothDevice.METADATA_SPATIAL_AUDIO,
-                value, true);
-        testSetGetCustomMetaCase(true, BluetoothDevice.METADATA_FAST_PAIR_CUSTOMIZED_FIELDS,
-                value, true);
-        testSetGetCustomMetaCase(true, BluetoothDevice.METADATA_LE_AUDIO,
-                value, true);
-        testSetGetCustomMetaCase(true, BluetoothDevice.METADATA_GMCS_CCCD,
-                value, true);
-        testSetGetCustomMetaCase(true, BluetoothDevice.METADATA_GTBS_CCCD,
-                value, true);
-=======
         testSetGetCustomMetaCase(true, BluetoothDevice.METADATA_MANUFACTURER_NAME, value, true);
         testSetGetCustomMetaCase(true, BluetoothDevice.METADATA_MODEL_NAME, value, true);
         testSetGetCustomMetaCase(true, BluetoothDevice.METADATA_SOFTWARE_VERSION, value, true);
@@ -570,7 +501,6 @@
         testSetGetCustomMetaCase(true, BluetoothDevice.METADATA_LE_AUDIO, value, true);
         testSetGetCustomMetaCase(true, BluetoothDevice.METADATA_GMCS_CCCD, value, true);
         testSetGetCustomMetaCase(true, BluetoothDevice.METADATA_GTBS_CCCD, value, true);
->>>>>>> 67a65fc1
         testSetGetCustomMetaCase(true, BluetoothDevice.METADATA_EXCLUSIVE_MANAGER, value, true);
     }
 
@@ -1630,13 +1560,7 @@
         }
     }
 
-<<<<<<< HEAD
-    /**
-     * Helper function to check whether the database has the expected column
-     */
-=======
     /** Helper function to check whether the database has the expected column */
->>>>>>> 67a65fc1
     void assertHasColumn(Cursor cursor, String columnName, boolean hasColumn) {
         if (hasColumn) {
             assertThat(cursor.getColumnIndex(columnName), CoreMatchers.not(-1));

/*
 * Copyright 2018 The Android Open Source Project
 *
 * Licensed under the Apache License, Version 2.0 (the "License");
 * you may not use this file except in compliance with the License.
 * You may obtain a copy of the License at
 *
 *      http://www.apache.org/licenses/LICENSE-2.0
 *
 * Unless required by applicable law or agreed to in writing, software
 * distributed under the License is distributed on an "AS IS" BASIS,
 * WITHOUT WARRANTIES OR CONDITIONS OF ANY KIND, either express or implied.
 * See the License for the specific language governing permissions and
 * limitations under the License.
 */
package com.android.bluetooth.a2dpsink;

import static com.google.common.truth.Truth.assertThat;

import static org.junit.Assert.assertThrows;
import static org.mockito.Mockito.*;

import android.bluetooth.BluetoothAdapter;
import android.bluetooth.BluetoothAudioConfig;
import android.bluetooth.BluetoothDevice;
import android.bluetooth.BluetoothProfile;
import android.content.Context;
import android.media.AudioFormat;
import android.os.test.TestLooper;

import androidx.test.InstrumentationRegistry;
import androidx.test.filters.MediumTest;
import androidx.test.rule.ServiceTestRule;
import androidx.test.runner.AndroidJUnit4;

import com.android.bluetooth.TestUtils;
import com.android.bluetooth.btservice.AdapterService;
import com.android.bluetooth.btservice.storage.DatabaseManager;

import org.junit.After;
import org.junit.Before;
import org.junit.Rule;
import org.junit.Test;
import org.junit.runner.RunWith;
import org.mockito.Mock;
import org.mockito.junit.MockitoJUnit;
import org.mockito.junit.MockitoRule;

import java.util.ArrayList;
import java.util.List;

@MediumTest
@RunWith(AndroidJUnit4.class)
public class A2dpSinkServiceTest {
    private A2dpSinkService mService = null;
    private BluetoothAdapter mAdapter = null;
    private Context mTargetContext;

    @Rule public final ServiceTestRule mServiceRule = new ServiceTestRule();

    @Rule public MockitoRule mockitoRule = MockitoJUnit.rule();

    @Mock private AdapterService mAdapterService;
    @Mock private DatabaseManager mDatabaseManager;
    @Mock private A2dpSinkNativeInterface mNativeInterface;

    private BluetoothDevice mDevice1;
    private BluetoothDevice mDevice2;
    private BluetoothDevice mDevice3;
    private BluetoothDevice mDevice4;
    private BluetoothDevice mDevice5;
    private BluetoothDevice mDevice6;

    private TestLooper mLooper;

    private static final int TEST_SAMPLE_RATE = 44;
    private static final int TEST_CHANNEL_COUNT = 1;

    @Before
    public void setUp() throws Exception {
        mTargetContext = InstrumentationRegistry.getTargetContext();

        mLooper = new TestLooper();

        mAdapter = BluetoothAdapter.getDefaultAdapter();
        assertThat(mAdapter).isNotNull();
        mDevice1 = mAdapter.getRemoteDevice("11:11:11:11:11:11");
        mDevice2 = mAdapter.getRemoteDevice("22:22:22:22:22:22");
        mDevice3 = mAdapter.getRemoteDevice("33:33:33:33:33:33");
        mDevice4 = mAdapter.getRemoteDevice("44:44:44:44:44:44");
        mDevice5 = mAdapter.getRemoteDevice("55:55:55:55:55:55");
        mDevice6 = mAdapter.getRemoteDevice("66:66:66:66:66:66");
        BluetoothDevice[] bondedDevices =
                new BluetoothDevice[] {mDevice1, mDevice2, mDevice3, mDevice4, mDevice5, mDevice6};

        doReturn(true).when(mDatabaseManager).setProfileConnectionPolicy(any(), anyInt(), anyInt());

        doReturn(mDatabaseManager).when(mAdapterService).getDatabase();
        doReturn(bondedDevices).when(mAdapterService).getBondedDevices();
        doReturn(1).when(mAdapterService).getMaxConnectedAudioDevices();

        TestUtils.setAdapterService(mAdapterService);

        doReturn(true).when(mNativeInterface).setActiveDevice(any());

        mService = new A2dpSinkService(mTargetContext, mNativeInterface, mLooper.getLooper());
        mService.start();
        assertThat(mLooper.nextMessage()).isNull();
    }

    @After
    public void tearDown() throws Exception {
        assertThat(mLooper.nextMessage()).isNull();

        mService.stop();
        assertThat(A2dpSinkService.getA2dpSinkService()).isNull();
        TestUtils.clearAdapterService(mAdapterService);
    }

    private void syncHandler(int... what) {
        TestUtils.syncHandler(mLooper, what);
    }

    private void setupDeviceConnection(BluetoothDevice device) {
        assertThat(mLooper.nextMessage()).isNull();
        assertThat(mService.getConnectionState(device))
                .isEqualTo(BluetoothProfile.STATE_DISCONNECTED);
        assertThat(mLooper.nextMessage()).isNull();

        assertThat(mService.connect(device)).isTrue();
        syncHandler(-2 /* SM_INIT_CMD */, A2dpSinkStateMachine.CONNECT);
        StackEvent nativeEvent =
                StackEvent.connectionStateChanged(device, StackEvent.CONNECTION_STATE_CONNECTED);
        mService.messageFromNative(nativeEvent);
        syncHandler(A2dpSinkStateMachine.STACK_EVENT);
        assertThat(mService.getConnectionState(device)).isEqualTo(BluetoothProfile.STATE_CONNECTED);
    }

    /**
     * Mock the priority of a bluetooth device
     *
     * @param device - The bluetooth device you wish to mock the priority of
     * @param priority - The priority value you want the device to have
     */
    private void mockDevicePriority(BluetoothDevice device, int priority) {
        when(mDatabaseManager.getProfileConnectionPolicy(device, BluetoothProfile.A2DP_SINK))
                .thenReturn(priority);
    }

    /** Test that initialization of the service completes and that we can get a instance */
    @Test
    public void testInitialize() {
        assertThat(A2dpSinkService.getA2dpSinkService()).isEqualTo(mService);
    }

    /** Test that asking to connect with a null device fails */
    @Test
    public void testConnectNullDevice() {
        assertThrows(IllegalArgumentException.class, () -> mService.connect(null));
    }

    /** Test that a CONNECTION_POLICY_ALLOWED device can connected */
    @Test
    public void testConnectPolicyAllowedDevice() {
        mockDevicePriority(mDevice1, BluetoothProfile.CONNECTION_POLICY_ALLOWED);
        setupDeviceConnection(mDevice1);
    }

    /** Test that a CONNECTION_POLICY_FORBIDDEN device is not allowed to connect */
    @Test
    public void testConnectPolicyForbiddenDevice() {
        mockDevicePriority(mDevice1, BluetoothProfile.CONNECTION_POLICY_FORBIDDEN);
        assertThat(mService.connect(mDevice1)).isFalse();
        assertThat(mService.getConnectionState(mDevice1))
                .isEqualTo(BluetoothProfile.STATE_DISCONNECTED);
    }

    /** Test that a CONNECTION_POLICY_UNKNOWN device is allowed to connect */
    @Test
    public void testConnectPolicyUnknownDevice() {
        mockDevicePriority(mDevice1, BluetoothProfile.CONNECTION_POLICY_UNKNOWN);
        setupDeviceConnection(mDevice1);
    }

    /** Test that we can connect multiple devices */
    @Test
    public void testConnectMultipleDevices() {
        doReturn(5).when(mAdapterService).getMaxConnectedAudioDevices();

        mockDevicePriority(mDevice1, BluetoothProfile.CONNECTION_POLICY_ALLOWED);
        mockDevicePriority(mDevice2, BluetoothProfile.CONNECTION_POLICY_ALLOWED);
        mockDevicePriority(mDevice3, BluetoothProfile.CONNECTION_POLICY_ALLOWED);
        mockDevicePriority(mDevice4, BluetoothProfile.CONNECTION_POLICY_ALLOWED);
        mockDevicePriority(mDevice5, BluetoothProfile.CONNECTION_POLICY_ALLOWED);
        mockDevicePriority(mDevice6, BluetoothProfile.CONNECTION_POLICY_ALLOWED);

        setupDeviceConnection(mDevice1);
        setupDeviceConnection(mDevice2);
        setupDeviceConnection(mDevice3);
        setupDeviceConnection(mDevice4);
        setupDeviceConnection(mDevice5);
    }

    /** Test to make sure we can disconnect a connected device */
    @Test
    public void testDisconnect() {
        mockDevicePriority(mDevice1, BluetoothProfile.CONNECTION_POLICY_ALLOWED);
        setupDeviceConnection(mDevice1);

        assertThat(mService.disconnect(mDevice1)).isTrue();
        syncHandler(A2dpSinkStateMachine.DISCONNECT);
        assertThat(mService.getConnectionState(mDevice1))
                .isEqualTo(BluetoothProfile.STATE_DISCONNECTED);

        syncHandler(A2dpSinkStateMachine.CLEANUP, -1 /* SM_QUIT_CMD */);
    }

    /** Assure disconnect() fails with a device that's not connected */
    @Test
    public void testDisconnectDeviceDoesNotExist() {
        assertThat(mService.disconnect(mDevice1)).isFalse();
    }

    /** Assure disconnect() fails with an invalid device */
    @Test
    public void testDisconnectNullDevice() {
        assertThrows(IllegalArgumentException.class, () -> mService.disconnect(null));
    }

    /** Assure dump() returns something and does not crash */
    @Test
    public void testDump() {
        StringBuilder sb = new StringBuilder();
        mService.dump(sb);
        assertThat(sb.toString()).isNotNull();
    }

    /**
     * Test that we can set the active device to a valid device and receive it back from
     * GetActiveDevice()
     */
    @Test
    public void testSetActiveDevice() {
        mockDevicePriority(mDevice1, BluetoothProfile.CONNECTION_POLICY_ALLOWED);
        assertThat(mService.getActiveDevice()).isNotEqualTo(mDevice1);
        assertThat(mService.setActiveDevice(mDevice1)).isTrue();
        assertThat(mService.getActiveDevice()).isEqualTo(mDevice1);
    }

    /** Test that calls to set a null active device succeed in unsetting the active device */
    @Test
    public void testSetActiveDeviceNullDevice() {
        assertThat(mService.setActiveDevice(null)).isTrue();
        assertThat(mService.getActiveDevice()).isNull();
    }

    /** Make sure we can receive the set audio configuration */
    @Test
    public void testGetAudioConfiguration() {
        mockDevicePriority(mDevice1, BluetoothProfile.CONNECTION_POLICY_ALLOWED);
        setupDeviceConnection(mDevice1);

        StackEvent audioConfigChanged =
                StackEvent.audioConfigChanged(mDevice1, TEST_SAMPLE_RATE, TEST_CHANNEL_COUNT);
        mService.messageFromNative(audioConfigChanged);
        syncHandler(A2dpSinkStateMachine.STACK_EVENT);

        BluetoothAudioConfig expected =
                new BluetoothAudioConfig(
                        TEST_SAMPLE_RATE, TEST_CHANNEL_COUNT, AudioFormat.ENCODING_PCM_16BIT);
        BluetoothAudioConfig config = mService.getAudioConfig(mDevice1);
        assertThat(config).isEqualTo(expected);
    }

    /** Make sure we ignore audio configuration changes for disconnected/unknown devices */
    @Test
    public void testOnAudioConfigChanged_withNullDevice_eventDropped() {
        StackEvent audioConfigChanged =
                StackEvent.audioConfigChanged(null, TEST_SAMPLE_RATE, TEST_CHANNEL_COUNT);
        mService.messageFromNative(audioConfigChanged);
        assertThat(mService.getAudioConfig(null)).isNull();
    }

    /** Make sure we ignore audio configuration changes for disconnected/unknown devices */
    @Test
    public void testOnAudioConfigChanged_withUnknownDevice_eventDropped() {
        assertThat(mService.getConnectionState(mDevice1))
                .isEqualTo(BluetoothProfile.STATE_DISCONNECTED);
        StackEvent audioConfigChanged =
                StackEvent.audioConfigChanged(mDevice1, TEST_SAMPLE_RATE, TEST_CHANNEL_COUNT);
        mService.messageFromNative(audioConfigChanged);
        assertThat(mService.getAudioConfig(mDevice1)).isNull();
    }

<<<<<<< HEAD
    /**
     * Getting an audio config for a device that hasn't received one yet should return null
     */
=======
    /** Getting an audio config for a device that hasn't received one yet should return null */
>>>>>>> 67a65fc1
    @Test
    public void testGetAudioConfigWithConfigUnset() {
        mockDevicePriority(mDevice1, BluetoothProfile.CONNECTION_POLICY_ALLOWED);
        setupDeviceConnection(mDevice1);
        assertThat(mService.getAudioConfig(mDevice1)).isNull();
    }

    /** Getting an audio config for a null device should return null */
    @Test
    public void testGetAudioConfigNullDevice() {
        assertThat(mService.getAudioConfig(null)).isNull();
    }

    /** Test that a newly connected device ends up in the set returned by getConnectedDevices */
    @Test
    public void testGetConnectedDevices() {
        ArrayList<BluetoothDevice> expected = new ArrayList<BluetoothDevice>();
        expected.add(mDevice1);

        mockDevicePriority(mDevice1, BluetoothProfile.CONNECTION_POLICY_ALLOWED);
        setupDeviceConnection(mDevice1);

        List<BluetoothDevice> devices = mService.getConnectedDevices();
        assertThat(devices).isEqualTo(expected);
    }

    /**
     * Test that a newly connected device ends up in the set returned by
     * testGetDevicesMatchingConnectionStates
     */
    @Test
    public void testGetDevicesMatchingConnectionStatesConnected() {
        ArrayList<BluetoothDevice> expected = new ArrayList<BluetoothDevice>();
        expected.add(mDevice1);
        mockDevicePriority(mDevice1, BluetoothProfile.CONNECTION_POLICY_ALLOWED);
        setupDeviceConnection(mDevice1);

        List<BluetoothDevice> devices =
                mService.getDevicesMatchingConnectionStates(
                        new int[] {BluetoothProfile.STATE_CONNECTED});
        assertThat(devices).isEqualTo(expected);
    }

    /**
     * Test that a all bonded device end up in the set returned by
     * testGetDevicesMatchingConnectionStates, even when they're disconnected
     */
    @Test
    public void testGetDevicesMatchingConnectionStatesDisconnected() {
        ArrayList<BluetoothDevice> expected = new ArrayList<BluetoothDevice>();
        expected.add(mDevice1);
        expected.add(mDevice2);
        expected.add(mDevice3);
        expected.add(mDevice4);
        expected.add(mDevice5);
        expected.add(mDevice6);

        List<BluetoothDevice> devices =
                mService.getDevicesMatchingConnectionStates(
                        new int[] {BluetoothProfile.STATE_DISCONNECTED});
        assertThat(devices).isEqualTo(expected);
    }

    /** Test that GetConnectionPolicy() can get a device with policy "Allowed" */
    @Test
    public void testGetConnectionPolicyDeviceAllowed() {
        mockDevicePriority(mDevice1, BluetoothProfile.CONNECTION_POLICY_ALLOWED);
        assertThat(mService.getConnectionPolicy(mDevice1))
                .isEqualTo(BluetoothProfile.CONNECTION_POLICY_ALLOWED);
    }

    /** Test that GetConnectionPolicy() can get a device with policy "Forbidden" */
    @Test
    public void testGetConnectionPolicyDeviceForbidden() {
        mockDevicePriority(mDevice1, BluetoothProfile.CONNECTION_POLICY_FORBIDDEN);
        assertThat(mService.getConnectionPolicy(mDevice1))
                .isEqualTo(BluetoothProfile.CONNECTION_POLICY_FORBIDDEN);
    }

    /** Test that GetConnectionPolicy() can get a device with policy "Unknown" */
    @Test
    public void testGetConnectionPolicyDeviceUnknown() {
        mockDevicePriority(mDevice1, BluetoothProfile.CONNECTION_POLICY_UNKNOWN);
        assertThat(mService.getConnectionPolicy(mDevice1))
                .isEqualTo(BluetoothProfile.CONNECTION_POLICY_UNKNOWN);
    }

    /** Test that SetConnectionPolicy() can change a device's policy to "Allowed" */
    @Test
    public void testSetConnectionPolicyDeviceAllowed() {
        assertThat(
                        mService.setConnectionPolicy(
                                mDevice1, BluetoothProfile.CONNECTION_POLICY_ALLOWED))
                .isTrue();
        verify(mDatabaseManager)
                .setProfileConnectionPolicy(
                        mDevice1,
                        BluetoothProfile.A2DP_SINK,
                        BluetoothProfile.CONNECTION_POLICY_ALLOWED);
    }

    /** Test that SetConnectionPolicy() can change a device's policy to "Forbidden" */
    @Test
    public void testSetConnectionPolicyDeviceForbiddenWhileNotConnected() {
        assertThat(
                        mService.setConnectionPolicy(
                                mDevice1, BluetoothProfile.CONNECTION_POLICY_FORBIDDEN))
                .isTrue();
        verify(mDatabaseManager)
                .setProfileConnectionPolicy(
                        mDevice1,
                        BluetoothProfile.A2DP_SINK,
                        BluetoothProfile.CONNECTION_POLICY_FORBIDDEN);
    }

    /**
     * Test that SetConnectionPolicy() can change a connected device's policy to "Forbidden" and
     * that the new "Forbidden" policy causes a disconnect of the device.
     */
    @Test
    public void testSetConnectionPolicyDeviceForbiddenWhileConnected() {
        mockDevicePriority(mDevice1, BluetoothProfile.CONNECTION_POLICY_ALLOWED);
        setupDeviceConnection(mDevice1);

        assertThat(
                        mService.setConnectionPolicy(
                                mDevice1, BluetoothProfile.CONNECTION_POLICY_FORBIDDEN))
                .isTrue();
        verify(mDatabaseManager)
                .setProfileConnectionPolicy(
                        mDevice1,
                        BluetoothProfile.A2DP_SINK,
                        BluetoothProfile.CONNECTION_POLICY_FORBIDDEN);

        syncHandler(A2dpSinkStateMachine.DISCONNECT);
        verify(mNativeInterface).disconnectA2dpSink(eq(mDevice1));
        assertThat(mService.getConnectionState(mDevice1))
                .isEqualTo(BluetoothProfile.STATE_DISCONNECTED);

        syncHandler(A2dpSinkStateMachine.CLEANUP, -1 /* SM_QUIT_CMD */);
    }

    /** Test that SetConnectionPolicy() can change a device's policy to "Unknown" */
    @Test
    public void testSetConnectionPolicyDeviceUnknown() {
        assertThat(
                        mService.setConnectionPolicy(
                                mDevice1, BluetoothProfile.CONNECTION_POLICY_UNKNOWN))
                .isTrue();
        verify(mDatabaseManager)
                .setProfileConnectionPolicy(
                        mDevice1,
                        BluetoothProfile.A2DP_SINK,
                        BluetoothProfile.CONNECTION_POLICY_UNKNOWN);
    }

    /** Test that SetConnectionPolicy is robust to DatabaseManager failures */
    @Test
    public void testSetConnectionPolicyDatabaseWriteFails() {
        when(mDatabaseManager.setProfileConnectionPolicy(any(), anyInt(), anyInt()))
                .thenReturn(false);
        assertThat(
                        mService.setConnectionPolicy(
                                mDevice1, BluetoothProfile.CONNECTION_POLICY_ALLOWED))
                .isFalse();
    }

    @Test
    public void testDumpDoesNotCrash() {
        mockDevicePriority(mDevice1, BluetoothProfile.CONNECTION_POLICY_ALLOWED);
        setupDeviceConnection(mDevice1);

        mService.dump(new StringBuilder());
    }
}<|MERGE_RESOLUTION|>--- conflicted
+++ resolved
@@ -292,13 +292,7 @@
         assertThat(mService.getAudioConfig(mDevice1)).isNull();
     }
 
-<<<<<<< HEAD
-    /**
-     * Getting an audio config for a device that hasn't received one yet should return null
-     */
-=======
     /** Getting an audio config for a device that hasn't received one yet should return null */
->>>>>>> 67a65fc1
     @Test
     public void testGetAudioConfigWithConfigUnset() {
         mockDevicePriority(mDevice1, BluetoothProfile.CONNECTION_POLICY_ALLOWED);

/*
 * Copyright 2018 The Android Open Source Project
 *
 * Licensed under the Apache License, Version 2.0 (the "License");
 * you may not use this file except in compliance with the License.
 * You may obtain a copy of the License at
 *
 *      http://www.apache.org/licenses/LICENSE-2.0
 *
 * Unless required by applicable law or agreed to in writing, software
 * distributed under the License is distributed on an "AS IS" BASIS,
 * WITHOUT WARRANTIES OR CONDITIONS OF ANY KIND, either express or implied.
 * See the License for the specific language governing permissions and
 * limitations under the License.
 */

package com.android.bluetooth.btservice;

import static org.mockito.ArgumentMatchers.any;
import static org.mockito.ArgumentMatchers.anyInt;
import static org.mockito.ArgumentMatchers.eq;
import static org.mockito.Mockito.*;

import android.bluetooth.BluetoothAdapter;
import android.bluetooth.BluetoothProfile;
import android.os.Handler;
import android.os.Looper;

import androidx.test.InstrumentationRegistry;
import androidx.test.filters.MediumTest;
import androidx.test.runner.AndroidJUnit4;

import com.android.bluetooth.TestUtils;
import com.android.bluetooth.a2dp.A2dpNativeInterface;
import com.android.bluetooth.avrcp.AvrcpNativeInterface;
import com.android.bluetooth.btservice.storage.DatabaseManager;
import com.android.bluetooth.csip.CsipSetCoordinatorNativeInterface;
import com.android.bluetooth.hearingaid.HearingAidNativeInterface;
import com.android.bluetooth.hfp.HeadsetNativeInterface;
import com.android.bluetooth.hid.HidDeviceNativeInterface;
import com.android.bluetooth.hid.HidHostNativeInterface;
import com.android.bluetooth.le_audio.LeAudioNativeInterface;
import com.android.bluetooth.pan.PanNativeInterface;
import com.android.bluetooth.vc.VolumeControlNativeInterface;

import org.junit.After;
import org.junit.Assert;
import org.junit.Before;
import org.junit.Rule;
import org.junit.Test;
import org.junit.runner.RunWith;
import org.mockito.ArgumentCaptor;
import org.mockito.Mock;
import org.mockito.Spy;
import org.mockito.junit.MockitoJUnit;
import org.mockito.junit.MockitoRule;

import java.lang.reflect.InvocationTargetException;
import java.util.Arrays;
import java.util.List;
import java.util.Map;
import java.util.concurrent.FutureTask;
import java.util.stream.Collectors;

@MediumTest
@RunWith(AndroidJUnit4.class)
public class ProfileServiceTest {
    private static final int NUM_REPEATS = 5;

    @Spy
    private AdapterService mAdapterService =
            new AdapterService(InstrumentationRegistry.getTargetContext());

    @Rule public MockitoRule mockitoRule = MockitoJUnit.rule();

    @Mock private DatabaseManager mDatabaseManager;

    private int[] mProfiles;

    @Mock private A2dpNativeInterface mA2dpNativeInterface;
    @Mock private AvrcpNativeInterface mAvrcpNativeInterface;
    @Mock private HeadsetNativeInterface mHeadsetNativeInterface;
    @Mock private HearingAidNativeInterface mHearingAidNativeInterface;
    @Mock private HidDeviceNativeInterface mHidDeviceNativeInterface;
    @Mock private HidHostNativeInterface mHidHostNativeInterface;
    @Mock private PanNativeInterface mPanNativeInterface;
    @Mock private CsipSetCoordinatorNativeInterface mCsipSetCoordinatorInterface;
    @Mock private LeAudioNativeInterface mLeAudioInterface;
    @Mock private VolumeControlNativeInterface mVolumeControlInterface;
<<<<<<< HEAD

    private void setProfileState(int profile, int state) {
        FutureTask task =
                new FutureTask(() -> mAdapterService.setProfileServiceState(profile, state), null);
        new Handler(Looper.getMainLooper()).post(task);
        try {
            task.get();
        } catch (Exception e) {
            throw new RuntimeException(e);
        }
    }

=======

    private void setProfileState(int profile, int state) {
        FutureTask task =
                new FutureTask(() -> mAdapterService.setProfileServiceState(profile, state), null);
        new Handler(Looper.getMainLooper()).post(task);
        try {
            task.get();
        } catch (Exception e) {
            throw new RuntimeException(e);
        }
    }

>>>>>>> e110efe6
    private void setAllProfilesState(int state, int invocationNumber) {
        int profileCount = mProfiles.length;
        for (int profile : mProfiles) {
            setProfileState(profile, state);
        }
        if (invocationNumber == 0) {
            verify(mAdapterService, never()).onProfileServiceStateChanged(any(), anyInt());
            return;
        }
        ArgumentCaptor<ProfileService> argument = ArgumentCaptor.forClass(ProfileService.class);
        verify(mAdapterService, times(profileCount * invocationNumber))
                .onProfileServiceStateChanged(argument.capture(), eq(state));

        Map<Class, Long> counts =
                argument.getAllValues().stream()
                        .collect(Collectors.groupingBy(Object::getClass, Collectors.counting()));

        counts.forEach(
                (clazz, count) ->
                        Assert.assertEquals(
                                clazz.getSimpleName(), (long) invocationNumber, count.longValue()));
    }

    @Before
    public void setUp()
            throws NoSuchMethodException, InvocationTargetException, IllegalAccessException {
        if (Looper.myLooper() == null) {
            Looper.prepare();
        }
        Assert.assertNotNull(Looper.myLooper());

<<<<<<< HEAD

=======
>>>>>>> e110efe6
        doReturn(mDatabaseManager).when(mAdapterService).getDatabase();
        doNothing().when(mAdapterService).addProfile(any());
        doNothing().when(mAdapterService).removeProfile(any());
        doNothing().when(mAdapterService).onProfileServiceStateChanged(any(), anyInt());
        doReturn(42).when(mAdapterService).getMaxConnectedAudioDevices();
        doReturn(false).when(mAdapterService).isA2dpOffloadEnabled();
        doReturn(false).when(mAdapterService).pbapPseDynamicVersionUpgradeIsEnabled();

        mProfiles =
                Arrays.stream(Config.getSupportedProfiles())
                        .filter(
                                profile ->
                                        profile != BluetoothProfile.HAP_CLIENT
                                                && profile != BluetoothProfile.GATT)
                        .toArray();
        TestUtils.setAdapterService(mAdapterService);

        Assert.assertNotNull(AdapterService.getAdapterService());

        A2dpNativeInterface.setInstance(mA2dpNativeInterface);
        AvrcpNativeInterface.setInstance(mAvrcpNativeInterface);
        HeadsetNativeInterface.setInstance(mHeadsetNativeInterface);
        HearingAidNativeInterface.setInstance(mHearingAidNativeInterface);
        HidDeviceNativeInterface.setInstance(mHidDeviceNativeInterface);
        HidHostNativeInterface.setInstance(mHidHostNativeInterface);
        PanNativeInterface.setInstance(mPanNativeInterface);
        CsipSetCoordinatorNativeInterface.setInstance(mCsipSetCoordinatorInterface);
        LeAudioNativeInterface.setInstance(mLeAudioInterface);
        VolumeControlNativeInterface.setInstance(mVolumeControlInterface);
    }

    @After
    public void tearDown()
            throws NoSuchMethodException, InvocationTargetException, IllegalAccessException {
        TestUtils.clearAdapterService(mAdapterService);
        mAdapterService = null;
        mProfiles = null;
        A2dpNativeInterface.setInstance(null);
        AvrcpNativeInterface.setInstance(null);
        HeadsetNativeInterface.setInstance(null);
        HearingAidNativeInterface.setInstance(null);
        HidDeviceNativeInterface.setInstance(null);
        HidHostNativeInterface.setInstance(null);
        PanNativeInterface.setInstance(null);
        CsipSetCoordinatorNativeInterface.setInstance(null);
        LeAudioNativeInterface.setInstance(null);
        VolumeControlNativeInterface.setInstance(null);
    }

    /**
     * Test: Start the Bluetooth services that are configured. Verify that the same services start.
     */
    @Test
    public void testEnableDisable() {
        setAllProfilesState(BluetoothAdapter.STATE_ON, 1);
        setAllProfilesState(BluetoothAdapter.STATE_OFF, 1);
    }

    /**
     * Test: Start the Bluetooth services that are configured twice. Verify that the services start.
     */
    @Test
    public void testEnableDisableTwice() {
        setAllProfilesState(BluetoothAdapter.STATE_ON, 1);
        setAllProfilesState(BluetoothAdapter.STATE_OFF, 1);
        setAllProfilesState(BluetoothAdapter.STATE_ON, 2);
        setAllProfilesState(BluetoothAdapter.STATE_OFF, 2);
    }

    /**
     * Test: Start the Bluetooth services that are configured. Verify that each profile starts and
     * stops.
     */
    @Test
    public void testEnableDisableInterleaved() {
        int invocationNumber = mProfiles.length;
        for (int profile : mProfiles) {
            if (profile == BluetoothProfile.GATT) {
                // GattService is no longer a service to be start independently
                invocationNumber--;
                continue;
            }
            setProfileState(profile, BluetoothAdapter.STATE_ON);
            setProfileState(profile, BluetoothAdapter.STATE_OFF);
        }
        ArgumentCaptor<ProfileService> starts = ArgumentCaptor.forClass(ProfileService.class);
        ArgumentCaptor<ProfileService> stops = ArgumentCaptor.forClass(ProfileService.class);
        verify(mAdapterService, times(invocationNumber))
                .onProfileServiceStateChanged(starts.capture(), eq(BluetoothAdapter.STATE_ON));
        verify(mAdapterService, times(invocationNumber))
                .onProfileServiceStateChanged(stops.capture(), eq(BluetoothAdapter.STATE_OFF));

        List<ProfileService> startedArguments = starts.getAllValues();
        List<ProfileService> stoppedArguments = stops.getAllValues();
        Assert.assertEquals(startedArguments.size(), stoppedArguments.size());
        for (ProfileService service : startedArguments) {
            Assert.assertTrue(stoppedArguments.contains(service));
            stoppedArguments.remove(service);
            Assert.assertFalse(stoppedArguments.contains(service));
        }
    }

    /**
     * Test: Start and stop a single profile repeatedly. Verify that the profiles start and stop.
     */
    @Test
    public void testRepeatedEnableDisableSingly() {
        int profileNumber = 0;
        for (int profile : mProfiles) {
            for (int i = 0; i < NUM_REPEATS; i++) {
                setProfileState(profile, BluetoothAdapter.STATE_ON);
                ArgumentCaptor<ProfileService> start =
                        ArgumentCaptor.forClass(ProfileService.class);
                verify(mAdapterService, times(NUM_REPEATS * profileNumber + i + 1))
                        .onProfileServiceStateChanged(
                                start.capture(), eq(BluetoothAdapter.STATE_ON));
                setProfileState(profile, BluetoothAdapter.STATE_OFF);
                ArgumentCaptor<ProfileService> stop = ArgumentCaptor.forClass(ProfileService.class);
                verify(mAdapterService, times(NUM_REPEATS * profileNumber + i + 1))
                        .onProfileServiceStateChanged(
                                stop.capture(), eq(BluetoothAdapter.STATE_OFF));
                Assert.assertEquals(start.getValue(), stop.getValue());
            }
            profileNumber += 1;
        }
    }

    /**
     * Test: Start and stop a single profile repeatedly and verify that the profile services are
     * registered and unregistered accordingly.
     */
    @Test
    public void testProfileServiceRegisterUnregister() {
        int profileNumber = 0;
        for (int profile : mProfiles) {
            for (int i = 0; i < NUM_REPEATS; i++) {
                setProfileState(profile, BluetoothAdapter.STATE_ON);
                ArgumentCaptor<ProfileService> start =
                        ArgumentCaptor.forClass(ProfileService.class);
                verify(mAdapterService, times(NUM_REPEATS * profileNumber + i + 1))
                        .addProfile(start.capture());
                setProfileState(profile, BluetoothAdapter.STATE_OFF);
                ArgumentCaptor<ProfileService> stop = ArgumentCaptor.forClass(ProfileService.class);
                verify(mAdapterService, times(NUM_REPEATS * profileNumber + i + 1))
                        .removeProfile(stop.capture());
                Assert.assertEquals(start.getValue(), stop.getValue());
            }
            profileNumber += 1;
        }
    }

    /**
     * Test: Stop the Bluetooth profile services that are not started. Verify that the profile
     * service state is not changed.
     */
    @Test
    public void testDisable() {
        setAllProfilesState(BluetoothAdapter.STATE_OFF, 0);
    }
}<|MERGE_RESOLUTION|>--- conflicted
+++ resolved
@@ -87,7 +87,6 @@
     @Mock private CsipSetCoordinatorNativeInterface mCsipSetCoordinatorInterface;
     @Mock private LeAudioNativeInterface mLeAudioInterface;
     @Mock private VolumeControlNativeInterface mVolumeControlInterface;
-<<<<<<< HEAD
 
     private void setProfileState(int profile, int state) {
         FutureTask task =
@@ -100,20 +99,6 @@
         }
     }
 
-=======
-
-    private void setProfileState(int profile, int state) {
-        FutureTask task =
-                new FutureTask(() -> mAdapterService.setProfileServiceState(profile, state), null);
-        new Handler(Looper.getMainLooper()).post(task);
-        try {
-            task.get();
-        } catch (Exception e) {
-            throw new RuntimeException(e);
-        }
-    }
-
->>>>>>> e110efe6
     private void setAllProfilesState(int state, int invocationNumber) {
         int profileCount = mProfiles.length;
         for (int profile : mProfiles) {
@@ -145,10 +130,6 @@
         }
         Assert.assertNotNull(Looper.myLooper());
 
-<<<<<<< HEAD
-
-=======
->>>>>>> e110efe6
         doReturn(mDatabaseManager).when(mAdapterService).getDatabase();
         doNothing().when(mAdapterService).addProfile(any());
         doNothing().when(mAdapterService).removeProfile(any());

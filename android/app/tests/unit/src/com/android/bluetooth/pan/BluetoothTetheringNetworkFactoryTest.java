--- conflicted
+++ resolved
@@ -48,20 +48,11 @@
 public class BluetoothTetheringNetworkFactoryTest {
 
     @Rule public MockitoRule mockitoRule = MockitoJUnit.rule();
-<<<<<<< HEAD
-
-    @Mock
-    private PanService mPanService;
-=======
->>>>>>> 67a65fc1
 
     @Mock private PanService mPanService;
 
-<<<<<<< HEAD
-=======
     private Context mContext = ApplicationProvider.getApplicationContext();
 
->>>>>>> 67a65fc1
     @Test
     public void networkStartReverseTetherEmptyIface() {
         if (Looper.myLooper() == null) {

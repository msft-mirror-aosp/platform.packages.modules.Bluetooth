/*
 * Copyright 2022 The Android Open Source Project
 *
 * Licensed under the Apache License, Version 2.0 (the "License");
 * you may not use this file except in compliance with the License.
 * You may obtain a copy of the License at
 *
 *      http://www.apache.org/licenses/LICENSE-2.0
 *
 * Unless required by applicable law or agreed to in writing, software
 * distributed under the License is distributed on an "AS IS" BASIS,
 * WITHOUT WARRANTIES OR CONDITIONS OF ANY KIND, either express or implied.
 * See the License for the specific language governing permissions and
 * limitations under the License.
 */

package com.android.bluetooth.gatt;

import static com.google.common.truth.Truth.assertThat;

import static org.mockito.Mockito.eq;
import static org.mockito.Mockito.times;
import static org.mockito.Mockito.verify;

import android.bluetooth.BluetoothProtoEnums;
import android.bluetooth.le.AdvertiseData;
import android.bluetooth.le.AdvertisingSetParameters;
import android.bluetooth.le.PeriodicAdvertisingParameters;

import androidx.test.filters.SmallTest;
import androidx.test.runner.AndroidJUnit4;

import com.android.bluetooth.btservice.MetricsLogger;

import org.junit.After;
import org.junit.Before;
import org.junit.Rule;
import org.junit.Test;
import org.junit.runner.RunWith;
import org.mockito.Mock;
import org.mockito.Mockito;
import org.mockito.junit.MockitoJUnit;
import org.mockito.junit.MockitoRule;

/** Test cases for {@link AppAdvertiseStats}. */
@SmallTest
@RunWith(AndroidJUnit4.class)
public class AppAdvertiseStatsTest {

    @Rule public MockitoRule mockitoRule = MockitoJUnit.rule();

<<<<<<< HEAD
    @Mock
    private ContextMap map;
=======
    @Mock private ContextMap map;
>>>>>>> 67a65fc1

    @Mock private GattService service;

    @Mock private MetricsLogger mMetricsLogger;

    @Before
    public void setUp() throws Exception {
        MetricsLogger.setInstanceForTesting(mMetricsLogger);
    }

    @After
    public void tearDown() throws Exception {
        MetricsLogger.setInstanceForTesting(null);
        MetricsLogger.getInstance();
    }

    @Test
    public void constructor() {
        int id = 1;
        String name = "name";

        AppAdvertiseStats appAdvertiseStats = new AppAdvertiseStats(id, name, map, service);

        assertThat(appAdvertiseStats.mContextMap).isEqualTo(map);
        assertThat(appAdvertiseStats.mGattService).isEqualTo(service);
    }

    @Test
    public void recordAdvertiseStart() {
        int id = 1;
        String name = "name";

        AppAdvertiseStats appAdvertiseStats = new AppAdvertiseStats(id, name, map, service);

        assertThat(appAdvertiseStats.mAdvertiserRecords.size()).isEqualTo(0);

        int duration = 1;
        int maxExtAdvEvents = 2;

        appAdvertiseStats.recordAdvertiseStart(duration, maxExtAdvEvents);

        AdvertisingSetParameters parameters = new AdvertisingSetParameters.Builder().build();
        AdvertiseData advertiseData = new AdvertiseData.Builder().build();
        AdvertiseData scanResponse = new AdvertiseData.Builder().build();
        PeriodicAdvertisingParameters periodicParameters =
                new PeriodicAdvertisingParameters.Builder().build();
        AdvertiseData periodicData = new AdvertiseData.Builder().build();

        appAdvertiseStats.recordAdvertiseStart(
                parameters,
                advertiseData,
                scanResponse,
                periodicParameters,
                periodicData,
                duration,
                maxExtAdvEvents);

        int numOfExpectedRecords = 2;

        assertThat(appAdvertiseStats.mAdvertiserRecords.size()).isEqualTo(numOfExpectedRecords);
    }

    @Test
    public void recordAdvertiseStop() {
        int id = 1;
        String name = "name";

        AppAdvertiseStats appAdvertiseStats = new AppAdvertiseStats(id, name, map, service);

        int duration = 1;
        int maxExtAdvEvents = 2;

        assertThat(appAdvertiseStats.mAdvertiserRecords.size()).isEqualTo(0);

        appAdvertiseStats.recordAdvertiseStart(duration, maxExtAdvEvents);

        AdvertisingSetParameters parameters = new AdvertisingSetParameters.Builder().build();
        AdvertiseData advertiseData = new AdvertiseData.Builder().build();
        AdvertiseData scanResponse = new AdvertiseData.Builder().build();
        PeriodicAdvertisingParameters periodicParameters =
                new PeriodicAdvertisingParameters.Builder().build();
        AdvertiseData periodicData = new AdvertiseData.Builder().build();

        appAdvertiseStats.recordAdvertiseStart(
                parameters,
                advertiseData,
                scanResponse,
                periodicParameters,
                periodicData,
                duration,
                maxExtAdvEvents);

        appAdvertiseStats.recordAdvertiseStop();

        int numOfExpectedRecords = 2;

        assertThat(appAdvertiseStats.mAdvertiserRecords.size()).isEqualTo(numOfExpectedRecords);
    }

    @Test
    public void enableAdvertisingSet() {
        int id = 1;
        String name = "name";

        AppAdvertiseStats appAdvertiseStats = new AppAdvertiseStats(id, name, map, service);

        int duration = 1;
        int maxExtAdvEvents = 2;

        assertThat(appAdvertiseStats.mAdvertiserRecords.size()).isEqualTo(0);

        appAdvertiseStats.enableAdvertisingSet(true, duration, maxExtAdvEvents);
        appAdvertiseStats.enableAdvertisingSet(false, duration, maxExtAdvEvents);

        int numOfExpectedRecords = 1;

        assertThat(appAdvertiseStats.mAdvertiserRecords.size()).isEqualTo(numOfExpectedRecords);
    }

    @Test
    public void setAdvertisingData() {
        int id = 1;
        String name = "name";

        AppAdvertiseStats appAdvertiseStats = new AppAdvertiseStats(id, name, map, service);

        AdvertiseData advertiseData = new AdvertiseData.Builder().build();
        appAdvertiseStats.setAdvertisingData(advertiseData);

        appAdvertiseStats.setAdvertisingData(advertiseData);
    }

    @Test
    public void setScanResponseData() {
        int id = 1;
        String name = "name";

        AppAdvertiseStats appAdvertiseStats = new AppAdvertiseStats(id, name, map, service);

        AdvertiseData scanResponse = new AdvertiseData.Builder().build();
        appAdvertiseStats.setScanResponseData(scanResponse);

        appAdvertiseStats.setScanResponseData(scanResponse);
    }

    @Test
    public void setAdvertisingParameters() {
        int id = 1;
        String name = "name";

        AppAdvertiseStats appAdvertiseStats = new AppAdvertiseStats(id, name, map, service);

        AdvertisingSetParameters parameters = new AdvertisingSetParameters.Builder().build();
        appAdvertiseStats.setAdvertisingParameters(parameters);
    }

    @Test
    public void setPeriodicAdvertisingParameters() {
        int id = 1;
        String name = "name";

        AppAdvertiseStats appAdvertiseStats = new AppAdvertiseStats(id, name, map, service);

        PeriodicAdvertisingParameters periodicParameters =
                new PeriodicAdvertisingParameters.Builder().build();
        appAdvertiseStats.setPeriodicAdvertisingParameters(periodicParameters);
    }

    @Test
    public void setPeriodicAdvertisingData() {
        int id = 1;
        String name = "name";

        AppAdvertiseStats appAdvertiseStats = new AppAdvertiseStats(id, name, map, service);

        AdvertiseData periodicData = new AdvertiseData.Builder().build();
        appAdvertiseStats.setPeriodicAdvertisingData(periodicData);

        appAdvertiseStats.setPeriodicAdvertisingData(periodicData);
    }

    @Test
    public void testDump_doesNotCrash() throws Exception {
        StringBuilder sb = new StringBuilder();

        int id = 1;
        String name = "name";

        AppAdvertiseStats appAdvertiseStats = new AppAdvertiseStats(id, name, map, service);

        AdvertisingSetParameters parameters = new AdvertisingSetParameters.Builder().build();
        AdvertiseData advertiseData = new AdvertiseData.Builder().build();
        AdvertiseData scanResponse = new AdvertiseData.Builder().build();
        PeriodicAdvertisingParameters periodicParameters =
                new PeriodicAdvertisingParameters.Builder().build();
        AdvertiseData periodicData = new AdvertiseData.Builder().build();
        int duration = 1;
        int maxExtAdvEvents = 2;

        appAdvertiseStats.recordAdvertiseStart(
                parameters,
                advertiseData,
                scanResponse,
                periodicParameters,
                periodicData,
                duration,
                maxExtAdvEvents);

        AppAdvertiseStats.dumpToString(sb, appAdvertiseStats);
    }

    @Test
    public void testAdvertiseCounterMetrics() {
        int id = 1;
        String name = "name";

        AppAdvertiseStats appAdvertiseStats = new AppAdvertiseStats(id, name, map, service);

        AdvertisingSetParameters parameters =
                new AdvertisingSetParameters.Builder().setConnectable(true).build();
        AdvertiseData advertiseData = new AdvertiseData.Builder().build();
        AdvertiseData scanResponse = new AdvertiseData.Builder().build();
        PeriodicAdvertisingParameters periodicParameters =
                new PeriodicAdvertisingParameters.Builder().build();
        AdvertiseData periodicData = new AdvertiseData.Builder().build();

        appAdvertiseStats.recordAdvertiseStart(
                parameters, advertiseData, scanResponse, periodicParameters, periodicData, 0, 0);
        verify(mMetricsLogger, times(1))
                .cacheCount(eq(BluetoothProtoEnums.LE_ADV_COUNT_ENABLE), eq((long) 1));
        verify(mMetricsLogger, times(1))
                .cacheCount(eq(BluetoothProtoEnums.LE_ADV_COUNT_CONNECTABLE_ENABLE), eq((long) 1));
        verify(mMetricsLogger, times(1))
                .cacheCount(eq(BluetoothProtoEnums.LE_ADV_COUNT_PERIODIC_ENABLE), eq((long) 1));
        Mockito.clearInvocations(mMetricsLogger);

        appAdvertiseStats.recordAdvertiseStop();
        verify(mMetricsLogger, times(1))
                .cacheCount(eq(BluetoothProtoEnums.LE_ADV_COUNT_DISABLE), eq((long) 1));
        verify(mMetricsLogger, times(1))
                .cacheCount(eq(BluetoothProtoEnums.LE_ADV_COUNT_CONNECTABLE_DISABLE), eq((long) 1));
        verify(mMetricsLogger, times(1))
                .cacheCount(eq(BluetoothProtoEnums.LE_ADV_COUNT_PERIODIC_DISABLE), eq((long) 1));
        verify(mMetricsLogger, times(1))
                .cacheCount(eq(BluetoothProtoEnums.LE_ADV_DURATION_COUNT_TOTAL_1M), eq((long) 1));
        verify(mMetricsLogger, times(1))
                .cacheCount(
                        eq(BluetoothProtoEnums.LE_ADV_DURATION_COUNT_CONNECTABLE_1M), eq((long) 1));
        verify(mMetricsLogger, times(1))
                .cacheCount(
                        eq(BluetoothProtoEnums.LE_ADV_DURATION_COUNT_PERIODIC_1M), eq((long) 1));
    }
}<|MERGE_RESOLUTION|>--- conflicted
+++ resolved
@@ -49,12 +49,7 @@
 
     @Rule public MockitoRule mockitoRule = MockitoJUnit.rule();
 
-<<<<<<< HEAD
-    @Mock
-    private ContextMap map;
-=======
     @Mock private ContextMap map;
->>>>>>> 67a65fc1
 
     @Mock private GattService service;
 

/*
 * Copyright 2022 The Android Open Source Project
 *
 * Licensed under the Apache License, Version 2.0 (the "License");
 * you may not use this file except in compliance with the License.
 * You may obtain a copy of the License at
 *
 *      http://www.apache.org/licenses/LICENSE-2.0
 *
 * Unless required by applicable law or agreed to in writing, software
 * distributed under the License is distributed on an "AS IS" BASIS,
 * WITHOUT WARRANTIES OR CONDITIONS OF ANY KIND, either express or implied.
 * See the License for the specific language governing permissions and
 * limitations under the License.
 */

package com.android.bluetooth.pbap;

import static com.google.common.truth.Truth.assertThat;

import static org.mockito.Mockito.when;

import android.content.Context;
import android.content.res.Resources;

import androidx.test.filters.SmallTest;
import androidx.test.runner.AndroidJUnit4;

import com.android.bluetooth.R;

import org.junit.Before;
import org.junit.Rule;
import org.junit.Test;
import org.junit.runner.RunWith;
import org.mockito.Mock;
import org.mockito.junit.MockitoJUnit;
import org.mockito.junit.MockitoRule;

@SmallTest
@RunWith(AndroidJUnit4.class)
public class BluetoothPbapConfigTest {

    @Rule public MockitoRule mockitoRule = MockitoJUnit.rule();
<<<<<<< HEAD

    @Mock
    Context mContext;
=======
>>>>>>> e110efe6

    @Mock Context mContext;

    @Mock Resources mResources;

    @Before
    public void setUp() throws Exception {
        when(mContext.getResources()).thenReturn(mResources);
    }

    @Test
    public void testInit_whenUseProfileForOwnerVcardIsTrue() {
        when(mResources.getBoolean(R.bool.pbap_use_profile_for_owner_vcard)).thenReturn(true);

        BluetoothPbapConfig.init(mContext);
        assertThat(BluetoothPbapConfig.useProfileForOwnerVcard()).isTrue();
    }

    @Test
    public void testInit_whenUseProfileForOwnerVcardIsFalse() {
        when(mResources.getBoolean(R.bool.pbap_use_profile_for_owner_vcard)).thenReturn(false);

        BluetoothPbapConfig.init(mContext);
        assertThat(BluetoothPbapConfig.useProfileForOwnerVcard()).isFalse();
    }

    @Test
    public void testInit_whenUseProfileForOwnerVcardThrowsException() {
        when(mResources.getBoolean(R.bool.pbap_use_profile_for_owner_vcard))
                .thenThrow(new RuntimeException());

        BluetoothPbapConfig.init(mContext);
        // Test should not crash
    }

    @Test
    public void testInit_whenIncludePhotosInVcardIsTrue() {
        when(mResources.getBoolean(R.bool.pbap_include_photos_in_vcard)).thenReturn(true);

        BluetoothPbapConfig.init(mContext);
        assertThat(BluetoothPbapConfig.includePhotosInVcard()).isTrue();
    }

    @Test
    public void testInit_whenIncludePhotosInVcardIsFalse() {
        when(mResources.getBoolean(R.bool.pbap_include_photos_in_vcard)).thenReturn(false);

        BluetoothPbapConfig.init(mContext);
        assertThat(BluetoothPbapConfig.includePhotosInVcard()).isFalse();
    }

    @Test
    public void testInit_whenIncludePhotosInVcardThrowsException() {
        when(mResources.getBoolean(R.bool.pbap_include_photos_in_vcard))
                .thenThrow(new RuntimeException());

        BluetoothPbapConfig.init(mContext);
        // Test should not crash
    }
}<|MERGE_RESOLUTION|>--- conflicted
+++ resolved
@@ -41,12 +41,6 @@
 public class BluetoothPbapConfigTest {
 
     @Rule public MockitoRule mockitoRule = MockitoJUnit.rule();
-<<<<<<< HEAD
-
-    @Mock
-    Context mContext;
-=======
->>>>>>> e110efe6
 
     @Mock Context mContext;
 

/*
 * Copyright (C) 2022 The Android Open Source Project
 *
 * Licensed under the Apache License, Version 2.0 (the "License");
 * you may not use this file except in compliance with the License.
 * You may obtain a copy of the License at
 *
 *      http://www.apache.org/licenses/LICENSE-2.0
 *
 * Unless required by applicable law or agreed to in writing, software
 * distributed under the License is distributed on an "AS IS" BASIS,
 * WITHOUT WARRANTIES OR CONDITIONS OF ANY KIND, either express or implied.
 * See the License for the specific language governing permissions and
 * limitations under the License.
 */

package com.android.bluetooth.le_audio;

import static android.bluetooth.BluetoothGattCharacteristic.FORMAT_UINT16;
import static android.bluetooth.BluetoothGattCharacteristic.PERMISSION_READ;
import static android.bluetooth.BluetoothGattCharacteristic.PROPERTY_READ;

import static com.google.common.truth.Truth.assertThat;

import static org.junit.Assert.assertThrows;
import static org.mockito.ArgumentMatchers.any;
import static org.mockito.Mockito.doReturn;
import static org.mockito.Mockito.times;
import static org.mockito.Mockito.verify;

import android.bluetooth.BluetoothGattCharacteristic;
import android.bluetooth.BluetoothGattService;
import android.bluetooth.BluetoothUuid;

import androidx.test.filters.MediumTest;
import androidx.test.runner.AndroidJUnit4;

import org.junit.After;
import org.junit.Before;
import org.junit.Rule;
import org.junit.Test;
import org.junit.runner.RunWith;
import org.mockito.ArgumentCaptor;
import org.mockito.Mock;
import org.mockito.junit.MockitoJUnit;
import org.mockito.junit.MockitoRule;

@MediumTest
@RunWith(AndroidJUnit4.class)
public class LeAudioTmapGattServerTest {
    private static final int TEST_ROLE_MASK =
            LeAudioTmapGattServer.TMAP_ROLE_FLAG_CG | LeAudioTmapGattServer.TMAP_ROLE_FLAG_UMS;

    @Rule public MockitoRule mockitoRule = MockitoJUnit.rule();

<<<<<<< HEAD
    @Mock
    private LeAudioTmapGattServer.BluetoothGattServerProxy mGattServerProxy;
=======
    @Mock private LeAudioTmapGattServer.BluetoothGattServerProxy mGattServerProxy;
>>>>>>> e110efe6

    private LeAudioTmapGattServer mServer;

    @Before
    public void setUp() {
        doReturn(true).when(mGattServerProxy).open(any());
        doReturn(true).when(mGattServerProxy).addService(any());
        mServer = new LeAudioTmapGattServer(mGattServerProxy);
    }

    @After
    public void tearDown() {
        mServer = null;
    }

    @Test
    public void testStartStopService() {
        ArgumentCaptor<BluetoothGattService> captor =
                ArgumentCaptor.forClass(BluetoothGattService.class);
        mServer.start(TEST_ROLE_MASK);
        verify(mGattServerProxy, times(1)).open(any());
        verify(mGattServerProxy, times(1)).addService(captor.capture());

        // verify primary service with TMAP UUID
        BluetoothGattService service = captor.getValue();
        assertThat(service).isNotNull();
        assertThat(service.getUuid()).isEqualTo(BluetoothUuid.TMAP.getUuid());
        assertThat(service.getType()).isEqualTo(BluetoothGattService.SERVICE_TYPE_PRIMARY);

        // verify characteristic UUID, permission and property
        BluetoothGattCharacteristic characteristic =
                service.getCharacteristic(LeAudioTmapGattServer.UUID_TMAP_ROLE);
        assertThat(characteristic).isNotNull();
        assertThat(characteristic.getProperties()).isEqualTo(PROPERTY_READ);
        assertThat(characteristic.getPermissions()).isEqualTo(PERMISSION_READ);

        // verify characteristic value
        int value = characteristic.getIntValue(FORMAT_UINT16, 0);
        assertThat(value).isEqualTo(TEST_ROLE_MASK);

        // verify stop triggers stop method call
        mServer.stop();
        verify(mGattServerProxy, times(1)).close();
    }

    @Test
    public void testStartServiceFailed() {
        // Verify throw exception when failed to open GATT server
        doReturn(false).when(mGattServerProxy).open(any());
        assertThrows(IllegalStateException.class, () -> mServer.start(TEST_ROLE_MASK));
    }
}<|MERGE_RESOLUTION|>--- conflicted
+++ resolved
@@ -53,12 +53,7 @@
 
     @Rule public MockitoRule mockitoRule = MockitoJUnit.rule();
 
-<<<<<<< HEAD
-    @Mock
-    private LeAudioTmapGattServer.BluetoothGattServerProxy mGattServerProxy;
-=======
     @Mock private LeAudioTmapGattServer.BluetoothGattServerProxy mGattServerProxy;
->>>>>>> e110efe6
 
     private LeAudioTmapGattServer mServer;
 

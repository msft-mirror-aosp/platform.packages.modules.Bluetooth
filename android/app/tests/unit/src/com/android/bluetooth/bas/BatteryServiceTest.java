--- conflicted
+++ resolved
@@ -60,12 +60,7 @@
     @Mock private AdapterService mAdapterService;
     @Mock private DatabaseManager mDatabaseManager;
 
-<<<<<<< HEAD
-    @Rule
-    public final MockitoRule mockito = MockitoJUnit.rule();
-=======
     @Rule public final MockitoRule mockito = MockitoJUnit.rule();
->>>>>>> 6cdb3953
 
     @Before
     public void setUp() throws Exception {

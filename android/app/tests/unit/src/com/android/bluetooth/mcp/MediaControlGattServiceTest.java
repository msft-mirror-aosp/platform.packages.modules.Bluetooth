/*
 * Copyright 2021 HIMSA II K/S - www.himsa.com.
 * Represented by EHIMA - www.ehima.com
 *
 * Licensed under the Apache License, Version 2.0 (the "License");
 * you may not use this file except in compliance with the License.
 * You may obtain a copy of the License at
 *
 *      http://www.apache.org/licenses/LICENSE-2.0
 *
 * Unless required by applicable law or agreed to in writing, software
 * distributed under the License is distributed on an "AS IS" BASIS,
 * WITHOUT WARRANTIES OR CONDITIONS OF ANY KIND, either express or implied.
 * See the License for the specific language governing permissions and
 * limitations under the License.
 */

package com.android.bluetooth.mcp;

import static org.mockito.Mockito.*;

import android.bluetooth.BluetoothAdapter;
import android.bluetooth.BluetoothDevice;
import android.bluetooth.BluetoothGatt;
import android.bluetooth.BluetoothGattCharacteristic;
import android.bluetooth.BluetoothGattDescriptor;
import android.bluetooth.BluetoothGattService;
import android.bluetooth.BluetoothLeBroadcastMetadata;
import android.content.Context;
import android.os.Looper;
import android.platform.test.flag.junit.SetFlagsRule;

import androidx.test.InstrumentationRegistry;
import androidx.test.filters.MediumTest;
import androidx.test.runner.AndroidJUnit4;

import com.android.bluetooth.TestUtils;
import com.android.bluetooth.btservice.AdapterService;
import com.android.bluetooth.flags.Flags;
import com.android.bluetooth.le_audio.LeAudioService;
import android.platform.test.flag.junit.SetFlagsRule;

import org.junit.After;
import org.junit.Assert;
import org.junit.Before;
import org.junit.Rule;
import org.junit.Test;
import org.junit.runner.RunWith;
import org.mockito.ArgumentCaptor;
import org.mockito.Captor;
import org.mockito.Mock;
import org.mockito.junit.MockitoJUnit;
import org.mockito.junit.MockitoRule;

import java.nio.ByteBuffer;
import java.nio.ByteOrder;
import java.util.ArrayList;
import java.util.HashMap;
import java.util.List;
import java.util.Map;
import java.util.UUID;

@MediumTest
@RunWith(AndroidJUnit4.class)
public class MediaControlGattServiceTest {
    private BluetoothAdapter mAdapter;
    private BluetoothDevice mCurrentDevice;
    private Context mTargetContext;

    private static final UUID UUID_GMCS = UUID.fromString("00001849-0000-1000-8000-00805f9b34fb");
    private static final UUID UUID_CCCD = UUID.fromString("00002902-0000-1000-8000-00805f9b34fb");
    public static final int TEST_CCID = 1;

    @Rule public final SetFlagsRule mSetFlagsRule = new SetFlagsRule();

    private MediaControlGattService mMcpService;

    @Rule public MockitoRule mockitoRule = MockitoJUnit.rule();

    @Mock private AdapterService mAdapterService;
    @Mock private MediaControlGattService.BluetoothGattServerProxy mMockGattServer;
    @Mock private McpService mMockMcpService;
    @Mock private LeAudioService mMockLeAudioService;
    @Mock private MediaControlServiceCallbacks mMockMcsCallbacks;

    @Captor private ArgumentCaptor<BluetoothGattService> mGattServiceCaptor;

    @Before
    public void setUp() throws Exception {
        mTargetContext = InstrumentationRegistry.getTargetContext();
        if (Looper.myLooper() == null) {
            Looper.prepare();
        }

<<<<<<< HEAD

=======
>>>>>>> e110efe6
        TestUtils.setAdapterService(mAdapterService);
        mAdapter = BluetoothAdapter.getDefaultAdapter();

        doReturn(true).when(mMockGattServer).addService(any(BluetoothGattService.class));
        doReturn(new BluetoothDevice[0]).when(mAdapterService).getBondedDevices();

        mMcpService = new MediaControlGattService(mMockMcpService, mMockMcsCallbacks, TEST_CCID);
        mMcpService.setBluetoothGattServerForTesting(mMockGattServer);
        mMcpService.setServiceManagerForTesting(mMockMcpService);
        mMcpService.setLeAudioServiceForTesting(mMockLeAudioService);

        when(mMockMcpService.getDeviceAuthorization(any(BluetoothDevice.class)))
                .thenReturn(BluetoothDevice.ACCESS_ALLOWED);
    }

    @After
    public void tearDown() throws Exception {
        mMcpService = null;
        reset(mMockGattServer);
        reset(mMockMcpService);
        reset(mMockMcsCallbacks);
        reset(mMockLeAudioService);
        TestUtils.clearAdapterService(mAdapterService);
    }

    private void prepareConnectedDevice() {
        if (mCurrentDevice == null) {
            mCurrentDevice = TestUtils.getTestDevice(mAdapter, 0);
            List<BluetoothDevice> devices = new ArrayList<BluetoothDevice>();
            devices.add(mCurrentDevice);
            doReturn(devices).when(mMockGattServer).getConnectedDevices();
            doReturn(true).when(mMockGattServer).isDeviceConnected(eq(mCurrentDevice));
        }
    }

    private void prepareConnectedDevicesCccVal(
            BluetoothGattCharacteristic characteristic, byte[] value) {
        prepareConnectedDevice();
        mMcpService.setCcc(mCurrentDevice, characteristic.getUuid(), 0, value, true);
    }

    @Test
    public void testInit() {
        long mMandatoryFeatures = ServiceFeature.ALL_MANDATORY_SERVICE_FEATURES;

        doReturn(mMandatoryFeatures).when(mMockMcsCallbacks).onGetFeatureFlags();
        Assert.assertTrue(mMcpService.init(UUID_GMCS));
        Assert.assertEquals(mMcpService.getServiceUuid(), UUID_GMCS);
        Assert.assertEquals(mMcpService.getContentControlId(), TEST_CCID);

        doReturn(true).when(mMockGattServer).removeService(any(BluetoothGattService.class));
        mMcpService.destroy();
        verify(mMockMcsCallbacks).onServiceInstanceUnregistered(eq(ServiceStatus.OK));
    }

    @Test
    public void testFailingInit() {
        long mMandatoryFeatures = 0;

        doReturn(mMandatoryFeatures).when(mMockMcsCallbacks).onGetFeatureFlags();
        Assert.assertFalse(mMcpService.init(UUID_GMCS));
    }

    private BluetoothGattService initAllFeaturesGattService() {
        long features =
                ServiceFeature.ALL_MANDATORY_SERVICE_FEATURES
                        | ServiceFeature.PLAYER_ICON_OBJ_ID
                        | ServiceFeature.PLAYER_ICON_URL
                        | ServiceFeature.PLAYBACK_SPEED
                        | ServiceFeature.SEEKING_SPEED
                        | ServiceFeature.CURRENT_TRACK_SEGMENT_OBJ_ID
                        | ServiceFeature.CURRENT_TRACK_OBJ_ID
                        | ServiceFeature.NEXT_TRACK_OBJ_ID
                        | ServiceFeature.CURRENT_GROUP_OBJ_ID
                        | ServiceFeature.PARENT_GROUP_OBJ_ID
                        | ServiceFeature.PLAYING_ORDER
                        | ServiceFeature.PLAYING_ORDER_SUPPORTED
                        | ServiceFeature.MEDIA_CONTROL_POINT
                        | ServiceFeature.MEDIA_CONTROL_POINT_OPCODES_SUPPORTED
                        | ServiceFeature.SEARCH_RESULT_OBJ_ID
                        | ServiceFeature.SEARCH_CONTROL_POINT
                        // Notifications
                        | ServiceFeature.PLAYER_NAME_NOTIFY
                        | ServiceFeature.TRACK_TITLE_NOTIFY
                        | ServiceFeature.TRACK_DURATION_NOTIFY
                        | ServiceFeature.TRACK_POSITION_NOTIFY
                        | ServiceFeature.PLAYBACK_SPEED_NOTIFY
                        | ServiceFeature.SEEKING_SPEED_NOTIFY
                        | ServiceFeature.CURRENT_TRACK_OBJ_ID_NOTIFY
                        | ServiceFeature.NEXT_TRACK_OBJ_ID_NOTIFY
                        | ServiceFeature.CURRENT_GROUP_OBJ_ID_NOTIFY
                        | ServiceFeature.PARENT_GROUP_OBJ_ID_NOTIFY
                        | ServiceFeature.PLAYING_ORDER_NOTIFY
                        | ServiceFeature.MEDIA_CONTROL_POINT_OPCODES_SUPPORTED_NOTIFY;

        doReturn(features).when(mMockMcsCallbacks).onGetFeatureFlags();
        Assert.assertTrue(mMcpService.init(UUID_GMCS));

        verify(mMockGattServer).addService(mGattServiceCaptor.capture());

        // Capture GATT Service definition for verification
        BluetoothGattService service = mGattServiceCaptor.getValue();
        Assert.assertNotNull(service);

        // Call back the low level GATT callback and expect proper higher level callback to be
        // called
        mMcpService.mServerCallback.onServiceAdded(BluetoothGatt.GATT_SUCCESS, service);
        verify(mMockMcsCallbacks)
                .onServiceInstanceRegistered(
                        any(ServiceStatus.class), any(MediaControlGattServiceInterface.class));

        return service;
    }

    @Test
    public void testGattServerFullInitialState() {
        BluetoothGattService service = initAllFeaturesGattService();

        // Check initial state of all mandatory characteristics
        BluetoothGattCharacteristic characteristic =
                service.getCharacteristic(MediaControlGattService.UUID_PLAYER_NAME);
        Assert.assertNotNull(characteristic);
        Assert.assertEquals(
                characteristic.getProperties(),
                BluetoothGattCharacteristic.PROPERTY_READ
                        | BluetoothGattCharacteristic.PROPERTY_NOTIFY);
        Assert.assertEquals("", characteristic.getStringValue(0));

        characteristic = service.getCharacteristic(MediaControlGattService.UUID_TRACK_TITLE);
        Assert.assertNotNull(characteristic);
        Assert.assertEquals(
                characteristic.getProperties(),
                BluetoothGattCharacteristic.PROPERTY_READ
                        | BluetoothGattCharacteristic.PROPERTY_NOTIFY);
        Assert.assertEquals("", characteristic.getStringValue(0));

        characteristic = service.getCharacteristic(MediaControlGattService.UUID_TRACK_DURATION);
        Assert.assertNotNull(characteristic);
        Assert.assertEquals(
                characteristic.getProperties(),
                BluetoothGattCharacteristic.PROPERTY_READ
                        | BluetoothGattCharacteristic.PROPERTY_NOTIFY);
        Assert.assertEquals(
                0xFFFFFFFF,
                characteristic
                        .getIntValue(BluetoothGattCharacteristic.FORMAT_SINT32, 0)
                        .intValue());

        characteristic = service.getCharacteristic(MediaControlGattService.UUID_TRACK_POSITION);
        Assert.assertNotNull(characteristic);
        Assert.assertEquals(
                characteristic.getProperties(),
                BluetoothGattCharacteristic.PROPERTY_READ
                        | BluetoothGattCharacteristic.PROPERTY_WRITE
                        | BluetoothGattCharacteristic.PROPERTY_WRITE_NO_RESPONSE
                        | BluetoothGattCharacteristic.PROPERTY_NOTIFY);
        Assert.assertEquals(
                0xFFFFFFFF,
                characteristic
                        .getIntValue(BluetoothGattCharacteristic.FORMAT_SINT32, 0)
                        .intValue());

        characteristic = service.getCharacteristic(MediaControlGattService.UUID_MEDIA_STATE);
        Assert.assertNotNull(characteristic);
        Assert.assertEquals(
                characteristic.getProperties(),
                BluetoothGattCharacteristic.PROPERTY_READ
                        | BluetoothGattCharacteristic.PROPERTY_NOTIFY);
        Assert.assertEquals(
                MediaState.INACTIVE.getValue(),
                characteristic.getIntValue(BluetoothGattCharacteristic.FORMAT_UINT8, 0).intValue());

        characteristic = service.getCharacteristic(MediaControlGattService.UUID_CONTENT_CONTROL_ID);
        Assert.assertNotNull(characteristic);
        Assert.assertEquals(
                characteristic.getProperties(), BluetoothGattCharacteristic.PROPERTY_READ);
        Assert.assertEquals(
                TEST_CCID,
                characteristic.getIntValue(BluetoothGattCharacteristic.FORMAT_UINT8, 0).intValue());

        // Check initial state of all optional characteristics
        characteristic = service.getCharacteristic(MediaControlGattService.UUID_PLAYER_ICON_OBJ_ID);
        Assert.assertNotNull(characteristic);
        Assert.assertEquals(
                characteristic.getProperties(), BluetoothGattCharacteristic.PROPERTY_READ);
        Assert.assertTrue(characteristic.getValue().length == 0);

        characteristic = service.getCharacteristic(MediaControlGattService.UUID_PLAYER_ICON_URL);
        Assert.assertNotNull(characteristic);
        Assert.assertEquals(
                characteristic.getProperties(), BluetoothGattCharacteristic.PROPERTY_READ);
        Assert.assertEquals("", characteristic.getStringValue(0));

        characteristic = service.getCharacteristic(MediaControlGattService.UUID_TRACK_CHANGED);
        Assert.assertNotNull(characteristic);
        Assert.assertEquals(
                characteristic.getProperties(), BluetoothGattCharacteristic.PROPERTY_NOTIFY);

        characteristic = service.getCharacteristic(MediaControlGattService.UUID_PLAYBACK_SPEED);
        Assert.assertNotNull(characteristic);
        Assert.assertEquals(
                characteristic.getProperties(),
                BluetoothGattCharacteristic.PROPERTY_READ
                        | BluetoothGattCharacteristic.PROPERTY_WRITE
                        | BluetoothGattCharacteristic.PROPERTY_WRITE_NO_RESPONSE
                        | BluetoothGattCharacteristic.PROPERTY_NOTIFY);
        Assert.assertEquals(
                0,
                characteristic.getIntValue(BluetoothGattCharacteristic.FORMAT_SINT8, 0).intValue());

        characteristic = service.getCharacteristic(MediaControlGattService.UUID_SEEKING_SPEED);
        Assert.assertNotNull(characteristic);
        Assert.assertEquals(
                characteristic.getProperties(),
                BluetoothGattCharacteristic.PROPERTY_READ
                        | BluetoothGattCharacteristic.PROPERTY_NOTIFY);
        Assert.assertEquals(
                0,
                characteristic.getIntValue(BluetoothGattCharacteristic.FORMAT_SINT8, 0).intValue());

        characteristic =
                service.getCharacteristic(
                        MediaControlGattService.UUID_CURRENT_TRACK_SEGMENT_OBJ_ID);
        Assert.assertNotNull(characteristic);
        Assert.assertEquals(
                characteristic.getProperties(), BluetoothGattCharacteristic.PROPERTY_READ);
        Assert.assertTrue(characteristic.getValue().length == 0);

        characteristic =
                service.getCharacteristic(MediaControlGattService.UUID_CURRENT_TRACK_OBJ_ID);
        Assert.assertNotNull(characteristic);
        Assert.assertEquals(
                characteristic.getProperties(),
                BluetoothGattCharacteristic.PROPERTY_READ
                        | BluetoothGattCharacteristic.PROPERTY_WRITE
                        | BluetoothGattCharacteristic.PROPERTY_WRITE_NO_RESPONSE
                        | BluetoothGattCharacteristic.PROPERTY_NOTIFY);
        Assert.assertTrue(characteristic.getValue().length == 0);

        characteristic = service.getCharacteristic(MediaControlGattService.UUID_NEXT_TRACK_OBJ_ID);
        Assert.assertNotNull(characteristic);
        Assert.assertEquals(
                characteristic.getProperties(),
                BluetoothGattCharacteristic.PROPERTY_READ
                        | BluetoothGattCharacteristic.PROPERTY_WRITE
                        | BluetoothGattCharacteristic.PROPERTY_WRITE_NO_RESPONSE
                        | BluetoothGattCharacteristic.PROPERTY_NOTIFY);
        Assert.assertTrue(characteristic.getValue().length == 0);

        characteristic =
                service.getCharacteristic(MediaControlGattService.UUID_CURRENT_GROUP_OBJ_ID);
        Assert.assertNotNull(characteristic);
        Assert.assertEquals(
                characteristic.getProperties(),
                BluetoothGattCharacteristic.PROPERTY_READ
                        | BluetoothGattCharacteristic.PROPERTY_WRITE
                        | BluetoothGattCharacteristic.PROPERTY_WRITE_NO_RESPONSE
                        | BluetoothGattCharacteristic.PROPERTY_NOTIFY);
        Assert.assertTrue(characteristic.getValue().length == 0);

        characteristic =
                service.getCharacteristic(MediaControlGattService.UUID_PARENT_GROUP_OBJ_ID);
        Assert.assertNotNull(characteristic);
        Assert.assertEquals(
                characteristic.getProperties(),
                BluetoothGattCharacteristic.PROPERTY_READ
                        | BluetoothGattCharacteristic.PROPERTY_NOTIFY);
        Assert.assertTrue(characteristic.getValue().length == 0);

        characteristic = service.getCharacteristic(MediaControlGattService.UUID_PLAYING_ORDER);
        Assert.assertNotNull(characteristic);
        Assert.assertEquals(
                characteristic.getProperties(),
                BluetoothGattCharacteristic.PROPERTY_READ
                        | BluetoothGattCharacteristic.PROPERTY_WRITE
                        | BluetoothGattCharacteristic.PROPERTY_WRITE_NO_RESPONSE
                        | BluetoothGattCharacteristic.PROPERTY_NOTIFY);
        Assert.assertEquals(
                PlayingOrder.SINGLE_ONCE.getValue(),
                characteristic.getIntValue(BluetoothGattCharacteristic.FORMAT_UINT8, 0).intValue());

        characteristic =
                service.getCharacteristic(MediaControlGattService.UUID_PLAYING_ORDER_SUPPORTED);
        Assert.assertNotNull(characteristic);
        Assert.assertEquals(
                characteristic.getProperties(), BluetoothGattCharacteristic.PROPERTY_READ);
        Assert.assertEquals(
                SupportedPlayingOrder.SINGLE_ONCE,
                characteristic
                        .getIntValue(BluetoothGattCharacteristic.FORMAT_UINT16, 0)
                        .intValue());

        characteristic =
                service.getCharacteristic(MediaControlGattService.UUID_MEDIA_CONTROL_POINT);
        Assert.assertNotNull(characteristic);
        Assert.assertEquals(
                characteristic.getProperties(),
                BluetoothGattCharacteristic.PROPERTY_NOTIFY
                        | BluetoothGattCharacteristic.PROPERTY_WRITE
                        | BluetoothGattCharacteristic.PROPERTY_WRITE_NO_RESPONSE);

        characteristic =
                service.getCharacteristic(
                        MediaControlGattService.UUID_MEDIA_CONTROL_POINT_OPCODES_SUPPORTED);
        Assert.assertNotNull(characteristic);
        Assert.assertEquals(
                characteristic.getProperties(),
                BluetoothGattCharacteristic.PROPERTY_READ
                        | BluetoothGattCharacteristic.PROPERTY_NOTIFY);
        Assert.assertEquals(
                MediaControlGattService.INITIAL_SUPPORTED_OPCODES,
                characteristic
                        .getIntValue(BluetoothGattCharacteristic.FORMAT_UINT32, 0)
                        .intValue());

        characteristic =
                service.getCharacteristic(MediaControlGattService.UUID_SEARCH_RESULT_OBJ_ID);
        Assert.assertNotNull(characteristic);
        Assert.assertEquals(
                characteristic.getProperties(),
                BluetoothGattCharacteristic.PROPERTY_READ
                        | BluetoothGattCharacteristic.PROPERTY_NOTIFY);
        Assert.assertTrue(characteristic.getValue().length == 0);

        characteristic =
                service.getCharacteristic(MediaControlGattService.UUID_SEARCH_CONTROL_POINT);
        Assert.assertNotNull(characteristic);
        Assert.assertEquals(
                characteristic.getProperties(),
                BluetoothGattCharacteristic.PROPERTY_NOTIFY
                        | BluetoothGattCharacteristic.PROPERTY_WRITE
                        | BluetoothGattCharacteristic.PROPERTY_WRITE_NO_RESPONSE);
    }

    @Test
    public void testUpdatePlayerState() {
        BluetoothGattService service = initAllFeaturesGattService();
        Map<PlayerStateField, Object> state_map = new HashMap<>();
        float playback_speed = 0.5f;
        PlayingOrder playing_order = PlayingOrder.IN_ORDER_REPEAT;
        long track_position = 100;
        String player_name = "TestPlayerName";
        String icon_url = "www.testiconurl.com";
        Long icon_obj_id = 7L;
        Integer playing_order_supported =
                SupportedPlayingOrder.IN_ORDER_REPEAT
                        | SupportedPlayingOrder.SINGLE_ONCE
                        | SupportedPlayingOrder.SINGLE_REPEAT
                        | SupportedPlayingOrder.IN_ORDER_ONCE
                        | SupportedPlayingOrder.IN_ORDER_REPEAT
                        | SupportedPlayingOrder.OLDEST_ONCE
                        | SupportedPlayingOrder.OLDEST_REPEAT
                        | SupportedPlayingOrder.NEWEST_ONCE
                        | SupportedPlayingOrder.NEWEST_REPEAT
                        | SupportedPlayingOrder.SHUFFLE_ONCE
                        | SupportedPlayingOrder.SHUFFLE_REPEAT;
        Integer opcodes_supported =
                Request.SupportedOpcodes.NONE
                        | Request.SupportedOpcodes.PLAY
                        | Request.SupportedOpcodes.PAUSE
                        | Request.SupportedOpcodes.FAST_REWIND
                        | Request.SupportedOpcodes.FAST_FORWARD
                        | Request.SupportedOpcodes.STOP
                        | Request.SupportedOpcodes.MOVE_RELATIVE
                        | Request.SupportedOpcodes.PREVIOUS_SEGMENT
                        | Request.SupportedOpcodes.NEXT_SEGMENT
                        | Request.SupportedOpcodes.FIRST_SEGMENT
                        | Request.SupportedOpcodes.LAST_SEGMENT
                        | Request.SupportedOpcodes.GOTO_SEGMENT
                        | Request.SupportedOpcodes.PREVIOUS_TRACK
                        | Request.SupportedOpcodes.NEXT_TRACK
                        | Request.SupportedOpcodes.FIRST_TRACK
                        | Request.SupportedOpcodes.LAST_TRACK
                        | Request.SupportedOpcodes.GOTO_TRACK
                        | Request.SupportedOpcodes.PREVIOUS_GROUP
                        | Request.SupportedOpcodes.NEXT_GROUP
                        | Request.SupportedOpcodes.FIRST_GROUP
                        | Request.SupportedOpcodes.LAST_GROUP;
        String track_title = "Test Song";
        long track_duration = 1000;
        MediaState playback_state = MediaState.SEEKING;
        float seeking_speed = 2.0f;

        state_map.put(PlayerStateField.PLAYBACK_SPEED, playback_speed);
        state_map.put(PlayerStateField.PLAYING_ORDER, playing_order);
        state_map.put(PlayerStateField.TRACK_POSITION, track_position);
        state_map.put(PlayerStateField.PLAYER_NAME, player_name);
        state_map.put(PlayerStateField.ICON_URL, icon_url);
        state_map.put(PlayerStateField.ICON_OBJ_ID, icon_obj_id);
        state_map.put(PlayerStateField.PLAYING_ORDER_SUPPORTED, playing_order_supported);
        state_map.put(PlayerStateField.OPCODES_SUPPORTED, opcodes_supported);
        state_map.put(PlayerStateField.TRACK_TITLE, track_title);
        state_map.put(PlayerStateField.TRACK_DURATION, track_duration);
        state_map.put(PlayerStateField.PLAYBACK_STATE, playback_state);
        state_map.put(PlayerStateField.SEEKING_SPEED, seeking_speed);
        mMcpService.updatePlayerState(state_map);

        BluetoothGattCharacteristic characteristic =
                service.getCharacteristic(MediaControlGattService.UUID_PLAYBACK_SPEED);
        Assert.assertNotNull(characteristic);
        Assert.assertEquals(
                playback_speed, mMcpService.getPlaybackSpeedChar().floatValue(), 0.001f);

        characteristic = service.getCharacteristic(MediaControlGattService.UUID_PLAYING_ORDER);
        Assert.assertNotNull(characteristic);
        Assert.assertEquals(
                playing_order.getValue(),
                characteristic.getIntValue(BluetoothGattCharacteristic.FORMAT_UINT8, 0).intValue());

        characteristic = service.getCharacteristic(MediaControlGattService.UUID_TRACK_POSITION);
        Assert.assertNotNull(characteristic);
        // Set value as ms, kept in characteristic as 0.01s
        Assert.assertEquals(
                track_position / 10,
                characteristic
                        .getIntValue(BluetoothGattCharacteristic.FORMAT_SINT32, 0)
                        .intValue());

        characteristic = service.getCharacteristic(MediaControlGattService.UUID_PLAYER_NAME);
        Assert.assertNotNull(characteristic);
        Assert.assertEquals(player_name, characteristic.getStringValue(0));

        characteristic = service.getCharacteristic(MediaControlGattService.UUID_PLAYER_ICON_URL);
        Assert.assertNotNull(characteristic);
        Assert.assertEquals(icon_url, characteristic.getStringValue(0));

        characteristic = service.getCharacteristic(MediaControlGattService.UUID_PLAYER_ICON_OBJ_ID);
        Assert.assertNotNull(characteristic);
        Assert.assertEquals(
                icon_obj_id.longValue(), mMcpService.byteArray2ObjId(characteristic.getValue()));

        characteristic =
                service.getCharacteristic(MediaControlGattService.UUID_PLAYING_ORDER_SUPPORTED);
        Assert.assertNotNull(characteristic);
        Assert.assertEquals(
                playing_order_supported.intValue(),
                characteristic
                        .getIntValue(BluetoothGattCharacteristic.FORMAT_UINT16, 0)
                        .intValue());

        characteristic =
                service.getCharacteristic(
                        MediaControlGattService.UUID_MEDIA_CONTROL_POINT_OPCODES_SUPPORTED);
        Assert.assertNotNull(characteristic);
        Assert.assertEquals(
                opcodes_supported.intValue(),
                characteristic
                        .getIntValue(BluetoothGattCharacteristic.FORMAT_UINT32, 0)
                        .intValue());

        characteristic = service.getCharacteristic(MediaControlGattService.UUID_TRACK_TITLE);
        Assert.assertNotNull(characteristic);
        Assert.assertEquals(track_title, characteristic.getStringValue(0));

        characteristic = service.getCharacteristic(MediaControlGattService.UUID_TRACK_DURATION);
        Assert.assertNotNull(characteristic);
        // Set value as ms, kept in characteristic as 0.01s
        Assert.assertEquals(
                track_duration / 10,
                characteristic
                        .getIntValue(BluetoothGattCharacteristic.FORMAT_SINT32, 0)
                        .intValue());

        characteristic = service.getCharacteristic(MediaControlGattService.UUID_MEDIA_STATE);
        Assert.assertNotNull(characteristic);
        Assert.assertEquals(
                playback_state.getValue(),
                characteristic.getIntValue(BluetoothGattCharacteristic.FORMAT_UINT8, 0).intValue());

        characteristic = service.getCharacteristic(MediaControlGattService.UUID_SEEKING_SPEED);
        Assert.assertNotNull(characteristic);
        Assert.assertEquals(seeking_speed, mMcpService.getSeekingSpeedChar().floatValue(), 0.001f);
    }

    private void verifyWriteObjIdsValid(
            BluetoothGattCharacteristic characteristic, long value, int id) {
        mMcpService.mServerCallback.onCharacteristicWriteRequest(
                mCurrentDevice,
                1,
                characteristic,
                false,
                true,
                0,
                mMcpService.objId2ByteArray(value));

        verify(mMockMcsCallbacks).onSetObjectIdRequest(eq(id), eq(value));

        verify(mMockGattServer)
                .sendResponse(
                        eq(mCurrentDevice),
                        eq(1),
                        eq(BluetoothGatt.GATT_SUCCESS),
                        eq(0),
                        eq(mMcpService.objId2ByteArray(value)));
    }

    @Test
    public void testWriteCallbacksValid() {
        BluetoothGattService service = initAllFeaturesGattService();
        int track_position = 100;
        byte playback_speed = 64;
        long current_track_obj_id = 7;
        long next_track_obj_id = 77;
        long current_group_obj_id = 777;
        PlayingOrder playing_order = PlayingOrder.IN_ORDER_REPEAT;
        Integer playing_order_supported = SupportedPlayingOrder.IN_ORDER_REPEAT;

        BluetoothGattCharacteristic characteristic =
                service.getCharacteristic(MediaControlGattService.UUID_TRACK_POSITION);

        ByteBuffer bb = ByteBuffer.allocate(Integer.BYTES).order(ByteOrder.LITTLE_ENDIAN);
        bb.putInt((int) track_position);

        prepareConnectedDevice();
        mMcpService.mServerCallback.onCharacteristicWriteRequest(
                mCurrentDevice, 1, characteristic, false, true, 0, bb.array());

        verify(mMockMcsCallbacks).onTrackPositionSetRequest(eq(track_position * 10L));

        verify(mMockGattServer)
                .sendResponse(
                        eq(mCurrentDevice),
                        eq(1),
                        eq(BluetoothGatt.GATT_SUCCESS),
                        eq(0),
                        eq(bb.array()));

        characteristic = service.getCharacteristic(MediaControlGattService.UUID_PLAYBACK_SPEED);

        bb = ByteBuffer.allocate(Byte.BYTES);
        bb.put(playback_speed);

        mMcpService.mServerCallback.onCharacteristicWriteRequest(
                mCurrentDevice, 1, characteristic, false, true, 0, bb.array());

        verify(mMockMcsCallbacks)
                .onPlaybackSpeedSetRequest(eq((float) Math.pow(2, playback_speed / 64)));

        verify(mMockGattServer)
                .sendResponse(
                        eq(mCurrentDevice),
                        eq(1),
                        eq(BluetoothGatt.GATT_SUCCESS),
                        eq(0),
                        eq(bb.array()));

        characteristic =
                service.getCharacteristic(MediaControlGattService.UUID_CURRENT_TRACK_OBJ_ID);
        verifyWriteObjIdsValid(
                characteristic, current_track_obj_id, ObjectIds.CURRENT_TRACK_OBJ_ID);

        characteristic = service.getCharacteristic(MediaControlGattService.UUID_NEXT_TRACK_OBJ_ID);
        verifyWriteObjIdsValid(characteristic, next_track_obj_id, ObjectIds.NEXT_TRACK_OBJ_ID);

        characteristic =
                service.getCharacteristic(MediaControlGattService.UUID_CURRENT_GROUP_OBJ_ID);
        verifyWriteObjIdsValid(
                characteristic, current_group_obj_id, ObjectIds.CURRENT_GROUP_OBJ_ID);

        characteristic =
                service.getCharacteristic(MediaControlGattService.UUID_PLAYING_ORDER_SUPPORTED);
        characteristic.setValue(
                playing_order_supported, BluetoothGattCharacteristic.FORMAT_UINT16, 0);
        characteristic = service.getCharacteristic(MediaControlGattService.UUID_PLAYING_ORDER);
        bb = ByteBuffer.allocate(Byte.BYTES);
        bb.put((byte) playing_order.getValue());

        mMcpService.mServerCallback.onCharacteristicWriteRequest(
                mCurrentDevice, 1, characteristic, false, true, 0, bb.array());

        verify(mMockMcsCallbacks).onPlayingOrderSetRequest(eq(playing_order.getValue()));

        verify(mMockGattServer)
                .sendResponse(
                        eq(mCurrentDevice),
                        eq(1),
                        eq(BluetoothGatt.GATT_SUCCESS),
                        eq(0),
                        eq(bb.array()));
    }

    private void verifyWriteObjIdsInvalid(
            BluetoothGattCharacteristic characteristic, int id, byte diffByte) {
        byte[] value = new byte[] {0x00, 0x00, 0x00, 0x00, 0x00, 0x00, diffByte};
        mMcpService.mServerCallback.onCharacteristicWriteRequest(
                mCurrentDevice, 1, characteristic, false, true, 0, value);

        verify(mMockGattServer)
                .sendResponse(
                        eq(mCurrentDevice),
                        eq(1),
                        eq(BluetoothGatt.GATT_INVALID_ATTRIBUTE_LENGTH),
                        eq(0),
                        eq(value));
    }

    @Test
    public void testWriteCallbacksInvalid() {
        BluetoothGattService service = initAllFeaturesGattService();
        int track_position = 100;
        byte playback_speed = 64;
        PlayingOrder playing_order = PlayingOrder.IN_ORDER_REPEAT;
        byte diff_byte = 0x00;

        BluetoothGattCharacteristic characteristic =
                service.getCharacteristic(MediaControlGattService.UUID_TRACK_POSITION);

        ByteBuffer bb = ByteBuffer.allocate(Integer.BYTES + 1).order(ByteOrder.LITTLE_ENDIAN);
        bb.putInt((int) track_position);
        bb.put((byte) 0);

        prepareConnectedDevice();
        mMcpService.mServerCallback.onCharacteristicWriteRequest(
                mCurrentDevice, 1, characteristic, false, true, 0, bb.array());

        verify(mMockGattServer)
                .sendResponse(
                        eq(mCurrentDevice),
                        eq(1),
                        eq(BluetoothGatt.GATT_INVALID_ATTRIBUTE_LENGTH),
                        eq(0),
                        eq(bb.array()));

        characteristic = service.getCharacteristic(MediaControlGattService.UUID_PLAYBACK_SPEED);

        bb = ByteBuffer.allocate(Byte.BYTES + 1);
        bb.put(playback_speed);
        bb.put((byte) 0);

        mMcpService.mServerCallback.onCharacteristicWriteRequest(
                mCurrentDevice, 1, characteristic, false, true, 0, bb.array());

        verify(mMockGattServer)
                .sendResponse(
                        eq(mCurrentDevice),
                        eq(1),
                        eq(BluetoothGatt.GATT_INVALID_ATTRIBUTE_LENGTH),
                        eq(0),
                        eq(bb.array()));

        characteristic =
                service.getCharacteristic(MediaControlGattService.UUID_CURRENT_TRACK_OBJ_ID);
        verifyWriteObjIdsInvalid(characteristic, ObjectIds.CURRENT_TRACK_OBJ_ID, diff_byte++);

        characteristic = service.getCharacteristic(MediaControlGattService.UUID_NEXT_TRACK_OBJ_ID);
        verifyWriteObjIdsInvalid(characteristic, ObjectIds.NEXT_TRACK_OBJ_ID, diff_byte++);

        characteristic =
                service.getCharacteristic(MediaControlGattService.UUID_CURRENT_GROUP_OBJ_ID);
        verifyWriteObjIdsInvalid(characteristic, ObjectIds.CURRENT_GROUP_OBJ_ID, diff_byte++);

        characteristic = service.getCharacteristic(MediaControlGattService.UUID_PLAYING_ORDER);
        bb = ByteBuffer.allocate(Byte.BYTES + 1);
        bb.put((byte) playing_order.getValue());
        bb.put((byte) 0);

        mMcpService.mServerCallback.onCharacteristicWriteRequest(
                mCurrentDevice, 1, characteristic, false, true, 0, bb.array());

        verify(mMockGattServer)
                .sendResponse(
                        eq(mCurrentDevice),
                        eq(1),
                        eq(BluetoothGatt.GATT_INVALID_ATTRIBUTE_LENGTH),
                        eq(0),
                        eq(bb.array()));
    }

    private void testNotify(boolean registerForNotification) {
        BluetoothGattService service = initAllFeaturesGattService();
        String player_name = "TestPlayerName";
        String track_title = "Test Song";
        long track_duration = 1000;
        long track_position = 100;
        float playback_speed = 0.5f;
        float seeking_speed = 2.0f;
        Long obj_id = 7L;
        PlayingOrder playing_order = PlayingOrder.IN_ORDER_REPEAT;
        int playing_order_supported = SupportedPlayingOrder.IN_ORDER_REPEAT;
        int playback_state = MediaState.SEEKING.getValue();
        Integer opcodes_supported =
                Request.SupportedOpcodes.NONE
                        | Request.SupportedOpcodes.PLAY
                        | Request.SupportedOpcodes.PAUSE
                        | Request.SupportedOpcodes.FAST_REWIND
                        | Request.SupportedOpcodes.FAST_FORWARD
                        | Request.SupportedOpcodes.STOP
                        | Request.SupportedOpcodes.MOVE_RELATIVE
                        | Request.SupportedOpcodes.PREVIOUS_SEGMENT
                        | Request.SupportedOpcodes.NEXT_SEGMENT
                        | Request.SupportedOpcodes.FIRST_SEGMENT
                        | Request.SupportedOpcodes.LAST_SEGMENT
                        | Request.SupportedOpcodes.GOTO_SEGMENT
                        | Request.SupportedOpcodes.PREVIOUS_TRACK
                        | Request.SupportedOpcodes.NEXT_TRACK
                        | Request.SupportedOpcodes.FIRST_TRACK
                        | Request.SupportedOpcodes.LAST_TRACK
                        | Request.SupportedOpcodes.GOTO_TRACK
                        | Request.SupportedOpcodes.PREVIOUS_GROUP
                        | Request.SupportedOpcodes.NEXT_GROUP
                        | Request.SupportedOpcodes.FIRST_GROUP
                        | Request.SupportedOpcodes.LAST_GROUP;
        byte[] ccc_val =
                registerForNotification
                        ? BluetoothGattDescriptor.ENABLE_NOTIFICATION_VALUE.clone()
                        : BluetoothGattDescriptor.DISABLE_NOTIFICATION_VALUE.clone();
        int times_cnt = registerForNotification ? 1 : 0;
        int media_control_request_opcode = Request.Opcodes.MOVE_RELATIVE;

        BluetoothGattCharacteristic characteristic =
                service.getCharacteristic(MediaControlGattService.UUID_PLAYER_NAME);
        prepareConnectedDevicesCccVal(characteristic, ccc_val);
        mMcpService.updatePlayerNameChar(player_name, true);
        verify(mMockGattServer, times(times_cnt))
                .notifyCharacteristicChanged(eq(mCurrentDevice), eq(characteristic), eq(false));

        characteristic = service.getCharacteristic(MediaControlGattService.UUID_TRACK_TITLE);
        prepareConnectedDevicesCccVal(characteristic, ccc_val);
        mMcpService.updateTrackTitleChar(track_title, true);
        verify(mMockGattServer, times(times_cnt))
                .notifyCharacteristicChanged(eq(mCurrentDevice), eq(characteristic), eq(false));

        characteristic = service.getCharacteristic(MediaControlGattService.UUID_TRACK_DURATION);
        prepareConnectedDevicesCccVal(characteristic, ccc_val);
        mMcpService.updateTrackDurationChar(track_duration, true);
        verify(mMockGattServer, times(times_cnt))
                .notifyCharacteristicChanged(eq(mCurrentDevice), eq(characteristic), eq(false));

        characteristic = service.getCharacteristic(MediaControlGattService.UUID_MEDIA_STATE);
        prepareConnectedDevicesCccVal(characteristic, ccc_val);
        mMcpService.updateMediaStateChar(playback_state);
        verify(mMockGattServer, times(times_cnt))
                .notifyCharacteristicChanged(eq(mCurrentDevice), eq(characteristic), eq(false));

        characteristic = service.getCharacteristic(MediaControlGattService.UUID_TRACK_POSITION);
        prepareConnectedDevicesCccVal(characteristic, ccc_val);
        mMcpService.updateTrackPositionChar(track_position, false);
        verify(mMockGattServer, times(times_cnt))
                .notifyCharacteristicChanged(eq(mCurrentDevice), eq(characteristic), eq(false));

        characteristic = service.getCharacteristic(MediaControlGattService.UUID_PLAYBACK_SPEED);
        prepareConnectedDevicesCccVal(characteristic, ccc_val);
        mMcpService.updatePlaybackSpeedChar(playback_speed, true);
        verify(mMockGattServer, times(times_cnt))
                .notifyCharacteristicChanged(eq(mCurrentDevice), eq(characteristic), eq(false));

        characteristic = service.getCharacteristic(MediaControlGattService.UUID_SEEKING_SPEED);
        prepareConnectedDevicesCccVal(characteristic, ccc_val);
        mMcpService.updateSeekingSpeedChar(seeking_speed, true);
        verify(mMockGattServer, times(times_cnt))
                .notifyCharacteristicChanged(eq(mCurrentDevice), eq(characteristic), eq(false));

        characteristic =
                service.getCharacteristic(MediaControlGattService.UUID_CURRENT_TRACK_OBJ_ID);
        prepareConnectedDevicesCccVal(characteristic, ccc_val);
        mMcpService.updateObjectID(ObjectIds.CURRENT_TRACK_OBJ_ID, obj_id);
        verify(mMockGattServer, times(times_cnt))
                .notifyCharacteristicChanged(eq(mCurrentDevice), eq(characteristic), eq(false));

        characteristic = service.getCharacteristic(MediaControlGattService.UUID_NEXT_TRACK_OBJ_ID);
        prepareConnectedDevicesCccVal(characteristic, ccc_val);
        mMcpService.updateObjectID(ObjectIds.NEXT_TRACK_OBJ_ID, obj_id);
        verify(mMockGattServer, times(times_cnt))
                .notifyCharacteristicChanged(eq(mCurrentDevice), eq(characteristic), eq(false));

        characteristic =
                service.getCharacteristic(MediaControlGattService.UUID_CURRENT_GROUP_OBJ_ID);
        prepareConnectedDevicesCccVal(characteristic, ccc_val);
        mMcpService.updateObjectID(ObjectIds.CURRENT_GROUP_OBJ_ID, obj_id);
        verify(mMockGattServer, times(times_cnt))
                .notifyCharacteristicChanged(eq(mCurrentDevice), eq(characteristic), eq(false));

        characteristic =
                service.getCharacteristic(MediaControlGattService.UUID_PARENT_GROUP_OBJ_ID);
        prepareConnectedDevicesCccVal(characteristic, ccc_val);
        mMcpService.updateObjectID(ObjectIds.PARENT_GROUP_OBJ_ID, obj_id);
        verify(mMockGattServer, times(times_cnt))
                .notifyCharacteristicChanged(eq(mCurrentDevice), eq(characteristic), eq(false));

        characteristic = service.getCharacteristic(MediaControlGattService.UUID_PLAYING_ORDER);
        prepareConnectedDevicesCccVal(characteristic, ccc_val);
        mMcpService.updatePlayingOrderSupportedChar(playing_order_supported);
        mMcpService.updatePlayingOrderChar(playing_order, true);
        verify(mMockGattServer, times(times_cnt))
                .notifyCharacteristicChanged(eq(mCurrentDevice), eq(characteristic), eq(false));

        characteristic =
                service.getCharacteristic(MediaControlGattService.UUID_MEDIA_CONTROL_POINT);
        prepareConnectedDevicesCccVal(characteristic, ccc_val);
        mMcpService.setMediaControlRequestResult(
                new Request(media_control_request_opcode, 0), Request.Results.SUCCESS);
        verify(mMockGattServer, times(times_cnt))
                .notifyCharacteristicChanged(eq(mCurrentDevice), eq(characteristic), eq(false));

        characteristic =
                service.getCharacteristic(
                        MediaControlGattService.UUID_MEDIA_CONTROL_POINT_OPCODES_SUPPORTED);
        prepareConnectedDevicesCccVal(characteristic, ccc_val);
        mMcpService.updateSupportedOpcodesChar(opcodes_supported, true);
        verify(mMockGattServer, times(times_cnt))
                .notifyCharacteristicChanged(eq(mCurrentDevice), eq(characteristic), eq(false));

        characteristic =
                service.getCharacteristic(MediaControlGattService.UUID_SEARCH_RESULT_OBJ_ID);
        prepareConnectedDevicesCccVal(characteristic, ccc_val);
        mMcpService.updateObjectID(ObjectIds.SEARCH_RESULT_OBJ_ID, obj_id);
        verify(mMockGattServer, times(times_cnt))
                .notifyCharacteristicChanged(eq(mCurrentDevice), eq(characteristic), eq(false));

        characteristic =
                service.getCharacteristic(MediaControlGattService.UUID_SEARCH_CONTROL_POINT);
        prepareConnectedDevicesCccVal(characteristic, ccc_val);
        mMcpService.setSearchRequestResult(null, SearchRequest.Results.SUCCESS, obj_id);
        verify(mMockGattServer, times(times_cnt))
                .notifyCharacteristicChanged(eq(mCurrentDevice), eq(characteristic), eq(false));
    }

    @Test
    public void testNotifyRegistered() {
        testNotify(true);
    }

    @Test
    public void testNotifyNotRegistered() {
        testNotify(false);
    }

    private void verifyMediaControlPointRequest(
            BluetoothGattService service,
            int opcode,
            Integer value,
            int expectedGattResult,
            int invocation_count) {
        BluetoothGattCharacteristic characteristic =
                service.getCharacteristic(MediaControlGattService.UUID_MEDIA_CONTROL_POINT);
        ByteBuffer bb;

        if (expectedGattResult == BluetoothGatt.GATT_INVALID_ATTRIBUTE_LENGTH) {
            bb = ByteBuffer.allocate(6).order(ByteOrder.LITTLE_ENDIAN);
        } else {
            bb =
                    ByteBuffer.allocate(value != null ? (Integer.BYTES + Byte.BYTES) : Byte.BYTES)
                            .order(ByteOrder.LITTLE_ENDIAN);
        }
        bb.put((byte) opcode);
        if (value != null) {
            bb.putInt(value);
        }

        Assert.assertEquals(
                expectedGattResult,
                mMcpService.handleMediaControlPointRequest(mCurrentDevice, bb.array()));

        if (expectedGattResult == BluetoothGatt.GATT_SUCCESS) {
            // Verify if callback comes to profile
            verify(mMockMcsCallbacks, times(invocation_count++))
                    .onMediaControlRequest(any(Request.class));
        }
    }

    private void verifyMediaControlPointRequests(int expectedGattResult) {
        BluetoothGattService service = initAllFeaturesGattService();
        int invocation_count = 1;
        Integer opcodes_supported =
                Request.SupportedOpcodes.PLAY
                        | Request.SupportedOpcodes.PAUSE
                        | Request.SupportedOpcodes.FAST_REWIND
                        | Request.SupportedOpcodes.FAST_FORWARD
                        | Request.SupportedOpcodes.STOP
                        | Request.SupportedOpcodes.MOVE_RELATIVE
                        | Request.SupportedOpcodes.PREVIOUS_SEGMENT
                        | Request.SupportedOpcodes.NEXT_SEGMENT
                        | Request.SupportedOpcodes.FIRST_SEGMENT
                        | Request.SupportedOpcodes.LAST_SEGMENT
                        | Request.SupportedOpcodes.GOTO_SEGMENT
                        | Request.SupportedOpcodes.PREVIOUS_TRACK
                        | Request.SupportedOpcodes.NEXT_TRACK
                        | Request.SupportedOpcodes.FIRST_TRACK
                        | Request.SupportedOpcodes.LAST_TRACK
                        | Request.SupportedOpcodes.GOTO_TRACK
                        | Request.SupportedOpcodes.PREVIOUS_GROUP
                        | Request.SupportedOpcodes.NEXT_GROUP
                        | Request.SupportedOpcodes.FIRST_GROUP
                        | Request.SupportedOpcodes.LAST_GROUP
                        | Request.SupportedOpcodes.GOTO_GROUP;

        BluetoothGattCharacteristic characteristic =
                service.getCharacteristic(
                        MediaControlGattService.UUID_MEDIA_CONTROL_POINT_OPCODES_SUPPORTED);
        prepareConnectedDevicesCccVal(
                characteristic, BluetoothGattDescriptor.DISABLE_NOTIFICATION_VALUE.clone());
        mMcpService.updateSupportedOpcodesChar(opcodes_supported, true);
        verify(mMockGattServer, times(0))
                .notifyCharacteristicChanged(eq(mCurrentDevice), eq(characteristic), eq(false));

        verifyMediaControlPointRequest(
                service, Request.Opcodes.PLAY, null, expectedGattResult, invocation_count++);
        verifyMediaControlPointRequest(
                service, Request.Opcodes.PAUSE, null, expectedGattResult, invocation_count++);
        verifyMediaControlPointRequest(
                service, Request.Opcodes.FAST_REWIND, null, expectedGattResult, invocation_count++);
        verifyMediaControlPointRequest(
                service,
                Request.Opcodes.FAST_FORWARD,
                null,
                expectedGattResult,
                invocation_count++);
        verifyMediaControlPointRequest(
                service, Request.Opcodes.STOP, null, expectedGattResult, invocation_count++);
        verifyMediaControlPointRequest(
                service,
                Request.Opcodes.MOVE_RELATIVE,
                100,
                expectedGattResult,
                invocation_count++);
        verifyMediaControlPointRequest(
                service,
                Request.Opcodes.PREVIOUS_SEGMENT,
                null,
                expectedGattResult,
                invocation_count++);
        verifyMediaControlPointRequest(
                service,
                Request.Opcodes.NEXT_SEGMENT,
                null,
                expectedGattResult,
                invocation_count++);
        verifyMediaControlPointRequest(
                service,
                Request.Opcodes.FIRST_SEGMENT,
                null,
                expectedGattResult,
                invocation_count++);
        verifyMediaControlPointRequest(
                service,
                Request.Opcodes.LAST_SEGMENT,
                null,
                expectedGattResult,
                invocation_count++);
        verifyMediaControlPointRequest(
                service, Request.Opcodes.GOTO_SEGMENT, 10, expectedGattResult, invocation_count++);
        verifyMediaControlPointRequest(
                service,
                Request.Opcodes.PREVIOUS_TRACK,
                null,
                expectedGattResult,
                invocation_count++);
        verifyMediaControlPointRequest(
                service, Request.Opcodes.NEXT_TRACK, null, expectedGattResult, invocation_count++);
        verifyMediaControlPointRequest(
                service, Request.Opcodes.FIRST_TRACK, null, expectedGattResult, invocation_count++);
        verifyMediaControlPointRequest(
                service, Request.Opcodes.LAST_TRACK, null, expectedGattResult, invocation_count++);
        verifyMediaControlPointRequest(
                service, Request.Opcodes.GOTO_TRACK, 7, expectedGattResult, invocation_count++);
        verifyMediaControlPointRequest(
                service,
                Request.Opcodes.PREVIOUS_GROUP,
                null,
                expectedGattResult,
                invocation_count++);
        verifyMediaControlPointRequest(
                service, Request.Opcodes.NEXT_GROUP, null, expectedGattResult, invocation_count++);
        verifyMediaControlPointRequest(
                service, Request.Opcodes.FIRST_GROUP, null, expectedGattResult, invocation_count++);
        verifyMediaControlPointRequest(
                service, Request.Opcodes.LAST_GROUP, null, expectedGattResult, invocation_count++);
        verifyMediaControlPointRequest(
                service, Request.Opcodes.GOTO_GROUP, 10, expectedGattResult, invocation_count++);
    }

    @Test
    public void testMediaControlPointRequestValid() {
        verifyMediaControlPointRequests(BluetoothGatt.GATT_SUCCESS);
    }

    @Test
    public void testMediaControlPointRequestInvalidLength() {
        verifyMediaControlPointRequests(BluetoothGatt.GATT_INVALID_ATTRIBUTE_LENGTH);
    }

    @Test
    public void testMediaControlPointRequestInvalid() {
        Integer opcodes_supported = Request.SupportedOpcodes.NONE;

        Assert.assertFalse(mMcpService.isOpcodeSupported(Request.Opcodes.PLAY));
    }

    @Test
    public void testMediaControlPointeRequest_OpcodePlayCallLeAudioServiceSetActiveDevice() {
        mSetFlagsRule.enableFlags(Flags.FLAG_LEAUDIO_BROADCAST_FEATURE_SUPPORT);
        BluetoothGattService service = initAllFeaturesGattService();
        prepareConnectedDevice();
        mMcpService.updateSupportedOpcodesChar(Request.SupportedOpcodes.PLAY, true);
<<<<<<< HEAD
        verifyMediaControlPointRequest(service, Request.Opcodes.PLAY, null,
                BluetoothGatt.GATT_SUCCESS, 1);
=======
        verifyMediaControlPointRequest(
                service, Request.Opcodes.PLAY, null, BluetoothGatt.GATT_SUCCESS, 1);
>>>>>>> e110efe6
        if (!Flags.leaudioBroadcastFeatureSupport()) {
            verify(mMockLeAudioService).setActiveDevice(any(BluetoothDevice.class));
        } else {
            final List<BluetoothLeBroadcastMetadata> metadataList = mock(List.class);
            when(mMockLeAudioService.getAllBroadcastMetadata()).thenReturn(metadataList);
            verify(mMockMcsCallbacks, times(1)).onMediaControlRequest(any(Request.class));
        }
    }

    @Test
    public void testPlaybackSpeedWrite() {
        BluetoothGattService service = initAllFeaturesGattService();
        byte playback_speed = -64;

        BluetoothGattCharacteristic characteristic =
                service.getCharacteristic(MediaControlGattService.UUID_PLAYBACK_SPEED);
        prepareConnectedDevicesCccVal(
                characteristic, BluetoothGattDescriptor.ENABLE_NOTIFICATION_VALUE.clone());

        ByteBuffer bb = ByteBuffer.allocate(Byte.BYTES);
        bb.put(playback_speed);

        mMcpService.mServerCallback.onCharacteristicWriteRequest(
                mCurrentDevice, 1, characteristic, false, true, 0, bb.array());

        verify(mMockMcsCallbacks)
                .onPlaybackSpeedSetRequest(eq((float) Math.pow(2, playback_speed / 64)));

        // Fake characteristic write - this is done by player status update
        characteristic.setValue(playback_speed, BluetoothGattCharacteristic.FORMAT_SINT8, 0);

        // Second set of the same value - does not bother player only sends notification
        mMcpService.mServerCallback.onCharacteristicWriteRequest(
                mCurrentDevice, 1, characteristic, false, true, 0, bb.array());

        verify(mMockGattServer, times(1))
                .notifyCharacteristicChanged(eq(mCurrentDevice), eq(characteristic), eq(false));
    }

    @Test
    public void testUpdateSupportedOpcodesChar() {
        BluetoothGattService service = initAllFeaturesGattService();
        Integer opcodes_supported =
                Request.SupportedOpcodes.PLAY
                        | Request.SupportedOpcodes.PAUSE
                        | Request.SupportedOpcodes.FAST_REWIND
                        | Request.SupportedOpcodes.FAST_FORWARD
                        | Request.SupportedOpcodes.STOP
                        | Request.SupportedOpcodes.MOVE_RELATIVE
                        | Request.SupportedOpcodes.PREVIOUS_SEGMENT
                        | Request.SupportedOpcodes.NEXT_SEGMENT
                        | Request.SupportedOpcodes.FIRST_SEGMENT
                        | Request.SupportedOpcodes.LAST_SEGMENT
                        | Request.SupportedOpcodes.GOTO_SEGMENT
                        | Request.SupportedOpcodes.PREVIOUS_TRACK
                        | Request.SupportedOpcodes.NEXT_TRACK
                        | Request.SupportedOpcodes.FIRST_TRACK
                        | Request.SupportedOpcodes.LAST_TRACK
                        | Request.SupportedOpcodes.GOTO_TRACK
                        | Request.SupportedOpcodes.PREVIOUS_GROUP
                        | Request.SupportedOpcodes.NEXT_GROUP
                        | Request.SupportedOpcodes.FIRST_GROUP
                        | Request.SupportedOpcodes.LAST_GROUP
                        | Request.SupportedOpcodes.GOTO_GROUP;

        BluetoothGattCharacteristic characteristic =
                service.getCharacteristic(
                        MediaControlGattService.UUID_MEDIA_CONTROL_POINT_OPCODES_SUPPORTED);
        prepareConnectedDevicesCccVal(
                characteristic, BluetoothGattDescriptor.ENABLE_NOTIFICATION_VALUE.clone());

        mMcpService.updateSupportedOpcodesChar(opcodes_supported, true);
        verify(mMockGattServer, times(1))
                .notifyCharacteristicChanged(eq(mCurrentDevice), eq(characteristic), eq(false));

        // Verify if there will be no new notification triggered when nothing changes
        mMcpService.updateSupportedOpcodesChar(opcodes_supported, true);
        verify(mMockGattServer, times(1))
                .notifyCharacteristicChanged(eq(mCurrentDevice), eq(characteristic), eq(false));

        opcodes_supported = 0;
        mMcpService.updateSupportedOpcodesChar(opcodes_supported, true);
        verify(mMockGattServer, times(2))
                .notifyCharacteristicChanged(eq(mCurrentDevice), eq(characteristic), eq(false));
    }

    @Test
    public void testPlayingOrderSupportedChar() {
        BluetoothGattService service = initAllFeaturesGattService();
        int playing_order_supported =
                SupportedPlayingOrder.IN_ORDER_REPEAT | SupportedPlayingOrder.NEWEST_ONCE;
        PlayingOrder playing_order = PlayingOrder.IN_ORDER_REPEAT;
        ByteBuffer bb = ByteBuffer.allocate(Byte.BYTES);

        BluetoothGattCharacteristic characteristic =
                service.getCharacteristic(MediaControlGattService.UUID_PLAYING_ORDER);
        prepareConnectedDevicesCccVal(
                characteristic, BluetoothGattDescriptor.ENABLE_NOTIFICATION_VALUE.clone());

        mMcpService.updatePlayingOrderSupportedChar(playing_order_supported);

        bb.put((byte) playing_order.getValue());
        mMcpService.mServerCallback.onCharacteristicWriteRequest(
                mCurrentDevice, 1, characteristic, false, true, 0, bb.array());
        verify(mMockMcsCallbacks, times(1)).onPlayingOrderSetRequest(anyInt());

        // Not supported playing order should be ignored
        playing_order = PlayingOrder.SHUFFLE_ONCE;
        bb.put(0, (byte) playing_order.getValue());
        mMcpService.mServerCallback.onCharacteristicWriteRequest(
                mCurrentDevice, 1, characteristic, false, true, 0, bb.array());
        verify(mMockMcsCallbacks, times(1)).onPlayingOrderSetRequest(anyInt());

        playing_order = PlayingOrder.NEWEST_ONCE;
        bb.put(0, (byte) playing_order.getValue());
        mMcpService.mServerCallback.onCharacteristicWriteRequest(
                mCurrentDevice, 1, characteristic, false, true, 0, bb.array());
        verify(mMockMcsCallbacks, times(2)).onPlayingOrderSetRequest(anyInt());
    }

    @Test
    public void testCharacteristicReadRejectedUnauthorized() {
        BluetoothGattService service = initAllFeaturesGattService();

        BluetoothGattCharacteristic characteristic =
                service.getCharacteristic(MediaControlGattService.UUID_TRACK_POSITION);

        prepareConnectedDevice();
        doReturn(BluetoothDevice.ACCESS_REJECTED)
                .when(mMockMcpService)
                .getDeviceAuthorization(any(BluetoothDevice.class));

        mMcpService.mServerCallback.onCharacteristicReadRequest(
                mCurrentDevice, 1, 0, characteristic);

        verify(mMockGattServer)
                .sendResponse(
                        eq(mCurrentDevice),
                        eq(1),
                        eq(BluetoothGatt.GATT_INSUFFICIENT_AUTHORIZATION),
                        eq(0),
                        any());
    }

    @Test
    public void testCharacteristicNotifyOnAuthorization() {
        BluetoothGattService service = initAllFeaturesGattService();
        prepareConnectedDevice();

        // Leave it as unauthorized yet
        doReturn(BluetoothDevice.ACCESS_REJECTED)
                .when(mMockMcpService)
                .getDeviceAuthorization(any(BluetoothDevice.class));

        BluetoothGattCharacteristic characteristic =
                service.getCharacteristic(MediaControlGattService.UUID_PLAYING_ORDER_SUPPORTED);
        prepareConnectedDevicesCccVal(
                characteristic, BluetoothGattDescriptor.ENABLE_NOTIFICATION_VALUE.clone());

        // Assume no update on some of the characteristics
        BluetoothGattCharacteristic characteristic2 =
                service.getCharacteristic(MediaControlGattService.UUID_MEDIA_STATE);
        prepareConnectedDevicesCccVal(
                characteristic2, BluetoothGattDescriptor.ENABLE_NOTIFICATION_VALUE.clone());
        characteristic2.setValue((byte[]) null);

        BluetoothGattCharacteristic characteristic3 =
                service.getCharacteristic(MediaControlGattService.UUID_TRACK_CHANGED);
        prepareConnectedDevicesCccVal(
                characteristic3, BluetoothGattDescriptor.ENABLE_NOTIFICATION_VALUE.clone());
        characteristic3.setValue((byte[]) null);

        // Call it once but expect no notification for the unauthorized device
        int playing_order_supported =
                SupportedPlayingOrder.IN_ORDER_REPEAT | SupportedPlayingOrder.NEWEST_ONCE;
        mMcpService.updatePlayingOrderSupportedChar(playing_order_supported);
        verify(mMockGattServer, times(0))
                .notifyCharacteristicChanged(eq(mCurrentDevice), any(), eq(false));

        // Expect a single notification for the just authorized device
        doReturn(BluetoothDevice.ACCESS_ALLOWED)
                .when(mMockMcpService)
                .getDeviceAuthorization(any(BluetoothDevice.class));
        mMcpService.onDeviceAuthorizationSet(mCurrentDevice);
        verify(mMockGattServer, times(0))
                .notifyCharacteristicChanged(eq(mCurrentDevice), eq(characteristic2), eq(false));
        verify(mMockGattServer, times(0))
                .notifyCharacteristicChanged(eq(mCurrentDevice), eq(characteristic3), eq(false));
        verify(mMockGattServer, times(1))
                .notifyCharacteristicChanged(eq(mCurrentDevice), eq(characteristic), eq(false));
    }

    @Test
    public void testCharacteristicReadUnknownUnauthorized() {
        BluetoothGattService service = initAllFeaturesGattService();

        BluetoothGattCharacteristic characteristic =
                service.getCharacteristic(MediaControlGattService.UUID_TRACK_POSITION);

        prepareConnectedDevice();
        doReturn(BluetoothDevice.ACCESS_UNKNOWN)
                .when(mMockMcpService)
                .getDeviceAuthorization(any(BluetoothDevice.class));

        mMcpService.mServerCallback.onCharacteristicReadRequest(
                mCurrentDevice, 1, 0, characteristic);
        verify(mMockMcpService, times(0)).onDeviceUnauthorized(eq(mCurrentDevice));
        verify(mMockGattServer, times(0))
                .sendResponse(
                        eq(mCurrentDevice),
                        eq(1),
                        eq(BluetoothGatt.GATT_INSUFFICIENT_AUTHORIZATION),
                        eq(0),
                        any());
    }

    @Test
    public void testCharacteristicWriteRejectedUnauthorized() {
        BluetoothGattService service = initAllFeaturesGattService();
        int track_position = 100;

        BluetoothGattCharacteristic characteristic =
                service.getCharacteristic(MediaControlGattService.UUID_TRACK_POSITION);

        ByteBuffer bb = ByteBuffer.allocate(Integer.BYTES + 1).order(ByteOrder.LITTLE_ENDIAN);
        bb.putInt((int) track_position);
        bb.put((byte) 0);

        prepareConnectedDevice();
        doReturn(BluetoothDevice.ACCESS_REJECTED)
                .when(mMockMcpService)
                .getDeviceAuthorization(any(BluetoothDevice.class));

        mMcpService.mServerCallback.onCharacteristicWriteRequest(
                mCurrentDevice, 1, characteristic, false, true, 0, bb.array());

        verify(mMockGattServer)
                .sendResponse(
                        eq(mCurrentDevice),
                        eq(1),
                        eq(BluetoothGatt.GATT_INSUFFICIENT_AUTHORIZATION),
                        eq(0),
                        any());
    }

    @Test
    public void testCharacteristicWriteUnknownUnauthorized() {
        BluetoothGattService service = initAllFeaturesGattService();
        int track_position = 100;

        BluetoothGattCharacteristic characteristic =
                service.getCharacteristic(MediaControlGattService.UUID_TRACK_POSITION);

        ByteBuffer bb = ByteBuffer.allocate(Integer.BYTES + 1).order(ByteOrder.LITTLE_ENDIAN);
        bb.putInt((int) track_position);
        bb.put((byte) 0);

        prepareConnectedDevice();
        doReturn(BluetoothDevice.ACCESS_UNKNOWN)
                .when(mMockMcpService)
                .getDeviceAuthorization(any(BluetoothDevice.class));

        mMcpService.mServerCallback.onCharacteristicWriteRequest(
                mCurrentDevice, 1, characteristic, false, true, 0, bb.array());
        verify(mMockMcpService).onDeviceUnauthorized(eq(mCurrentDevice));
    }

    @Test
    public void testDescriptorReadRejectedUnauthorized() {
        BluetoothGattService service = initAllFeaturesGattService();

        BluetoothGattDescriptor descriptor =
                service.getCharacteristic(MediaControlGattService.UUID_TRACK_POSITION)
                        .getDescriptor(UUID_CCCD);
        Assert.assertNotNull(descriptor);

        prepareConnectedDevice();
        doReturn(BluetoothDevice.ACCESS_REJECTED)
                .when(mMockMcpService)
                .getDeviceAuthorization(any(BluetoothDevice.class));

        mMcpService.mServerCallback.onDescriptorReadRequest(mCurrentDevice, 1, 0, descriptor);

        verify(mMockGattServer)
                .sendResponse(
                        eq(mCurrentDevice),
                        eq(1),
                        eq(BluetoothGatt.GATT_INSUFFICIENT_AUTHORIZATION),
                        eq(0),
                        any());
    }

    @Test
    public void testDescriptorReadUnknownUnauthorized() {
        BluetoothGattService service = initAllFeaturesGattService();

        BluetoothGattDescriptor descriptor =
                service.getCharacteristic(MediaControlGattService.UUID_TRACK_POSITION)
                        .getDescriptor(UUID_CCCD);
        Assert.assertNotNull(descriptor);

        prepareConnectedDevice();
        doReturn(BluetoothDevice.ACCESS_UNKNOWN)
                .when(mMockMcpService)
                .getDeviceAuthorization(any(BluetoothDevice.class));

        mMcpService.mServerCallback.onDescriptorReadRequest(mCurrentDevice, 1, 0, descriptor);
        verify(mMockMcpService, times(0)).onDeviceUnauthorized(eq(mCurrentDevice));
        verify(mMockGattServer, times(0))
                .sendResponse(
                        eq(mCurrentDevice),
                        eq(1),
                        eq(BluetoothGatt.GATT_INSUFFICIENT_AUTHORIZATION),
                        eq(0),
                        any());
    }

    @Test
    public void testDescriptorWriteRejectedUnauthorized() {
        BluetoothGattService service = initAllFeaturesGattService();

        BluetoothGattDescriptor descriptor =
                service.getCharacteristic(MediaControlGattService.UUID_TRACK_POSITION)
                        .getDescriptor(UUID_CCCD);
        Assert.assertNotNull(descriptor);

        prepareConnectedDevice();
        doReturn(BluetoothDevice.ACCESS_REJECTED)
                .when(mMockMcpService)
                .getDeviceAuthorization(any(BluetoothDevice.class));

        ByteBuffer bb = ByteBuffer.allocate(2).order(ByteOrder.LITTLE_ENDIAN);
        bb.put((byte) 0);
        bb.put((byte) 1);

        mMcpService.mServerCallback.onDescriptorWriteRequest(
                mCurrentDevice, 1, descriptor, false, true, 0, bb.array());

        verify(mMockGattServer)
                .sendResponse(
                        eq(mCurrentDevice),
                        eq(1),
                        eq(BluetoothGatt.GATT_INSUFFICIENT_AUTHORIZATION),
                        eq(0),
                        any());
    }

    @Test
    public void testDescriptorWriteUnknownUnauthorized() {
        BluetoothGattService service = initAllFeaturesGattService();

        BluetoothGattDescriptor descriptor =
                service.getCharacteristic(MediaControlGattService.UUID_TRACK_POSITION)
                        .getDescriptor(UUID_CCCD);
        Assert.assertNotNull(descriptor);

        prepareConnectedDevice();
        doReturn(BluetoothDevice.ACCESS_UNKNOWN)
                .when(mMockMcpService)
                .getDeviceAuthorization(any(BluetoothDevice.class));

        ByteBuffer bb = ByteBuffer.allocate(2).order(ByteOrder.LITTLE_ENDIAN);
        bb.put((byte) 0);
        bb.put((byte) 1);

        mMcpService.mServerCallback.onDescriptorWriteRequest(
                mCurrentDevice, 1, descriptor, false, true, 0, bb.array());
        verify(mMockMcpService, times(0)).onDeviceUnauthorized(eq(mCurrentDevice));
        verify(mMockGattServer, times(0))
                .sendResponse(
                        eq(mCurrentDevice),
                        eq(1),
                        eq(BluetoothGatt.GATT_INSUFFICIENT_AUTHORIZATION),
                        eq(0),
                        any());
    }

    @Test
    public void testUpdatePlayerNameFromNull() {
        BluetoothGattService service = initAllFeaturesGattService();

        BluetoothGattCharacteristic characteristic =
                service.getCharacteristic(MediaControlGattService.UUID_PLAYER_NAME);
        Assert.assertNotNull(characteristic);
        byte[] nullname = null;
        characteristic.setValue(nullname);

        prepareConnectedDevice();
        doReturn(BluetoothDevice.ACCESS_ALLOWED)
                .when(mMockMcpService)
                .getDeviceAuthorization(any(BluetoothDevice.class));

        Map<PlayerStateField, Object> state_map = new HashMap<>();
        String player_name = "TestPlayerName";
        state_map.put(PlayerStateField.PLAYER_NAME, player_name);
        mMcpService.updatePlayerState(state_map);
    }

    @Test
    public void testUpdatePlayerStateFromNullStateChar() {
        BluetoothGattService service = initAllFeaturesGattService();

        BluetoothGattCharacteristic characteristic =
                service.getCharacteristic(MediaControlGattService.UUID_MEDIA_STATE);
        Assert.assertNotNull(characteristic);
        byte[] nullBytes = null;
        characteristic.setValue(nullBytes);

        prepareConnectedDevice();
        doReturn(BluetoothDevice.ACCESS_ALLOWED)
                .when(mMockMcpService)
                .getDeviceAuthorization(any(BluetoothDevice.class));

        Map<PlayerStateField, Object> state_map = new HashMap<>();
        MediaState playback_state = MediaState.SEEKING;
        state_map.put(PlayerStateField.PLAYBACK_STATE, playback_state);
        mMcpService.updatePlayerState(state_map);
    }

    @Test
    public void testDumpDoesNotCrash() {
        mMcpService.dump(new StringBuilder());
        BluetoothGattService service = initAllFeaturesGattService();
        mMcpService.dump(new StringBuilder());
    }
}<|MERGE_RESOLUTION|>--- conflicted
+++ resolved
@@ -38,7 +38,6 @@
 import com.android.bluetooth.btservice.AdapterService;
 import com.android.bluetooth.flags.Flags;
 import com.android.bluetooth.le_audio.LeAudioService;
-import android.platform.test.flag.junit.SetFlagsRule;
 
 import org.junit.After;
 import org.junit.Assert;
@@ -92,10 +91,6 @@
             Looper.prepare();
         }
 
-<<<<<<< HEAD
-
-=======
->>>>>>> e110efe6
         TestUtils.setAdapterService(mAdapterService);
         mAdapter = BluetoothAdapter.getDefaultAdapter();
 
@@ -1090,13 +1085,8 @@
         BluetoothGattService service = initAllFeaturesGattService();
         prepareConnectedDevice();
         mMcpService.updateSupportedOpcodesChar(Request.SupportedOpcodes.PLAY, true);
-<<<<<<< HEAD
-        verifyMediaControlPointRequest(service, Request.Opcodes.PLAY, null,
-                BluetoothGatt.GATT_SUCCESS, 1);
-=======
         verifyMediaControlPointRequest(
                 service, Request.Opcodes.PLAY, null, BluetoothGatt.GATT_SUCCESS, 1);
->>>>>>> e110efe6
         if (!Flags.leaudioBroadcastFeatureSupport()) {
             verify(mMockLeAudioService).setActiveDevice(any(BluetoothDevice.class));
         } else {

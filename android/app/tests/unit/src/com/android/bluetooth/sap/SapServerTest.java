/*
 * Copyright 2022 The Android Open Source Project
 *
 * Licensed under the Apache License, Version 2.0 (the "License");
 * you may not use this file except in compliance with the License.
 * You may obtain a copy of the License at
 *
 *      http://www.apache.org/licenses/LICENSE-2.0
 *
 * Unless required by applicable law or agreed to in writing, software
 * distributed under the License is distributed on an "AS IS" BASIS,
 * WITHOUT WARRANTIES OR CONDITIONS OF ANY KIND, either express or implied.
 * See the License for the specific language governing permissions and
 * limitations under the License.
 */

package com.android.bluetooth.sap;

import static com.android.bluetooth.sap.SapMessage.CON_STATUS_ERROR_CONNECTION;
import static com.android.bluetooth.sap.SapMessage.CON_STATUS_OK;
import static com.android.bluetooth.sap.SapMessage.CON_STATUS_OK_ONGOING_CALL;
import static com.android.bluetooth.sap.SapMessage.DISC_GRACEFULL;
import static com.android.bluetooth.sap.SapMessage.ID_CONNECT_REQ;
import static com.android.bluetooth.sap.SapMessage.ID_CONNECT_RESP;
import static com.android.bluetooth.sap.SapMessage.ID_DISCONNECT_IND;
import static com.android.bluetooth.sap.SapMessage.ID_DISCONNECT_RESP;
import static com.android.bluetooth.sap.SapMessage.ID_ERROR_RESP;
import static com.android.bluetooth.sap.SapMessage.ID_RIL_UNSOL_DISCONNECT_IND;
import static com.android.bluetooth.sap.SapMessage.ID_STATUS_IND;
import static com.android.bluetooth.sap.SapMessage.TEST_MODE_ENABLE;
import static com.android.bluetooth.sap.SapServer.SAP_MSG_RFC_REPLY;
import static com.android.bluetooth.sap.SapServer.SAP_MSG_RIL_CONNECT;
import static com.android.bluetooth.sap.SapServer.SAP_MSG_RIL_IND;
import static com.android.bluetooth.sap.SapServer.SAP_MSG_RIL_REQ;
import static com.android.bluetooth.sap.SapServer.SAP_PROXY_DEAD;
import static com.android.bluetooth.sap.SapServer.SAP_RIL_SOCK_CLOSED;

import static com.google.common.truth.Truth.assertThat;
import static com.google.common.truth.Truth.assertWithMessage;

import static org.mockito.Mockito.any;
import static org.mockito.Mockito.anyInt;
import static org.mockito.Mockito.anyLong;
import static org.mockito.Mockito.argThat;
import static org.mockito.Mockito.atLeastOnce;
import static org.mockito.Mockito.doThrow;
import static org.mockito.Mockito.eq;
import static org.mockito.Mockito.mock;
import static org.mockito.Mockito.never;
import static org.mockito.Mockito.spy;
import static org.mockito.Mockito.timeout;
import static org.mockito.Mockito.verify;
import static org.mockito.Mockito.when;

import android.app.AlarmManager;
import android.app.Notification;
import android.app.NotificationManager;
import android.app.PendingIntent;
import android.content.Context;
import android.content.ContextWrapper;
import android.content.Intent;
import android.os.Handler;
import android.os.HandlerThread;
import android.os.Message;
import android.os.RemoteException;
import android.telephony.TelephonyManager;

import androidx.test.filters.SmallTest;
import androidx.test.platform.app.InstrumentationRegistry;
import androidx.test.runner.AndroidJUnit4;

import org.junit.After;
import org.junit.Before;
import org.junit.Rule;
import org.junit.Test;
import org.junit.runner.RunWith;
import org.mockito.ArgumentCaptor;
import org.mockito.ArgumentMatcher;
import org.mockito.Mock;
import org.mockito.Spy;
import org.mockito.junit.MockitoJUnit;
import org.mockito.junit.MockitoRule;

import java.io.InputStream;
import java.io.OutputStream;
import java.util.concurrent.atomic.AtomicLong;

@SmallTest
@RunWith(AndroidJUnit4.class)
public class SapServerTest {
    private static final long TIMEOUT_MS = 1_000;

    private HandlerThread mHandlerThread;
    private Handler mHandler;

    @Spy
    private Context mTargetContext =
            new ContextWrapper(InstrumentationRegistry.getInstrumentation().getTargetContext());

    @Spy private TestHandlerCallback mCallback = new TestHandlerCallback();

    @Rule public MockitoRule mockitoRule = MockitoJUnit.rule();

<<<<<<< HEAD
    @Rule public MockitoRule mockitoRule = MockitoJUnit.rule();

    @Mock
    private InputStream mInputStream;
=======
    @Mock private InputStream mInputStream;
>>>>>>> 6cdb3953

    @Mock private OutputStream mOutputStream;

    private SapServer mSapServer;

    @Before
    public void setUp() throws Exception {

        mHandlerThread = new HandlerThread("SapServerTest");
        mHandlerThread.start();

        mHandler = new Handler(mHandlerThread.getLooper(), mCallback);
        mSapServer = spy(new SapServer(mHandler, mTargetContext, mInputStream, mOutputStream));
    }

    @After
    public void tearDown() {
        mHandlerThread.quit();
    }

    @Test
    public void setNotification() {
        NotificationManager notificationManager = mock(NotificationManager.class);
        when(mTargetContext.getSystemService(NotificationManager.class))
                .thenReturn(notificationManager);

        ArgumentCaptor<Notification> captor = ArgumentCaptor.forClass(Notification.class);
        int type = DISC_GRACEFULL;
        int flags = PendingIntent.FLAG_CANCEL_CURRENT;
        mSapServer.setNotification(type, flags);

        verify(notificationManager).notify(eq(SapServer.NOTIFICATION_ID), captor.capture());
        Notification notification = captor.getValue();
        assertThat(notification.getChannelId()).isEqualTo(SapServer.SAP_NOTIFICATION_CHANNEL);
    }

    @Test
    public void clearNotification() {
        NotificationManager notificationManager = mock(NotificationManager.class);
        when(mTargetContext.getSystemService(NotificationManager.class))
                .thenReturn(notificationManager);

        mSapServer.clearNotification();

        verify(notificationManager).cancel(SapServer.NOTIFICATION_ID);
    }

    @Test
    public void setTestMode() {
        int testMode = TEST_MODE_ENABLE;
        mSapServer.setTestMode(testMode);

        assertThat(mSapServer.mTestMode).isEqualTo(testMode);
    }

    @Test
    public void onConnectRequest_whenStateIsConnecting_callsSendRilMessage() {
        ISapRilReceiver mockReceiver = mock(ISapRilReceiver.class);
        Object lock = new Object();
        when(mockReceiver.getSapProxyLock()).thenReturn(lock);
        mSapServer.mRilBtReceiver = mockReceiver;
        mSapServer.mSapHandler = mHandler;

        mSapServer.changeState(SapServer.SAP_STATE.CONNECTING);
        SapMessage msg = new SapMessage(ID_STATUS_IND);
        mSapServer.onConnectRequest(msg);

        verify(mSapServer).sendRilMessage(msg);
    }

    @Test
    public void onConnectRequest_whenStateIsConnected_sendsErrorConnectionClientMessage() {
        mSapServer.mSapHandler = mHandler;

        mSapServer.changeState(SapServer.SAP_STATE.CONNECTED);
        mSapServer.onConnectRequest(mock(SapMessage.class));

        verify(mSapServer)
                .sendClientMessage(
                        argThat(
                                sapMsg ->
                                        sapMsg.getMsgType() == ID_CONNECT_RESP
                                                && sapMsg.getConnectionStatus()
                                                        == CON_STATUS_ERROR_CONNECTION));
    }

    @Test
    public void onConnectRequest_whenStateIsCallOngoing_sendsErrorConnectionClientMessage() {
        mSapServer.mSapHandler = mHandler;

        mSapServer.changeState(SapServer.SAP_STATE.CONNECTING_CALL_ONGOING);
        mSapServer.onConnectRequest(mock(SapMessage.class));

        verify(mSapServer, atLeastOnce())
                .sendClientMessage(
                        argThat(
                                sapMsg ->
                                        sapMsg.getMsgType() == ID_CONNECT_RESP
                                                && sapMsg.getConnectionStatus()
                                                        == CON_STATUS_ERROR_CONNECTION));
    }

    @Test
    public void getMessageName() {
        assertThat(SapServer.getMessageName(SAP_MSG_RFC_REPLY)).isEqualTo("SAP_MSG_REPLY");
        assertThat(SapServer.getMessageName(SAP_MSG_RIL_CONNECT)).isEqualTo("SAP_MSG_RIL_CONNECT");
        assertThat(SapServer.getMessageName(SAP_MSG_RIL_REQ)).isEqualTo("SAP_MSG_RIL_REQ");
        assertThat(SapServer.getMessageName(SAP_MSG_RIL_IND)).isEqualTo("SAP_MSG_RIL_IND");
        assertThat(SapServer.getMessageName(-1)).isEqualTo("Unknown message ID");
    }

    @Test
    public void sendReply() throws Exception {
        SapMessage msg = mock(SapMessage.class);
        mSapServer.sendReply(msg);

        verify(msg).write(any(OutputStream.class));
    }

    @Test
    public void sendRilMessage_success() throws Exception {
        ISapRilReceiver mockReceiver = mock(ISapRilReceiver.class);
        Object lock = new Object();
        when(mockReceiver.getSapProxyLock()).thenReturn(lock);
        when(mockReceiver.isProxyValid()).thenReturn(true);
        mSapServer.mRilBtReceiver = mockReceiver;
        mSapServer.mSapHandler = mHandler;

        SapMessage msg = mock(SapMessage.class);
        mSapServer.sendRilMessage(msg);

        verify(msg).send(mockReceiver);
    }

    @Test
    public void sendRilMessage_whenSapProxyIsNull_sendsErrorClientMessage() throws Exception {
        ISapRilReceiver mockReceiver = mock(ISapRilReceiver.class);
        Object lock = new Object();
        when(mockReceiver.getSapProxyLock()).thenReturn(lock);
        when(mockReceiver.isProxyValid()).thenReturn(false);
        mSapServer.mRilBtReceiver = mockReceiver;
        mSapServer.mSapHandler = mHandler;

        SapMessage msg = mock(SapMessage.class);
        mSapServer.sendRilMessage(msg);

        verify(mSapServer)
                .sendClientMessage(argThat(sapMsg -> sapMsg.getMsgType() == ID_ERROR_RESP));
    }

    @Test
    public void sendRilMessage_whenIAEIsThrown_sendsErrorClientMessage() throws Exception {
        ISapRilReceiver mockReceiver = mock(ISapRilReceiver.class);
        Object lock = new Object();
        when(mockReceiver.getSapProxyLock()).thenReturn(lock);
        mSapServer.mRilBtReceiver = mockReceiver;
        mSapServer.mSapHandler = mHandler;

        SapMessage msg = mock(SapMessage.class);
        doThrow(new IllegalArgumentException()).when(msg).send(any());
        mSapServer.sendRilMessage(msg);

        verify(mSapServer)
                .sendClientMessage(argThat(sapMsg -> sapMsg.getMsgType() == ID_ERROR_RESP));
    }

    @Test
    public void sendRilMessage_whenRemoteExceptionIsThrown_sendsErrorClientMessage()
            throws Exception {
        ISapRilReceiver mockReceiver = mock(ISapRilReceiver.class);
        Object lock = new Object();
        when(mockReceiver.getSapProxyLock()).thenReturn(lock);
        when(mockReceiver.isProxyValid()).thenReturn(true);
        mSapServer.mRilBtReceiver = mockReceiver;
        mSapServer.mSapHandler = mHandler;

        SapMessage msg = mock(SapMessage.class);
        doThrow(new RemoteException()).when(msg).send(any());
        mSapServer.sendRilMessage(msg);

        verify(mSapServer)
                .sendClientMessage(argThat(sapMsg -> sapMsg.getMsgType() == ID_ERROR_RESP));
        verify(mockReceiver).notifyShutdown();
        verify(mockReceiver).resetSapProxy();
    }

    @Test
    public void handleRilInd_whenMessageIsNull() {
        try {
            mSapServer.handleRilInd(null);
        } catch (Exception e) {
            assertWithMessage("Exception should not happen.").fail();
        }
    }

    @Test
    public void handleRilInd_whenStateIsConnected_callsSendClientMessage() {
        int disconnectionType = DISC_GRACEFULL;
        SapMessage msg = mock(SapMessage.class);
        when(msg.getMsgType()).thenReturn(ID_RIL_UNSOL_DISCONNECT_IND);
        when(msg.getDisconnectionType()).thenReturn(disconnectionType);
        mSapServer.mSapHandler = mHandler;

        mSapServer.changeState(SapServer.SAP_STATE.CONNECTED);
        mSapServer.handleRilInd(msg);

        verify(mSapServer)
                .sendClientMessage(
                        argThat(
                                sapMsg ->
                                        sapMsg.getMsgType() == ID_DISCONNECT_IND
                                                && sapMsg.getDisconnectionType()
                                                        == disconnectionType));
    }

    @Test
    public void handleRilInd_whenStateIsDisconnected_callsSendDisconnectInd() {
        int disconnectionType = DISC_GRACEFULL;
        NotificationManager notificationManager = mock(NotificationManager.class);
        when(mTargetContext.getSystemService(NotificationManager.class))
                .thenReturn(notificationManager);
        SapMessage msg = mock(SapMessage.class);
        when(msg.getMsgType()).thenReturn(ID_RIL_UNSOL_DISCONNECT_IND);
        when(msg.getDisconnectionType()).thenReturn(disconnectionType);
        mSapServer.mSapHandler = mHandler;

        mSapServer.changeState(SapServer.SAP_STATE.DISCONNECTED);
        mSapServer.handleRilInd(msg);

        verify(mSapServer).sendDisconnectInd(disconnectionType);
    }

    @Test
    public void handleRfcommReply_whenMessageIsNull() {
        try {
            mSapServer.changeState(SapServer.SAP_STATE.CONNECTED_BUSY);
            mSapServer.handleRfcommReply(null);
        } catch (Exception e) {
            assertWithMessage("Exception should not happen.").fail();
        }
    }

    @Test
    public void handleRfcommReply_connectRespMsg_whenInCallOngoingState() {
        SapMessage msg = mock(SapMessage.class);
        when(msg.getMsgType()).thenReturn(ID_CONNECT_RESP);

        mSapServer.changeState(SapServer.SAP_STATE.CONNECTING_CALL_ONGOING);
        when(msg.getConnectionStatus()).thenReturn(CON_STATUS_OK);
        mSapServer.handleRfcommReply(msg);

        assertThat(mSapServer.mState).isEqualTo(SapServer.SAP_STATE.CONNECTED);
    }

    @Test
    public void handleRfcommReply_connectRespMsg_whenNotInCallOngoingState_okStatus() {
        SapMessage msg = mock(SapMessage.class);
        when(msg.getMsgType()).thenReturn(ID_CONNECT_RESP);

        mSapServer.changeState(SapServer.SAP_STATE.CONNECTED);
        when(msg.getConnectionStatus()).thenReturn(CON_STATUS_OK);
        mSapServer.handleRfcommReply(msg);

        assertThat(mSapServer.mState).isEqualTo(SapServer.SAP_STATE.CONNECTED);
    }

    @Test
    public void handleRfcommReply_connectRespMsg_whenNotInCallOngoingState_ongoingCallStatus() {
        SapMessage msg = mock(SapMessage.class);
        when(msg.getMsgType()).thenReturn(ID_CONNECT_RESP);

        mSapServer.changeState(SapServer.SAP_STATE.CONNECTED);
        when(msg.getConnectionStatus()).thenReturn(CON_STATUS_OK_ONGOING_CALL);
        mSapServer.handleRfcommReply(msg);

        assertThat(mSapServer.mState).isEqualTo(SapServer.SAP_STATE.CONNECTING_CALL_ONGOING);
    }

    @Test
    public void handleRfcommReply_connectRespMsg_whenNotInCallOngoingState_errorStatus() {
        AlarmManager alarmManager = mock(AlarmManager.class);
        when(mTargetContext.getSystemService(AlarmManager.class)).thenReturn(alarmManager);
        SapMessage msg = mock(SapMessage.class);
        when(msg.getMsgType()).thenReturn(ID_CONNECT_RESP);

        mSapServer.changeState(SapServer.SAP_STATE.CONNECTED);
        when(msg.getConnectionStatus()).thenReturn(CON_STATUS_ERROR_CONNECTION);
        mSapServer.handleRfcommReply(msg);

        verify(mSapServer).startDisconnectTimer(anyInt(), anyInt());
    }

    @Test
    public void handleRfcommReply_disconnectRespMsg_whenInDisconnectingState() {
        SapMessage msg = mock(SapMessage.class);
        when(msg.getMsgType()).thenReturn(ID_DISCONNECT_RESP);

        mSapServer.changeState(SapServer.SAP_STATE.DISCONNECTING);
        mSapServer.handleRfcommReply(msg);

        assertThat(mSapServer.mState).isEqualTo(SapServer.SAP_STATE.DISCONNECTED);
    }

    @Test
    public void handleRfcommReply_disconnectRespMsg_whenInConnectedState_shutDown() {
        SapMessage msg = mock(SapMessage.class);
        when(msg.getMsgType()).thenReturn(ID_DISCONNECT_RESP);

        mSapServer.mIsLocalInitDisconnect = true;
        mSapServer.changeState(SapServer.SAP_STATE.CONNECTED);
        mSapServer.handleRfcommReply(msg);

        verify(mSapServer).shutdown();
    }

    @Test
    public void handleRfcommReply_disconnectRespMsg_whenInConnectedState_startsDisconnectTimer() {
        AlarmManager alarmManager = mock(AlarmManager.class);
        when(mTargetContext.getSystemService(AlarmManager.class)).thenReturn(alarmManager);
        SapMessage msg = mock(SapMessage.class);
        when(msg.getMsgType()).thenReturn(ID_DISCONNECT_RESP);

        mSapServer.mIsLocalInitDisconnect = false;
        mSapServer.changeState(SapServer.SAP_STATE.CONNECTED);
        mSapServer.handleRfcommReply(msg);

        verify(mSapServer).startDisconnectTimer(anyInt(), anyInt());
    }

    @Test
    public void handleRfcommReply_statusIndMsg_whenInDisonnectingState_doesNotSendMessage()
            throws Exception {
        SapMessage msg = mock(SapMessage.class);
        when(msg.getMsgType()).thenReturn(ID_STATUS_IND);

        mSapServer.changeState(SapServer.SAP_STATE.DISCONNECTING);
        mSapServer.handleRfcommReply(msg);

        verify(msg, never()).send(any());
    }

    @Test
    public void handleRfcommReply_statusIndMsg_whenInConnectedState_setsNotification() {
        NotificationManager notificationManager = mock(NotificationManager.class);
        when(mTargetContext.getSystemService(NotificationManager.class))
                .thenReturn(notificationManager);
        SapMessage msg = mock(SapMessage.class);
        when(msg.getMsgType()).thenReturn(ID_STATUS_IND);

        mSapServer.changeState(SapServer.SAP_STATE.CONNECTED);
        mSapServer.handleRfcommReply(msg);

        verify(notificationManager).notify(eq(SapServer.NOTIFICATION_ID), any());
    }

    @Test
    public void startDisconnectTimer_and_stopDisconnectTimer() {
        AlarmManager alarmManager = mock(AlarmManager.class);
        when(mTargetContext.getSystemService(AlarmManager.class)).thenReturn(alarmManager);

        mSapServer.startDisconnectTimer(SapMessage.DISC_FORCED, 1_000);
        verify(alarmManager).set(anyInt(), anyLong(), any(PendingIntent.class));

        mSapServer.stopDisconnectTimer();
        verify(alarmManager).cancel(any(PendingIntent.class));
    }

    @Test
    public void isCallOngoing() {
        TelephonyManager telephonyManager = mock(TelephonyManager.class);
        when(mTargetContext.getSystemService(TelephonyManager.class)).thenReturn(telephonyManager);

        when(telephonyManager.getCallState()).thenReturn(TelephonyManager.CALL_STATE_OFFHOOK);
        assertThat(mSapServer.isCallOngoing()).isTrue();

        when(telephonyManager.getCallState()).thenReturn(TelephonyManager.CALL_STATE_IDLE);
        assertThat(mSapServer.isCallOngoing()).isFalse();
    }

    @Test
    public void sendRilThreadMessage() {
        mSapServer.mSapHandler = mHandler;

        SapMessage msg = new SapMessage(ID_STATUS_IND);
        mSapServer.sendRilThreadMessage(msg);

        verify(mCallback, timeout(TIMEOUT_MS))
                .receiveMessage(
                        eq(SAP_MSG_RIL_REQ),
                        argThat(
                                new ArgumentMatcher<Object>() {
                                    @Override
                                    public boolean matches(Object arg) {
                                        return msg == arg;
                                    }
                                }));
    }

    @Test
    public void sendClientMessage() {
        mSapServer.mSapHandler = mHandler;

        SapMessage msg = new SapMessage(ID_STATUS_IND);
        mSapServer.sendClientMessage(msg);

        verify(mCallback, timeout(TIMEOUT_MS))
                .receiveMessage(
                        eq(SAP_MSG_RFC_REPLY),
                        argThat(
                                new ArgumentMatcher<Object>() {
                                    @Override
                                    public boolean matches(Object arg) {
                                        return msg == arg;
                                    }
                                }));
    }

    // TODO: Find a good way to run() method.

    @Test
    public void clearPendingRilResponses_whenInConnectedBusyState_setsClearRilQueueAsTrue() {
        SapMessage msg = mock(SapMessage.class);

        mSapServer.changeState(SapServer.SAP_STATE.CONNECTED_BUSY);
        mSapServer.clearPendingRilResponses(msg);

        verify(msg).setClearRilQueue(true);
    }

    @Test
    public void handleMessage_forRfcReplyMsg_callsHandleRfcommReply() {
        SapMessage sapMsg = mock(SapMessage.class);
        when(sapMsg.getMsgType()).thenReturn(ID_CONNECT_RESP);
        when(sapMsg.getConnectionStatus()).thenReturn(CON_STATUS_OK);
        mSapServer.changeState(SapServer.SAP_STATE.DISCONNECTED);

        Message message = Message.obtain();
        message.what = SAP_MSG_RFC_REPLY;
        message.obj = sapMsg;

        try {
            mSapServer.handleMessage(message);

            verify(mSapServer).handleRfcommReply(sapMsg);
        } finally {
            message.recycle();
        }
    }

    @Test
    public void handleMessage_forRilConnectMsg_callsSendRilMessage() throws Exception {
        ISapRilReceiver mockReceiver = mock(ISapRilReceiver.class);
        Object lock = new Object();
        when(mockReceiver.getSapProxyLock()).thenReturn(lock);
        mSapServer.mRilBtReceiver = mockReceiver;
        mSapServer.mSapHandler = mHandler;
        mSapServer.setTestMode(TEST_MODE_ENABLE);

        Message message = Message.obtain();
        message.what = SAP_MSG_RIL_CONNECT;

        try {
            mSapServer.handleMessage(message);

            verify(mSapServer)
                    .sendRilMessage(argThat(sapMsg -> sapMsg.getMsgType() == ID_CONNECT_REQ));
        } finally {
            message.recycle();
        }
    }

    @Test
    public void handleMessage_forRilReqMsg_callsSendRilMessage() throws Exception {
        ISapRilReceiver mockReceiver = mock(ISapRilReceiver.class);
        Object lock = new Object();
        when(mockReceiver.getSapProxyLock()).thenReturn(lock);
        mSapServer.mRilBtReceiver = mockReceiver;
        mSapServer.mSapHandler = mHandler;

        SapMessage sapMsg = mock(SapMessage.class);
        when(sapMsg.getMsgType()).thenReturn(ID_CONNECT_REQ);

        Message message = Message.obtain();
        message.what = SAP_MSG_RIL_REQ;
        message.obj = sapMsg;

        try {
            mSapServer.handleMessage(message);

            verify(mSapServer).sendRilMessage(sapMsg);
        } finally {
            message.recycle();
        }
    }

    @Test
    public void handleMessage_forRilIndMsg_callsHandleRilInd() throws Exception {
        SapMessage sapMsg = mock(SapMessage.class);
        when(sapMsg.getMsgType()).thenReturn(ID_RIL_UNSOL_DISCONNECT_IND);
        when(sapMsg.getDisconnectionType()).thenReturn(DISC_GRACEFULL);
        mSapServer.changeState(SapServer.SAP_STATE.CONNECTED);
        mSapServer.mSapHandler = mHandler;

        Message message = Message.obtain();
        message.what = SAP_MSG_RIL_IND;
        message.obj = sapMsg;

        try {
            mSapServer.handleMessage(message);

            verify(mSapServer).handleRilInd(sapMsg);
        } finally {
            message.recycle();
        }
    }

    @Test
    public void handleMessage_forRilSocketClosedMsg_startsDisconnectTimer() throws Exception {
        AlarmManager alarmManager = mock(AlarmManager.class);
        when(mTargetContext.getSystemService(AlarmManager.class)).thenReturn(alarmManager);

        Message message = Message.obtain();
        message.what = SAP_RIL_SOCK_CLOSED;

        try {
            mSapServer.handleMessage(message);

            verify(mSapServer).startDisconnectTimer(anyInt(), anyInt());
        } finally {
            message.recycle();
        }
    }

    @Test
    public void handleMessage_forProxyDeadMsg_notifiesShutDown() throws Exception {
        ISapRilReceiver mockReceiver = mock(ISapRilReceiver.class);
        mSapServer.mRilBtReceiver = mockReceiver;

        Message message = Message.obtain();
        message.what = SAP_PROXY_DEAD;

        try {
            mSapServer.handleMessage(message);

            verify(mockReceiver).notifyShutdown();
        } finally {
            message.recycle();
        }
    }

    @Test
    public void onReceive_phoneStateChangedAction_whenStateIsCallOngoing_callsOnConnectRequest() {
        mSapServer.mIntentReceiver = mSapServer.new SapServerBroadcastReceiver();
        mSapServer.mSapHandler = mHandler;
        Intent intent = new Intent(TelephonyManager.ACTION_PHONE_STATE_CHANGED);
        intent.putExtra(TelephonyManager.EXTRA_STATE, TelephonyManager.EXTRA_STATE_IDLE);

        mSapServer.changeState(SapServer.SAP_STATE.CONNECTING_CALL_ONGOING);
        assertThat(mSapServer.mState).isEqualTo(SapServer.SAP_STATE.CONNECTING_CALL_ONGOING);
        mSapServer.mIntentReceiver.onReceive(mTargetContext, intent);

        verify(mSapServer)
                .onConnectRequest(argThat(sapMsg -> sapMsg.getMsgType() == ID_CONNECT_REQ));
    }

    @Test
    public void onReceive_SapDisconnectedAction_forDiscRfcommType_callsShutDown() {
        mSapServer.mIntentReceiver = mSapServer.new SapServerBroadcastReceiver();

        int disconnectType = SapMessage.DISC_RFCOMM;
        Intent intent = new Intent(SapServer.SAP_DISCONNECT_ACTION);
        intent.putExtra(SapServer.SAP_DISCONNECT_TYPE_EXTRA, disconnectType);
        mSapServer.mIntentReceiver.onReceive(mTargetContext, intent);

        verify(mSapServer).shutdown();
    }

    @Test
    public void onReceive_SapDisconnectedAction_forNonDiscRfcommType_callsSendDisconnectInd() {
        mSapServer.mIntentReceiver = mSapServer.new SapServerBroadcastReceiver();
        mSapServer.mSapHandler = mHandler;

        int disconnectType = SapMessage.DISC_GRACEFULL;
        Intent intent = new Intent(SapServer.SAP_DISCONNECT_ACTION);
        intent.putExtra(SapServer.SAP_DISCONNECT_TYPE_EXTRA, disconnectType);
        mSapServer.changeState(SapServer.SAP_STATE.CONNECTED);
        mSapServer.mIntentReceiver.onReceive(mTargetContext, intent);

        verify(mSapServer).sendDisconnectInd(disconnectType);
    }

    @Test
    public void onReceive_unknownAction_doesNothing() {
        Intent intent = new Intent("random intent action");

        try {
            mSapServer.mIntentReceiver.onReceive(mTargetContext, intent);
        } catch (Exception e) {
            assertWithMessage("Exception should not happen.").fail();
        }
    }

    public static class TestHandlerCallback implements Handler.Callback {

        @Override
        public boolean handleMessage(Message msg) {
            receiveMessage(msg.what, msg.obj);
            return true;
        }

        public void receiveMessage(int what, Object obj) {}
    }
}<|MERGE_RESOLUTION|>--- conflicted
+++ resolved
@@ -101,14 +101,7 @@
 
     @Rule public MockitoRule mockitoRule = MockitoJUnit.rule();
 
-<<<<<<< HEAD
-    @Rule public MockitoRule mockitoRule = MockitoJUnit.rule();
-
-    @Mock
-    private InputStream mInputStream;
-=======
     @Mock private InputStream mInputStream;
->>>>>>> 6cdb3953
 
     @Mock private OutputStream mOutputStream;
 

--- conflicted
+++ resolved
@@ -196,10 +196,6 @@
     public void setUp() throws Exception {
         mTargetContext = InstrumentationRegistry.getTargetContext();
 
-<<<<<<< HEAD
-
-=======
->>>>>>> e110efe6
         // Use spied objects factory
         doNothing().when(mTmapGattServer).start(anyInt());
         doNothing().when(mTmapGattServer).stop();
@@ -567,13 +563,8 @@
                 new BluetoothLeAudioContentMetadata.Builder();
         meta_builder.setLanguage("eng");
         meta_builder.setProgramInfo("Public broadcast info");
-<<<<<<< HEAD
-        mService.updateBroadcast(broadcastId,
-                buildBroadcastSettingsFromMetadata(meta_builder.build(), null, 1));
-=======
         mService.updateBroadcast(
                 broadcastId, buildBroadcastSettingsFromMetadata(meta_builder.build(), null, 1));
->>>>>>> e110efe6
 
         TestUtils.waitForLooperToFinishScheduledTask(mService.getMainLooper());
 
@@ -741,11 +732,7 @@
 
         /* Initialize native */
         LeAudioStackEvent stackEvent =
-<<<<<<< HEAD
-        new LeAudioStackEvent(LeAudioStackEvent.EVENT_TYPE_NATIVE_INITIALIZED);
-=======
                 new LeAudioStackEvent(LeAudioStackEvent.EVENT_TYPE_NATIVE_INITIALIZED);
->>>>>>> e110efe6
         mService.messageFromNative(stackEvent);
         Assert.assertTrue(mService.mLeAudioNativeIsInitialized);
 
@@ -1164,12 +1151,8 @@
         Assert.assertEquals(activeGroup, groupId);
 
         /* Imitate group change request by Bluetooth Sink HAL suspend request */
-<<<<<<< HEAD
-        create_event = new LeAudioStackEvent(LeAudioStackEvent.EVENT_TYPE_UNICAST_MONITOR_MODE_STATUS);
-=======
         create_event =
                 new LeAudioStackEvent(LeAudioStackEvent.EVENT_TYPE_UNICAST_MONITOR_MODE_STATUS);
->>>>>>> e110efe6
         create_event.valueInt1 = LeAudioStackEvent.DIRECTION_SINK;
         create_event.valueInt2 = LeAudioStackEvent.STATUS_LOCAL_STREAM_SUSPENDED;
         mService.messageFromNative(create_event);

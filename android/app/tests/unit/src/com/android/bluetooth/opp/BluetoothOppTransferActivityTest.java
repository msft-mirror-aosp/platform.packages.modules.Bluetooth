--- conflicted
+++ resolved
@@ -61,15 +61,8 @@
 public class BluetoothOppTransferActivityTest {
     @Rule public MockitoRule mockitoRule = MockitoJUnit.rule();
 
-<<<<<<< HEAD
-    @Mock
-    Cursor mCursor;
-    @Spy
-    BluetoothMethodProxy mBluetoothMethodProxy;
-=======
     @Mock Cursor mCursor;
     @Spy BluetoothMethodProxy mBluetoothMethodProxy;
->>>>>>> 6cdb3953
 
     List<CursorMockData> mCursorMockDataList;
 
@@ -106,19 +99,6 @@
         String destinationValue = "AA:BB:CC:00:11:22";
         String fileTypeValue = "text/plain";
 
-<<<<<<< HEAD
-        mCursorMockDataList = new ArrayList<>(List.of(
-                new CursorMockData(BluetoothShare._ID, 0, idValue),
-                new CursorMockData(BluetoothShare.MIMETYPE, 5, fileTypeValue),
-                new CursorMockData(BluetoothShare.TIMESTAMP, 6, timestampValue),
-                new CursorMockData(BluetoothShare.DESTINATION, 7, destinationValue),
-                new CursorMockData(BluetoothShare._DATA, 8, null),
-                new CursorMockData(BluetoothShare.FILENAME_HINT, 9, null),
-                new CursorMockData(BluetoothShare.URI, 10, "content://textfile.txt"),
-                new CursorMockData(BluetoothShare.USER_CONFIRMATION, 11,
-                        BluetoothShare.USER_CONFIRMATION_HANDOVER_CONFIRMED)
-        ));
-=======
         mCursorMockDataList =
                 new ArrayList<>(
                         List.of(
@@ -134,7 +114,6 @@
                                         BluetoothShare.USER_CONFIRMATION,
                                         11,
                                         BluetoothShare.USER_CONFIRMATION_HANDOVER_CONFIRMED)));
->>>>>>> 6cdb3953
         BluetoothOppTestUtils.enableActivity(
                 BluetoothOppTransferActivity.class, true, mTargetContext);
         TestUtils.setUpUiTest();

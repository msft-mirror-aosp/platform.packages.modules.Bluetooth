--- conflicted
+++ resolved
@@ -53,18 +53,9 @@
 
     @Rule public MockitoRule mockitoRule = MockitoJUnit.rule();
 
-<<<<<<< HEAD
-    @Mock
-    private AdapterService mAdapterService;
-    @Mock
-    SharedPreferences mSharedPreferences;
-    @Mock
-    SharedPreferences.Editor mEditor;
-=======
     @Mock private AdapterService mAdapterService;
     @Mock SharedPreferences mSharedPreferences;
     @Mock SharedPreferences.Editor mEditor;
->>>>>>> e110efe6
 
     @Before
     public void setUp() throws Exception {

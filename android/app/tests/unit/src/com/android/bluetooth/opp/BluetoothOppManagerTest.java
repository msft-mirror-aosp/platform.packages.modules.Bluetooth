--- conflicted
+++ resolved
@@ -64,15 +64,10 @@
 
     @Before
     public void setUp() {
-<<<<<<< HEAD
-        mContext = spy(new ContextWrapper(
-                InstrumentationRegistry.getInstrumentation().getTargetContext()));
-=======
         mContext =
                 spy(
                         new ContextWrapper(
                                 InstrumentationRegistry.getInstrumentation().getTargetContext()));
->>>>>>> 67a65fc1
 
         mCallProxy = spy(BluetoothMethodProxy.getInstance());
         BluetoothMethodProxy.setInstanceForTesting(mCallProxy);

--- conflicted
+++ resolved
@@ -46,12 +46,7 @@
 
     @Rule public MockitoRule mockitoRule = MockitoJUnit.rule();
 
-<<<<<<< HEAD
-    @Mock
-    private PlayerApplicationSettings mPlayerApplicationSettings;
-=======
     @Mock private PlayerApplicationSettings mPlayerApplicationSettings;
->>>>>>> e110efe6
 
     @Before
     public void setUp() {
@@ -164,17 +159,12 @@
 
     @Test
     public void toString_returnsInfo() {
-<<<<<<< HEAD
-        AvrcpPlayer avrcpPlayer = new AvrcpPlayer.Builder().setPlayerId(TEST_PLAYER_ID).setName(
-                TEST_NAME).setCurrentTrack(mAvrcpItem).build();
-=======
         AvrcpPlayer avrcpPlayer =
                 new AvrcpPlayer.Builder()
                         .setPlayerId(TEST_PLAYER_ID)
                         .setName(TEST_NAME)
                         .setCurrentTrack(mAvrcpItem)
                         .build();
->>>>>>> e110efe6
 
         assertThat(avrcpPlayer.toString()).isNotNull();
     }

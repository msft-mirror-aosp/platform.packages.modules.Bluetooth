--- conflicted
+++ resolved
@@ -32,20 +32,11 @@
 import org.mockito.Mock;
 import org.mockito.junit.MockitoJUnit;
 import org.mockito.junit.MockitoRule;
-<<<<<<< HEAD
-
-=======
->>>>>>> e110efe6
 
 public class BatteryServiceBinderTest {
     @Rule public MockitoRule mockitoRule = MockitoJUnit.rule();
 
-<<<<<<< HEAD
-    @Mock
-    private BatteryService mService;
-=======
     @Mock private BatteryService mService;
->>>>>>> e110efe6
     private BatteryService.BluetoothBatteryBinder mBinder;
     private BluetoothAdapter mAdapter;
 

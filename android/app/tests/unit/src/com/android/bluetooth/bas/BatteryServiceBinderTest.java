--- conflicted
+++ resolved
@@ -32,20 +32,11 @@
 import org.mockito.Mock;
 import org.mockito.junit.MockitoJUnit;
 import org.mockito.junit.MockitoRule;
-<<<<<<< HEAD
-
-=======
->>>>>>> 67a65fc1
 
 public class BatteryServiceBinderTest {
     @Rule public MockitoRule mockitoRule = MockitoJUnit.rule();
 
-<<<<<<< HEAD
-    @Mock
-    private BatteryService mService;
-=======
     @Mock private BatteryService mService;
->>>>>>> 67a65fc1
     private BatteryService.BluetoothBatteryBinder mBinder;
     private BluetoothAdapter mAdapter;
 

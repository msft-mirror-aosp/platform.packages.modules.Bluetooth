--- conflicted
+++ resolved
@@ -44,12 +44,7 @@
 
     @Rule public MockitoRule mockitoRule = MockitoJUnit.rule();
 
-<<<<<<< HEAD
-    @Mock
-    private HidDeviceService mService;
-=======
     @Mock private HidDeviceService mService;
->>>>>>> e110efe6
     private AttributionSource mAttributionSource;
     private BluetoothDevice mTestDevice;
     private HidDeviceService.BluetoothHidDeviceBinder mBinder;
@@ -115,11 +110,7 @@
     @Test
     public void sendReport() {
         int id = 100;
-<<<<<<< HEAD
-        byte[] data = new byte[] { 0x00,  0x01 };
-=======
         byte[] data = new byte[] {0x00, 0x01};
->>>>>>> e110efe6
         mBinder.sendReport(mTestDevice, id, data, mAttributionSource);
         verify(mService).sendReport(mTestDevice, id, data);
     }
@@ -128,11 +119,7 @@
     public void replyReport() {
         byte type = 0;
         byte id = 100;
-<<<<<<< HEAD
-        byte[] data = new byte[] { 0x00,  0x01 };
-=======
         byte[] data = new byte[] {0x00, 0x01};
->>>>>>> e110efe6
         mBinder.replyReport(mTestDevice, type, id, data, mAttributionSource);
         verify(mService).replyReport(mTestDevice, type, id, data);
     }
@@ -183,11 +170,7 @@
 
     @Test
     public void getDevicesMatchingConnectionStates() {
-<<<<<<< HEAD
-        int[] states = new int[] { BluetoothProfile.STATE_CONNECTED };
-=======
         int[] states = new int[] {BluetoothProfile.STATE_CONNECTED};
->>>>>>> e110efe6
         mBinder.getDevicesMatchingConnectionStates(states, mAttributionSource);
         verify(mService).getDevicesMatchingConnectionStates(states);
     }

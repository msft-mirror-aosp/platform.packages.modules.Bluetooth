/*
 * Copyright 2022 The Android Open Source Project
 *
 * Licensed under the Apache License, Version 2.0 (the "License");
 * you may not use this file except in compliance with the License.
 * You may obtain a copy of the License at
 *
 *      http://www.apache.org/licenses/LICENSE-2.0
 *
 * Unless required by applicable law or agreed to in writing, software
 * distributed under the License is distributed on an "AS IS" BASIS,
 * WITHOUT WARRANTIES OR CONDITIONS OF ANY KIND, either express or implied.
 * See the License for the specific language governing permissions and
 * limitations under the License.
 */

package com.android.bluetooth.pbapclient;

import static com.google.common.truth.Truth.assertThat;
import static com.google.common.truth.Truth.assertWithMessage;

import static org.mockito.Mockito.mock;

import androidx.test.filters.SmallTest;
import androidx.test.runner.AndroidJUnit4;

import com.android.obex.ClientSession;
import com.android.obex.HeaderSet;
import com.android.obex.ObexTransport;
import com.android.obex.ResponseCodes;

import org.junit.Before;
import org.junit.Rule;
import org.junit.Test;
import org.junit.runner.RunWith;
import org.mockito.Mock;
import org.mockito.junit.MockitoJUnit;
import org.mockito.junit.MockitoRule;

import java.io.InputStream;

@SmallTest
@RunWith(AndroidJUnit4.class)
public class BluetoothPbapRequestTest {

    private BluetoothPbapRequest mRequest = new BluetoothPbapRequest() {};

    @Rule public MockitoRule mockitoRule = MockitoJUnit.rule();

<<<<<<< HEAD
    @Mock
    private ObexTransport mObexTransport;
=======
    @Mock private ObexTransport mObexTransport;
>>>>>>> 67a65fc1

    @Before
    public void setUp() throws Exception {
        mRequest = new BluetoothPbapRequest() {};
    }

    @Test
    public void isSuccess_true() {
        mRequest.mResponseCode = ResponseCodes.OBEX_HTTP_OK;

        assertThat(mRequest.isSuccess()).isTrue();
    }

    @Test
    public void isSuccess_false() {
        mRequest.mResponseCode = ResponseCodes.OBEX_HTTP_INTERNAL_ERROR;

        assertThat(mRequest.isSuccess()).isFalse();
    }

    @Test
    public void execute_afterAbort() throws Exception {
        mRequest.abort();
        ClientSession session = new ClientSession(mObexTransport);
        mRequest.execute(session);

        assertThat(mRequest.mResponseCode).isEqualTo(ResponseCodes.OBEX_HTTP_INTERNAL_ERROR);
    }

    // TODO: Add execute_success test case.

    @Test
    public void emptyMethods() {
        try {
            mRequest.readResponse(mock(InputStream.class));
            mRequest.readResponseHeaders(new HeaderSet());
            mRequest.checkResponseCode(ResponseCodes.OBEX_HTTP_OK);

        } catch (Exception e) {
            assertWithMessage("Exception should not happen.").fail();
        }
    }
}<|MERGE_RESOLUTION|>--- conflicted
+++ resolved
@@ -47,12 +47,7 @@
 
     @Rule public MockitoRule mockitoRule = MockitoJUnit.rule();
 
-<<<<<<< HEAD
-    @Mock
-    private ObexTransport mObexTransport;
-=======
     @Mock private ObexTransport mObexTransport;
->>>>>>> 67a65fc1
 
     @Before
     public void setUp() throws Exception {

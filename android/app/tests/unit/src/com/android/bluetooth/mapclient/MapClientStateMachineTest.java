--- conflicted
+++ resolved
@@ -16,10 +16,6 @@
 
 package com.android.bluetooth.mapclient;
 
-<<<<<<< HEAD
-
-=======
->>>>>>> e110efe6
 import static com.google.common.truth.Truth.assertThat;
 
 import static org.mockito.ArgumentMatchers.eq;
@@ -130,21 +126,10 @@
     private ArgumentCaptor<Intent> mIntentArgument = ArgumentCaptor.forClass(Intent.class);
     @Rule public MockitoRule mockitoRule = MockitoJUnit.rule();
 
-<<<<<<< HEAD
-    @Mock
-    private AdapterService mAdapterService;
-    @Mock
-    private DatabaseManager mDatabaseManager;
-    @Mock
-    private MapClientService mMockMapClientService;
-    @Mock
-    private MapClientContent mMockDatabase;
-=======
     @Mock private AdapterService mAdapterService;
     @Mock private DatabaseManager mDatabaseManager;
     @Mock private MapClientService mMockMapClientService;
     @Mock private MapClientContent mMockDatabase;
->>>>>>> e110efe6
     private MockContentResolver mMockContentResolver;
     private MockSmsContentProvider mMockContentProvider;
 
@@ -166,42 +151,6 @@
             Correspondence.transforming(
                     MapClientStateMachineTest::getFolderNameFromRequestGetMessagesListing,
                     "has folder name of");
-
-    private static final String ACTION_MESSAGE_SENT =
-            "com.android.bluetooth.mapclient.MapClientStateMachineTest.action.MESSAGE_SENT";
-    private static final String ACTION_MESSAGE_DELIVERED =
-            "com.android.bluetooth.mapclient.MapClientStateMachineTest.action.MESSAGE_DELIVERED";
-
-    private SentDeliveryReceiver mSentDeliveryReceiver;
-
-    private static class SentDeliveryReceiver extends BroadcastReceiver {
-        private CountDownLatch mActionReceivedLatch;
-
-        SentDeliveryReceiver() {
-            mActionReceivedLatch = new CountDownLatch(1);
-        }
-
-        @Override
-        public void onReceive(Context context, Intent intent) {
-            Log.i(TAG, "onReceive: Action=" + intent.getAction());
-            if (ACTION_MESSAGE_SENT.equals(intent.getAction())
-                    || ACTION_MESSAGE_DELIVERED.equals(intent.getAction())) {
-                mActionReceivedLatch.countDown();
-            } else {
-                Log.i(TAG, "unhandled action.");
-            }
-        }
-
-        public boolean isActionReceived(long timeout) {
-            boolean result = false;
-            try {
-                result = mActionReceivedLatch.await(timeout, TimeUnit.MILLISECONDS);
-            } catch (InterruptedException e) {
-                Log.e(TAG, "Latch await", e);
-            }
-            return result;
-        }
-    }
 
     private static final String ACTION_MESSAGE_SENT =
             "com.android.bluetooth.mapclient.MapClientStateMachineTest.action.MESSAGE_SENT";
@@ -1106,24 +1055,12 @@
     }
 
     /**
-<<<<<<< HEAD
-     * Preconditions:
-     * - In {@code STATE_CONNECTED}.
-     *
-     * Actions:
-     * - {@link #sendMapMessage} with 'Sent' {@link PendingIntents}.
-     * - {@link #receiveEvent} of type {@link SENDING_SUCCESS}.
-     *
-     * Outcome:
-     * - SENT_STATUS Intent was broadcast with 'Success' result code.
-=======
      * Preconditions: - In {@code STATE_CONNECTED}.
      *
      * <p>Actions: - {@link #sendMapMessage} with 'Sent' {@link PendingIntents}. - {@link
      * #receiveEvent} of type {@link SENDING_SUCCESS}.
      *
      * <p>Outcome: - SENT_STATUS Intent was broadcast with 'Success' result code.
->>>>>>> e110efe6
      */
     @Test
     public void testSendMapMessageSentPendingIntent_notifyStatusSuccess() {
@@ -1136,24 +1073,12 @@
     }
 
     /**
-<<<<<<< HEAD
-     * Preconditions:
-     * - In {@code STATE_CONNECTED}.
-     *
-     * Actions:
-     * - {@link #sendMapMessage} with 'Delivery' {@link PendingIntents}.
-     * - {@link #receiveEvent} of type {@link DELIVERY_SUCCESS}.
-     *
-     * Outcome:
-     * - DELIVERY_STATUS Intent was broadcast with 'Success' result code.
-=======
      * Preconditions: - In {@code STATE_CONNECTED}.
      *
      * <p>Actions: - {@link #sendMapMessage} with 'Delivery' {@link PendingIntents}. - {@link
      * #receiveEvent} of type {@link DELIVERY_SUCCESS}.
      *
      * <p>Outcome: - DELIVERY_STATUS Intent was broadcast with 'Success' result code.
->>>>>>> e110efe6
      */
     @Test
     public void testSendMapMessageDeliveryPendingIntent_notifyStatusSuccess() {
@@ -1166,18 +1091,6 @@
     }
 
     /**
-<<<<<<< HEAD
-     * Preconditions:
-     * - In {@code STATE_CONNECTED}.
-     *
-     * Actions:
-     * - {@link #sendMapMessage} with 'null' {@link PendingIntents}.
-     * - {@link #receiveEvent} of type {@link SENDING_SUCCESS}.
-     * - {@link #receiveEvent} of type {@link DELIVERY_SUCCESS}.
-     *
-     * Outcome:
-     * - No Intent was broadcast.
-=======
      * Preconditions: - In {@code STATE_CONNECTED}.
      *
      * <p>Actions: - {@link #sendMapMessage} with 'null' {@link PendingIntents}. - {@link
@@ -1185,7 +1098,6 @@
      * DELIVERY_SUCCESS}.
      *
      * <p>Outcome: - No Intent was broadcast.
->>>>>>> e110efe6
      */
     @Test
     public void testSendMapMessageNullPendingIntent_noNotifyStatus() {
@@ -1196,24 +1108,12 @@
     }
 
     /**
-<<<<<<< HEAD
-     * Preconditions:
-     * - In {@code STATE_CONNECTED}.
-     *
-     * Actions:
-     * - {@link #sendMapMessage} with 'Sent' {@link PendingIntents}.
-     * - {@link #receiveEvent} of type {@link SENDING_FAILURE}.
-     *
-     * Outcome:
-     * - SENT_STATUS Intent was broadcast with 'Failure' result code.
-=======
      * Preconditions: - In {@code STATE_CONNECTED}.
      *
      * <p>Actions: - {@link #sendMapMessage} with 'Sent' {@link PendingIntents}. - {@link
      * #receiveEvent} of type {@link SENDING_FAILURE}.
      *
      * <p>Outcome: - SENT_STATUS Intent was broadcast with 'Failure' result code.
->>>>>>> e110efe6
      */
     @Test
     public void testSendMapMessageSentPendingIntent_notifyStatusFailure() {
@@ -1227,24 +1127,12 @@
     }
 
     /**
-<<<<<<< HEAD
-     * Preconditions:
-     * - In {@code STATE_CONNECTED}.
-     *
-     * Actions:
-     * - {@link #sendMapMessage} with 'Delivery' {@link PendingIntents}.
-     * - {@link #receiveEvent} of type {@link DELIVERY_FAILURE}.
-     *
-     * Outcome:
-     * - DELIVERY_STATUS Intent was broadcast with 'Failure' result code.
-=======
      * Preconditions: - In {@code STATE_CONNECTED}.
      *
      * <p>Actions: - {@link #sendMapMessage} with 'Delivery' {@link PendingIntents}. - {@link
      * #receiveEvent} of type {@link DELIVERY_FAILURE}.
      *
      * <p>Outcome: - DELIVERY_STATUS Intent was broadcast with 'Failure' result code.
->>>>>>> e110efe6
      */
     @Test
     public void testSendMapMessageDeliveryPendingIntent_notifyStatusFailure() {
@@ -1258,13 +1146,8 @@
     }
 
     /**
-<<<<<<< HEAD
-     * @param action corresponding to the {@link PendingIntent} you want to create/register for
-     *     when pushing a MAP message, e.g., for 'Sent' or 'Delivery' status.
-=======
      * @param action corresponding to the {@link PendingIntent} you want to create/register for when
      *     pushing a MAP message, e.g., for 'Sent' or 'Delivery' status.
->>>>>>> e110efe6
      * @param type the EventReport type of the new notification, e.g., 'Sent'/'Delivery'
      *     'Success'/'Failure'.
      */

/*
 * Copyright 2018 The Android Open Source Project
 *
 * Licensed under the Apache License, Version 2.0 (the "License");
 * you may not use this file except in compliance with the License.
 * You may obtain a copy of the License at
 *
 *      http://www.apache.org/licenses/LICENSE-2.0
 *
 * Unless required by applicable law or agreed to in writing, software
 * distributed under the License is distributed on an "AS IS" BASIS,
 * WITHOUT WARRANTIES OR CONDITIONS OF ANY KIND, either express or implied.
 * See the License for the specific language governing permissions and
 * limitations under the License.
 */
package com.android.bluetooth.avrcpcontroller;

import static com.google.common.truth.Truth.assertThat;

import static org.mockito.Mockito.any;
import static org.mockito.Mockito.atLeastOnce;
import static org.mockito.Mockito.eq;
import static org.mockito.Mockito.mock;
import static org.mockito.Mockito.times;
import static org.mockito.Mockito.verify;
import static org.mockito.Mockito.when;

import android.bluetooth.BluetoothAdapter;
import android.bluetooth.BluetoothDevice;
import android.bluetooth.BluetoothProfile;
import android.content.Context;
import android.content.Intent;
import android.content.res.Resources;
import android.media.AudioManager;
import android.platform.test.flag.junit.SetFlagsRule;
import android.support.v4.media.session.PlaybackStateCompat;

import androidx.test.InstrumentationRegistry;
import androidx.test.filters.MediumTest;
import androidx.test.rule.ServiceTestRule;
import androidx.test.runner.AndroidJUnit4;

import com.android.bluetooth.R;
import com.android.bluetooth.TestUtils;
import com.android.bluetooth.a2dpsink.A2dpSinkService;
import com.android.bluetooth.avrcpcontroller.BluetoothMediaBrowserService.BrowseResult;
import com.android.bluetooth.btservice.AdapterService;
import com.android.bluetooth.flags.Flags;

import org.junit.After;
import org.junit.Before;
import org.junit.Rule;
import org.junit.Test;
import org.junit.runner.RunWith;
import org.mockito.ArgumentCaptor;
import org.mockito.Mock;
import org.mockito.junit.MockitoJUnit;
import org.mockito.junit.MockitoRule;

import java.util.ArrayList;
import java.util.Arrays;
import java.util.List;

@MediumTest
@RunWith(AndroidJUnit4.class)
public class AvrcpControllerServiceTest {
    private static final String REMOTE_DEVICE_ADDRESS = "00:00:00:00:00:00";
<<<<<<< HEAD
    private static final byte[] REMOTE_DEVICE_ADDRESS_AS_ARRAY = new byte[]{0, 0, 0, 0, 0, 0};
=======
    private static final byte[] REMOTE_DEVICE_ADDRESS_AS_ARRAY = new byte[] {0, 0, 0, 0, 0, 0};
>>>>>>> e110efe6
    private static final String REMOTE_DEVICE_ADDRESS_2 = "11:11:11:11:11:11";
    private static final byte[] REMOTE_DEVICE_ADDRESS_AS_ARRAY_2 =
            new byte[] {11, 11, 11, 11, 11, 11};

    @Rule public final SetFlagsRule mSetFlagsRule = new SetFlagsRule();

    private AvrcpControllerService mService = null;
    private BluetoothAdapter mAdapter = null;

    @Rule
    public final ServiceTestRule mBluetoothBrowserMediaServiceTestRule = new ServiceTestRule();

    @Rule public MockitoRule mockitoRule = MockitoJUnit.rule();

    @Mock private A2dpSinkService mA2dpSinkService;
    @Mock private AdapterService mAdapterService;
    @Mock private AvrcpControllerStateMachine mStateMachine;
    @Mock private AvrcpControllerStateMachine mStateMachine2;
    @Mock private AvrcpControllerNativeInterface mNativeInterface;

    @Mock private Resources mMockResources;

    private BluetoothDevice mRemoteDevice;
    private BluetoothDevice mRemoteDevice2;

    @Mock private AvrcpControllerStateMachine mAvrcpStateMachine;

    @Before
    public void setUp() throws Exception {
        Context targetContext = InstrumentationRegistry.getTargetContext();
        TestUtils.setAdapterService(mAdapterService);
        AvrcpControllerNativeInterface.setInstance(mNativeInterface);
        mService = new AvrcpControllerService(targetContext, mNativeInterface);
        mService.start();
        // Try getting the Bluetooth adapter
        mAdapter = BluetoothAdapter.getDefaultAdapter();
        assertThat(mAdapter).isNotNull();
        // Set a mock A2dpSinkService for audio focus calls
        A2dpSinkService.setA2dpSinkService(mA2dpSinkService);
        when(mMockResources.getBoolean(R.bool.a2dp_sink_automatically_request_audio_focus))
                .thenReturn(true);

        mRemoteDevice = mAdapter.getRemoteDevice(REMOTE_DEVICE_ADDRESS);
        mService.mDeviceStateMap.put(mRemoteDevice, mStateMachine);
        final Intent bluetoothBrowserMediaServiceStartIntent =
                TestUtils.prepareIntentToStartBluetoothBrowserMediaService();
        mBluetoothBrowserMediaServiceTestRule.startService(bluetoothBrowserMediaServiceStartIntent);

        // Set up device and state machine under test
        mRemoteDevice2 = mAdapter.getRemoteDevice(REMOTE_DEVICE_ADDRESS_2);
        mService.mDeviceStateMap.put(mRemoteDevice2, mStateMachine2);

        when(mA2dpSinkService.setActiveDevice(any(BluetoothDevice.class))).thenReturn(true);
    }

    @After
    public void tearDown() throws Exception {
        mService.stop();
        AvrcpControllerNativeInterface.setInstance(null);
        A2dpSinkService.setA2dpSinkService(null);
        mService = AvrcpControllerService.getAvrcpControllerService();
        assertThat(mService).isNull();
        TestUtils.clearAdapterService(mAdapterService);
    }

    @Test
    public void initialize() {
        assertThat(AvrcpControllerService.getAvrcpControllerService()).isNotNull();
    }

    @Test
    public void disconnect_whenDisconnected_returnsFalse() {
        when(mStateMachine.getState()).thenReturn(BluetoothProfile.STATE_DISCONNECTED);

        assertThat(mService.disconnect(mRemoteDevice)).isFalse();
    }

    @Test
    public void disconnect_whenDisconnected_returnsTrue() {
        when(mStateMachine.getState()).thenReturn(BluetoothProfile.STATE_CONNECTED);

        assertThat(mService.disconnect(mRemoteDevice)).isTrue();
        verify(mStateMachine).disconnect();
    }

    @Test
    public void removeStateMachine() {
        when(mStateMachine.getDevice()).thenReturn(mRemoteDevice);

        mService.removeStateMachine(mStateMachine);

        assertThat(mService.mDeviceStateMap).doesNotContainKey(mRemoteDevice);
    }

    @Test
    public void getConnectedDevices() {
        when(mAdapterService.getBondedDevices()).thenReturn(new BluetoothDevice[] {mRemoteDevice});
        when(mStateMachine.getState()).thenReturn(BluetoothProfile.STATE_CONNECTED);

        assertThat(mService.getConnectedDevices()).contains(mRemoteDevice);
    }

    @Test
    public void setActiveDevice_whenA2dpSinkServiceIsNotInitailized_returnsFalse() {
        A2dpSinkService.setA2dpSinkService(null);
        assertThat(mService.setActiveDevice(mRemoteDevice)).isFalse();

        assertThat(mService.getActiveDevice()).isNull();
    }

    @Test
    public void getCurrentMetadataIfNoCoverArt_doesNotCrash() {
        mService.getCurrentMetadataIfNoCoverArt(mRemoteDevice);
    }

    @Test
    public void refreshContents() {
        BrowseTree.BrowseNode node = mock(BrowseTree.BrowseNode.class);
        when(node.getDevice()).thenReturn(mRemoteDevice);

        mService.refreshContents(node);

        verify(mStateMachine).requestContents(node);
    }

    @Test
    public void playItem() {
        String parentMediaId = "test_parent_media_id";
        BrowseTree.BrowseNode node = mock(BrowseTree.BrowseNode.class);
        when(mStateMachine.findNode(parentMediaId)).thenReturn(node);

        mService.playItem(parentMediaId);

        verify(mStateMachine).playItem(node);
    }

    @Test
    public void getContents() {
        String parentMediaId = "test_parent_media_id";
        BrowseTree.BrowseNode node = mock(BrowseTree.BrowseNode.class);
        when(mStateMachine.findNode(parentMediaId)).thenReturn(node);

        mService.getContents(parentMediaId);

        verify(node, atLeastOnce()).getContents();
    }

    /**
     * Pre-conditions: No node in BrowseTree for specified media ID Test: Call
     * AvrcpControllerService.getContents() Expected Output: BrowseResult object with status
     * ERROR_MEDIA_ID_INVALID
     */
    @Test
    public void testGetContentsNoNode_returnInvalidMediaIdStatus() {
        String parentMediaId = "test_parent_media_id";
        when(mStateMachine.findNode(parentMediaId)).thenReturn(null);
        BrowseResult result = mService.getContents(parentMediaId);

        assertThat(result.getStatus()).isEqualTo(BrowseResult.ERROR_MEDIA_ID_INVALID);
    }

    /**
     * Pre-conditions: No device is connected - parent media ID is at the root of the BrowseTree
     * Test: Call AvrcpControllerService.getContents() Expected Output: BrowseResult object with
     * status NO_DEVICE_CONNECTED
     */
    @Test
    public void getContentsNoDeviceConnected_returnNoDeviceConnectedStatus() {
        String parentMediaId = BrowseTree.ROOT;
        BrowseResult result = mService.getContents(parentMediaId);

        assertThat(result.getStatus()).isEqualTo(BrowseResult.NO_DEVICE_CONNECTED);
    }

    /**
     * Pre-conditions: At least one device is connected Test: Call
     * AvrcpControllerService.getContents() Expected Output: BrowseResult object with status SUCCESS
     */
    @Test
    public void getContentsOneDeviceConnected_returnSuccessStatus() {
        String parentMediaId = BrowseTree.ROOT;
        mService.sBrowseTree.onConnected(mRemoteDevice);
        BrowseResult result = mService.getContents(parentMediaId);

        assertThat(result.getStatus()).isEqualTo(BrowseResult.SUCCESS);
    }

    /**
     * Pre-conditions: Node for specified media ID is not cached Test: {@link
     * BrowseTree.BrowseNode#getContents} returns {@code null} when the node has no children/items
     * and the node is not cached. When {@link AvrcpControllerService#getContents} receives a node
     * that is not cached, it should interpret the status as `DOWNLOAD_PENDING`. Expected Output:
     * BrowseResult object with status DOWNLOAD_PENDING; verify that a download request has been
     * sent by checking if mStateMachine.requestContents() is called
     */
    @Test
    public void getContentsNodeNotCached_returnDownloadPendingStatus() {
        String parentMediaId = "test_parent_media_id";
        BrowseTree.BrowseNode node = mock(BrowseTree.BrowseNode.class);
        when(mStateMachine.findNode(parentMediaId)).thenReturn(node);
        when(node.isCached()).thenReturn(false);
        when(node.getDevice()).thenReturn(mRemoteDevice);
        when(node.getID()).thenReturn(parentMediaId);

        BrowseResult result = mService.getContents(parentMediaId);

        verify(mStateMachine, times(1)).requestContents(eq(node));
        assertThat(result.getStatus()).isEqualTo(BrowseResult.DOWNLOAD_PENDING);
    }

    /**
     * Pre-conditions: Parent media ID that is not BrowseTree.ROOT; isCached returns true Test: Call
     * AvrcpControllerService.getContents() Expected Output: BrowseResult object with status SUCCESS
     */
    @Test
    public void getContentsNoErrorConditions_returnsSuccessStatus() {
        String parentMediaId = "test_parent_media_id";
        BrowseTree.BrowseNode node = mock(BrowseTree.BrowseNode.class);
        when(mStateMachine.findNode(parentMediaId)).thenReturn(node);
        when(node.getContents()).thenReturn(new ArrayList(0));
        when(node.isCached()).thenReturn(true);

        BrowseResult result = mService.getContents(parentMediaId);

        assertThat(result.getStatus()).isEqualTo(BrowseResult.SUCCESS);
    }

    @Test
    public void handleChangeFolderRsp() {
        int count = 1;

        mService.handleChangeFolderRsp(mRemoteDevice, count);

        verify(mStateMachine)
                .sendMessage(AvrcpControllerStateMachine.MESSAGE_PROCESS_FOLDER_PATH, count);
    }

    @Test
    public void handleSetBrowsedPlayerRsp() {
        int items = 3;
        int depth = 5;

        mService.handleSetBrowsedPlayerRsp(mRemoteDevice, items, depth);

        verify(mStateMachine)
                .sendMessage(
                        AvrcpControllerStateMachine.MESSAGE_PROCESS_SET_BROWSED_PLAYER,
                        items,
                        depth);
    }

    @Test
    public void handleSetAddressedPlayerRsp() {
        int status = 1;

        mService.handleSetAddressedPlayerRsp(mRemoteDevice, status);

        verify(mStateMachine)
                .sendMessage(AvrcpControllerStateMachine.MESSAGE_PROCESS_SET_ADDRESSED_PLAYER);
    }

    @Test
    public void handleAddressedPlayerChanged() {
        int id = 1;

        mService.handleAddressedPlayerChanged(mRemoteDevice, id);

        verify(mStateMachine)
                .sendMessage(
                        AvrcpControllerStateMachine.MESSAGE_PROCESS_ADDRESSED_PLAYER_CHANGED, id);
    }

    @Test
    public void handleNowPlayingContentChanged() {
        mService.handleNowPlayingContentChanged(mRemoteDevice);

        verify(mStateMachine).nowPlayingContentChanged();
    }

    @Test
    public void onConnectionStateChanged_connectCase() {
        boolean remoteControlConnected = true;
        boolean browsingConnected = true; // Calls connect when any of them is true.

        mService.onConnectionStateChanged(remoteControlConnected, browsingConnected, mRemoteDevice);

        ArgumentCaptor<StackEvent> captor = ArgumentCaptor.forClass(StackEvent.class);
        verify(mStateMachine).connect(captor.capture());
        StackEvent event = captor.getValue();
        assertThat(event.mType).isEqualTo(StackEvent.EVENT_TYPE_CONNECTION_STATE_CHANGED);
        assertThat(event.mRemoteControlConnected).isEqualTo(remoteControlConnected);
        assertThat(event.mBrowsingConnected).isEqualTo(browsingConnected);
        assertThat(BluetoothMediaBrowserService.isActive()).isFalse();
    }

    @Test
    public void onConnectionStateChanged_disconnectCase() {
        boolean remoteControlConnected = false;
        boolean browsingConnected = false; // Calls disconnect when both of them are false.

        mService.onConnectionStateChanged(remoteControlConnected, browsingConnected, mRemoteDevice);
        assertThat(BluetoothMediaBrowserService.isActive()).isFalse();
        verify(mStateMachine).disconnect();
    }

    @Test
    public void getRcPsm() {
        int psm = 1;

        mService.getRcPsm(mRemoteDevice, psm);

        verify(mStateMachine)
                .sendMessage(
                        AvrcpControllerStateMachine.MESSAGE_PROCESS_RECEIVED_COVER_ART_PSM, psm);
    }

    @Test
    public void handleRegisterNotificationAbsVol() {
        byte label = 1;

        mService.handleRegisterNotificationAbsVol(mRemoteDevice, label);

        verify(mStateMachine)
                .sendMessage(
                        AvrcpControllerStateMachine.MESSAGE_PROCESS_REGISTER_ABS_VOL_NOTIFICATION,
                        label);
    }

    @Test
    public void handleSetAbsVolume() {
        byte absVol = 15;
        byte label = 1;

        mService.handleSetAbsVolume(mRemoteDevice, absVol, label);

        verify(mStateMachine)
                .sendMessage(
                        AvrcpControllerStateMachine.MESSAGE_PROCESS_SET_ABS_VOL_CMD, absVol, label);
    }

    @Test
    public void onTrackChanged() {
        byte numAttrs = 0;
        int[] attrs = new int[0];
        String[] attrVals = new String[0];

        mService.onTrackChanged(mRemoteDevice, numAttrs, attrs, attrVals);

        ArgumentCaptor<AvrcpItem> captor = ArgumentCaptor.forClass(AvrcpItem.class);
        verify(mStateMachine)
                .sendMessage(
                        eq(AvrcpControllerStateMachine.MESSAGE_PROCESS_TRACK_CHANGED),
                        captor.capture());
        AvrcpItem item = captor.getValue();
        assertThat(item.getDevice().getAddress()).isEqualTo(REMOTE_DEVICE_ADDRESS);
        assertThat(item.getItemType()).isEqualTo(AvrcpItem.TYPE_MEDIA);
        assertThat(item.getUuid()).isNotNull(); // Random uuid
    }

    @Test
    public void onPlayPositionChanged() {
        int songLen = 100;
        int currSongPos = 33;

        mService.onPlayPositionChanged(mRemoteDevice, songLen, currSongPos);

        verify(mStateMachine)
                .sendMessage(
                        AvrcpControllerStateMachine.MESSAGE_PROCESS_PLAY_POS_CHANGED,
                        songLen,
                        currSongPos);
    }

    @Test
    public void onPlayStatusChanged() {
        byte status = PlaybackStateCompat.STATE_REWINDING;

        mService.onPlayStatusChanged(mRemoteDevice, status);

        verify(mStateMachine)
                .sendMessage(
                        AvrcpControllerStateMachine.MESSAGE_PROCESS_PLAY_STATUS_CHANGED,
                        PlaybackStateCompat.STATE_REWINDING);
    }

    @Test
    public void onPlayerAppSettingChanged() {
        byte[] playerAttribRsp =
                new byte[] {
                    PlayerApplicationSettings.REPEAT_STATUS,
                    PlayerApplicationSettings.JNI_REPEAT_STATUS_ALL_TRACK_REPEAT
                };

        mService.onPlayerAppSettingChanged(mRemoteDevice, playerAttribRsp, 2);

        verify(mStateMachine)
                .sendMessage(
                        eq(
                                AvrcpControllerStateMachine
                                        .MESSAGE_PROCESS_CURRENT_APPLICATION_SETTINGS),
                        any(PlayerApplicationSettings.class));
    }

    @Test
    public void onAvailablePlayerChanged() {
        mService.onAvailablePlayerChanged(mRemoteDevice);

        verify(mStateMachine)
                .sendMessage(AvrcpControllerStateMachine.MESSAGE_PROCESS_AVAILABLE_PLAYER_CHANGED);
    }

    @Test
    public void handleGetFolderItemsRsp() {
        int status = 2;
        AvrcpItem[] items = new AvrcpItem[] {mock(AvrcpItem.class)};

        mService.handleGetFolderItemsRsp(mRemoteDevice, status, items);

        verify(mStateMachine)
                .sendMessage(
                        eq(AvrcpControllerStateMachine.MESSAGE_PROCESS_GET_FOLDER_ITEMS),
                        eq(new ArrayList<>(Arrays.asList(items))));
    }

    @Test
    public void handleGetPlayerItemsRsp() {
        List<AvrcpPlayer> items = List.of(mock(AvrcpPlayer.class));

        mService.handleGetPlayerItemsRsp(mRemoteDevice, items);

        verify(mStateMachine)
                .sendMessage(
                        eq(AvrcpControllerStateMachine.MESSAGE_PROCESS_GET_PLAYER_ITEMS),
                        eq(items));
    }

    @Test
    public void dump_doesNotCrash() {
        mService.getRcPsm(mRemoteDevice, 1);
        mService.dump(new StringBuilder());
    }

    @Test
    public void testOnFocusChange_audioGainDeviceActive_sessionActivated() {
        mService.onAudioFocusStateChanged(AudioManager.AUDIOFOCUS_GAIN);
        assertThat(BluetoothMediaBrowserService.isActive()).isTrue();
    }

    @Test
    public void testOnFocusChange_audioLoss_sessionDeactivated() {
        mService.onAudioFocusStateChanged(AudioManager.AUDIOFOCUS_LOSS);
        assertThat(BluetoothMediaBrowserService.isActive()).isFalse();
    }

    /**
     * Connect first device and check that it is the active device. Pair a second device, then
     * disconnect and repair this known second device. Confirm that audio focus is maintained by
     * first device by checking that it has remained as the active device.
     */
    @Test
    public void testActiveDeviceMaintainsAudioFocusWhenOtherDeviceConnects_audioFocusMaintained() {
        mSetFlagsRule.enableFlags(Flags.FLAG_RANDOMIZE_DEVICE_LEVEL_MEDIA_IDS);

        mService.onConnectionStateChanged(true, true, mRemoteDevice);
        // check set active device is called
        verify(mA2dpSinkService).setActiveDevice(mRemoteDevice);
        when(mA2dpSinkService.getActiveDevice()).thenReturn(mRemoteDevice);

        // connect another phone
        mService.onConnectionStateChanged(true, true, mRemoteDevice2);
        verify(mA2dpSinkService, times(0)).setActiveDevice(mRemoteDevice2);

        // disconnect and reconnect other phone
        mService.onConnectionStateChanged(false, false, mRemoteDevice2);
        mService.onConnectionStateChanged(true, true, mRemoteDevice2);
        verify(mA2dpSinkService, times(0)).setActiveDevice(mRemoteDevice2);
    }
}<|MERGE_RESOLUTION|>--- conflicted
+++ resolved
@@ -65,11 +65,7 @@
 @RunWith(AndroidJUnit4.class)
 public class AvrcpControllerServiceTest {
     private static final String REMOTE_DEVICE_ADDRESS = "00:00:00:00:00:00";
-<<<<<<< HEAD
-    private static final byte[] REMOTE_DEVICE_ADDRESS_AS_ARRAY = new byte[]{0, 0, 0, 0, 0, 0};
-=======
     private static final byte[] REMOTE_DEVICE_ADDRESS_AS_ARRAY = new byte[] {0, 0, 0, 0, 0, 0};
->>>>>>> e110efe6
     private static final String REMOTE_DEVICE_ADDRESS_2 = "11:11:11:11:11:11";
     private static final byte[] REMOTE_DEVICE_ADDRESS_AS_ARRAY_2 =
             new byte[] {11, 11, 11, 11, 11, 11};

/*
 * Copyright 2021 HIMSA II K/S - www.himsa.com.
 * Represented by EHIMA - www.ehima.com
 *
 * Licensed under the Apache License, Version 2.0 (the "License");
 * you may not use this file except in compliance with the License.
 * You may obtain a copy of the License at
 *
 *      http://www.apache.org/licenses/LICENSE-2.0
 *
 * Unless required by applicable law or agreed to in writing, software
 * distributed under the License is distributed on an "AS IS" BASIS,
 * WITHOUT WARRANTIES OR CONDITIONS OF ANY KIND, either express or implied.
 * See the License for the specific language governing permissions and
 * limitations under the License.
 */

package com.android.bluetooth.hap;

import static org.mockito.ArgumentMatchers.any;
import static org.mockito.ArgumentMatchers.anyString;
import static org.mockito.ArgumentMatchers.eq;
import static org.mockito.Mockito.after;
import static org.mockito.Mockito.doReturn;
import static org.mockito.Mockito.timeout;
import static org.mockito.Mockito.verify;

import android.bluetooth.BluetoothAdapter;
import android.bluetooth.BluetoothDevice;
import android.bluetooth.BluetoothProfile;
import android.content.Intent;
import android.os.HandlerThread;
import android.os.Message;

import androidx.test.filters.MediumTest;
import androidx.test.runner.AndroidJUnit4;

import com.android.bluetooth.TestUtils;
import com.android.bluetooth.btservice.AdapterService;

import org.hamcrest.core.IsInstanceOf;
import org.junit.After;
import org.junit.Assert;
import org.junit.Before;
import org.junit.Rule;
import org.junit.Test;
import org.junit.runner.RunWith;
import org.mockito.ArgumentCaptor;
import org.mockito.Mock;
import org.mockito.Mockito;
import org.mockito.junit.MockitoJUnit;
import org.mockito.junit.MockitoRule;

@MediumTest
@RunWith(AndroidJUnit4.class)
public class HapClientStateMachineTest {
    private BluetoothAdapter mAdapter;
    private HandlerThread mHandlerThread;
    private HapClientStateMachine mHapClientStateMachine;
    private BluetoothDevice mTestDevice;
    private static final int TIMEOUT_MS = 1000;
    boolean mIsAdapterServiceSet;
<<<<<<< HEAD

    @Rule public MockitoRule mockitoRule = MockitoJUnit.rule();
=======
>>>>>>> e110efe6

    @Rule public MockitoRule mockitoRule = MockitoJUnit.rule();

    @Mock private AdapterService mAdapterService;
    @Mock private HapClientService mHapClientService;
    @Mock private HapClientNativeInterface mHearingAccessGattClientInterface;

    @Before
    public void setUp() throws Exception {
        TestUtils.setAdapterService(mAdapterService);
        mIsAdapterServiceSet = true;

        mAdapter = BluetoothAdapter.getDefaultAdapter();

        // Get a device for testing
        mTestDevice = mAdapter.getRemoteDevice("00:01:02:03:04:05");

        // Set up thread and looper
        mHandlerThread = new HandlerThread("HapClientStateMachineTestHandlerThread");
        mHandlerThread.start();
        mHapClientStateMachine =
                new HapClientStateMachine(
                        mTestDevice,
                        mHapClientService,
                        mHearingAccessGattClientInterface,
                        mHandlerThread.getLooper());
        // Override the timeout value to speed up the test
        HapClientStateMachine.sConnectTimeoutMs = 1000; // 1s
        mHapClientStateMachine.start();
    }

    @After
    public void tearDown() throws Exception {
        if (!mIsAdapterServiceSet) {
            return;
        }
        if (mHapClientStateMachine != null) {
            mHapClientStateMachine.doQuit();
            mHandlerThread.quit();
        }
        TestUtils.clearAdapterService(mAdapterService);
    }

    /** Test that default state is disconnected */
    @Test
    public void testDefaultDisconnectedState() {
        Assert.assertEquals(
                BluetoothProfile.STATE_DISCONNECTED, mHapClientStateMachine.getConnectionState());
    }

    /**
     * Allow/disallow connection to any device.
     *
     * @param allow if true, connection is allowed
     */
    private void allowConnection(boolean allow) {
        doReturn(allow).when(mHapClientService).okToConnect(any(BluetoothDevice.class));
    }

    /** Test that an incoming connection with policy forbidding connection is rejected */
    @Test
    public void testIncomingPolicyReject() {
        allowConnection(false);

        // Inject an event for when incoming connection is requested
        HapClientStackEvent connStCh =
                new HapClientStackEvent(HapClientStackEvent.EVENT_TYPE_CONNECTION_STATE_CHANGED);
        connStCh.device = mTestDevice;
        connStCh.valueInt1 = HapClientStackEvent.CONNECTION_STATE_CONNECTED;
        mHapClientStateMachine.sendMessage(HapClientStateMachine.STACK_EVENT, connStCh);

        // Verify that no connection state broadcast is executed
        verify(mHapClientService, after(TIMEOUT_MS).never())
                .sendBroadcast(any(Intent.class), anyString());
        // Check that we are in Disconnected state
        Assert.assertThat(
                mHapClientStateMachine.getCurrentState(),
                IsInstanceOf.instanceOf(HapClientStateMachine.Disconnected.class));
    }

    /** Test that an incoming connection with policy allowing connection is accepted */
    @Test
    public void testIncomingPolicyAccept() {
        allowConnection(true);

        // Inject an event for when incoming connection is requested
        HapClientStackEvent connStCh =
                new HapClientStackEvent(HapClientStackEvent.EVENT_TYPE_CONNECTION_STATE_CHANGED);
        connStCh.device = mTestDevice;
        connStCh.valueInt1 = HapClientStackEvent.CONNECTION_STATE_CONNECTING;
        mHapClientStateMachine.sendMessage(HapClientStateMachine.STACK_EVENT, connStCh);

        // Verify that one connection state broadcast is executed
        ArgumentCaptor<Intent> intentArgument1 = ArgumentCaptor.forClass(Intent.class);
        verify(mHapClientService, timeout(TIMEOUT_MS).times(1))
                .sendBroadcast(intentArgument1.capture(), anyString());
        Assert.assertEquals(
                BluetoothProfile.STATE_CONNECTING,
                intentArgument1.getValue().getIntExtra(BluetoothProfile.EXTRA_STATE, -1));

        // Check that we are in Connecting state
        Assert.assertThat(
                mHapClientStateMachine.getCurrentState(),
                IsInstanceOf.instanceOf(HapClientStateMachine.Connecting.class));

        // Send a message to trigger connection completed
        HapClientStackEvent connCompletedEvent =
                new HapClientStackEvent(HapClientStackEvent.EVENT_TYPE_CONNECTION_STATE_CHANGED);
        connCompletedEvent.device = mTestDevice;
        connCompletedEvent.valueInt1 = HapClientStackEvent.CONNECTION_STATE_CONNECTED;
        mHapClientStateMachine.sendMessage(HapClientStateMachine.STACK_EVENT, connCompletedEvent);

        // Verify that the expected number of broadcasts are executed:
        // - two calls to broadcastConnectionState(): Disconnected -> Connecting -> Connected
        ArgumentCaptor<Intent> intentArgument2 = ArgumentCaptor.forClass(Intent.class);
        verify(mHapClientService, timeout(TIMEOUT_MS).times(2))
                .sendBroadcast(intentArgument2.capture(), anyString());
        // Check that we are in Connected state
        Assert.assertThat(
                mHapClientStateMachine.getCurrentState(),
                IsInstanceOf.instanceOf(HapClientStateMachine.Connected.class));
    }

    /** Test that an outgoing connection times out */
    @Test
    public void testOutgoingTimeout() {
        allowConnection(true);
        doReturn(true)
                .when(mHearingAccessGattClientInterface)
                .connectHapClient(any(BluetoothDevice.class));
        doReturn(true)
                .when(mHearingAccessGattClientInterface)
                .disconnectHapClient(any(BluetoothDevice.class));

        // Send a connect request
        mHapClientStateMachine.sendMessage(HapClientStateMachine.CONNECT, mTestDevice);

        // Verify that one connection state broadcast is executed
        ArgumentCaptor<Intent> intentArgument1 = ArgumentCaptor.forClass(Intent.class);
        verify(mHapClientService, timeout(TIMEOUT_MS).times(1))
                .sendBroadcast(intentArgument1.capture(), anyString());
        Assert.assertEquals(
                BluetoothProfile.STATE_CONNECTING,
                intentArgument1.getValue().getIntExtra(BluetoothProfile.EXTRA_STATE, -1));

        // Check that we are in Connecting state
        Assert.assertThat(
                mHapClientStateMachine.getCurrentState(),
                IsInstanceOf.instanceOf(HapClientStateMachine.Connecting.class));

        // Verify that one connection state broadcast is executed
        ArgumentCaptor<Intent> intentArgument2 = ArgumentCaptor.forClass(Intent.class);
        verify(mHapClientService, timeout(HapClientStateMachine.sConnectTimeoutMs * 2).times(2))
                .sendBroadcast(intentArgument2.capture(), anyString());
        Assert.assertEquals(
                BluetoothProfile.STATE_DISCONNECTED,
                intentArgument2.getValue().getIntExtra(BluetoothProfile.EXTRA_STATE, -1));

        // Check that we are in Disconnected state
        Assert.assertThat(
                mHapClientStateMachine.getCurrentState(),
                IsInstanceOf.instanceOf(HapClientStateMachine.Disconnected.class));
        verify(mHearingAccessGattClientInterface).disconnectHapClient(eq(mTestDevice));
    }

    /** Test that an incoming connection times out */
    @Test
    public void testIncomingTimeout() {
        allowConnection(true);
        doReturn(true)
                .when(mHearingAccessGattClientInterface)
                .connectHapClient(any(BluetoothDevice.class));
        doReturn(true)
                .when(mHearingAccessGattClientInterface)
                .disconnectHapClient(any(BluetoothDevice.class));

        // Inject an event for when incoming connection is requested
        HapClientStackEvent connStCh =
                new HapClientStackEvent(HapClientStackEvent.EVENT_TYPE_CONNECTION_STATE_CHANGED);
        connStCh.device = mTestDevice;
        connStCh.valueInt1 = HapClientStackEvent.CONNECTION_STATE_CONNECTING;
        mHapClientStateMachine.sendMessage(HapClientStateMachine.STACK_EVENT, connStCh);

        // Verify that one connection state broadcast is executed
        ArgumentCaptor<Intent> intentArgument1 = ArgumentCaptor.forClass(Intent.class);
        verify(mHapClientService, timeout(TIMEOUT_MS).times(1))
                .sendBroadcast(intentArgument1.capture(), anyString());
        Assert.assertEquals(
                BluetoothProfile.STATE_CONNECTING,
                intentArgument1.getValue().getIntExtra(BluetoothProfile.EXTRA_STATE, -1));

        // Check that we are in Connecting state
        Assert.assertThat(
                mHapClientStateMachine.getCurrentState(),
                IsInstanceOf.instanceOf(HapClientStateMachine.Connecting.class));

        // Verify that one connection state broadcast is executed
        ArgumentCaptor<Intent> intentArgument2 = ArgumentCaptor.forClass(Intent.class);
        verify(mHapClientService, timeout(HapClientStateMachine.sConnectTimeoutMs * 2).times(2))
                .sendBroadcast(intentArgument2.capture(), anyString());
        Assert.assertEquals(
                BluetoothProfile.STATE_DISCONNECTED,
                intentArgument2.getValue().getIntExtra(BluetoothProfile.EXTRA_STATE, -1));

        // Check that we are in Disconnected state
        Assert.assertThat(
                mHapClientStateMachine.getCurrentState(),
                IsInstanceOf.instanceOf(HapClientStateMachine.Disconnected.class));
        verify(mHearingAccessGattClientInterface).disconnectHapClient(eq(mTestDevice));
    }

    @Test
    public void testStatesChangesWithMessages() {
        allowConnection(true);
        doReturn(true)
                .when(mHearingAccessGattClientInterface)
                .connectHapClient(any(BluetoothDevice.class));

        // Check that we are in Disconnected state
        Assert.assertThat(
                mHapClientStateMachine.getCurrentState(),
                IsInstanceOf.instanceOf(HapClientStateMachine.Disconnected.class));

        mHapClientStateMachine.sendMessage(HapClientStateMachine.DISCONNECT);
        // verify disconnectHapClient was called
        verify(mHearingAccessGattClientInterface, timeout(TIMEOUT_MS).times(1))
                .disconnectHapClient(any(BluetoothDevice.class));

        // disconnected -> connecting
        sendMessageAndVerifyTransition(
                mHapClientStateMachine.obtainMessage(HapClientStateMachine.CONNECT),
                HapClientStateMachine.Connecting.class);
        // connecting -> disconnected
        sendMessageAndVerifyTransition(
                mHapClientStateMachine.obtainMessage(HapClientStateMachine.CONNECT_TIMEOUT),
                HapClientStateMachine.Disconnected.class);

        // disconnected -> connecting
        sendMessageAndVerifyTransition(
                mHapClientStateMachine.obtainMessage(HapClientStateMachine.CONNECT),
                HapClientStateMachine.Connecting.class);
        // connecting -> disconnected
        sendMessageAndVerifyTransition(
                mHapClientStateMachine.obtainMessage(HapClientStateMachine.DISCONNECT),
                HapClientStateMachine.Disconnected.class);

        // disconnected -> connecting
        sendMessageAndVerifyTransition(
                mHapClientStateMachine.obtainMessage(HapClientStateMachine.CONNECT),
                HapClientStateMachine.Connecting.class);
        // connecting -> disconnecting
        HapClientStackEvent connStCh =
                new HapClientStackEvent(HapClientStackEvent.EVENT_TYPE_CONNECTION_STATE_CHANGED);
        connStCh.device = mTestDevice;
        connStCh.valueInt1 = HapClientStackEvent.CONNECTION_STATE_DISCONNECTING;
        sendMessageAndVerifyTransition(
                mHapClientStateMachine.obtainMessage(HapClientStateMachine.STACK_EVENT, connStCh),
                HapClientStateMachine.Disconnecting.class);
        // disconnecting -> connecting
        connStCh = new HapClientStackEvent(HapClientStackEvent.EVENT_TYPE_CONNECTION_STATE_CHANGED);
        connStCh.device = mTestDevice;
        connStCh.valueInt1 = HapClientStackEvent.CONNECTION_STATE_CONNECTING;
        sendMessageAndVerifyTransition(
                mHapClientStateMachine.obtainMessage(HapClientStateMachine.STACK_EVENT, connStCh),
                HapClientStateMachine.Connecting.class);
        // connecting -> connected
        connStCh = new HapClientStackEvent(HapClientStackEvent.EVENT_TYPE_CONNECTION_STATE_CHANGED);
        connStCh.device = mTestDevice;
        connStCh.valueInt1 = HapClientStackEvent.CONNECTION_STATE_CONNECTED;
        sendMessageAndVerifyTransition(
                mHapClientStateMachine.obtainMessage(HapClientStateMachine.STACK_EVENT, connStCh),
                HapClientStateMachine.Connected.class);
        // connected -> disconnecting
        connStCh = new HapClientStackEvent(HapClientStackEvent.EVENT_TYPE_CONNECTION_STATE_CHANGED);
        connStCh.device = mTestDevice;
        connStCh.valueInt1 = HapClientStackEvent.CONNECTION_STATE_DISCONNECTING;
        sendMessageAndVerifyTransition(
                mHapClientStateMachine.obtainMessage(HapClientStateMachine.STACK_EVENT, connStCh),
                HapClientStateMachine.Disconnecting.class);
        // disconnecting -> disconnected
        sendMessageAndVerifyTransition(
                mHapClientStateMachine.obtainMessage(HapClientStateMachine.CONNECT_TIMEOUT),
                HapClientStateMachine.Disconnected.class);

        // disconnected -> connected
        connStCh = new HapClientStackEvent(HapClientStackEvent.EVENT_TYPE_CONNECTION_STATE_CHANGED);
        connStCh.device = mTestDevice;
        connStCh.valueInt1 = HapClientStackEvent.CONNECTION_STATE_CONNECTED;
        sendMessageAndVerifyTransition(
                mHapClientStateMachine.obtainMessage(HapClientStateMachine.STACK_EVENT, connStCh),
                HapClientStateMachine.Connected.class);
        // connected -> disconnected
        sendMessageAndVerifyTransition(
                mHapClientStateMachine.obtainMessage(HapClientStateMachine.DISCONNECT),
                HapClientStateMachine.Disconnected.class);

        // disconnected -> connected
        connStCh = new HapClientStackEvent(HapClientStackEvent.EVENT_TYPE_CONNECTION_STATE_CHANGED);
        connStCh.device = mTestDevice;
        connStCh.valueInt1 = HapClientStackEvent.CONNECTION_STATE_CONNECTED;
        sendMessageAndVerifyTransition(
                mHapClientStateMachine.obtainMessage(HapClientStateMachine.STACK_EVENT, connStCh),
                HapClientStateMachine.Connected.class);
        // connected -> disconnected
        connStCh = new HapClientStackEvent(HapClientStackEvent.EVENT_TYPE_CONNECTION_STATE_CHANGED);
        connStCh.device = mTestDevice;
        connStCh.valueInt1 = HapClientStackEvent.CONNECTION_STATE_DISCONNECTED;
        sendMessageAndVerifyTransition(
                mHapClientStateMachine.obtainMessage(HapClientStateMachine.STACK_EVENT, connStCh),
                HapClientStateMachine.Disconnected.class);
    }

    private <T> void sendMessageAndVerifyTransition(Message msg, Class<T> type) {
        Mockito.clearInvocations(mHapClientService);
        mHapClientStateMachine.sendMessage(msg);
        // Verify that one connection state broadcast is executed
        verify(mHapClientService, timeout(TIMEOUT_MS).times(1))
                .sendBroadcast(any(Intent.class), anyString());
        Assert.assertThat(mHapClientStateMachine.getCurrentState(), IsInstanceOf.instanceOf(type));
    }
}<|MERGE_RESOLUTION|>--- conflicted
+++ resolved
@@ -60,11 +60,6 @@
     private BluetoothDevice mTestDevice;
     private static final int TIMEOUT_MS = 1000;
     boolean mIsAdapterServiceSet;
-<<<<<<< HEAD
-
-    @Rule public MockitoRule mockitoRule = MockitoJUnit.rule();
-=======
->>>>>>> e110efe6
 
     @Rule public MockitoRule mockitoRule = MockitoJUnit.rule();
 

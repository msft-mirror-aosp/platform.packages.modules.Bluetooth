--- conflicted
+++ resolved
@@ -77,25 +77,15 @@
 
     @Rule public MockitoRule mockitoRule = MockitoJUnit.rule();
 
-<<<<<<< HEAD
-    @Mock
-    BluetoothMethodProxy mBluetoothMethodProxy;
-=======
     @Mock BluetoothMethodProxy mBluetoothMethodProxy;
->>>>>>> e110efe6
     BluetoothOppReceiver mReceiver;
 
     @Before
     public void setUp() throws Exception {
-<<<<<<< HEAD
-        mContext = spy(new ContextWrapper(
-                InstrumentationRegistry.getInstrumentation().getTargetContext()));
-=======
         mContext =
                 spy(
                         new ContextWrapper(
                                 InstrumentationRegistry.getInstrumentation().getTargetContext()));
->>>>>>> e110efe6
 
         // mock instance so query/insert/update/etc. will not be executed
         BluetoothMethodProxy.setInstanceForTesting(mBluetoothMethodProxy);
@@ -340,44 +330,6 @@
     }
 
     @Test
-    public void onReceive_withActionHideCompletedInboundTransfer_makesInboundVisibilityHidden() {
-        mSetFlagsRule.enableFlags(Flags.FLAG_OPP_FIX_MULTIPLE_NOTIFICATIONS_ISSUES);
-        Intent intent = new Intent();
-        intent.setAction(Constants.ACTION_HIDE_COMPLETED_INBOUND_TRANSFER);
-        mReceiver.onReceive(mContext, intent);
-        verify(mBluetoothMethodProxy)
-                .contentResolverUpdate(
-                        any(),
-                        eq(BluetoothShare.CONTENT_URI),
-                        argThat(
-                                arg ->
-                                        Objects.equal(
-                                                BluetoothShare.VISIBILITY_HIDDEN,
-                                                arg.get(BluetoothShare.VISIBILITY))),
-                        eq(BluetoothOppNotification.WHERE_COMPLETED_INBOUND),
-                        any());
-    }
-
-    @Test
-    public void onReceive_withActionHideCompletedOutboundTransfer_makesOutboundVisibilityHidden() {
-        mSetFlagsRule.enableFlags(Flags.FLAG_OPP_FIX_MULTIPLE_NOTIFICATIONS_ISSUES);
-        Intent intent = new Intent();
-        intent.setAction(Constants.ACTION_HIDE_COMPLETED_OUTBOUND_TRANSFER);
-        mReceiver.onReceive(mContext, intent);
-        verify(mBluetoothMethodProxy)
-                .contentResolverUpdate(
-                        any(),
-                        eq(BluetoothShare.CONTENT_URI),
-                        argThat(
-                                arg ->
-                                        Objects.equal(
-                                                BluetoothShare.VISIBILITY_HIDDEN,
-                                                arg.get(BluetoothShare.VISIBILITY))),
-                        eq(BluetoothOppNotification.WHERE_COMPLETED_OUTBOUND),
-                        any());
-    }
-
-    @Test
     public void onReceive_withActionTransferCompletedAndHandoverInitiated_contextSendBroadcast() {
         List<BluetoothOppTestUtils.CursorMockData> cursorMockDataList;
         Cursor cursor = mock(Cursor.class);

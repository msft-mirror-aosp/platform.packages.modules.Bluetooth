/*
 * Copyright 2017 The Android Open Source Project
 *
 * Licensed under the Apache License, Version 2.0 (the "License");
 * you may not use this file except in compliance with the License.
 * You may obtain a copy of the License at
 *
 *      http://www.apache.org/licenses/LICENSE-2.0
 *
 * Unless required by applicable law or agreed to in writing, software
 * distributed under the License is distributed on an "AS IS" BASIS,
 * WITHOUT WARRANTIES OR CONDITIONS OF ANY KIND, either express or implied.
 * See the License for the specific language governing permissions and
 * limitations under the License.
 */

package com.android.bluetooth.a2dp;

import static com.google.common.truth.Truth.assertThat;

import static org.mockito.Mockito.*;

import android.bluetooth.BluetoothA2dp;
import android.bluetooth.BluetoothAdapter;
import android.bluetooth.BluetoothCodecConfig;
import android.bluetooth.BluetoothCodecStatus;
import android.bluetooth.BluetoothDevice;
import android.bluetooth.BluetoothProfile;
import android.content.Context;
import android.content.Intent;
import android.os.Bundle;
import android.os.HandlerThread;

import androidx.test.InstrumentationRegistry;
import androidx.test.filters.MediumTest;
import androidx.test.runner.AndroidJUnit4;

import com.android.bluetooth.TestUtils;
import com.android.bluetooth.btservice.ActiveDeviceManager;
import com.android.bluetooth.btservice.AdapterService;
import com.android.bluetooth.btservice.SilenceDeviceManager;

import org.junit.After;
import org.junit.Before;
import org.junit.Rule;
import org.junit.Test;
import org.junit.runner.RunWith;
import org.mockito.ArgumentCaptor;
import org.mockito.Mock;
import org.mockito.junit.MockitoJUnit;
import org.mockito.junit.MockitoRule;

import java.util.Arrays;

@MediumTest
@RunWith(AndroidJUnit4.class)
public class A2dpStateMachineTest {
    private BluetoothAdapter mAdapter;
    private Context mTargetContext;
    private HandlerThread mHandlerThread;
    private A2dpStateMachine mA2dpStateMachine;
    private BluetoothDevice mTestDevice;
    private static final int TIMEOUT_MS = 1000; // 1s

    private BluetoothCodecConfig mCodecConfigSbc;
    private BluetoothCodecConfig mCodecConfigAac;
    private BluetoothCodecConfig mCodecConfigOpus;

    @Rule public MockitoRule mockitoRule = MockitoJUnit.rule();

    @Mock private AdapterService mAdapterService;
    @Mock private ActiveDeviceManager mActiveDeviceManager;
    @Mock private SilenceDeviceManager mSilenceDeviceManager;
    @Mock private A2dpService mA2dpService;
    @Mock private A2dpNativeInterface mA2dpNativeInterface;

    @Before
    public void setUp() throws Exception {
        mTargetContext = InstrumentationRegistry.getTargetContext();
        doReturn(mActiveDeviceManager).when(mAdapterService).getActiveDeviceManager();
        doReturn(mSilenceDeviceManager).when(mAdapterService).getSilenceDeviceManager();

        TestUtils.setAdapterService(mAdapterService);

        mAdapter = BluetoothAdapter.getDefaultAdapter();

        // Get a device for testing
        mTestDevice = mAdapter.getRemoteDevice("00:01:02:03:04:05");

        // Set up sample codec config
        mCodecConfigSbc =
                new BluetoothCodecConfig.Builder()
                        .setCodecType(BluetoothCodecConfig.SOURCE_CODEC_TYPE_SBC)
                        .setCodecPriority(BluetoothCodecConfig.CODEC_PRIORITY_DEFAULT)
                        .setSampleRate(BluetoothCodecConfig.SAMPLE_RATE_44100)
                        .setBitsPerSample(BluetoothCodecConfig.BITS_PER_SAMPLE_16)
                        .setChannelMode(BluetoothCodecConfig.CHANNEL_MODE_STEREO)
                        .setCodecSpecific1(0)
                        .setCodecSpecific2(0)
                        .setCodecSpecific3(0)
                        .setCodecSpecific4(0)
                        .build();
        mCodecConfigAac =
                new BluetoothCodecConfig.Builder()
                        .setCodecType(BluetoothCodecConfig.SOURCE_CODEC_TYPE_AAC)
                        .setCodecPriority(BluetoothCodecConfig.CODEC_PRIORITY_DEFAULT)
                        .setSampleRate(BluetoothCodecConfig.SAMPLE_RATE_48000)
                        .setBitsPerSample(BluetoothCodecConfig.BITS_PER_SAMPLE_16)
                        .setChannelMode(BluetoothCodecConfig.CHANNEL_MODE_STEREO)
                        .setCodecSpecific1(0)
                        .setCodecSpecific2(0)
                        .setCodecSpecific3(0)
                        .setCodecSpecific4(0)
                        .build();

        mCodecConfigOpus =
                new BluetoothCodecConfig.Builder()
                        .setCodecType(BluetoothCodecConfig.SOURCE_CODEC_TYPE_OPUS)
                        .setCodecPriority(BluetoothCodecConfig.CODEC_PRIORITY_DEFAULT)
                        .setSampleRate(BluetoothCodecConfig.SAMPLE_RATE_48000)
                        .setBitsPerSample(BluetoothCodecConfig.BITS_PER_SAMPLE_16)
                        .setChannelMode(BluetoothCodecConfig.CHANNEL_MODE_STEREO)
                        .setCodecSpecific1(0)
                        .setCodecSpecific2(0)
                        .setCodecSpecific3(0)
                        .setCodecSpecific4(0)
                        .build();

        // Set up thread and looper
        mHandlerThread = new HandlerThread("A2dpStateMachineTestHandlerThread");
        mHandlerThread.start();
        mA2dpStateMachine =
                new A2dpStateMachine(
                        mTestDevice,
                        mA2dpService,
                        mA2dpNativeInterface,
                        mHandlerThread.getLooper());
        // Override the timeout value to speed up the test
        A2dpStateMachine.sConnectTimeoutMs = 1000; // 1s
        mA2dpStateMachine.start();
    }

    @After
    public void tearDown() throws Exception {
        mA2dpStateMachine.doQuit();
        mHandlerThread.quit();
        mHandlerThread.join(TIMEOUT_MS);
        TestUtils.clearAdapterService(mAdapterService);
    }

    /** Test that default state is disconnected */
    @Test
    public void testDefaultDisconnectedState() {
        assertThat(mA2dpStateMachine.getConnectionState())
                .isEqualTo(BluetoothProfile.STATE_DISCONNECTED);
    }

    /**
     * Allow/disallow connection to any device.
     *
     * @param allow if true, connection is allowed
     */
    private void allowConnection(boolean allow) {
        doReturn(allow).when(mA2dpService).okToConnect(any(BluetoothDevice.class), anyBoolean());
    }

    /** Test that an incoming connection with low priority is rejected */
    @Test
    public void testIncomingPriorityReject() {
        allowConnection(false);

        // Inject an event for when incoming connection is requested
        A2dpStackEvent connStCh =
                new A2dpStackEvent(A2dpStackEvent.EVENT_TYPE_CONNECTION_STATE_CHANGED);
        connStCh.device = mTestDevice;
        connStCh.valueInt = A2dpStackEvent.CONNECTION_STATE_CONNECTED;
        mA2dpStateMachine.sendMessage(A2dpStateMachine.STACK_EVENT, connStCh);

        // Verify that no connection state broadcast is executed
        verify(mA2dpService, after(TIMEOUT_MS).never())
                .sendBroadcast(any(Intent.class), anyString(), any(Bundle.class));
        // Check that we are in Disconnected state
        assertThat(mA2dpStateMachine.getCurrentState())
                .isInstanceOf(A2dpStateMachine.Disconnected.class);
    }

    /** Test that an incoming connection with high priority is accepted */
    @Test
    public void testIncomingPriorityAccept() {
        allowConnection(true);

        // Inject an event for when incoming connection is requested
        A2dpStackEvent connStCh =
                new A2dpStackEvent(A2dpStackEvent.EVENT_TYPE_CONNECTION_STATE_CHANGED);
        connStCh.device = mTestDevice;
        connStCh.valueInt = A2dpStackEvent.CONNECTION_STATE_CONNECTING;
        mA2dpStateMachine.sendMessage(A2dpStateMachine.STACK_EVENT, connStCh);

        // Verify that one connection state broadcast is executed
        ArgumentCaptor<Intent> intentArgument1 = ArgumentCaptor.forClass(Intent.class);
<<<<<<< HEAD
        verify(mA2dpService, timeout(TIMEOUT_MS).times(1)).sendBroadcast(intentArgument1.capture(),
                anyString(), any(Bundle.class));
=======
        verify(mA2dpService, timeout(TIMEOUT_MS).times(1))
                .sendBroadcast(intentArgument1.capture(), anyString(), any(Bundle.class));
>>>>>>> 6cdb3953
        assertThat(intentArgument1.getValue().getIntExtra(BluetoothProfile.EXTRA_STATE, -1))
                .isEqualTo(BluetoothProfile.STATE_CONNECTING);

        // Check that we are in Connecting state
        assertThat(mA2dpStateMachine.getCurrentState())
                .isInstanceOf(A2dpStateMachine.Connecting.class);

        // Send a message to trigger connection completed
        A2dpStackEvent connCompletedEvent =
                new A2dpStackEvent(A2dpStackEvent.EVENT_TYPE_CONNECTION_STATE_CHANGED);
        connCompletedEvent.device = mTestDevice;
        connCompletedEvent.valueInt = A2dpStackEvent.CONNECTION_STATE_CONNECTED;
        mA2dpStateMachine.sendMessage(A2dpStateMachine.STACK_EVENT, connCompletedEvent);

        // Verify that the expected number of broadcasts are executed:
        // - two calls to broadcastConnectionState(): Disconnected -> Connecting -> Connected
        // - one call to broadcastAudioState() when entering Connected state
        ArgumentCaptor<Intent> intentArgument2 = ArgumentCaptor.forClass(Intent.class);
        verify(mA2dpService, timeout(TIMEOUT_MS).times(3))
                .sendBroadcast(intentArgument2.capture(), anyString(), any(Bundle.class));
        // Verify that the last broadcast was to change the A2DP playing state
        // to STATE_NOT_PLAYING
        assertThat(intentArgument2.getValue().getAction())
                .isEqualTo(BluetoothA2dp.ACTION_PLAYING_STATE_CHANGED);
        assertThat(intentArgument2.getValue().getIntExtra(BluetoothProfile.EXTRA_STATE, -1))
                .isEqualTo(BluetoothA2dp.STATE_NOT_PLAYING);
        // Check that we are in Connected state
        assertThat(mA2dpStateMachine.getCurrentState())
                .isInstanceOf(A2dpStateMachine.Connected.class);
    }

    /** Test that an outgoing connection times out */
    @Test
    public void testOutgoingTimeout() {
        allowConnection(true);
        doReturn(true).when(mA2dpNativeInterface).connectA2dp(any(BluetoothDevice.class));
        doReturn(true).when(mA2dpNativeInterface).disconnectA2dp(any(BluetoothDevice.class));

        // Send a connect request
        mA2dpStateMachine.sendMessage(A2dpStateMachine.CONNECT, mTestDevice);

        // Verify that one connection state broadcast is executed
        ArgumentCaptor<Intent> intentArgument1 = ArgumentCaptor.forClass(Intent.class);
<<<<<<< HEAD
        verify(mA2dpService, timeout(TIMEOUT_MS).times(1)).sendBroadcast(intentArgument1.capture(),
                anyString(), any(Bundle.class));
=======
        verify(mA2dpService, timeout(TIMEOUT_MS).times(1))
                .sendBroadcast(intentArgument1.capture(), anyString(), any(Bundle.class));
>>>>>>> 6cdb3953
        assertThat(intentArgument1.getValue().getIntExtra(BluetoothProfile.EXTRA_STATE, -1))
                .isEqualTo(BluetoothProfile.STATE_CONNECTING);

        // Check that we are in Connecting state
        assertThat(mA2dpStateMachine.getCurrentState())
                .isInstanceOf(A2dpStateMachine.Connecting.class);

        // Verify that one connection state broadcast is executed
        ArgumentCaptor<Intent> intentArgument2 = ArgumentCaptor.forClass(Intent.class);
<<<<<<< HEAD
        verify(mA2dpService, timeout(A2dpStateMachine.sConnectTimeoutMs * 2).times(
                2)).sendBroadcast(intentArgument2.capture(), anyString(),
                any(Bundle.class));
=======
        verify(mA2dpService, timeout(A2dpStateMachine.sConnectTimeoutMs * 2).times(2))
                .sendBroadcast(intentArgument2.capture(), anyString(), any(Bundle.class));
>>>>>>> 6cdb3953
        assertThat(intentArgument2.getValue().getIntExtra(BluetoothProfile.EXTRA_STATE, -1))
                .isEqualTo(BluetoothProfile.STATE_DISCONNECTED);

        // Check that we are in Disconnected state
        assertThat(mA2dpStateMachine.getCurrentState())
                .isInstanceOf(A2dpStateMachine.Disconnected.class);
    }

    /** Test that an incoming connection times out */
    @Test
    public void testIncomingTimeout() {
        allowConnection(true);
        doReturn(true).when(mA2dpNativeInterface).connectA2dp(any(BluetoothDevice.class));
        doReturn(true).when(mA2dpNativeInterface).disconnectA2dp(any(BluetoothDevice.class));

        // Inject an event for when incoming connection is requested
        A2dpStackEvent connStCh =
                new A2dpStackEvent(A2dpStackEvent.EVENT_TYPE_CONNECTION_STATE_CHANGED);
        connStCh.device = mTestDevice;
        connStCh.valueInt = A2dpStackEvent.CONNECTION_STATE_CONNECTING;
        mA2dpStateMachine.sendMessage(A2dpStateMachine.STACK_EVENT, connStCh);

        // Verify that one connection state broadcast is executed
        ArgumentCaptor<Intent> intentArgument1 = ArgumentCaptor.forClass(Intent.class);
<<<<<<< HEAD
        verify(mA2dpService, timeout(TIMEOUT_MS).times(1)).sendBroadcast(intentArgument1.capture(),
                anyString(), any(Bundle.class));
=======
        verify(mA2dpService, timeout(TIMEOUT_MS).times(1))
                .sendBroadcast(intentArgument1.capture(), anyString(), any(Bundle.class));
>>>>>>> 6cdb3953
        assertThat(intentArgument1.getValue().getIntExtra(BluetoothProfile.EXTRA_STATE, -1))
                .isEqualTo(BluetoothProfile.STATE_CONNECTING);

        // Check that we are in Connecting state
        assertThat(mA2dpStateMachine.getCurrentState())
                .isInstanceOf(A2dpStateMachine.Connecting.class);

        // Verify that one connection state broadcast is executed
        ArgumentCaptor<Intent> intentArgument2 = ArgumentCaptor.forClass(Intent.class);
<<<<<<< HEAD
        verify(mA2dpService, timeout(A2dpStateMachine.sConnectTimeoutMs * 2).times(
                2)).sendBroadcast(intentArgument2.capture(), anyString(),
                any(Bundle.class));
=======
        verify(mA2dpService, timeout(A2dpStateMachine.sConnectTimeoutMs * 2).times(2))
                .sendBroadcast(intentArgument2.capture(), anyString(), any(Bundle.class));
>>>>>>> 6cdb3953
        assertThat(intentArgument2.getValue().getIntExtra(BluetoothProfile.EXTRA_STATE, -1))
                .isEqualTo(BluetoothProfile.STATE_DISCONNECTED);

        // Check that we are in Disconnected state
        assertThat(mA2dpStateMachine.getCurrentState())
                .isInstanceOf(A2dpStateMachine.Disconnected.class);
    }

    /** Test that codec config change been reported to A2dpService properly. */
    @Test
    public void testProcessCodecConfigEvent() {
        testProcessCodecConfigEventCase(false);
    }

    /**
     * Test that codec config change been reported to A2dpService properly when A2DP hardware
     * offloading is enabled.
     */
    @Test
    public void testProcessCodecConfigEvent_OffloadEnabled() {
        testProcessCodecConfigEventCase(true);
    }

    /** Helper methold to test processCodecConfigEvent() */
    public void testProcessCodecConfigEventCase(boolean offloadEnabled) {
        if (offloadEnabled) {
            mA2dpStateMachine.mA2dpOffloadEnabled = true;
        }

        doNothing()
                .when(mA2dpService)
                .codecConfigUpdated(
                        any(BluetoothDevice.class), any(BluetoothCodecStatus.class), anyBoolean());
        doNothing().when(mA2dpService).updateOptionalCodecsSupport(any(BluetoothDevice.class));
        allowConnection(true);

        BluetoothCodecConfig[] codecsSelectableSbc;
        codecsSelectableSbc = new BluetoothCodecConfig[1];
        codecsSelectableSbc[0] = mCodecConfigSbc;

        BluetoothCodecConfig[] codecsSelectableSbcAac;
        codecsSelectableSbcAac = new BluetoothCodecConfig[2];
        codecsSelectableSbcAac[0] = mCodecConfigSbc;
        codecsSelectableSbcAac[1] = mCodecConfigAac;

        BluetoothCodecConfig[] codecsSelectableSbcAacOpus;
        codecsSelectableSbcAacOpus = new BluetoothCodecConfig[3];
        codecsSelectableSbcAacOpus[0] = mCodecConfigSbc;
        codecsSelectableSbcAacOpus[1] = mCodecConfigAac;
        codecsSelectableSbcAacOpus[2] = mCodecConfigOpus;

        BluetoothCodecStatus codecStatusSbcAndSbc =
                new BluetoothCodecStatus(
                        mCodecConfigSbc,
                        Arrays.asList(codecsSelectableSbcAac),
                        Arrays.asList(codecsSelectableSbc));
        BluetoothCodecStatus codecStatusSbcAndSbcAac =
                new BluetoothCodecStatus(
                        mCodecConfigSbc,
                        Arrays.asList(codecsSelectableSbcAac),
                        Arrays.asList(codecsSelectableSbcAac));
        BluetoothCodecStatus codecStatusAacAndSbcAac =
                new BluetoothCodecStatus(
                        mCodecConfigAac,
                        Arrays.asList(codecsSelectableSbcAac),
                        Arrays.asList(codecsSelectableSbcAac));
        BluetoothCodecStatus codecStatusOpusAndSbcAacOpus =
                new BluetoothCodecStatus(
                        mCodecConfigOpus,
                        Arrays.asList(codecsSelectableSbcAacOpus),
                        Arrays.asList(codecsSelectableSbcAacOpus));

        // Set default codec status when device disconnected
        // Selected codec = SBC, selectable codec = SBC
        mA2dpStateMachine.processCodecConfigEvent(codecStatusSbcAndSbc);
        verify(mA2dpService).codecConfigUpdated(mTestDevice, codecStatusSbcAndSbc, false);
        verify(mA2dpService, times(1)).updateLowLatencyAudioSupport(mTestDevice);

        // Inject an event to change state machine to connected state
        A2dpStackEvent connStCh =
                new A2dpStackEvent(A2dpStackEvent.EVENT_TYPE_CONNECTION_STATE_CHANGED);
        connStCh.device = mTestDevice;
        connStCh.valueInt = A2dpStackEvent.CONNECTION_STATE_CONNECTED;
        mA2dpStateMachine.sendMessage(A2dpStateMachine.STACK_EVENT, connStCh);

        // Verify that the expected number of broadcasts are executed:
        // - two calls to broadcastConnectionState(): Disconnected -> Conecting -> Connected
        // - one call to broadcastAudioState() when entering Connected state
        ArgumentCaptor<Intent> intentArgument2 = ArgumentCaptor.forClass(Intent.class);
        verify(mA2dpService, timeout(TIMEOUT_MS).times(2))
                .sendBroadcast(intentArgument2.capture(), anyString(), any(Bundle.class));

        // Verify that state machine update optional codec when enter connected state
        verify(mA2dpService, times(1)).updateOptionalCodecsSupport(mTestDevice);
        verify(mA2dpService, times(2)).updateLowLatencyAudioSupport(mTestDevice);

        // Change codec status when device connected.
        // Selected codec = SBC, selectable codec = SBC+AAC
        mA2dpStateMachine.processCodecConfigEvent(codecStatusSbcAndSbcAac);
        if (!offloadEnabled) {
            verify(mA2dpService).codecConfigUpdated(mTestDevice, codecStatusSbcAndSbcAac, true);
        }
        verify(mA2dpService, times(2)).updateOptionalCodecsSupport(mTestDevice);
        verify(mA2dpService, times(3)).updateLowLatencyAudioSupport(mTestDevice);

        // Update selected codec with selectable codec unchanged.
        // Selected codec = AAC, selectable codec = SBC+AAC
        mA2dpStateMachine.processCodecConfigEvent(codecStatusAacAndSbcAac);
        verify(mA2dpService).codecConfigUpdated(mTestDevice, codecStatusAacAndSbcAac, false);
        verify(mA2dpService, times(2)).updateOptionalCodecsSupport(mTestDevice);
        verify(mA2dpService, times(4)).updateLowLatencyAudioSupport(mTestDevice);

        // Update selected codec
        // Selected codec = OPUS, selectable codec = SBC+AAC+OPUS
        mA2dpStateMachine.processCodecConfigEvent(codecStatusOpusAndSbcAacOpus);
        if (!offloadEnabled) {
            verify(mA2dpService)
                    .codecConfigUpdated(mTestDevice, codecStatusOpusAndSbcAacOpus, true);
        }
        verify(mA2dpService, times(3)).updateOptionalCodecsSupport(mTestDevice);
        // Check if low latency audio been updated.
        verify(mA2dpService, times(5)).updateLowLatencyAudioSupport(mTestDevice);

        // Update selected codec with selectable codec changed.
        // Selected codec = SBC, selectable codec = SBC+AAC
        mA2dpStateMachine.processCodecConfigEvent(codecStatusSbcAndSbcAac);
        if (!offloadEnabled) {
            verify(mA2dpService).codecConfigUpdated(mTestDevice, codecStatusSbcAndSbcAac, true);
        }
        // Check if low latency audio been update.
        verify(mA2dpService, times(6)).updateLowLatencyAudioSupport(mTestDevice);
    }

    @Test
    public void dump_doesNotCrash() {
        BluetoothCodecConfig[] codecsSelectableSbc;
        codecsSelectableSbc = new BluetoothCodecConfig[1];
        codecsSelectableSbc[0] = mCodecConfigSbc;

        BluetoothCodecConfig[] codecsSelectableSbcAac;
        codecsSelectableSbcAac = new BluetoothCodecConfig[2];
        codecsSelectableSbcAac[0] = mCodecConfigSbc;
        codecsSelectableSbcAac[1] = mCodecConfigAac;

        BluetoothCodecStatus codecStatusSbcAndSbc =
                new BluetoothCodecStatus(
                        mCodecConfigSbc,
                        Arrays.asList(codecsSelectableSbcAac),
                        Arrays.asList(codecsSelectableSbc));
        mA2dpStateMachine.processCodecConfigEvent(codecStatusSbcAndSbc);

        mA2dpStateMachine.dump(new StringBuilder());
    }
}<|MERGE_RESOLUTION|>--- conflicted
+++ resolved
@@ -198,13 +198,8 @@
 
         // Verify that one connection state broadcast is executed
         ArgumentCaptor<Intent> intentArgument1 = ArgumentCaptor.forClass(Intent.class);
-<<<<<<< HEAD
-        verify(mA2dpService, timeout(TIMEOUT_MS).times(1)).sendBroadcast(intentArgument1.capture(),
-                anyString(), any(Bundle.class));
-=======
         verify(mA2dpService, timeout(TIMEOUT_MS).times(1))
                 .sendBroadcast(intentArgument1.capture(), anyString(), any(Bundle.class));
->>>>>>> 6cdb3953
         assertThat(intentArgument1.getValue().getIntExtra(BluetoothProfile.EXTRA_STATE, -1))
                 .isEqualTo(BluetoothProfile.STATE_CONNECTING);
 
@@ -248,13 +243,8 @@
 
         // Verify that one connection state broadcast is executed
         ArgumentCaptor<Intent> intentArgument1 = ArgumentCaptor.forClass(Intent.class);
-<<<<<<< HEAD
-        verify(mA2dpService, timeout(TIMEOUT_MS).times(1)).sendBroadcast(intentArgument1.capture(),
-                anyString(), any(Bundle.class));
-=======
         verify(mA2dpService, timeout(TIMEOUT_MS).times(1))
                 .sendBroadcast(intentArgument1.capture(), anyString(), any(Bundle.class));
->>>>>>> 6cdb3953
         assertThat(intentArgument1.getValue().getIntExtra(BluetoothProfile.EXTRA_STATE, -1))
                 .isEqualTo(BluetoothProfile.STATE_CONNECTING);
 
@@ -264,14 +254,8 @@
 
         // Verify that one connection state broadcast is executed
         ArgumentCaptor<Intent> intentArgument2 = ArgumentCaptor.forClass(Intent.class);
-<<<<<<< HEAD
-        verify(mA2dpService, timeout(A2dpStateMachine.sConnectTimeoutMs * 2).times(
-                2)).sendBroadcast(intentArgument2.capture(), anyString(),
-                any(Bundle.class));
-=======
         verify(mA2dpService, timeout(A2dpStateMachine.sConnectTimeoutMs * 2).times(2))
                 .sendBroadcast(intentArgument2.capture(), anyString(), any(Bundle.class));
->>>>>>> 6cdb3953
         assertThat(intentArgument2.getValue().getIntExtra(BluetoothProfile.EXTRA_STATE, -1))
                 .isEqualTo(BluetoothProfile.STATE_DISCONNECTED);
 
@@ -296,13 +280,8 @@
 
         // Verify that one connection state broadcast is executed
         ArgumentCaptor<Intent> intentArgument1 = ArgumentCaptor.forClass(Intent.class);
-<<<<<<< HEAD
-        verify(mA2dpService, timeout(TIMEOUT_MS).times(1)).sendBroadcast(intentArgument1.capture(),
-                anyString(), any(Bundle.class));
-=======
         verify(mA2dpService, timeout(TIMEOUT_MS).times(1))
                 .sendBroadcast(intentArgument1.capture(), anyString(), any(Bundle.class));
->>>>>>> 6cdb3953
         assertThat(intentArgument1.getValue().getIntExtra(BluetoothProfile.EXTRA_STATE, -1))
                 .isEqualTo(BluetoothProfile.STATE_CONNECTING);
 
@@ -312,14 +291,8 @@
 
         // Verify that one connection state broadcast is executed
         ArgumentCaptor<Intent> intentArgument2 = ArgumentCaptor.forClass(Intent.class);
-<<<<<<< HEAD
-        verify(mA2dpService, timeout(A2dpStateMachine.sConnectTimeoutMs * 2).times(
-                2)).sendBroadcast(intentArgument2.capture(), anyString(),
-                any(Bundle.class));
-=======
         verify(mA2dpService, timeout(A2dpStateMachine.sConnectTimeoutMs * 2).times(2))
                 .sendBroadcast(intentArgument2.capture(), anyString(), any(Bundle.class));
->>>>>>> 6cdb3953
         assertThat(intentArgument2.getValue().getIntExtra(BluetoothProfile.EXTRA_STATE, -1))
                 .isEqualTo(BluetoothProfile.STATE_DISCONNECTED);
 

--- conflicted
+++ resolved
@@ -55,12 +55,7 @@
 
     @Rule public MockitoRule mockitoRule = MockitoJUnit.rule();
 
-<<<<<<< HEAD
-    @Mock
-    BluetoothMethodProxy mCallProxy;
-=======
     @Mock BluetoothMethodProxy mCallProxy;
->>>>>>> 67a65fc1
 
     @Before
     public void setUp() {

--- conflicted
+++ resolved
@@ -55,12 +55,7 @@
 
     @Rule public MockitoRule mockitoRule = MockitoJUnit.rule();
 
-<<<<<<< HEAD
-    @Mock
-    BluetoothMethodProxy mCallProxy;
-=======
     @Mock BluetoothMethodProxy mCallProxy;
->>>>>>> e110efe6
 
     @Before
     public void setUp() {

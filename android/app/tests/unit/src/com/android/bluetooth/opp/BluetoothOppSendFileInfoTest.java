--- conflicted
+++ resolved
@@ -55,12 +55,7 @@
 
     @Rule public MockitoRule mockitoRule = MockitoJUnit.rule();
 
-<<<<<<< HEAD
-    @Mock
-    BluetoothMethodProxy mCallProxy;
-=======
     @Mock BluetoothMethodProxy mCallProxy;
->>>>>>> 6cdb3953
 
     @Before
     public void setUp() {

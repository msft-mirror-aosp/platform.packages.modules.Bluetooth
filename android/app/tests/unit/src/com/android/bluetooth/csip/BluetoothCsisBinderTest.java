/*
 * Copyright 2022 The Android Open Source Project
 *
 * Licensed under the Apache License, Version 2.0 (the "License");
 * you may not use this file except in compliance with the License.
 * You may obtain a copy of the License at
 *
 *      http://www.apache.org/licenses/LICENSE-2.0
 *
 * Unless required by applicable law or agreed to in writing, software
 * distributed under the License is distributed on an "AS IS" BASIS,
 * WITHOUT WARRANTIES OR CONDITIONS OF ANY KIND, either express or implied.
 * See the License for the specific language governing permissions and
 * limitations under the License.
 */

package com.android.bluetooth.csip;

import static org.mockito.Mockito.mock;
import static org.mockito.Mockito.verify;

import android.bluetooth.BluetoothAdapter;
import android.bluetooth.BluetoothDevice;
import android.bluetooth.BluetoothProfile;
import android.bluetooth.IBluetoothCsipSetCoordinatorLockCallback;
import android.content.AttributionSource;
import android.os.ParcelUuid;

import org.junit.Before;
import org.junit.Rule;
import org.junit.Test;
import org.mockito.Mock;
import org.mockito.junit.MockitoJUnit;
import org.mockito.junit.MockitoRule;

public class BluetoothCsisBinderTest {
    private static final String TEST_DEVICE_ADDRESS = "00:00:00:00:00:00";

    @Rule public MockitoRule mockitoRule = MockitoJUnit.rule();

<<<<<<< HEAD
    @Mock
    private CsipSetCoordinatorService mService;
=======
    @Mock private CsipSetCoordinatorService mService;
>>>>>>> 6cdb3953

    private AttributionSource mAttributionSource;
    private BluetoothDevice mTestDevice;

    private CsipSetCoordinatorService.BluetoothCsisBinder mBinder;

    @Before
    public void setUp() throws Exception {
        mBinder = new CsipSetCoordinatorService.BluetoothCsisBinder(mService);
        mAttributionSource = new AttributionSource.Builder(1).build();
        mTestDevice = BluetoothAdapter.getDefaultAdapter().getRemoteDevice(TEST_DEVICE_ADDRESS);
    }

    @Test
    public void connect() {
        mBinder.connect(mTestDevice, mAttributionSource);
        verify(mService).connect(mTestDevice);
    }

    @Test
    public void disconnect() {
        mBinder.disconnect(mTestDevice, mAttributionSource);
        verify(mService).disconnect(mTestDevice);
    }

    @Test
    public void getConnectedDevices() {
        mBinder.getConnectedDevices(mAttributionSource);
        verify(mService).getConnectedDevices();
    }

    @Test
    public void getDevicesMatchingConnectionStates() {
<<<<<<< HEAD
        int[] states = new int[] { BluetoothProfile.STATE_CONNECTED };
=======
        int[] states = new int[] {BluetoothProfile.STATE_CONNECTED};
>>>>>>> 6cdb3953
        mBinder.getDevicesMatchingConnectionStates(states, mAttributionSource);
        verify(mService).getDevicesMatchingConnectionStates(states);
    }

    @Test
    public void getConnectionState() {
        mBinder.getConnectionState(mTestDevice, mAttributionSource);
        verify(mService).getConnectionState(mTestDevice);
    }

    @Test
    public void setConnectionPolicy() {
        int connectionPolicy = BluetoothProfile.CONNECTION_POLICY_ALLOWED;
        mBinder.setConnectionPolicy(mTestDevice, connectionPolicy, mAttributionSource);
        verify(mService).setConnectionPolicy(mTestDevice, connectionPolicy);
    }

    @Test
    public void getConnectionPolicy() {
        mBinder.getConnectionPolicy(mTestDevice, mAttributionSource);
        verify(mService).getConnectionPolicy(mTestDevice);
    }

    @Test
    public void lockGroup() {
        int groupId = 100;
        IBluetoothCsipSetCoordinatorLockCallback cb =
                mock(IBluetoothCsipSetCoordinatorLockCallback.class);
        mBinder.lockGroup(groupId, cb, mAttributionSource);
        verify(mService).lockGroup(groupId, cb);
    }

    @Test
    public void unlockGroup() {
        ParcelUuid uuid = ParcelUuid.fromString("0000110A-0000-1000-8000-00805F9B34FB");
        mBinder.unlockGroup(uuid, mAttributionSource);
        verify(mService).unlockGroup(uuid.getUuid());
    }

    @Test
    public void getAllGroupIds() {
        ParcelUuid uuid = ParcelUuid.fromString("0000110A-0000-1000-8000-00805F9B34FB");
        mBinder.getAllGroupIds(uuid, mAttributionSource);
        verify(mService).getAllGroupIds(uuid);
    }

    @Test
    public void getGroupUuidMapByDevice() {
        mBinder.getGroupUuidMapByDevice(mTestDevice, mAttributionSource);
        verify(mService).getGroupUuidMapByDevice(mTestDevice);
    }

    @Test
    public void getDesiredGroupSize() {
        int groupId = 100;
        mBinder.getDesiredGroupSize(groupId, mAttributionSource);
        verify(mService).getDesiredGroupSize(groupId);
    }
}<|MERGE_RESOLUTION|>--- conflicted
+++ resolved
@@ -38,12 +38,7 @@
 
     @Rule public MockitoRule mockitoRule = MockitoJUnit.rule();
 
-<<<<<<< HEAD
-    @Mock
-    private CsipSetCoordinatorService mService;
-=======
     @Mock private CsipSetCoordinatorService mService;
->>>>>>> 6cdb3953
 
     private AttributionSource mAttributionSource;
     private BluetoothDevice mTestDevice;
@@ -77,11 +72,7 @@
 
     @Test
     public void getDevicesMatchingConnectionStates() {
-<<<<<<< HEAD
-        int[] states = new int[] { BluetoothProfile.STATE_CONNECTED };
-=======
         int[] states = new int[] {BluetoothProfile.STATE_CONNECTED};
->>>>>>> 6cdb3953
         mBinder.getDevicesMatchingConnectionStates(states, mAttributionSource);
         verify(mService).getDevicesMatchingConnectionStates(states);
     }

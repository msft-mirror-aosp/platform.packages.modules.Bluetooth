/*
 * Copyright 2022 The Android Open Source Project
 *
 * Licensed under the Apache License, Version 2.0 (the "License");
 * you may not use this file except in compliance with the License.
 * You may obtain a copy of the License at
 *
 *      http://www.apache.org/licenses/LICENSE-2.0
 *
 * Unless required by applicable law or agreed to in writing, software
 * distributed under the License is distributed on an "AS IS" BASIS,
 * WITHOUT WARRANTIES OR CONDITIONS OF ANY KIND, either express or implied.
 * See the License for the specific language governing permissions and
 * limitations under the License.
 */

package com.android.bluetooth.opp;

import static com.google.common.truth.Truth.assertThat;

import static org.mockito.ArgumentMatchers.any;
import static org.mockito.ArgumentMatchers.anyLong;
import static org.mockito.ArgumentMatchers.argThat;
import static org.mockito.ArgumentMatchers.eq;
import static org.mockito.Mockito.doAnswer;
import static org.mockito.Mockito.doNothing;
import static org.mockito.Mockito.doReturn;
import static org.mockito.Mockito.doThrow;
import static org.mockito.Mockito.mock;
import static org.mockito.Mockito.spy;

import android.content.Context;
import android.content.ContextWrapper;
import android.net.Uri;
import android.os.Environment;
import android.os.Handler;

import androidx.test.platform.app.InstrumentationRegistry;
import androidx.test.runner.AndroidJUnit4;

import com.android.bluetooth.BluetoothMethodProxy;
import com.android.bluetooth.BluetoothObexTransport;
import com.android.obex.HeaderSet;
import com.android.obex.Operation;
import com.android.obex.ResponseCodes;

import org.junit.After;
import org.junit.Assume;
import org.junit.Before;
import org.junit.Rule;
import org.junit.Test;
import org.junit.runner.RunWith;
import org.mockito.Mock;
import org.mockito.junit.MockitoJUnit;
import org.mockito.junit.MockitoRule;

import java.io.IOException;
import java.io.InputStream;
import java.io.OutputStream;

@RunWith(AndroidJUnit4.class)
public class BluetoothOppObexServerSessionTest {
    @Rule public MockitoRule mockitoRule = MockitoJUnit.rule();

<<<<<<< HEAD
    @Mock
    BluetoothMethodProxy mMethodProxy;
=======
    @Mock BluetoothMethodProxy mMethodProxy;
>>>>>>> e110efe6

    Context mTargetContext;
    @Mock BluetoothObexTransport mTransport;

    @Mock BluetoothOppService mBluetoothOppService;
    @Mock Operation mOperation;

    BluetoothOppObexServerSession mServerSession;

    @Before
    public void setUp() throws IOException {
<<<<<<< HEAD
        mTargetContext = spy(
                new ContextWrapper(
                        InstrumentationRegistry.getInstrumentation().getTargetContext()));
        mServerSession = new BluetoothOppObexServerSession(mTargetContext, mTransport,
                mBluetoothOppService);
=======
        mTargetContext =
                spy(
                        new ContextWrapper(
                                InstrumentationRegistry.getInstrumentation().getTargetContext()));
        mServerSession =
                new BluetoothOppObexServerSession(mTargetContext, mTransport, mBluetoothOppService);
>>>>>>> e110efe6

        // to control the mServerSession.mSession
        InputStream input = mock(InputStream.class);
        OutputStream output = mock(OutputStream.class);
        doReturn(-1).when(input).read();
        doReturn(input).when(mTransport).openInputStream();
        doReturn(output).when(mTransport).openOutputStream();

        BluetoothMethodProxy.setInstanceForTesting(mMethodProxy);
    }

    @After
    public void tearDown() {
        BluetoothMethodProxy.setInstanceForTesting(null);
    }

    @Test
    public void constructor_createInstanceCorrectly() {
        mServerSession =
                new BluetoothOppObexServerSession(mTargetContext, mTransport, mBluetoothOppService);
        assertThat(mServerSession.mBluetoothOppService).isEqualTo(mBluetoothOppService);
        assertThat(mServerSession.mTransport).isEqualTo(mTransport);
        assertThat(mServerSession.mContext).isEqualTo(mTargetContext);
    }

    @Test
    public void unblock() {
        assertThat(mServerSession.mServerBlocking).isTrue();
        mServerSession.unblock();
        assertThat(mServerSession.mServerBlocking).isFalse();
    }

    @Test
    public void preStart_thenStart_thenStop_flowWorksCorrectly() {
        Handler handler = mock(Handler.class);
        assertThat(mServerSession.mSession).isNull();
        assertThat(mServerSession.mCallback).isNull();
        mServerSession.preStart();
        assertThat(mServerSession.mSession).isNotNull();
        assertThat(mServerSession.mCallback).isNull();
        mServerSession.start(handler, 0);
        assertThat(mServerSession.mSession).isNotNull();
        assertThat(mServerSession.mCallback).isEqualTo(handler);
        mServerSession.stop();
        assertThat(mServerSession.mSession).isNull();
        assertThat(mServerSession.mCallback).isNull();
    }

    @Test
    public void addShare_updatesShareInfo() {
        Uri uri = Uri.parse("file://Idontknow//Justmadeitup");
        String hintString = "this is a object that take 4 bytes";
        String filename = "random.jpg";
        String mimetype = "image/jpeg";
        int direction = BluetoothShare.DIRECTION_INBOUND;
        String destination = "01:23:45:67:89:AB";
        int visibility = BluetoothShare.VISIBILITY_VISIBLE;
        int confirm = BluetoothShare.USER_CONFIRMATION_CONFIRMED;
        int status = BluetoothShare.STATUS_PENDING;
        int totalBytes = 1023;
        int currentBytes = 42;
        int timestamp = 123456789;
        boolean mediaScanned = false;
        BluetoothOppShareInfo info =
                new BluetoothOppShareInfo(
                        0,
                        uri,
                        hintString,
                        filename,
                        mimetype,
                        direction,
                        destination,
                        visibility,
                        confirm,
                        status,
                        totalBytes,
                        currentBytes,
                        timestamp,
                        mediaScanned);

        mServerSession.addShare(info);
        assertThat(mServerSession.mInfo).isEqualTo(info);
    }

    @Test
    public void onPut_withUserConfirmationDenied_returnsObexHttpForbidden() {
        mServerSession.mAccepted = BluetoothShare.USER_CONFIRMATION_DENIED;
        assertThat(mServerSession.onPut(mOperation)).isEqualTo(ResponseCodes.OBEX_HTTP_FORBIDDEN);
    }

    @Test
    public void onPut_withClosedOperation_returnsObexHttpBadRequest() throws IOException {
        doThrow(new IOException()).when(mOperation).getReceivedHeader();
        assertThat(mServerSession.onPut(mOperation)).isEqualTo(ResponseCodes.OBEX_HTTP_BAD_REQUEST);
    }

    @Test
    public void onPut_withZeroLengthInHeader_returnsLengthRequired() throws IOException {
        String name = "";
        long length = 0;
        String mimeType = "text/plain";
        HeaderSet headerSet = new HeaderSet();
        doReturn(headerSet).when(mOperation).getReceivedHeader();
        headerSet.setHeader(HeaderSet.NAME, name);
        headerSet.setHeader(HeaderSet.LENGTH, length);
        headerSet.setHeader(HeaderSet.TYPE, mimeType);
        assertThat(mServerSession.onPut(mOperation))
                .isEqualTo(ResponseCodes.OBEX_HTTP_LENGTH_REQUIRED);
    }

    @Test
    public void onPut_withZeroLengthNameInHeader_returnsHttpBadRequest() throws IOException {
        String name = "";
        long length = 10;
        String mimeType = "text/plain";
        HeaderSet headerSet = new HeaderSet();
        doReturn(headerSet).when(mOperation).getReceivedHeader();
        headerSet.setHeader(HeaderSet.NAME, name);
        headerSet.setHeader(HeaderSet.LENGTH, length);
        headerSet.setHeader(HeaderSet.TYPE, mimeType);
        assertThat(mServerSession.onPut(mOperation)).isEqualTo(ResponseCodes.OBEX_HTTP_BAD_REQUEST);
    }

    @Test
    public void onPut_withNoMimeTypeInHeader_returnsHttpBadRequest() throws IOException {
        String name = "randomFile";
        long length = 10;
        String mimeType = null;
        HeaderSet headerSet = new HeaderSet();
        doReturn(headerSet).when(mOperation).getReceivedHeader();
        headerSet.setHeader(HeaderSet.NAME, name);
        headerSet.setHeader(HeaderSet.LENGTH, length);
        headerSet.setHeader(HeaderSet.TYPE, mimeType);
        assertThat(mServerSession.onPut(mOperation)).isEqualTo(ResponseCodes.OBEX_HTTP_BAD_REQUEST);
    }

    @Test
    public void onPut_withUnsupportedMimeTypeInHeader_returnsHttpBadRequest() throws IOException {
        String name = "randomFile.3danimation";
        long length = 10;
        String mimeType = "3danimation/superultrasonic";
        HeaderSet headerSet = new HeaderSet();
        headerSet.setHeader(HeaderSet.NAME, name);
        headerSet.setHeader(HeaderSet.LENGTH, length);
        headerSet.setHeader(HeaderSet.TYPE, mimeType);
        doReturn(headerSet).when(mOperation).getReceivedHeader();
        assertThat(mServerSession.onPut(mOperation))
                .isEqualTo(ResponseCodes.OBEX_HTTP_UNSUPPORTED_TYPE);
    }

    @Test
    public void onPut_returnsObexHttpOk() throws IOException {
        // The flow of this test is as follow
        // onPut(mOperation) -> check many fileName, length, mimeType from op.getReceivedHeader()
        // insert the newly received info into ContentResolver
        // unblock the server and remove timeout message
        // modify mInfo & mFileInfo, manipulate receiveFile() then return ResponseCodes.OBEX_HTTP_OK

        Assume.assumeTrue(
                "Ignore test when if there is not media mounted",
                Environment.getExternalStorageState().equals(Environment.MEDIA_MOUNTED));
        String name = "randomFile.txt";
        long length = 10;
        String mimeType = "text/plain";
        Uri contentUri = Uri.parse(BluetoothShare.CONTENT_URI + "/1");
        Uri uri = Uri.parse("file://Idontknow//Justmadeitup");
        int direction = BluetoothShare.DIRECTION_INBOUND;
        String hint = "file://Idontknow//Justmadeitup//" + name;
        String destination = "01:23:45:67:89:AB";
        int visibility = BluetoothShare.VISIBILITY_VISIBLE;
        int confirm = BluetoothShare.USER_CONFIRMATION_CONFIRMED;
        int status = BluetoothShare.STATUS_SUCCESS;
        int totalBytes = 1023;
        int currentBytes = 42;
        int timestamp = 123456789;
        boolean mediaScanned = false;
        mServerSession.mInfo =
                new BluetoothOppShareInfo(
                        0,
                        uri,
                        hint,
                        name,
                        mimeType,
                        direction,
                        destination,
                        visibility,
                        confirm,
                        status,
                        totalBytes,
                        currentBytes,
                        timestamp,
                        mediaScanned);
        mServerSession.mFileInfo = new BluetoothOppReceiveFileInfo(name, length, uri, status);

        HeaderSet headerSet = new HeaderSet();
        headerSet.setHeader(HeaderSet.NAME, name);
        headerSet.setHeader(HeaderSet.LENGTH, length);
        headerSet.setHeader(HeaderSet.TYPE, mimeType);
        doReturn(headerSet).when(mOperation).getReceivedHeader();

        doReturn(contentUri)
                .when(mMethodProxy)
                .contentResolverInsert(any(), eq(BluetoothShare.CONTENT_URI), any());

        // unblocking the session
        mServerSession.unblock();
        mServerSession.mAccepted = BluetoothShare.USER_CONFIRMATION_CONFIRMED;
        Handler handler = mock(Handler.class);
        doAnswer(
                        arg -> {
                            mServerSession.unblock();
                            // to ignore removeMessage, which is not mockable
                            mServerSession.mTimeoutMsgSent = false;
                            return true;
                        })
                .when(handler)
                .sendMessageAtTime(
                        argThat(arg -> arg.what == BluetoothOppObexSession.MSG_CONNECT_TIMEOUT),
                        anyLong());
        mServerSession.start(handler, 0);

        // manipulate ReceiveFile
        InputStream is = mock(InputStream.class);
        OutputStream os = mock(OutputStream.class);
        doReturn(is).when(mOperation).openInputStream();
        doReturn(10).when(mOperation).getMaxPacketSize();
        doReturn(os).when(mMethodProxy).contentResolverOpenOutputStream(any(), eq(uri));
        doReturn((int) length, -1).when(is).read(any());

        assertThat(mServerSession.onPut(mOperation)).isEqualTo(ResponseCodes.OBEX_HTTP_OK);
    }

    @Test
    public void onConnect_withNonNullTargetInHeader_returnsHttpNotAcceptable() {
        HeaderSet request = new HeaderSet();
        HeaderSet reply = new HeaderSet();
        byte[] target = new byte[10];
        request.setHeader(HeaderSet.TARGET, target);
        assertThat(mServerSession.onConnect(request, reply))
                .isEqualTo(ResponseCodes.OBEX_HTTP_NOT_ACCEPTABLE);
    }

    @Test
    public void onConnect_returnsObexHttpOk() {
        HeaderSet request = new HeaderSet();
        HeaderSet reply = new HeaderSet();
        request.setHeader(HeaderSet.TARGET, null);
        BluetoothOppManager bluetoothOppManager =
                spy(BluetoothOppManager.getInstance(mTargetContext));
        BluetoothOppManager.setInstance(bluetoothOppManager);
        doReturn(true).when(bluetoothOppManager).isAcceptlisted(any());
        doNothing()
                .when(mTargetContext)
                .sendBroadcast(any(), eq(Constants.HANDOVER_STATUS_PERMISSION), any());

        assertThat(mServerSession.onConnect(request, reply)).isEqualTo(ResponseCodes.OBEX_HTTP_OK);
        BluetoothOppManager.setInstance(null);
    }

    @Test
    public void onDisconnect_repliesObexHttpOk() {
        HeaderSet request = new HeaderSet();
        HeaderSet reply = new HeaderSet();
        mServerSession.onDisconnect(request, reply);
        assertThat(reply.responseCode).isEqualTo(ResponseCodes.OBEX_HTTP_OK);
    }

    @Test
    public void onClose_doesNotThrow() {
        Handler handler = mock(Handler.class);
        mServerSession.start(handler, 0);
        mServerSession.onClose();
    }
}<|MERGE_RESOLUTION|>--- conflicted
+++ resolved
@@ -62,12 +62,7 @@
 public class BluetoothOppObexServerSessionTest {
     @Rule public MockitoRule mockitoRule = MockitoJUnit.rule();
 
-<<<<<<< HEAD
-    @Mock
-    BluetoothMethodProxy mMethodProxy;
-=======
     @Mock BluetoothMethodProxy mMethodProxy;
->>>>>>> e110efe6
 
     Context mTargetContext;
     @Mock BluetoothObexTransport mTransport;
@@ -79,20 +74,12 @@
 
     @Before
     public void setUp() throws IOException {
-<<<<<<< HEAD
-        mTargetContext = spy(
-                new ContextWrapper(
-                        InstrumentationRegistry.getInstrumentation().getTargetContext()));
-        mServerSession = new BluetoothOppObexServerSession(mTargetContext, mTransport,
-                mBluetoothOppService);
-=======
         mTargetContext =
                 spy(
                         new ContextWrapper(
                                 InstrumentationRegistry.getInstrumentation().getTargetContext()));
         mServerSession =
                 new BluetoothOppObexServerSession(mTargetContext, mTransport, mBluetoothOppService);
->>>>>>> e110efe6
 
         // to control the mServerSession.mSession
         InputStream input = mock(InputStream.class);

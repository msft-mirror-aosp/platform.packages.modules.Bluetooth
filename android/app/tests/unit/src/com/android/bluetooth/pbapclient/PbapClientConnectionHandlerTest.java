/*
 * Copyright 2022 The Android Open Source Project
 *
 * Licensed under the Apache License, Version 2.0 (the "License");
 * you may not use this file except in compliance with the License.
 * You may obtain a copy of the License at
 *
 *      http://www.apache.org/licenses/LICENSE-2.0
 *
 * Unless required by applicable law or agreed to in writing, software
 * distributed under the License is distributed on an "AS IS" BASIS,
 * WITHOUT WARRANTIES OR CONDITIONS OF ANY KIND, either express or implied.
 * See the License for the specific language governing permissions and
 * limitations under the License.
 */

package com.android.bluetooth.pbapclient;

import static com.google.common.truth.Truth.assertThat;

import static org.mockito.Mockito.doReturn;
import static org.mockito.Mockito.mock;
import static org.mockito.Mockito.spy;
import static org.mockito.Mockito.times;
import static org.mockito.Mockito.verify;
import static org.mockito.Mockito.when;

import android.bluetooth.BluetoothAdapter;
import android.bluetooth.BluetoothDevice;
import android.bluetooth.SdpPseRecord;
import android.content.ContentResolver;
import android.content.Context;
import android.content.ContextWrapper;
import android.os.HandlerThread;
import android.os.Looper;

import androidx.test.filters.SmallTest;
import androidx.test.platform.app.InstrumentationRegistry;
import androidx.test.runner.AndroidJUnit4;

import com.android.bluetooth.TestUtils;
import com.android.bluetooth.btservice.AdapterService;
import com.android.bluetooth.btservice.storage.DatabaseManager;

import org.junit.After;
import org.junit.Before;
import org.junit.Rule;
import org.junit.Test;
import org.junit.runner.RunWith;
import org.mockito.Mock;
import org.mockito.junit.MockitoJUnit;
import org.mockito.junit.MockitoRule;

@SmallTest
@RunWith(AndroidJUnit4.class)
public class PbapClientConnectionHandlerTest {

    private static final String TAG = "ConnHandlerTest";
    private static final String REMOTE_DEVICE_ADDRESS = "00:00:00:00:00:00";

    private HandlerThread mThread;
    private Looper mLooper;
    private Context mTargetContext;
    private BluetoothDevice mRemoteDevice;

    @Rule public MockitoRule mockitoRule = MockitoJUnit.rule();

    @Mock private AdapterService mAdapterService;

    @Mock private DatabaseManager mDatabaseManager;

    private BluetoothAdapter mAdapter;

    private PbapClientService mService;

    @Mock private PbapClientStateMachine mStateMachine;

    private PbapClientConnectionHandler mHandler;

    @Before
    public void setUp() throws Exception {
<<<<<<< HEAD
        mTargetContext = spy(new ContextWrapper(
                InstrumentationRegistry.getInstrumentation().getTargetContext()));
=======
        mTargetContext =
                spy(
                        new ContextWrapper(
                                InstrumentationRegistry.getInstrumentation().getTargetContext()));
>>>>>>> e110efe6

        if (Looper.myLooper() == null) {
            Looper.prepare();
        }

        TestUtils.setAdapterService(mAdapterService);
        doReturn(mDatabaseManager).when(mAdapterService).getDatabase();
        mService = new PbapClientService(mTargetContext);
        mService.start();

        mAdapter = BluetoothAdapter.getDefaultAdapter();

        mThread = new HandlerThread("test_handler_thread");
        mThread.start();
        mLooper = mThread.getLooper();
        mRemoteDevice = mAdapter.getRemoteDevice(REMOTE_DEVICE_ADDRESS);

        when(mStateMachine.getContext()).thenReturn(mTargetContext);

<<<<<<< HEAD
        mHandler = new PbapClientConnectionHandler.Builder()
                .setLooper(mLooper)
                .setClientSM(mStateMachine)
                .setContext(mTargetContext)
                .setRemoteDevice(mRemoteDevice)
                .build();
=======
        mHandler =
                new PbapClientConnectionHandler.Builder()
                        .setLooper(mLooper)
                        .setClientSM(mStateMachine)
                        .setContext(mTargetContext)
                        .setRemoteDevice(mRemoteDevice)
                        .build();
>>>>>>> e110efe6
    }

    @After
    public void tearDown() throws Exception {
        mService.stop();
        mService = PbapClientService.getPbapClientService();
        assertThat(mService).isNull();
        TestUtils.clearAdapterService(mAdapterService);
        mLooper.quit();
    }

    @Test
    public void connectSocket_whenBluetoothIsNotEnabled_returnsFalse() {
        assertThat(mHandler.connectSocket()).isFalse();
    }

    @Test
    public void connectSocket_whenBluetoothIsNotEnabled_returnsFalse_withInvalidL2capPsm() {
        SdpPseRecord record = mock(SdpPseRecord.class);
        mHandler.setPseRecord(record);

        when(record.getL2capPsm()).thenReturn(PbapClientConnectionHandler.L2CAP_INVALID_PSM);
        assertThat(mHandler.connectSocket()).isFalse();
    }

    @Test
    public void connectSocket_whenBluetoothIsNotEnabled_returnsFalse_withValidL2capPsm() {
        SdpPseRecord record = mock(SdpPseRecord.class);
        mHandler.setPseRecord(record);

        when(record.getL2capPsm()).thenReturn(1); // Valid PSM ranges 1 to 30;
        assertThat(mHandler.connectSocket()).isFalse();
    }

    // TODO: Add connectObexSession_returnsTrue

    @Test
    public void connectObexSession_returnsFalse_withoutConnectingSocket() {
        assertThat(mHandler.connectObexSession()).isFalse();
    }

    @Test
    public void abort() {
        SdpPseRecord record = mock(SdpPseRecord.class);
        when(record.getL2capPsm()).thenReturn(1); // Valid PSM ranges 1 to 30;
        mHandler.setPseRecord(record);
        mHandler.connectSocket(); // Workaround for setting mSocket as non-null value
        assertThat(mHandler.getSocket()).isNotNull();

        mHandler.abort();

        assertThat(mThread.isInterrupted()).isTrue();
        assertThat(mHandler.getSocket()).isNull();
    }

    @Test
    public void removeCallLog_doesNotCrash() {
        ContentResolver res = mock(ContentResolver.class);
        when(mTargetContext.getContentResolver()).thenReturn(res);
        mHandler.removeCallLog();

        // Also test when content resolver is null.
        when(mTargetContext.getContentResolver()).thenReturn(null);
        mHandler.removeCallLog();
    }

    @Test
    public void isRepositorySupported_withoutSettingPseRecord_returnsFalse() {
        mHandler.setPseRecord(null);
        final int mask = 0x11;

        assertThat(mHandler.isRepositorySupported(mask)).isFalse();
    }

    @Test
    public void isRepositorySupported_withSettingPseRecord() {
        SdpPseRecord record = mock(SdpPseRecord.class);
        when(record.getSupportedRepositories()).thenReturn(1);
        mHandler.setPseRecord(record);
        final int mask = 0x11;

        assertThat(mHandler.isRepositorySupported(mask)).isTrue();
    }

    @Test
    public void createAndDisconnectWithoutAddingAccount_doesNotCrash() {
        mHandler.obtainMessage(PbapClientConnectionHandler.MSG_DISCONNECT).sendToTarget();
        TestUtils.waitForLooperToFinishScheduledTask(mHandler.getLooper());
        verify(mStateMachine, times(1)).sendMessage(PbapClientStateMachine.MSG_CONNECTION_CLOSED);
    }
}<|MERGE_RESOLUTION|>--- conflicted
+++ resolved
@@ -79,15 +79,10 @@
 
     @Before
     public void setUp() throws Exception {
-<<<<<<< HEAD
-        mTargetContext = spy(new ContextWrapper(
-                InstrumentationRegistry.getInstrumentation().getTargetContext()));
-=======
         mTargetContext =
                 spy(
                         new ContextWrapper(
                                 InstrumentationRegistry.getInstrumentation().getTargetContext()));
->>>>>>> e110efe6
 
         if (Looper.myLooper() == null) {
             Looper.prepare();
@@ -107,14 +102,6 @@
 
         when(mStateMachine.getContext()).thenReturn(mTargetContext);
 
-<<<<<<< HEAD
-        mHandler = new PbapClientConnectionHandler.Builder()
-                .setLooper(mLooper)
-                .setClientSM(mStateMachine)
-                .setContext(mTargetContext)
-                .setRemoteDevice(mRemoteDevice)
-                .build();
-=======
         mHandler =
                 new PbapClientConnectionHandler.Builder()
                         .setLooper(mLooper)
@@ -122,7 +109,6 @@
                         .setContext(mTargetContext)
                         .setRemoteDevice(mRemoteDevice)
                         .build();
->>>>>>> e110efe6
     }
 
     @After

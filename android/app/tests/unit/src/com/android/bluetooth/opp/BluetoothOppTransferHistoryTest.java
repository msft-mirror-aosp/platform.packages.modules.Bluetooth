--- conflicted
+++ resolved
@@ -69,15 +69,8 @@
 public class BluetoothOppTransferHistoryTest {
     @Rule public MockitoRule mockitoRule = MockitoJUnit.rule();
 
-<<<<<<< HEAD
-    @Mock
-    Cursor mCursor;
-    @Spy
-    BluetoothMethodProxy mBluetoothMethodProxy;
-=======
     @Mock Cursor mCursor;
     @Spy BluetoothMethodProxy mBluetoothMethodProxy;
->>>>>>> e110efe6
 
     List<BluetoothOppTestUtils.CursorMockData> mCursorMockDataList;
 
@@ -111,28 +104,6 @@
         String destinationValue = "AA:BB:CC:00:11:22";
         String fileTypeValue = "text/plain";
 
-<<<<<<< HEAD
-        mCursorMockDataList = new ArrayList<>(List.of(
-                new BluetoothOppTestUtils.CursorMockData(BluetoothShare.STATUS, 1,
-                        BluetoothShare.STATUS_SUCCESS),
-                new BluetoothOppTestUtils.CursorMockData(BluetoothShare.DIRECTION, 2,
-                        BluetoothShare.DIRECTION_INBOUND),
-                new BluetoothOppTestUtils.CursorMockData(BluetoothShare.TOTAL_BYTES, 3, 100),
-                new BluetoothOppTestUtils.CursorMockData(BluetoothShare.CURRENT_BYTES, 4, 0),
-                new BluetoothOppTestUtils.CursorMockData(BluetoothShare._ID, 0, idValue),
-                new BluetoothOppTestUtils.CursorMockData(BluetoothShare.MIMETYPE, 5, fileTypeValue),
-                new BluetoothOppTestUtils.CursorMockData(BluetoothShare.TIMESTAMP, 6,
-                        timestampValue),
-                new BluetoothOppTestUtils.CursorMockData(BluetoothShare.DESTINATION, 7,
-                        destinationValue),
-                new BluetoothOppTestUtils.CursorMockData(BluetoothShare._DATA, 8, null),
-                new BluetoothOppTestUtils.CursorMockData(BluetoothShare.FILENAME_HINT, 9, null),
-                new BluetoothOppTestUtils.CursorMockData(BluetoothShare.URI, 10,
-                        "content://textfile.txt"),
-                new BluetoothOppTestUtils.CursorMockData(BluetoothShare.USER_CONFIRMATION, 11,
-                        BluetoothShare.USER_CONFIRMATION_HANDOVER_CONFIRMED)
-        ));
-=======
         mCursorMockDataList =
                 new ArrayList<>(
                         List.of(
@@ -164,7 +135,6 @@
                                         BluetoothShare.USER_CONFIRMATION,
                                         11,
                                         BluetoothShare.USER_CONFIRMATION_HANDOVER_CONFIRMED)));
->>>>>>> e110efe6
 
         BluetoothOppTestUtils.enableActivity(
                 BluetoothOppTransferHistory.class, true, mTargetContext);
@@ -204,16 +174,10 @@
                 mTargetContext.getPackageManager().hasSystemFeature(PackageManager.FEATURE_WATCH));
 
         BluetoothOppTestUtils.setUpMockCursor(mCursor, mCursorMockDataList);
-<<<<<<< HEAD
-        mCursorMockDataList.set(1,
-                new BluetoothOppTestUtils.CursorMockData(BluetoothShare.DIRECTION, 2,
-                        BluetoothShare.DIRECTION_OUTBOUND));
-=======
         mCursorMockDataList.set(
                 1,
                 new BluetoothOppTestUtils.CursorMockData(
                         BluetoothShare.DIRECTION, 2, BluetoothShare.DIRECTION_OUTBOUND));
->>>>>>> e110efe6
         if (Flags.oppStartActivityDirectlyFromNotification()) {
             mIntent.setAction(Constants.ACTION_OPEN_OUTBOUND_TRANSFER);
         } else {

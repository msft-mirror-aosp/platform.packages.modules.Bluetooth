/*
 * Copyright 2022 The Android Open Source Project
 *
 * Licensed under the Apache License, Version 2.0 (the "License");
 * you may not use this file except in compliance with the License.
 * You may obtain a copy of the License at
 *
 *      http://www.apache.org/licenses/LICENSE-2.0
 *
 * Unless required by applicable law or agreed to in writing, software
 * distributed under the License is distributed on an "AS IS" BASIS,
 * WITHOUT WARRANTIES OR CONDITIONS OF ANY KIND, either express or implied.
 * See the License for the specific language governing permissions and
 * limitations under the License.
 */

package com.android.bluetooth.map;

import static com.google.common.truth.Truth.assertThat;

import static org.junit.Assert.assertThrows;
import static org.mockito.ArgumentMatchers.eq;
import static org.mockito.Mockito.any;
import static org.mockito.Mockito.doReturn;
import static org.mockito.Mockito.doThrow;
import static org.mockito.Mockito.mock;
import static org.mockito.Mockito.spy;
import static org.mockito.Mockito.when;

import android.content.ContentResolver;
import android.content.Context;
import android.database.Cursor;
import android.database.MatrixCursor;
import android.net.Uri;
import android.os.ParcelFileDescriptor;
import android.provider.BaseColumns;
import android.provider.ContactsContract;
import android.provider.Telephony;
import android.provider.Telephony.Threads;
import android.telephony.PhoneNumberUtils;
import android.telephony.TelephonyManager;
import android.text.util.Rfc822Token;
import android.text.util.Rfc822Tokenizer;

import androidx.test.runner.AndroidJUnit4;

import com.android.bluetooth.BluetoothMethodProxy;
import com.android.bluetooth.SignedLongLong;
import com.android.bluetooth.map.BluetoothMapContent.FilterInfo;
import com.android.bluetooth.map.BluetoothMapUtils.TYPE;
import com.android.bluetooth.mapapi.BluetoothMapContract;

import com.google.android.mms.pdu.PduHeaders;

import org.junit.After;
import org.junit.Before;
import org.junit.Rule;
import org.junit.Test;
import org.junit.runner.RunWith;
import org.mockito.Mock;
import org.mockito.Spy;
import org.mockito.junit.MockitoJUnit;
import org.mockito.junit.MockitoRule;

import java.io.ByteArrayInputStream;
import java.io.FileDescriptor;
import java.io.FileNotFoundException;
import java.io.InputStream;
import java.util.HashMap;

@RunWith(AndroidJUnit4.class)
public class BluetoothMapContentTest {
    private static final String TEST_TEXT = "text";
    private static final String TEST_TO_ADDRESS = "toName (toAddress) <to@google.com>";
    private static final String TEST_CC_ADDRESS = "ccName (ccAddress) <cc@google.com>";
    private static final String TEST_BCC_ADDRESS = "bccName (bccAddress) <bcc@google.com>";
    private static final String TEST_FROM_ADDRESS = "fromName (fromAddress) <from@google.com>";
    private static final String TEST_ADDRESS = "111-1111-1111";
    private static final long TEST_DATE_SMS = 4;
    private static final long TEST_DATE_MMS = 3;
    private static final long TEST_DATE_EMAIL = 2;
    private static final long TEST_DATE_IM = 1;
    private static final String TEST_NAME = "test_name";
    private static final String TEST_FORMATTED_NAME = "test_formatted_name";
    private static final String TEST_PHONE = "test_phone";
    private static final String TEST_PHONE_NAME = "test_phone_name";
    private static final long TEST_ID = 1;
    private static final String TEST_ID_STRING = "1";
    private static final long TEST_INBOX_FOLDER_ID = BluetoothMapContract.FOLDER_ID_INBOX;
    private static final long TEST_SENT_FOLDER_ID = BluetoothMapContract.FOLDER_ID_SENT;
    private static final String TEST_SUBJECT = "subject";
    private static final long TEST_DATE = 1;
    private static final String TEST_MESSAGE_ID = "test_message_id";
    private static final String TEST_FIRST_BT_UID = "1111";
    private static final String TEST_FIRST_BT_UCI_RECIPIENT = "test_first_bt_uci_recipient";
    private static final String TEST_FIRST_BT_UCI_ORIGINATOR = "test_first_bt_uci_originator";
    private static final int TEST_NO_FILTER = 0;
    private static final String TEST_CONTACT_NAME_FILTER = "test_contact_name_filter";
    private static final int TEST_SIZE = 1;
    private static final int TEST_TEXT_ONLY = 1;
    private static final int TEST_READ_TRUE = 1;
    private static final int TEST_READ_FALSE = 0;
    private static final int TEST_PRIORITY_HIGH = 1;
    private static final int TEST_SENT_YES = 2;
    private static final int TEST_SENT_NO = 1;
    private static final int TEST_PROTECTED = 1;
    private static final int TEST_ATTACHMENT_TRUE = 1;
    private static final String TEST_DELIVERY_STATE = "delivered";
    private static final long TEST_THREAD_ID = 1;
    private static final String TEST_ATTACHMENT_MIME_TYPE = "test_mime_type";
    private static final String TEST_YES = "yes";
    private static final String TEST_NO = "no";
    private static final String TEST_RECEPTION_STATUS = "complete";
    private static final String TEST_EMAIL = "test@google.com";

    @Rule public MockitoRule mockitoRule = MockitoJUnit.rule();

<<<<<<< HEAD
    @Mock
    private BluetoothMapAccountItem mAccountItem;
    @Mock
    private BluetoothMapMasInstance mMasInstance;
    @Mock
    private Context mContext;
    @Mock
    private TelephonyManager mTelephonyManager;
    @Mock
    private ContentResolver mContentResolver;
    @Mock
    private BluetoothMapAppParams mParams;
    @Spy
    private BluetoothMethodProxy mMapMethodProxy = BluetoothMethodProxy.getInstance();
=======
    @Mock private BluetoothMapAccountItem mAccountItem;
    @Mock private BluetoothMapMasInstance mMasInstance;
    @Mock private Context mContext;
    @Mock private TelephonyManager mTelephonyManager;
    @Mock private ContentResolver mContentResolver;
    @Mock private BluetoothMapAppParams mParams;
    @Spy private BluetoothMethodProxy mMapMethodProxy = BluetoothMethodProxy.getInstance();
>>>>>>> e110efe6

    private BluetoothMapContent mContent;
    private FilterInfo mInfo;
    private BluetoothMapMessageListingElement mMessageListingElement;
    private BluetoothMapConvoListingElement mConvoListingElement;
    private BluetoothMapFolderElement mCurrentFolder;

    @Before
    public void setUp() {
        BluetoothMethodProxy.setInstanceForTesting(mMapMethodProxy);

        mContent = new BluetoothMapContent(mContext, mAccountItem, mMasInstance);
        mInfo = new FilterInfo();
        mMessageListingElement = new BluetoothMapMessageListingElement();
        mConvoListingElement = new BluetoothMapConvoListingElement();
        mCurrentFolder = new BluetoothMapFolderElement("current", null);
    }

    @After
    public void tearDown() {
        BluetoothMethodProxy.setInstanceForTesting(null);
    }

    @Test
    public void constructor_withNonNullAccountItem() {
        BluetoothMapContent content = new BluetoothMapContent(mContext, mAccountItem, mMasInstance);

        assertThat(content.mBaseUri).isNotNull();
    }

    @Test
    public void constructor_withNullAccountItem() {
        BluetoothMapContent content = new BluetoothMapContent(mContext, null, mMasInstance);

        assertThat(content.mBaseUri).isNull();
    }

    @Test
    public void getTextPartsMms() {
        final long id = 1111;
        Cursor cursor = mock(Cursor.class);
        when(cursor.moveToFirst()).thenReturn(true);
        when(cursor.getColumnIndex("ct")).thenReturn(1);
        when(cursor.getString(1)).thenReturn("text/plain");
        when(cursor.getColumnIndex("text")).thenReturn(2);
        when(cursor.getString(2)).thenReturn(TEST_TEXT);
        doReturn(cursor)
                .when(mMapMethodProxy)
                .contentResolverQuery(any(), any(), any(), any(), any(), any());

        assertThat(BluetoothMapContent.getTextPartsMms(mContentResolver, id)).isEqualTo(TEST_TEXT);
    }

    @Test
    public void getContactNameFromPhone() {
        String phoneName = "testPhone";
        Cursor cursor = mock(Cursor.class);
        when(cursor.getColumnIndex(ContactsContract.Contacts.DISPLAY_NAME)).thenReturn(1);
        when(cursor.getCount()).thenReturn(1);
        when(cursor.getString(1)).thenReturn(TEST_TEXT);
        doReturn(cursor)
                .when(mMapMethodProxy)
                .contentResolverQuery(any(), any(), any(), any(), any(), any());

        assertThat(BluetoothMapContent.getContactNameFromPhone(phoneName, mContentResolver))
                .isEqualTo(TEST_TEXT);
    }

    @Test
    public void getCanonicalAddressSms() {
        int threadId = 0;
        Cursor cursor = mock(Cursor.class);
        when(cursor.moveToFirst()).thenReturn(true);
        when(cursor.getString(0)).thenReturn("recipientIdOne recipientIdTwo");
        when(cursor.getColumnIndex(Telephony.CanonicalAddressesColumns.ADDRESS)).thenReturn(1);
        when(cursor.getString(1)).thenReturn("recipientAddress");
        doReturn(cursor)
                .when(mMapMethodProxy)
                .contentResolverQuery(any(), any(), any(), any(), any(), any());

        assertThat(BluetoothMapContent.getCanonicalAddressSms(mContentResolver, threadId))
                .isEqualTo("recipientAddress");
    }

    @Test
    public void getAddressMms() {
        long id = 1111;
        int type = 0;
        Cursor cursor = mock(Cursor.class);
        when(cursor.moveToFirst()).thenReturn(true);
        when(cursor.getColumnIndex(Telephony.Mms.Addr.ADDRESS)).thenReturn(1);
        when(cursor.getString(1)).thenReturn(TEST_TEXT);
        doReturn(cursor)
                .when(mMapMethodProxy)
                .contentResolverQuery(any(), any(), any(), any(), any(), any());

        assertThat(BluetoothMapContent.getAddressMms(mContentResolver, id, type))
                .isEqualTo(TEST_TEXT);
    }

    @Test
    public void setAttachment_withTypeMms() {
        when(mParams.getParameterMask())
                .thenReturn((long) BluetoothMapContent.MASK_ATTACHMENT_SIZE);
        mInfo.mMsgType = FilterInfo.TYPE_MMS;
        mInfo.mMmsColTextOnly = 0;
        mInfo.mMmsColAttachmentSize = 1;
        MatrixCursor cursor =
                new MatrixCursor(new String[] {"MmsColTextOnly", "MmsColAttachmentSize"});
        cursor.addRow(new Object[] {0, -1});
        cursor.moveToFirst();

        mContent.setAttachment(mMessageListingElement, cursor, mInfo, mParams);

        assertThat(mMessageListingElement.getAttachmentSize()).isEqualTo(1);
    }

    @Test
    public void setAttachment_withTypeEmail() {
        when(mParams.getParameterMask())
                .thenReturn((long) BluetoothMapContent.MASK_ATTACHMENT_SIZE);
        mInfo.mMsgType = FilterInfo.TYPE_EMAIL;
        mInfo.mMessageColAttachment = 0;
        mInfo.mMessageColAttachmentSize = 1;
        MatrixCursor cursor =
                new MatrixCursor(new String[] {"MessageColAttachment", "MessageColAttachmentSize"});
        cursor.addRow(new Object[] {1, 0});
        cursor.moveToFirst();

        mContent.setAttachment(mMessageListingElement, cursor, mInfo, mParams);

        assertThat(mMessageListingElement.getAttachmentSize()).isEqualTo(1);
    }

    @Test
    public void setAttachment_withTypeIm() {
        int featureMask = 1 << 9;
        long parameterMask = 0x00100400;
        when(mParams.getParameterMask()).thenReturn(parameterMask);
        mInfo.mMsgType = FilterInfo.TYPE_IM;
        mInfo.mMessageColAttachment = 0;
        mInfo.mMessageColAttachmentSize = 1;
        mInfo.mMessageColAttachmentMime = 2;
        MatrixCursor cursor =
                new MatrixCursor(
                        new String[] {
                            "MessageColAttachment",
                            "MessageColAttachmentSize",
                            "MessageColAttachmentMime"
                        });
        cursor.addRow(new Object[] {1, 0, "test_mime_type"});
        cursor.moveToFirst();

        mContent.setRemoteFeatureMask(featureMask);
        mContent.setAttachment(mMessageListingElement, cursor, mInfo, mParams);

        assertThat(mMessageListingElement.getAttachmentSize()).isEqualTo(1);
        assertThat(mMessageListingElement.getAttachmentMimeTypes()).isEqualTo("test_mime_type");
    }

    @Test
    public void setRemoteFeatureMask() {
        int featureMask = 1 << 9;

        mContent.setRemoteFeatureMask(featureMask);

        assertThat(mContent.getRemoteFeatureMask()).isEqualTo(featureMask);
        assertThat(mContent.mMsgListingVersion)
                .isEqualTo(BluetoothMapUtils.MAP_MESSAGE_LISTING_FORMAT_V11);
    }

    @Test
    public void setConvoWhereFilterSmsMms() throws Exception {
        when(mParams.getFilterMessageType()).thenReturn(0);
        when(mParams.getFilterReadStatus()).thenReturn(0x03);
        long lastActivity = 1L;
        when(mParams.getFilterLastActivityBegin()).thenReturn(lastActivity);
        when(mParams.getFilterLastActivityEnd()).thenReturn(lastActivity);
        String convoId = "1111";
        when(mParams.getFilterConvoId()).thenReturn(SignedLongLong.fromString(convoId));
        StringBuilder selection = new StringBuilder();

        mContent.setConvoWhereFilterSmsMms(selection, mInfo, mParams);

        StringBuilder expected = new StringBuilder();
        expected.append(" AND ").append(Threads.READ).append(" = 0");
        expected.append(" AND ").append(Threads.READ).append(" = 1");
        expected.append(" AND ").append(Threads.DATE).append(" >= ").append(lastActivity);
        expected.append(" AND ").append(Threads.DATE).append(" <= ").append(lastActivity);
        expected.append(" AND ")
                .append(Threads._ID)
                .append(" = ")
                .append(SignedLongLong.fromString(convoId).getLeastSignificantBits());
        assertThat(selection.toString()).isEqualTo(expected.toString());
    }

    @Test
    public void setDateTime_withTypeSms() {
        when(mParams.getParameterMask()).thenReturn((long) BluetoothMapContent.MASK_DATETIME);
        mInfo.mMsgType = FilterInfo.TYPE_SMS;
        mInfo.mSmsColDate = 0;
        MatrixCursor cursor = new MatrixCursor(new String[] {"SmsColDate"});
        cursor.addRow(new Object[] {2L});
        cursor.moveToFirst();

        mContent.setDateTime(mMessageListingElement, cursor, mInfo, mParams);

        assertThat(mMessageListingElement.getDateTime()).isEqualTo(2L);
    }

    @Test
    public void setDateTime_withTypeMms() {
        when(mParams.getParameterMask()).thenReturn((long) BluetoothMapContent.MASK_DATETIME);
        mInfo.mMsgType = FilterInfo.TYPE_MMS;
        mInfo.mMmsColDate = 0;
        MatrixCursor cursor = new MatrixCursor(new String[] {"MmsColDate"});
        cursor.addRow(new Object[] {2L});
        cursor.moveToFirst();

        mContent.setDateTime(mMessageListingElement, cursor, mInfo, mParams);

        assertThat(mMessageListingElement.getDateTime()).isEqualTo(2L * 1000L);
    }

    @Test
    public void setDateTime_withTypeIM() {
        when(mParams.getParameterMask()).thenReturn((long) BluetoothMapContent.MASK_DATETIME);
        mInfo.mMsgType = FilterInfo.TYPE_IM;
        mInfo.mMessageColDate = 0;
        MatrixCursor cursor = new MatrixCursor(new String[] {"MessageColDate"});
        cursor.addRow(new Object[] {2L});
        cursor.moveToFirst();

        mContent.setDateTime(mMessageListingElement, cursor, mInfo, mParams);

        assertThat(mMessageListingElement.getDateTime()).isEqualTo(2L);
    }

    @Test
    public void setDeliveryStatus() {
        when(mParams.getParameterMask())
                .thenReturn((long) BluetoothMapContent.MASK_DELIVERY_STATUS);
        mInfo.mMsgType = FilterInfo.TYPE_EMAIL;
        mInfo.mMessageColDelivery = 0;
        MatrixCursor cursor = new MatrixCursor(new String[] {"MessageColDelivery"});
        cursor.addRow(new Object[] {"test_delivery_status"});
        cursor.moveToFirst();

        mContent.setDeliveryStatus(mMessageListingElement, cursor, mInfo, mParams);

        assertThat(mMessageListingElement.getDeliveryStatus()).isEqualTo("test_delivery_status");
    }

    @Test
    public void setFilterInfo() {
        when(mContext.getSystemService(Context.TELEPHONY_SERVICE)).thenReturn(mTelephonyManager);
        when(mContext.getSystemServiceName(TelephonyManager.class))
                .thenReturn(Context.TELEPHONY_SERVICE);
        when(mTelephonyManager.getPhoneType()).thenReturn(TelephonyManager.PHONE_TYPE_GSM);

        mContent.setFilterInfo(mInfo);

        assertThat(mInfo.mPhoneType).isEqualTo(TelephonyManager.PHONE_TYPE_GSM);
    }

    @Test
    public void smsSelected_withInvalidFilter() {
        when(mParams.getFilterMessageType())
                .thenReturn(BluetoothMapAppParams.INVALID_VALUE_PARAMETER);

        assertThat(mContent.smsSelected(mInfo, mParams)).isTrue();
    }

    @Test
    public void smsSelected_withNoFilter() {
        when(mParams.getFilterMessageType()).thenReturn(TEST_NO_FILTER);

        assertThat(mContent.smsSelected(mInfo, mParams)).isTrue();
    }

    @Test
    public void smsSelected_withSmsCdmaExcludeFilter_andPhoneTypeGsm() {
        when(mParams.getFilterMessageType()).thenReturn(BluetoothMapAppParams.FILTER_NO_SMS_CDMA);

        mInfo.mPhoneType = TelephonyManager.PHONE_TYPE_GSM;
        assertThat(mContent.smsSelected(mInfo, mParams)).isTrue();

        mInfo.mPhoneType = TelephonyManager.PHONE_TYPE_CDMA;
        assertThat(mContent.smsSelected(mInfo, mParams)).isFalse();
    }

    @Test
    public void smsSelected_witSmsGsmExcludeFilter_andPhoneTypeCdma() {
        when(mParams.getFilterMessageType()).thenReturn(BluetoothMapAppParams.FILTER_NO_SMS_GSM);

        mInfo.mPhoneType = TelephonyManager.PHONE_TYPE_CDMA;
        assertThat(mContent.smsSelected(mInfo, mParams)).isTrue();

        mInfo.mPhoneType = TelephonyManager.PHONE_TYPE_GSM;
        assertThat(mContent.smsSelected(mInfo, mParams)).isFalse();
    }

    @Test
    public void smsSelected_withGsmAndCdmaExcludeFilter() {
        int noSms =
                BluetoothMapAppParams.FILTER_NO_SMS_CDMA | BluetoothMapAppParams.FILTER_NO_SMS_GSM;
        when(mParams.getFilterMessageType()).thenReturn(noSms);

        assertThat(mContent.smsSelected(mInfo, mParams)).isFalse();
    }

    @Test
    public void mmsSelected_withInvalidFilter() {
        when(mParams.getFilterMessageType())
                .thenReturn(BluetoothMapAppParams.INVALID_VALUE_PARAMETER);

        assertThat(mContent.mmsSelected(mParams)).isTrue();
    }

    @Test
    public void mmsSelected_withNoFilter() {
        when(mParams.getFilterMessageType()).thenReturn(TEST_NO_FILTER);

        assertThat(mContent.mmsSelected(mParams)).isTrue();
    }

    @Test
    public void mmsSelected_withMmsExcludeFilter() {
        when(mParams.getFilterMessageType()).thenReturn(BluetoothMapAppParams.FILTER_NO_MMS);

        assertThat(mContent.mmsSelected(mParams)).isFalse();
    }

    @Test
    public void getRecipientNameEmail() {
        mInfo.mMessageColToAddress = 0;
        mInfo.mMessageColCcAddress = 1;
        mInfo.mMessageColBccAddress = 2;

        MatrixCursor cursor =
                new MatrixCursor(
                        new String[] {
                            "MessageColToAddress", "MessageColCcAddress", "MessageColBccAddress"
                        });
        cursor.addRow(new Object[] {TEST_TO_ADDRESS, TEST_CC_ADDRESS, TEST_BCC_ADDRESS});
        cursor.moveToFirst();

        StringBuilder expected = new StringBuilder();
        expected.append(Rfc822Tokenizer.tokenize(TEST_TO_ADDRESS)[0].getName());
        expected.append("; ");
        expected.append(Rfc822Tokenizer.tokenize(TEST_CC_ADDRESS)[0].getName());
        expected.append("; ");
        expected.append(Rfc822Tokenizer.tokenize(TEST_BCC_ADDRESS)[0].getName());
        assertThat(mContent.getRecipientNameEmail(cursor, mInfo)).isEqualTo(expected.toString());
    }

    @Test
    public void getRecipientAddressingEmail() {
        mInfo.mMessageColToAddress = 0;
        mInfo.mMessageColCcAddress = 1;
        mInfo.mMessageColBccAddress = 2;

        MatrixCursor cursor =
                new MatrixCursor(
                        new String[] {
                            "MessageColToAddress", "MessageColCcAddress", "MessageColBccAddress"
                        });
        cursor.addRow(new Object[] {TEST_TO_ADDRESS, TEST_CC_ADDRESS, TEST_BCC_ADDRESS});
        cursor.moveToFirst();

        StringBuilder expected = new StringBuilder();
        expected.append(Rfc822Tokenizer.tokenize(TEST_TO_ADDRESS)[0].getAddress());
        expected.append("; ");
        expected.append(Rfc822Tokenizer.tokenize(TEST_CC_ADDRESS)[0].getAddress());
        expected.append("; ");
        expected.append(Rfc822Tokenizer.tokenize(TEST_BCC_ADDRESS)[0].getAddress());
        assertThat(mContent.getRecipientAddressingEmail(cursor, mInfo))
                .isEqualTo(expected.toString());
    }

    @Test
    public void setRecipientAddressing_withFilterMsgTypeSms_andSmsMsgTypeInbox() {
        when(mParams.getParameterMask())
                .thenReturn((long) BluetoothMapContent.MASK_RECIPIENT_ADDRESSING);
        mInfo.mMsgType = FilterInfo.TYPE_SMS;
        mInfo.mPhoneNum = TEST_ADDRESS;
        mInfo.mSmsColType = 0;
        MatrixCursor cursor = new MatrixCursor(new String[] {"SmsColType"});
        cursor.addRow(new Object[] {Telephony.Sms.MESSAGE_TYPE_INBOX});
        cursor.moveToFirst();

        mContent.setRecipientAddressing(mMessageListingElement, cursor, mInfo, mParams);

        assertThat(mMessageListingElement.getRecipientAddressing()).isEqualTo(TEST_ADDRESS);
    }

    @Test
    public void setRecipientAddressing_withFilterMsgTypeSms_andSmsMsgTypeDraft() {
        when(mParams.getParameterMask())
                .thenReturn((long) BluetoothMapContent.MASK_RECIPIENT_ADDRESSING);
        mInfo.mMsgType = FilterInfo.TYPE_SMS;
        mInfo.mSmsColType = 2;
        MatrixCursor cursor =
                new MatrixCursor(
                        new String[] {
                            "RecipientIds",
                            Telephony.CanonicalAddressesColumns.ADDRESS,
                            "SmsColType",
                            Telephony.Sms.ADDRESS,
                            Telephony.Sms.THREAD_ID
                        });
        cursor.addRow(
                new Object[] {
                    "recipientIdOne recipientIdTwo",
                    "recipientAddress",
                    Telephony.Sms.MESSAGE_TYPE_DRAFT,
                    null,
                    "0"
                });
        cursor.moveToFirst();

        mContent.setRecipientAddressing(mMessageListingElement, cursor, mInfo, mParams);

        assertThat(mMessageListingElement.getRecipientAddressing()).isEqualTo("recipientAddress");
    }

    @Test
    public void setRecipientAddressing_withFilterMsgTypeMms() {
        when(mParams.getParameterMask())
                .thenReturn((long) BluetoothMapContent.MASK_RECIPIENT_ADDRESSING);
        mInfo.mMsgType = FilterInfo.TYPE_MMS;
        MatrixCursor cursor =
                new MatrixCursor(new String[] {BaseColumns._ID, Telephony.Mms.Addr.ADDRESS});
        cursor.addRow(new Object[] {Telephony.Sms.MESSAGE_TYPE_INBOX, null});
        cursor.moveToFirst();
        doReturn(cursor)
                .when(mMapMethodProxy)
                .contentResolverQuery(any(), any(), any(), any(), any(), any());

        mContent.setRecipientAddressing(mMessageListingElement, cursor, mInfo, mParams);

        assertThat(mMessageListingElement.getRecipientAddressing()).isEqualTo("");
    }

    @Test
    public void setRecipientAddressing_withFilterMsgTypeEmail() {
        when(mParams.getParameterMask())
                .thenReturn((long) BluetoothMapContent.MASK_RECIPIENT_ADDRESSING);
        mInfo.mMsgType = FilterInfo.TYPE_EMAIL;
        mInfo.mMessageColToAddress = 0;
        mInfo.mMessageColCcAddress = 1;
        mInfo.mMessageColBccAddress = 2;
        MatrixCursor cursor =
                new MatrixCursor(
                        new String[] {
                            "MessageColToAddress", "MessageColCcAddress", "MessageColBccAddress"
                        });
        cursor.addRow(new Object[] {TEST_TO_ADDRESS, TEST_CC_ADDRESS, TEST_BCC_ADDRESS});
        cursor.moveToFirst();

        mContent.setRecipientAddressing(mMessageListingElement, cursor, mInfo, mParams);

        StringBuilder expected = new StringBuilder();
        expected.append(Rfc822Tokenizer.tokenize(TEST_TO_ADDRESS)[0].getAddress());
        expected.append("; ");
        expected.append(Rfc822Tokenizer.tokenize(TEST_CC_ADDRESS)[0].getAddress());
        expected.append("; ");
        expected.append(Rfc822Tokenizer.tokenize(TEST_BCC_ADDRESS)[0].getAddress());
        assertThat(mMessageListingElement.getRecipientAddressing()).isEqualTo(expected.toString());
    }

    @Test
    public void setSenderAddressing_withFilterMsgTypeSms_andSmsMsgTypeInbox() {
        when(mParams.getParameterMask())
                .thenReturn((long) BluetoothMapContent.MASK_SENDER_ADDRESSING);
        mInfo.mMsgType = FilterInfo.TYPE_SMS;
        mInfo.mSmsColType = 0;
        mInfo.mSmsColAddress = 1;
        MatrixCursor cursor = new MatrixCursor(new String[] {"SmsColType", "SmsColAddress"});
        cursor.addRow(new Object[] {Telephony.Sms.MESSAGE_TYPE_INBOX, TEST_ADDRESS});
        cursor.moveToFirst();
        doReturn(cursor)
                .when(mMapMethodProxy)
                .contentResolverQuery(any(), any(), any(), any(), any(), any());

        mContent.setSenderAddressing(mMessageListingElement, cursor, mInfo, mParams);

        assertThat(mMessageListingElement.getSenderAddressing())
                .isEqualTo(PhoneNumberUtils.extractNetworkPortion(TEST_ADDRESS));
    }

    @Test
    public void setSenderAddressing_withFilterMsgTypeSms_andSmsMsgTypeDraft() {
        when(mParams.getParameterMask())
                .thenReturn((long) BluetoothMapContent.MASK_SENDER_ADDRESSING);
        mInfo.mMsgType = FilterInfo.TYPE_SMS;
        mInfo.mPhoneNum = null;
        mInfo.mSmsColType = 0;
        MatrixCursor cursor = new MatrixCursor(new String[] {"SmsColType"});
        cursor.addRow(new Object[] {Telephony.Sms.MESSAGE_TYPE_DRAFT});
        cursor.moveToFirst();

        mContent.setSenderAddressing(mMessageListingElement, cursor, mInfo, mParams);

        assertThat(mMessageListingElement.getSenderAddressing()).isEqualTo("");
    }

    @Test
    public void setSenderAddressing_withFilterMsgTypeMms() {
        when(mParams.getParameterMask())
                .thenReturn((long) BluetoothMapContent.MASK_SENDER_ADDRESSING);
        mInfo.mMsgType = FilterInfo.TYPE_MMS;
        mInfo.mMmsColId = 0;
        MatrixCursor cursor =
                new MatrixCursor(new String[] {"MmsColId", Telephony.Mms.Addr.ADDRESS});
        cursor.addRow(new Object[] {0, ""});
        cursor.moveToFirst();
        doReturn(cursor)
                .when(mMapMethodProxy)
                .contentResolverQuery(any(), any(), any(), any(), any(), any());

        mContent.setSenderAddressing(mMessageListingElement, cursor, mInfo, mParams);

        assertThat(mMessageListingElement.getSenderAddressing()).isEqualTo("");
    }

    @Test
    public void setSenderAddressing_withFilterTypeEmail() {
        when(mParams.getParameterMask())
                .thenReturn((long) BluetoothMapContent.MASK_SENDER_ADDRESSING);
        mInfo.mMsgType = FilterInfo.TYPE_EMAIL;
        mInfo.mMessageColFromAddress = 0;
        MatrixCursor cursor = new MatrixCursor(new String[] {"MessageColFromAddress"});
        cursor.addRow(new Object[] {TEST_FROM_ADDRESS});
        cursor.moveToFirst();

        mContent.setSenderAddressing(mMessageListingElement, cursor, mInfo, mParams);

        StringBuilder expected = new StringBuilder();
        expected.append(Rfc822Tokenizer.tokenize(TEST_FROM_ADDRESS)[0].getAddress());
        assertThat(mMessageListingElement.getSenderAddressing()).isEqualTo(expected.toString());
    }

    @Test
    public void setSenderAddressing_withFilterTypeIm() {
        when(mParams.getParameterMask())
                .thenReturn((long) BluetoothMapContent.MASK_SENDER_ADDRESSING);
        mInfo.mMsgType = FilterInfo.TYPE_IM;
        mInfo.mMessageColFromAddress = 0;
        MatrixCursor cursor =
                new MatrixCursor(
                        new String[] {
                            "MessageColFromAddress", BluetoothMapContract.ConvoContactColumns.UCI
                        });
        cursor.addRow(new Object[] {(long) 1, TEST_ADDRESS});
        cursor.moveToFirst();
        doReturn(cursor)
                .when(mMapMethodProxy)
                .contentResolverQuery(any(), any(), any(), any(), any(), any());

        mContent.setSenderAddressing(mMessageListingElement, cursor, mInfo, mParams);

        assertThat(mMessageListingElement.getSenderAddressing()).isEqualTo(TEST_ADDRESS);
    }

    @Test
    public void setSenderName_withFilterTypeSms_andSmsMsgTypeInbox() {
        when(mParams.getParameterMask()).thenReturn((long) BluetoothMapContent.MASK_SENDER_NAME);
        mInfo.mMsgType = FilterInfo.TYPE_SMS;
        mInfo.mSmsColAddress = 1;
        MatrixCursor cursor =
                new MatrixCursor(
                        new String[] {
                            Telephony.Sms.TYPE,
                            "SmsColAddress",
                            ContactsContract.Contacts.DISPLAY_NAME
                        });
        cursor.addRow(new Object[] {Telephony.Sms.MESSAGE_TYPE_INBOX, TEST_PHONE, TEST_PHONE_NAME});
        cursor.moveToFirst();
        doReturn(cursor)
                .when(mMapMethodProxy)
                .contentResolverQuery(any(), any(), any(), any(), any(), any());

        mContent.setSenderName(mMessageListingElement, cursor, mInfo, mParams);

        assertThat(mMessageListingElement.getSenderName()).isEqualTo(TEST_PHONE_NAME);
    }

    @Test
    public void setSenderName_withFilterTypeSms_andSmsMsgTypeDraft() {
        when(mParams.getParameterMask()).thenReturn((long) BluetoothMapContent.MASK_SENDER_NAME);
        mInfo.mMsgType = FilterInfo.TYPE_SMS;
        mInfo.mPhoneAlphaTag = TEST_NAME;
        MatrixCursor cursor = new MatrixCursor(new String[] {Telephony.Sms.TYPE});
        cursor.addRow(new Object[] {Telephony.Sms.MESSAGE_TYPE_DRAFT});
        cursor.moveToFirst();
        doReturn(cursor)
                .when(mMapMethodProxy)
                .contentResolverQuery(any(), any(), any(), any(), any(), any());

        mContent.setSenderName(mMessageListingElement, cursor, mInfo, mParams);

        assertThat(mMessageListingElement.getSenderName()).isEqualTo(TEST_NAME);
    }

    @Test
    public void setSenderName_withFilterTypeMms_withNonNullSenderAddressing() {
        when(mParams.getParameterMask()).thenReturn((long) BluetoothMapContent.MASK_SENDER_NAME);
        mInfo.mMsgType = FilterInfo.TYPE_MMS;
        mInfo.mMmsColId = 0;
        mMessageListingElement.setSenderAddressing(TEST_ADDRESS);
        MatrixCursor cursor =
                new MatrixCursor(
                        new String[] {
                            "MmsColId",
                            Telephony.Mms.Addr.ADDRESS,
                            ContactsContract.Contacts.DISPLAY_NAME
                        });
        cursor.addRow(new Object[] {0, TEST_PHONE, TEST_PHONE_NAME});
        cursor.moveToFirst();
        doReturn(cursor)
                .when(mMapMethodProxy)
                .contentResolverQuery(any(), any(), any(), any(), any(), any());

        mContent.setSenderName(mMessageListingElement, cursor, mInfo, mParams);

        assertThat(mMessageListingElement.getSenderName()).isEqualTo(TEST_PHONE_NAME);
    }

    @Test
    public void setSenderName_withFilterTypeMms_withNullSenderAddressing() {
        when(mParams.getParameterMask()).thenReturn((long) BluetoothMapContent.MASK_SENDER_NAME);
        mInfo.mMsgType = FilterInfo.TYPE_MMS;
        mInfo.mMmsColId = 0;
        MatrixCursor cursor = new MatrixCursor(new String[] {"MmsColId"});
        cursor.addRow(new Object[] {0});
        cursor.moveToFirst();
        doReturn(cursor)
                .when(mMapMethodProxy)
                .contentResolverQuery(any(), any(), any(), any(), any(), any());

        mContent.setSenderName(mMessageListingElement, cursor, mInfo, mParams);

        assertThat(mMessageListingElement.getSenderName()).isEqualTo("");
    }

    @Test
    public void setSenderName_withFilterTypeEmail() {
        when(mParams.getParameterMask()).thenReturn((long) BluetoothMapContent.MASK_SENDER_NAME);
        mInfo.mMsgType = FilterInfo.TYPE_EMAIL;
        mInfo.mMessageColFromAddress = 0;
        MatrixCursor cursor = new MatrixCursor(new String[] {"MessageColFromAddress"});
        cursor.addRow(new Object[] {TEST_FROM_ADDRESS});
        cursor.moveToFirst();

        mContent.setSenderName(mMessageListingElement, cursor, mInfo, mParams);

        StringBuilder expected = new StringBuilder();
        expected.append(Rfc822Tokenizer.tokenize(TEST_FROM_ADDRESS)[0].getName());
        assertThat(mMessageListingElement.getSenderName()).isEqualTo(expected.toString());
    }

    @Test
    public void setSenderName_withFilterTypeIm() {
        when(mParams.getParameterMask()).thenReturn((long) BluetoothMapContent.MASK_SENDER_NAME);
        mInfo.mMsgType = FilterInfo.TYPE_IM;
        mInfo.mMessageColFromAddress = 0;
        MatrixCursor cursor =
                new MatrixCursor(
                        new String[] {
                            "MessageColFromAddress", BluetoothMapContract.ConvoContactColumns.NAME
                        });
        cursor.addRow(new Object[] {(long) 1, TEST_NAME});
        cursor.moveToFirst();
        doReturn(cursor)
                .when(mMapMethodProxy)
                .contentResolverQuery(any(), any(), any(), any(), any(), any());

        mContent.setSenderName(mMessageListingElement, cursor, mInfo, mParams);

        assertThat(mMessageListingElement.getSenderName()).isEqualTo(TEST_NAME);
    }

    @Test
    public void setters_withConvoList() {
        BluetoothMapMasInstance instance = spy(BluetoothMapMasInstance.class);
        BluetoothMapContent content = new BluetoothMapContent(mContext, mAccountItem, instance);
        HashMap<Long, BluetoothMapConvoListingElement> emailMap =
                new HashMap<Long, BluetoothMapConvoListingElement>();
        HashMap<Long, BluetoothMapConvoListingElement> smsMap =
                new HashMap<Long, BluetoothMapConvoListingElement>();

        content.setImEmailConvoList(emailMap);
        content.setSmsMmsConvoList(smsMap);

        assertThat(content.getImEmailConvoList()).isEqualTo(emailMap);
        assertThat(content.getSmsMmsConvoList()).isEqualTo(smsMap);
    }

    @Test
    public void setLastActivity_withFilterTypeSms() {
        mInfo.mMsgType = FilterInfo.TYPE_SMS;
        mInfo.mConvoColLastActivity = 0;
        MatrixCursor cursor =
                new MatrixCursor(new String[] {"ConvoColLastActivity", "MmsSmsThreadColDate"});
        cursor.addRow(new Object[] {TEST_DATE_EMAIL, TEST_DATE_SMS});
        cursor.moveToFirst();

        mContent.setLastActivity(mConvoListingElement, cursor, mInfo);

        assertThat(mConvoListingElement.getLastActivity()).isEqualTo(TEST_DATE_SMS);
    }

    @Test
    public void setLastActivity_withFilterTypeEmail() {
        mInfo.mMsgType = FilterInfo.TYPE_EMAIL;
        mInfo.mConvoColLastActivity = 0;
        MatrixCursor cursor =
                new MatrixCursor(new String[] {"ConvoColLastActivity", "MmsSmsThreadColDate"});
        cursor.addRow(new Object[] {TEST_DATE_EMAIL, TEST_DATE_SMS});
        cursor.moveToFirst();

        mContent.setLastActivity(mConvoListingElement, cursor, mInfo);

        assertThat(mConvoListingElement.getLastActivity()).isEqualTo(TEST_DATE_EMAIL);
    }

    @Test
    public void getEmailMessage_withCharsetNative() {
        when(mParams.getCharset()).thenReturn(BluetoothMapContent.MAP_MESSAGE_CHARSET_NATIVE);

        assertThrows(
                IllegalArgumentException.class,
                () -> mContent.getEmailMessage(TEST_ID, mParams, mCurrentFolder));
    }

    @Test
    public void getEmailMessage_withEmptyCursor() {
        when(mParams.getCharset()).thenReturn(BluetoothMapContent.MAP_MESSAGE_CHARSET_UTF8);
        MatrixCursor cursor = new MatrixCursor(new String[] {});
        doReturn(cursor)
                .when(mMapMethodProxy)
                .contentResolverQuery(any(), any(), any(), any(), any(), any());

        assertThrows(
                IllegalArgumentException.class,
                () -> mContent.getEmailMessage(TEST_ID, mParams, mCurrentFolder));
    }

    @Test
    public void getEmailMessage_withFileNotFoundExceptionForEmailBodyAccess() throws Exception {
        when(mParams.getCharset()).thenReturn(BluetoothMapContent.MAP_MESSAGE_CHARSET_UTF8);
        when(mParams.getFractionRequest()).thenReturn(BluetoothMapAppParams.FRACTION_REQUEST_FIRST);
        when(mParams.getAttachment()).thenReturn(0);

        MatrixCursor cursor =
                new MatrixCursor(
                        new String[] {
                            BluetoothMapContract.MessageColumns.RECEPTION_STATE,
                            BluetoothMapContract.MessageColumns.FLAG_READ,
                            BluetoothMapContract.MessageColumns.FOLDER_ID,
                            BluetoothMapContract.MessageColumns.TO_LIST,
                            BluetoothMapContract.MessageColumns.FROM_LIST
                        });
        cursor.addRow(
                new Object[] {
                    BluetoothMapContract.RECEPTION_STATE_FRACTIONED,
                    "1",
                    TEST_INBOX_FOLDER_ID,
                    TEST_TO_ADDRESS,
                    TEST_FROM_ADDRESS
                });
        cursor.moveToFirst();
        doReturn(cursor)
                .when(mMapMethodProxy)
                .contentResolverQuery(any(), any(), any(), any(), any(), any());

        mCurrentFolder.setFolderId(TEST_INBOX_FOLDER_ID);
        // This mock sets up FileNotFoundException during email body access
        doThrow(FileNotFoundException.class)
                .when(mMapMethodProxy)
                .contentResolverOpenFileDescriptor(any(), any(), any());

        byte[] encodedMessageEmail = mContent.getEmailMessage(TEST_ID, mParams, mCurrentFolder);
        InputStream inputStream = new ByteArrayInputStream(encodedMessageEmail);
        BluetoothMapbMessage messageParsed =
                BluetoothMapbMessage.parse(inputStream, BluetoothMapAppParams.CHARSET_UTF8);

        assertThat(messageParsed.getType()).isEqualTo(TYPE.EMAIL);
        assertThat(messageParsed.getVersionString())
                .isEqualTo("VERSION:" + mContent.mMessageVersion);
        assertThat(messageParsed.getFolder()).isEqualTo(mCurrentFolder.getFullPath());
        assertThat(messageParsed.getRecipients().get(0).getName())
                .isEqualTo(Rfc822Tokenizer.tokenize(TEST_TO_ADDRESS)[0].getName());
        assertThat(messageParsed.getRecipients().get(0).getFirstEmail())
                .isEqualTo(Rfc822Tokenizer.tokenize(TEST_TO_ADDRESS)[0].getAddress());
        assertThat(messageParsed.getOriginators().get(0).getName())
                .isEqualTo(Rfc822Tokenizer.tokenize(TEST_FROM_ADDRESS)[0].getName());
        assertThat(messageParsed.getOriginators().get(0).getFirstEmail())
                .isEqualTo(Rfc822Tokenizer.tokenize(TEST_FROM_ADDRESS)[0].getAddress());
    }

    @Test
    public void getEmailMessage_withNullPointerExceptionForEmailBodyAccess() throws Exception {
        when(mParams.getCharset()).thenReturn(BluetoothMapContent.MAP_MESSAGE_CHARSET_UTF8);
        when(mParams.getFractionRequest()).thenReturn(BluetoothMapAppParams.FRACTION_REQUEST_FIRST);
        when(mParams.getAttachment()).thenReturn(0);

        MatrixCursor cursor =
                new MatrixCursor(
                        new String[] {
                            BluetoothMapContract.MessageColumns.RECEPTION_STATE,
                            BluetoothMapContract.MessageColumns.FLAG_READ,
                            BluetoothMapContract.MessageColumns.FOLDER_ID,
                            BluetoothMapContract.MessageColumns.TO_LIST,
                            BluetoothMapContract.MessageColumns.FROM_LIST
                        });
        cursor.addRow(
                new Object[] {
                    BluetoothMapContract.RECEPTION_STATE_FRACTIONED,
                    null,
                    TEST_INBOX_FOLDER_ID,
                    TEST_TO_ADDRESS,
                    TEST_FROM_ADDRESS
                });
        cursor.moveToFirst();
        doReturn(cursor)
                .when(mMapMethodProxy)
                .contentResolverQuery(any(), any(), any(), any(), any(), any());

        mCurrentFolder.setFolderId(TEST_INBOX_FOLDER_ID);
        // This mock sets up NullPointerException during email body access
        doThrow(NullPointerException.class)
                .when(mMapMethodProxy)
                .contentResolverOpenFileDescriptor(any(), any(), any());

        byte[] encodedMessageEmail = mContent.getEmailMessage(TEST_ID, mParams, mCurrentFolder);
        InputStream inputStream = new ByteArrayInputStream(encodedMessageEmail);
        BluetoothMapbMessage messageParsed =
                BluetoothMapbMessage.parse(inputStream, BluetoothMapAppParams.CHARSET_UTF8);

        assertThat(messageParsed.getType()).isEqualTo(TYPE.EMAIL);
        assertThat(messageParsed.getVersionString())
                .isEqualTo("VERSION:" + mContent.mMessageVersion);
        assertThat(messageParsed.getFolder()).isEqualTo(mCurrentFolder.getFullPath());
        assertThat(messageParsed.getRecipients().get(0).getName())
                .isEqualTo(Rfc822Tokenizer.tokenize(TEST_TO_ADDRESS)[0].getName());
        assertThat(messageParsed.getRecipients().get(0).getFirstEmail())
                .isEqualTo(Rfc822Tokenizer.tokenize(TEST_TO_ADDRESS)[0].getAddress());
        assertThat(messageParsed.getOriginators().get(0).getName())
                .isEqualTo(Rfc822Tokenizer.tokenize(TEST_FROM_ADDRESS)[0].getName());
        assertThat(messageParsed.getOriginators().get(0).getFirstEmail())
                .isEqualTo(Rfc822Tokenizer.tokenize(TEST_FROM_ADDRESS)[0].getAddress());
    }

    @Test
    public void getEmailMessage() throws Exception {
        when(mParams.getCharset()).thenReturn(BluetoothMapContent.MAP_MESSAGE_CHARSET_UTF8);
        when(mParams.getFractionRequest()).thenReturn(BluetoothMapAppParams.FRACTION_REQUEST_FIRST);
        when(mParams.getAttachment()).thenReturn(0);

        MatrixCursor cursor =
                new MatrixCursor(
                        new String[] {
                            BluetoothMapContract.MessageColumns.RECEPTION_STATE,
                            BluetoothMapContract.MessageColumns.FLAG_READ,
                            BluetoothMapContract.MessageColumns.FOLDER_ID,
                            BluetoothMapContract.MessageColumns.TO_LIST,
                            BluetoothMapContract.MessageColumns.FROM_LIST
                        });
        cursor.addRow(
                new Object[] {
                    BluetoothMapContract.RECEPTION_STATE_FRACTIONED,
                    "1",
                    TEST_INBOX_FOLDER_ID,
                    TEST_TO_ADDRESS,
                    TEST_FROM_ADDRESS
                });
        cursor.moveToFirst();
        doReturn(cursor)
                .when(mMapMethodProxy)
                .contentResolverQuery(any(), any(), any(), any(), any(), any());

        mCurrentFolder.setFolderId(TEST_INBOX_FOLDER_ID);
        FileDescriptor fd = new FileDescriptor();
        ParcelFileDescriptor pfd = mock(ParcelFileDescriptor.class);
        doReturn(fd).when(pfd).getFileDescriptor();
        doReturn(pfd).when(mMapMethodProxy).contentResolverOpenFileDescriptor(any(), any(), any());

        byte[] encodedMessageEmail = mContent.getEmailMessage(TEST_ID, mParams, mCurrentFolder);
        InputStream inputStream = new ByteArrayInputStream(encodedMessageEmail);
        BluetoothMapbMessage messageParsed =
                BluetoothMapbMessage.parse(inputStream, BluetoothMapAppParams.CHARSET_UTF8);

        assertThat(messageParsed.getType()).isEqualTo(TYPE.EMAIL);
        assertThat(messageParsed.getVersionString())
                .isEqualTo("VERSION:" + mContent.mMessageVersion);
        assertThat(messageParsed.getFolder()).isEqualTo(mCurrentFolder.getFullPath());
        assertThat(messageParsed.getRecipients().get(0).getName())
                .isEqualTo(Rfc822Tokenizer.tokenize(TEST_TO_ADDRESS)[0].getName());
        assertThat(messageParsed.getRecipients().get(0).getFirstEmail())
                .isEqualTo(Rfc822Tokenizer.tokenize(TEST_TO_ADDRESS)[0].getAddress());
        assertThat(messageParsed.getOriginators().get(0).getName())
                .isEqualTo(Rfc822Tokenizer.tokenize(TEST_FROM_ADDRESS)[0].getName());
        assertThat(messageParsed.getOriginators().get(0).getFirstEmail())
                .isEqualTo(Rfc822Tokenizer.tokenize(TEST_FROM_ADDRESS)[0].getAddress());
    }

    @Test
    public void getIMMessage_withCharsetNative() {
        when(mParams.getCharset()).thenReturn(BluetoothMapContent.MAP_MESSAGE_CHARSET_NATIVE);

        assertThrows(
                IllegalArgumentException.class,
                () -> mContent.getIMMessage(TEST_ID, mParams, mCurrentFolder));
    }

    @Test
    public void getIMMessage_withEmptyCursor() {
        when(mParams.getCharset()).thenReturn(BluetoothMapContent.MAP_MESSAGE_CHARSET_UTF8);
        MatrixCursor cursor = new MatrixCursor(new String[] {});
        cursor.moveToFirst();
        doReturn(cursor)
                .when(mMapMethodProxy)
                .contentResolverQuery(any(), any(), any(), any(), any(), any());

        assertThrows(
                IllegalArgumentException.class,
                () -> mContent.getIMMessage(TEST_ID, mParams, mCurrentFolder));
    }

    @Test
    public void getIMMessage_withSentFolderId() throws Exception {
        when(mParams.getCharset()).thenReturn(BluetoothMapContent.MAP_MESSAGE_CHARSET_UTF8);
        when(mParams.getAttachment()).thenReturn(1);

        MatrixCursor cursor =
                new MatrixCursor(
                        new String[] {
                            BluetoothMapContract.MessageColumns.FLAG_READ,
                            BluetoothMapContract.MessageColumns.THREAD_ID,
                            BluetoothMapContract.MessageColumns.FOLDER_ID,
                            BluetoothMapContract.MessageColumns.SUBJECT,
                            BluetoothMapContract.MessageColumns._ID,
                            BluetoothMapContract.MessageColumns.DATE,
                            BluetoothMapContract.MessageColumns.ATTACHMENT_SIZE,
                            BluetoothMapContract.MessageColumns.BODY,
                            BluetoothMapContract.ConvoContactColumns.NAME,
                            BluetoothMapContract.ConvoContactColumns.X_BT_UID,
                            BluetoothMapContract.ConvoContactColumns.NICKNAME,
                            BluetoothMapContract.ConvoContactColumns.UCI,
                        });
        cursor.addRow(
                new Object[] {
                    1,
                    1,
                    TEST_SENT_FOLDER_ID,
                    TEST_SUBJECT,
                    TEST_MESSAGE_ID,
                    TEST_DATE,
                    0,
                    "body",
                    TEST_NAME,
                    TEST_FIRST_BT_UID,
                    TEST_FORMATTED_NAME,
                    TEST_FIRST_BT_UCI_RECIPIENT
                });
        cursor.moveToFirst();
        doReturn(cursor)
                .when(mMapMethodProxy)
                .contentResolverQuery(any(), any(), any(), any(), any(), any());

        mCurrentFolder.setFolderId(TEST_SENT_FOLDER_ID);
        when(mAccountItem.getUciFull()).thenReturn(TEST_FIRST_BT_UCI_ORIGINATOR);

        byte[] encodedMessageMime = mContent.getIMMessage(TEST_ID, mParams, mCurrentFolder);
        InputStream inputStream = new ByteArrayInputStream(encodedMessageMime);
        BluetoothMapbMessage messageMimeParsed = BluetoothMapbMessage.parse(inputStream, 1);

        assertThat(messageMimeParsed.mAppParamCharset).isEqualTo(1);
        assertThat(messageMimeParsed.getType()).isEqualTo(TYPE.IM);
        assertThat(messageMimeParsed.getVersionString())
                .isEqualTo("VERSION:" + mContent.mMessageVersion);
        assertThat(messageMimeParsed.getFolder()).isEqualTo(mCurrentFolder.getFullPath());
        assertThat(messageMimeParsed.getRecipients().size()).isEqualTo(1);
        assertThat(messageMimeParsed.getOriginators().size()).isEqualTo(1);
        assertThat(messageMimeParsed.getOriginators().get(0).getName()).isEmpty();
        assertThat(messageMimeParsed.getRecipients().get(0).getName())
                .isEqualTo(TEST_FORMATTED_NAME);
    }

    @Test
    public void getIMMessage_withInboxFolderId() throws Exception {
        when(mParams.getCharset()).thenReturn(BluetoothMapContent.MAP_MESSAGE_CHARSET_UTF8);
        when(mParams.getAttachment()).thenReturn(1);

        MatrixCursor cursor =
                new MatrixCursor(
                        new String[] {
                            BluetoothMapContract.MessageColumns.FLAG_READ,
                            BluetoothMapContract.MessageColumns.THREAD_ID,
                            BluetoothMapContract.MessageColumns.FOLDER_ID,
                            BluetoothMapContract.MessageColumns.SUBJECT,
                            BluetoothMapContract.MessageColumns._ID,
                            BluetoothMapContract.MessageColumns.DATE,
                            BluetoothMapContract.MessageColumns.ATTACHMENT_SIZE,
                            BluetoothMapContract.MessageColumns.BODY,
                            BluetoothMapContract.ConvoContactColumns.NAME,
                            BluetoothMapContract.ConvoContactColumns.X_BT_UID,
                            BluetoothMapContract.ConvoContactColumns.NICKNAME,
                            BluetoothMapContract.ConvoContactColumns.UCI,
                        });
        cursor.addRow(
                new Object[] {
                    0,
                    1,
                    TEST_INBOX_FOLDER_ID,
                    TEST_SUBJECT,
                    TEST_MESSAGE_ID,
                    TEST_DATE,
                    0,
                    "body",
                    TEST_NAME,
                    TEST_FIRST_BT_UID,
                    TEST_FORMATTED_NAME,
                    TEST_FIRST_BT_UCI_ORIGINATOR
                });
        cursor.moveToFirst();
        doReturn(cursor)
                .when(mMapMethodProxy)
                .contentResolverQuery(any(), any(), any(), any(), any(), any());

        mCurrentFolder.setFolderId(TEST_INBOX_FOLDER_ID);
        when(mAccountItem.getUciFull()).thenReturn(TEST_FIRST_BT_UCI_RECIPIENT);

        byte[] encodedMessageMime = mContent.getIMMessage(TEST_ID, mParams, mCurrentFolder);
        InputStream inputStream = new ByteArrayInputStream(encodedMessageMime);
        BluetoothMapbMessage messageMimeParsed = BluetoothMapbMessage.parse(inputStream, 1);

        assertThat(messageMimeParsed.mAppParamCharset).isEqualTo(1);
        assertThat(messageMimeParsed.getType()).isEqualTo(TYPE.IM);
        assertThat(messageMimeParsed.getVersionString())
                .isEqualTo("VERSION:" + mContent.mMessageVersion);
        assertThat(messageMimeParsed.getFolder()).isEqualTo(mCurrentFolder.getFullPath());
        assertThat(messageMimeParsed.getRecipients().size()).isEqualTo(1);
        assertThat(messageMimeParsed.getOriginators().size()).isEqualTo(1);
        assertThat(messageMimeParsed.getOriginators().get(0).getName())
                .isEqualTo(TEST_FORMATTED_NAME);
        assertThat(messageMimeParsed.getRecipients().get(0).getName()).isEmpty();
    }

    @Test
    public void convoListing_withNullFilterRecipient() {
        when(mParams.getConvoParameterMask())
                .thenReturn((long) BluetoothMapAppParams.INVALID_VALUE_PARAMETER);
        when(mParams.getFilterMessageType()).thenReturn(TEST_NO_FILTER);
        when(mParams.getMaxListCount()).thenReturn(2);
        when(mParams.getStartOffset()).thenReturn(0);
        // This mock sets filter recipient to null
        when(mParams.getFilterRecipient()).thenReturn(null);

        MatrixCursor smsMmsCursor =
                new MatrixCursor(
                        new String[] {
                            "MmsSmsThreadColId",
                            "MmsSmsThreadColDate",
                            "MmsSmsThreadColSnippet",
                            "MmsSmsThreadSnippetCharset",
                            "MmsSmsThreadColRead",
                            "MmsSmsThreadColRecipientIds"
                        });
        smsMmsCursor.addRow(
                new Object[] {
                    TEST_ID,
                    TEST_DATE_SMS,
                    "test_col_snippet",
                    "test_col_snippet_cs",
                    1,
                    "test_recipient_ids"
                });
        smsMmsCursor.moveToFirst();
        doReturn(smsMmsCursor)
                .when(mMapMethodProxy)
                .contentResolverQuery(
                        any(),
                        any(),
                        eq(BluetoothMapContent.MMS_SMS_THREAD_PROJECTION),
                        any(),
                        any(),
                        any());

        MatrixCursor imEmailCursor =
                new MatrixCursor(
                        new String[] {
                            BluetoothMapContract.ConversationColumns.THREAD_ID,
                            BluetoothMapContract.ConversationColumns.LAST_THREAD_ACTIVITY,
                            BluetoothMapContract.ConversationColumns.THREAD_NAME,
                            BluetoothMapContract.ConversationColumns.READ_STATUS,
                            BluetoothMapContract.ConversationColumns.VERSION_COUNTER,
                            BluetoothMapContract.ConversationColumns.SUMMARY,
                            BluetoothMapContract.ConvoContactColumns.X_BT_UID,
                            BluetoothMapContract.ConvoContactColumns.CHAT_STATE,
                            BluetoothMapContract.ConvoContactColumns.UCI,
                            BluetoothMapContract.ConvoContactColumns.NICKNAME,
                            BluetoothMapContract.ConvoContactColumns.LAST_ACTIVE,
                            BluetoothMapContract.ConvoContactColumns.NAME,
                            BluetoothMapContract.ConvoContactColumns.PRESENCE_STATE,
                            BluetoothMapContract.ConvoContactColumns.STATUS_TEXT,
                            BluetoothMapContract.ConvoContactColumns.PRIORITY
                        });
        imEmailCursor.addRow(
                new Object[] {
                    TEST_ID, TEST_DATE_EMAIL, TEST_NAME, 0, 0, 0, 0, 0, 0, 0, 0, 0, 0, 0, 0
                });
        doReturn(imEmailCursor)
                .when(mMapMethodProxy)
                .contentResolverQuery(
                        any(),
                        any(),
                        eq(BluetoothMapContract.BT_CONVERSATION_PROJECTION),
                        any(),
                        any(),
                        any());

        BluetoothMapConvoListing listing = mContent.convoListing(mParams, false);

        assertThat(listing.getCount()).isEqualTo(2);
        BluetoothMapConvoListingElement emailElement = listing.getList().get(1);
        assertThat(emailElement.getType()).isEqualTo(TYPE.EMAIL);
        assertThat(emailElement.getLastActivity()).isEqualTo(TEST_DATE_EMAIL);
        assertThat(emailElement.getName()).isEqualTo(TEST_NAME);
        assertThat(emailElement.getReadBool()).isFalse();
        BluetoothMapConvoListingElement smsElement = listing.getList().get(0);
        assertThat(smsElement.getType()).isEqualTo(TYPE.SMS_GSM);
        assertThat(smsElement.getLastActivity()).isEqualTo(TEST_DATE_SMS);
        assertThat(smsElement.getName()).isEqualTo("");
        assertThat(smsElement.getReadBool()).isTrue();
    }

    @Test
    public void convoListing_withNonNullFilterRecipient() {
        when(mParams.getConvoParameterMask())
                .thenReturn((long) BluetoothMapAppParams.INVALID_VALUE_PARAMETER);
        when(mParams.getFilterMessageType()).thenReturn(BluetoothMapAppParams.FILTER_NO_EMAIL);
        when(mParams.getMaxListCount()).thenReturn(2);
        when(mParams.getStartOffset()).thenReturn(0);
        // This mock sets filter recipient to non null
        when(mParams.getFilterRecipient()).thenReturn(TEST_CONTACT_NAME_FILTER);

        MatrixCursor smsMmsCursor =
                new MatrixCursor(
                        new String[] {
                            "MmsSmsThreadColId",
                            "MmsSmsThreadColDate",
                            "MmsSmsThreadColSnippet",
                            "MmsSmsThreadSnippetCharset",
                            "MmsSmsThreadColRead",
                            "MmsSmsThreadColRecipientIds"
                        });
        smsMmsCursor.addRow(
                new Object[] {
                    TEST_ID,
                    TEST_DATE_SMS,
                    "test_col_snippet",
                    "test_col_snippet_cs",
                    1,
                    String.valueOf(TEST_ID)
                });
        smsMmsCursor.moveToFirst();
        doReturn(smsMmsCursor)
                .when(mMapMethodProxy)
                .contentResolverQuery(
                        any(),
                        any(),
                        eq(BluetoothMapContent.MMS_SMS_THREAD_PROJECTION),
                        any(),
                        any(),
                        any());

        MatrixCursor addressCursor =
                new MatrixCursor(new String[] {"COL_ADDR_ID", "COL_ADDR_ADDR"});
        addressCursor.addRow(new Object[] {TEST_ID, TEST_ADDRESS});
        doReturn(addressCursor)
                .when(mMapMethodProxy)
                .contentResolverQuery(
                        any(), any(), eq(SmsMmsContacts.ADDRESS_PROJECTION), any(), any(), any());

        MatrixCursor contactCursor =
                new MatrixCursor(new String[] {"COL_CONTACT_ID", "COL_CONTACT_NAME"});
        contactCursor.addRow(new Object[] {TEST_ID, TEST_NAME});
        doReturn(contactCursor)
                .when(mMapMethodProxy)
                .contentResolverQuery(
                        any(), any(), eq(SmsMmsContacts.CONTACT_PROJECTION), any(), any(), any());

        MatrixCursor imEmailCursor =
                new MatrixCursor(
                        new String[] {
                            BluetoothMapContract.ConversationColumns.THREAD_ID,
                            BluetoothMapContract.ConversationColumns.LAST_THREAD_ACTIVITY,
                            BluetoothMapContract.ConversationColumns.THREAD_NAME,
                            BluetoothMapContract.ConversationColumns.READ_STATUS,
                            BluetoothMapContract.ConversationColumns.VERSION_COUNTER,
                            BluetoothMapContract.ConversationColumns.SUMMARY,
                            BluetoothMapContract.ConvoContactColumns.X_BT_UID,
                            BluetoothMapContract.ConvoContactColumns.CHAT_STATE,
                            BluetoothMapContract.ConvoContactColumns.UCI,
                            BluetoothMapContract.ConvoContactColumns.NICKNAME,
                            BluetoothMapContract.ConvoContactColumns.LAST_ACTIVE,
                            BluetoothMapContract.ConvoContactColumns.NAME,
                            BluetoothMapContract.ConvoContactColumns.PRESENCE_STATE,
                            BluetoothMapContract.ConvoContactColumns.STATUS_TEXT,
                            BluetoothMapContract.ConvoContactColumns.PRIORITY
                        });
        imEmailCursor.addRow(
                new Object[] {
                    TEST_ID, TEST_DATE_EMAIL, TEST_NAME, 0, 0, 0, 0, 0, 0, 0, 0, 0, 0, 0, 0
                });
        doReturn(imEmailCursor)
                .when(mMapMethodProxy)
                .contentResolverQuery(
                        any(),
                        any(),
                        eq(BluetoothMapContract.BT_CONVERSATION_PROJECTION),
                        any(),
                        any(),
                        any());

        BluetoothMapConvoListing listing = mContent.convoListing(mParams, false);

        assertThat(listing.getCount()).isEqualTo(2);
        BluetoothMapConvoListingElement imElement = listing.getList().get(1);
        assertThat(imElement.getType()).isEqualTo(TYPE.IM);
        assertThat(imElement.getLastActivity()).isEqualTo(TEST_DATE_EMAIL);
        assertThat(imElement.getName()).isEqualTo(TEST_NAME);
        assertThat(imElement.getReadBool()).isFalse();
        BluetoothMapConvoListingElement smsElement = listing.getList().get(0);
        assertThat(smsElement.getType()).isEqualTo(TYPE.SMS_GSM);
        assertThat(smsElement.getLastActivity()).isEqualTo(TEST_DATE_SMS);
        assertThat(smsElement.getName()).isEqualTo("");
        assertThat(smsElement.getReadBool()).isTrue();
    }

    @Test
    public void msgListing_withSmsCursorOnly() {
        when(mParams.getParameterMask())
                .thenReturn((long) BluetoothMapAppParams.INVALID_VALUE_PARAMETER);
        int noMms = BluetoothMapAppParams.FILTER_NO_MMS;
        when(mParams.getFilterMessageType()).thenReturn(noMms);
        when(mParams.getMaxListCount()).thenReturn(1);
        when(mParams.getStartOffset()).thenReturn(0);

        mCurrentFolder.setHasSmsMmsContent(true);
        mCurrentFolder.setFolderId(TEST_ID);
        mContent.mMsgListingVersion = BluetoothMapUtils.MAP_MESSAGE_LISTING_FORMAT_V11;

        MatrixCursor smsCursor =
                new MatrixCursor(
                        new String[] {
                            BaseColumns._ID,
                            Telephony.Sms.TYPE,
                            Telephony.Sms.READ,
                            Telephony.Sms.BODY,
                            Telephony.Sms.ADDRESS,
                            Telephony.Sms.DATE,
                            Telephony.Sms.THREAD_ID,
                            ContactsContract.Contacts.DISPLAY_NAME
                        });
        smsCursor.addRow(
                new Object[] {
                    TEST_ID,
                    TEST_SENT_NO,
                    TEST_READ_TRUE,
                    TEST_SUBJECT,
                    TEST_ADDRESS,
                    TEST_DATE_SMS,
                    TEST_THREAD_ID,
                    TEST_PHONE_NAME
                });
        doReturn(smsCursor)
                .when(mMapMethodProxy)
                .contentResolverQuery(
                        any(), any(), eq(BluetoothMapContent.SMS_PROJECTION), any(), any(), any());
        doReturn(smsCursor)
                .when(mMapMethodProxy)
                .contentResolverQuery(
                        any(),
                        any(),
                        eq(
                                new String[] {
                                    ContactsContract.Contacts._ID,
                                    ContactsContract.Contacts.DISPLAY_NAME
                                }),
                        any(),
                        any(),
                        any());

        BluetoothMapMessageListing listing = mContent.msgListing(mCurrentFolder, mParams);
        assertThat(listing.getCount()).isEqualTo(1);

        BluetoothMapMessageListingElement smsElement = listing.getList().get(0);
        assertThat(smsElement.getHandle()).isEqualTo(TEST_ID);
        assertThat(smsElement.getDateTime()).isEqualTo(TEST_DATE_SMS);
        assertThat(smsElement.getType()).isEqualTo(TYPE.SMS_GSM);
        assertThat(smsElement.getReadBool()).isTrue();
        assertThat(smsElement.getSenderAddressing())
                .isEqualTo(PhoneNumberUtils.extractNetworkPortion(TEST_ADDRESS));
        assertThat(smsElement.getSenderName()).isEqualTo(TEST_PHONE_NAME);
        assertThat(smsElement.getSize()).isEqualTo(TEST_SUBJECT.length());
        assertThat(smsElement.getPriority()).isEqualTo(TEST_NO);
        assertThat(smsElement.getSent()).isEqualTo(TEST_NO);
        assertThat(smsElement.getProtect()).isEqualTo(TEST_NO);
        assertThat(smsElement.getReceptionStatus()).isEqualTo(TEST_RECEPTION_STATUS);
        assertThat(smsElement.getAttachmentSize()).isEqualTo(0);
        assertThat(smsElement.getDeliveryStatus()).isEqualTo(TEST_DELIVERY_STATE);
    }

    @Test
    public void msgListing_withMmsCursorOnly() {
        when(mParams.getParameterMask())
                .thenReturn((long) BluetoothMapAppParams.INVALID_VALUE_PARAMETER);
        int onlyMms =
                BluetoothMapAppParams.FILTER_NO_EMAIL
                        | BluetoothMapAppParams.FILTER_NO_SMS_CDMA
                        | BluetoothMapAppParams.FILTER_NO_SMS_GSM
                        | BluetoothMapAppParams.FILTER_NO_IM;
        when(mParams.getFilterMessageType()).thenReturn(onlyMms);
        when(mParams.getMaxListCount()).thenReturn(1);
        when(mParams.getStartOffset()).thenReturn(0);

        mCurrentFolder.setHasSmsMmsContent(true);
        mCurrentFolder.setFolderId(TEST_ID);
        mContent.mMsgListingVersion = BluetoothMapUtils.MAP_MESSAGE_LISTING_FORMAT_V11;

        MatrixCursor mmsCursor =
                new MatrixCursor(
                        new String[] {
                            BaseColumns._ID,
                            Telephony.Mms.MESSAGE_BOX,
                            Telephony.Mms.READ,
                            Telephony.Mms.MESSAGE_SIZE,
                            Telephony.Mms.TEXT_ONLY,
                            Telephony.Mms.DATE,
                            Telephony.Mms.SUBJECT,
                            Telephony.Mms.THREAD_ID,
                            Telephony.Mms.Addr.ADDRESS,
                            ContactsContract.Contacts.DISPLAY_NAME,
                            Telephony.Mms.PRIORITY
                        });
        mmsCursor.addRow(
                new Object[] {
                    TEST_ID,
                    TEST_SENT_NO,
                    TEST_READ_FALSE,
                    TEST_SIZE,
                    TEST_TEXT_ONLY,
                    TEST_DATE_MMS,
                    TEST_SUBJECT,
                    TEST_THREAD_ID,
                    TEST_PHONE,
                    TEST_PHONE_NAME,
                    PduHeaders.PRIORITY_HIGH
                });
        doReturn(mmsCursor)
                .when(mMapMethodProxy)
                .contentResolverQuery(
                        any(), any(), eq(BluetoothMapContent.MMS_PROJECTION), any(), any(), any());
        doReturn(mmsCursor)
                .when(mMapMethodProxy)
                .contentResolverQuery(
                        any(),
                        any(),
                        eq(new String[] {Telephony.Mms.Addr.ADDRESS}),
                        any(),
                        any(),
                        any());
        doReturn(mmsCursor)
                .when(mMapMethodProxy)
                .contentResolverQuery(
                        any(),
                        any(),
                        eq(
                                new String[] {
                                    ContactsContract.Contacts._ID,
                                    ContactsContract.Contacts.DISPLAY_NAME
                                }),
                        any(),
                        any(),
                        any());

        BluetoothMapMessageListing listing = mContent.msgListing(mCurrentFolder, mParams);
        assertThat(listing.getCount()).isEqualTo(1);

        BluetoothMapMessageListingElement mmsElement = listing.getList().get(0);
        assertThat(mmsElement.getHandle()).isEqualTo(TEST_ID);
        assertThat(mmsElement.getDateTime()).isEqualTo(TEST_DATE_MMS * 1000L);
        assertThat(mmsElement.getType()).isEqualTo(TYPE.MMS);
        assertThat(mmsElement.getReadBool()).isFalse();
        assertThat(mmsElement.getSenderAddressing()).isEqualTo(TEST_PHONE);
        assertThat(mmsElement.getSenderName()).isEqualTo(TEST_PHONE_NAME);
        assertThat(mmsElement.getSize()).isEqualTo(TEST_SIZE);
        assertThat(mmsElement.getPriority()).isEqualTo(TEST_YES);
        assertThat(mmsElement.getSent()).isEqualTo(TEST_NO);
        assertThat(mmsElement.getProtect()).isEqualTo(TEST_NO);
        assertThat(mmsElement.getReceptionStatus()).isEqualTo(TEST_RECEPTION_STATUS);
        assertThat(mmsElement.getAttachmentSize()).isEqualTo(0);
        assertThat(mmsElement.getDeliveryStatus()).isEqualTo(TEST_DELIVERY_STATE);
    }

    @Test
    public void msgListing_withEmailCursorOnly() {
        when(mParams.getParameterMask())
                .thenReturn((long) BluetoothMapAppParams.INVALID_VALUE_PARAMETER);
        int onlyEmail =
                BluetoothMapAppParams.FILTER_NO_MMS
                        | BluetoothMapAppParams.FILTER_NO_SMS_CDMA
                        | BluetoothMapAppParams.FILTER_NO_SMS_GSM
                        | BluetoothMapAppParams.FILTER_NO_IM;
        when(mParams.getFilterMessageType()).thenReturn(onlyEmail);
        when(mParams.getMaxListCount()).thenReturn(1);
        when(mParams.getStartOffset()).thenReturn(0);

        mCurrentFolder.setHasEmailContent(true);
        mCurrentFolder.setFolderId(TEST_ID);
        mContent.mMsgListingVersion = BluetoothMapUtils.MAP_MESSAGE_LISTING_FORMAT_V11;

        MatrixCursor emailCursor =
                new MatrixCursor(
                        new String[] {
                            BluetoothMapContract.MessageColumns._ID,
                            BluetoothMapContract.MessageColumns.DATE,
                            BluetoothMapContract.MessageColumns.SUBJECT,
                            BluetoothMapContract.MessageColumns.FOLDER_ID,
                            BluetoothMapContract.MessageColumns.FLAG_READ,
                            BluetoothMapContract.MessageColumns.MESSAGE_SIZE,
                            BluetoothMapContract.MessageColumns.FROM_LIST,
                            BluetoothMapContract.MessageColumns.TO_LIST,
                            BluetoothMapContract.MessageColumns.FLAG_ATTACHMENT,
                            BluetoothMapContract.MessageColumns.ATTACHMENT_SIZE,
                            BluetoothMapContract.MessageColumns.FLAG_HIGH_PRIORITY,
                            BluetoothMapContract.MessageColumns.FLAG_PROTECTED,
                            BluetoothMapContract.MessageColumns.RECEPTION_STATE,
                            BluetoothMapContract.MessageColumns.DEVILERY_STATE,
                            BluetoothMapContract.MessageColumns.THREAD_ID,
                            BluetoothMapContract.MessageColumns.CC_LIST,
                            BluetoothMapContract.MessageColumns.BCC_LIST,
                            BluetoothMapContract.MessageColumns.REPLY_TO_LIST
                        });
        emailCursor.addRow(
                new Object[] {
                    TEST_ID,
                    TEST_DATE_EMAIL,
                    TEST_SUBJECT,
                    TEST_SENT_YES,
                    TEST_READ_TRUE,
                    TEST_SIZE,
                    TEST_FROM_ADDRESS,
                    TEST_TO_ADDRESS,
                    TEST_ATTACHMENT_TRUE,
                    0,
                    TEST_PRIORITY_HIGH,
                    TEST_PROTECTED,
                    0,
                    TEST_DELIVERY_STATE,
                    TEST_THREAD_ID,
                    TEST_CC_ADDRESS,
                    TEST_BCC_ADDRESS,
                    TEST_TO_ADDRESS
                });
        doReturn(emailCursor)
                .when(mMapMethodProxy)
                .contentResolverQuery(
                        any(),
                        any(),
                        eq(BluetoothMapContract.BT_MESSAGE_PROJECTION),
                        any(),
                        any(),
                        any());

        BluetoothMapMessageListing listing = mContent.msgListing(mCurrentFolder, mParams);
        assertThat(listing.getCount()).isEqualTo(1);

        BluetoothMapMessageListingElement emailElement = listing.getList().get(0);
        assertThat(emailElement.getHandle()).isEqualTo(TEST_ID);
        assertThat(emailElement.getDateTime()).isEqualTo(TEST_DATE_EMAIL);
        assertThat(emailElement.getType()).isEqualTo(TYPE.EMAIL);
        assertThat(emailElement.getReadBool()).isTrue();
        StringBuilder expectedAddress = new StringBuilder();
        expectedAddress.append(Rfc822Tokenizer.tokenize(TEST_FROM_ADDRESS)[0].getAddress());
        assertThat(emailElement.getSenderAddressing()).isEqualTo(expectedAddress.toString());
        StringBuilder expectedName = new StringBuilder();
        expectedName.append(Rfc822Tokenizer.tokenize(TEST_FROM_ADDRESS)[0].getName());
        assertThat(emailElement.getSenderName()).isEqualTo(expectedName.toString());
        assertThat(emailElement.getSize()).isEqualTo(TEST_SIZE);
        assertThat(emailElement.getPriority()).isEqualTo(TEST_YES);
        assertThat(emailElement.getSent()).isEqualTo(TEST_YES);
        assertThat(emailElement.getProtect()).isEqualTo(TEST_YES);
        assertThat(emailElement.getReceptionStatus()).isEqualTo(TEST_RECEPTION_STATUS);
        assertThat(emailElement.getAttachmentSize()).isEqualTo(TEST_SIZE);
        assertThat(emailElement.getDeliveryStatus()).isEqualTo(TEST_DELIVERY_STATE);
    }

    @Test
    public void msgListing_withImCursorOnly() {
        when(mParams.getParameterMask())
                .thenReturn((long) BluetoothMapAppParams.INVALID_VALUE_PARAMETER);
        int onlyIm =
                BluetoothMapAppParams.FILTER_NO_MMS
                        | BluetoothMapAppParams.FILTER_NO_SMS_CDMA
                        | BluetoothMapAppParams.FILTER_NO_SMS_GSM
                        | BluetoothMapAppParams.FILTER_NO_EMAIL;
        when(mParams.getFilterMessageType()).thenReturn(onlyIm);
        when(mParams.getMaxListCount()).thenReturn(1);
        when(mParams.getStartOffset()).thenReturn(0);

        mCurrentFolder.setHasImContent(true);
        mCurrentFolder.setFolderId(TEST_ID);
        mContent.mMsgListingVersion = BluetoothMapUtils.MAP_MESSAGE_LISTING_FORMAT_V11;

        MatrixCursor imCursor =
                new MatrixCursor(
                        new String[] {
                            BluetoothMapContract.MessageColumns._ID,
                            BluetoothMapContract.MessageColumns.DATE,
                            BluetoothMapContract.MessageColumns.SUBJECT,
                            BluetoothMapContract.MessageColumns.FOLDER_ID,
                            BluetoothMapContract.MessageColumns.FLAG_READ,
                            BluetoothMapContract.MessageColumns.MESSAGE_SIZE,
                            BluetoothMapContract.MessageColumns.FROM_LIST,
                            BluetoothMapContract.MessageColumns.TO_LIST,
                            BluetoothMapContract.MessageColumns.FLAG_ATTACHMENT,
                            BluetoothMapContract.MessageColumns.ATTACHMENT_SIZE,
                            BluetoothMapContract.MessageColumns.FLAG_HIGH_PRIORITY,
                            BluetoothMapContract.MessageColumns.FLAG_PROTECTED,
                            BluetoothMapContract.MessageColumns.RECEPTION_STATE,
                            BluetoothMapContract.MessageColumns.DEVILERY_STATE,
                            BluetoothMapContract.MessageColumns.THREAD_ID,
                            BluetoothMapContract.MessageColumns.THREAD_NAME,
                            BluetoothMapContract.MessageColumns.ATTACHMENT_MINE_TYPES,
                            BluetoothMapContract.MessageColumns.BODY,
                            BluetoothMapContract.ConvoContactColumns.UCI,
                            BluetoothMapContract.ConvoContactColumns.NAME
                        });
        imCursor.addRow(
                new Object[] {
                    TEST_ID,
                    TEST_DATE_IM,
                    TEST_SUBJECT,
                    TEST_SENT_NO,
                    TEST_READ_FALSE,
                    TEST_SIZE,
                    TEST_ID,
                    TEST_TO_ADDRESS,
                    TEST_ATTACHMENT_TRUE,
                    0 /*=attachment size*/,
                    TEST_PRIORITY_HIGH,
                    TEST_PROTECTED,
                    0,
                    TEST_DELIVERY_STATE,
                    TEST_THREAD_ID,
                    TEST_NAME,
                    TEST_ATTACHMENT_MIME_TYPE,
                    0,
                    TEST_ADDRESS,
                    TEST_NAME
                });
        doReturn(imCursor)
                .when(mMapMethodProxy)
                .contentResolverQuery(
                        any(),
                        any(),
                        eq(BluetoothMapContract.BT_INSTANT_MESSAGE_PROJECTION),
                        any(),
                        any(),
                        any());
        doReturn(imCursor)
                .when(mMapMethodProxy)
                .contentResolverQuery(
                        any(),
                        any(),
                        eq(BluetoothMapContract.BT_CONTACT_PROJECTION),
                        any(),
                        any(),
                        any());

        BluetoothMapMessageListing listing = mContent.msgListing(mCurrentFolder, mParams);
        assertThat(listing.getCount()).isEqualTo(1);

        BluetoothMapMessageListingElement imElement = listing.getList().get(0);
        assertThat(imElement.getHandle()).isEqualTo(TEST_ID);
        assertThat(imElement.getDateTime()).isEqualTo(TEST_DATE_IM);
        assertThat(imElement.getType()).isEqualTo(TYPE.IM);
        assertThat(imElement.getReadBool()).isFalse();
        assertThat(imElement.getSenderAddressing()).isEqualTo(TEST_ADDRESS);
        assertThat(imElement.getSenderName()).isEqualTo(TEST_NAME);
        assertThat(imElement.getSize()).isEqualTo(TEST_SIZE);
        assertThat(imElement.getPriority()).isEqualTo(TEST_YES);
        assertThat(imElement.getSent()).isEqualTo(TEST_NO);
        assertThat(imElement.getProtect()).isEqualTo(TEST_YES);
        assertThat(imElement.getReceptionStatus()).isEqualTo(TEST_RECEPTION_STATUS);
        assertThat(imElement.getAttachmentSize()).isEqualTo(TEST_SIZE);
        assertThat(imElement.getAttachmentMimeTypes()).isEqualTo(TEST_ATTACHMENT_MIME_TYPE);
        assertThat(imElement.getDeliveryStatus()).isEqualTo(TEST_DELIVERY_STATE);
        assertThat(imElement.getThreadName()).isEqualTo(TEST_NAME);
    }

    @Test
    public void msgListingSize() {
        when(mParams.getFilterMessageType()).thenReturn(TEST_NO_FILTER);
        mCurrentFolder.setHasSmsMmsContent(true);
        mCurrentFolder.setHasEmailContent(true);
        mCurrentFolder.setHasImContent(true);
        mCurrentFolder.setFolderId(TEST_ID);

        MatrixCursor smsCursor = new MatrixCursor(new String[] {"Placeholder"});
        // Making cursor.getCount() as 1
        smsCursor.addRow(new Object[] {1});
        doReturn(smsCursor)
                .when(mMapMethodProxy)
                .contentResolverQuery(
                        any(), any(), eq(BluetoothMapContent.SMS_PROJECTION), any(), any(), any());

        MatrixCursor mmsCursor = new MatrixCursor(new String[] {"Placeholder"});
        // Making cursor.getCount() as 1
        mmsCursor.addRow(new Object[] {1});
        doReturn(mmsCursor)
                .when(mMapMethodProxy)
                .contentResolverQuery(
                        any(), any(), eq(BluetoothMapContent.MMS_PROJECTION), any(), any(), any());

        MatrixCursor emailCursor = new MatrixCursor(new String[] {"Placeholder"});
        // Making cursor.getCount() as 1
        emailCursor.addRow(new Object[] {1});
        doReturn(emailCursor)
                .when(mMapMethodProxy)
                .contentResolverQuery(
                        any(),
                        any(),
                        eq(BluetoothMapContract.BT_MESSAGE_PROJECTION),
                        any(),
                        any(),
                        any());

        MatrixCursor imCursor = new MatrixCursor(new String[] {"Placeholder"});
        // Making cursor.getCount() as 1
        imCursor.addRow(new Object[] {1});
        doReturn(imCursor)
                .when(mMapMethodProxy)
                .contentResolverQuery(
                        any(),
                        any(),
                        eq(BluetoothMapContract.BT_INSTANT_MESSAGE_PROJECTION),
                        any(),
                        any(),
                        any());

        assertThat(mContent.msgListingSize(mCurrentFolder, mParams)).isEqualTo(4);
    }

    @Test
    public void msgListingHasUnread() {
        when(mParams.getFilterMessageType()).thenReturn(TEST_NO_FILTER);
        mCurrentFolder.setHasSmsMmsContent(true);
        mCurrentFolder.setHasEmailContent(true);
        mCurrentFolder.setHasImContent(true);
        mCurrentFolder.setFolderId(TEST_ID);

        MatrixCursor smsCursor = new MatrixCursor(new String[] {"Placeholder"});
        // Making cursor.getCount() as 1
        smsCursor.addRow(new Object[] {1});
        doReturn(smsCursor)
                .when(mMapMethodProxy)
                .contentResolverQuery(
                        any(), any(), eq(BluetoothMapContent.SMS_PROJECTION), any(), any(), any());

        MatrixCursor mmsCursor = new MatrixCursor(new String[] {"Placeholder"});
        // Making cursor.getCount() as 1
        mmsCursor.addRow(new Object[] {1});
        doReturn(mmsCursor)
                .when(mMapMethodProxy)
                .contentResolverQuery(
                        any(), any(), eq(BluetoothMapContent.MMS_PROJECTION), any(), any(), any());

        MatrixCursor emailCursor = new MatrixCursor(new String[] {"Placeholder"});
        // Making cursor.getCount() as 1
        emailCursor.addRow(new Object[] {1});
        doReturn(emailCursor)
                .when(mMapMethodProxy)
                .contentResolverQuery(
                        any(),
                        any(),
                        eq(BluetoothMapContract.BT_MESSAGE_PROJECTION),
                        any(),
                        any(),
                        any());

        MatrixCursor imCursor = new MatrixCursor(new String[] {"Placeholder"});
        // Making cursor.getCount() as 1
        imCursor.addRow(new Object[] {1});
        doReturn(imCursor)
                .when(mMapMethodProxy)
                .contentResolverQuery(
                        any(),
                        any(),
                        eq(BluetoothMapContract.BT_INSTANT_MESSAGE_PROJECTION),
                        any(),
                        any(),
                        any());

        assertThat(mContent.msgListingHasUnread(mCurrentFolder, mParams)).isTrue();
    }

    @Test
    public void extractMmsAddresses_withTypeMmsFrom() {
        MatrixCursor addressCursor =
                new MatrixCursor(
                        new String[] {Telephony.Mms.Addr.ADDRESS, Telephony.Mms.Addr.TYPE});
        addressCursor.addRow(new Object[] {TEST_ADDRESS, BluetoothMapContent.MMS_FROM});
        doReturn(addressCursor)
                .when(mMapMethodProxy)
                .contentResolverQuery(
                        any(),
                        any(),
                        any(),
                        eq(Telephony.Mms.Addr.MSG_ID + "=" + TEST_ID),
                        any(),
                        any());

        MatrixCursor contactCursor =
                new MatrixCursor(
                        new String[] {
                            ContactsContract.Contacts._ID, ContactsContract.Contacts.DISPLAY_NAME
                        });
        contactCursor.addRow(new Object[] {TEST_ID_STRING, TEST_NAME});
        doReturn(contactCursor)
                .when(mMapMethodProxy)
                .contentResolverQuery(
                        any(),
                        any(),
                        any(),
                        eq(ContactsContract.Contacts.IN_VISIBLE_GROUP + "=1"),
                        any(),
                        any());

        MatrixCursor emailCursor =
                new MatrixCursor(new String[] {ContactsContract.CommonDataKinds.Email.ADDRESS});
        emailCursor.addRow(new Object[] {TEST_EMAIL});
        doReturn(emailCursor)
                .when(mMapMethodProxy)
                .contentResolverQuery(
                        any(),
                        any(),
                        any(),
                        eq(ContactsContract.CommonDataKinds.Phone.CONTACT_ID + " = ?"),
                        any(),
                        any());

        BluetoothMapbMessageMime mime = new BluetoothMapbMessageMime();
        mContent.extractMmsAddresses(TEST_ID, mime);

        Rfc822Token fromToken = mime.getFrom().get(0);
        assertThat(fromToken.getName()).isEqualTo(TEST_NAME);
        assertThat(fromToken.getAddress()).isEqualTo(TEST_ADDRESS);
    }

    @Test
    public void extractMmsAddresses_withTypeMmsTo() {
        MatrixCursor addressCursor =
                new MatrixCursor(
                        new String[] {Telephony.Mms.Addr.ADDRESS, Telephony.Mms.Addr.TYPE});
        addressCursor.addRow(new Object[] {TEST_ADDRESS, BluetoothMapContent.MMS_TO});
        doReturn(addressCursor)
                .when(mMapMethodProxy)
                .contentResolverQuery(
                        any(),
                        any(),
                        any(),
                        eq(Telephony.Mms.Addr.MSG_ID + "=" + TEST_ID),
                        any(),
                        any());

        MatrixCursor contactCursor =
                new MatrixCursor(
                        new String[] {
                            ContactsContract.Contacts._ID, ContactsContract.Contacts.DISPLAY_NAME
                        });
        contactCursor.addRow(new Object[] {TEST_ID_STRING, TEST_NAME});
        doReturn(contactCursor)
                .when(mMapMethodProxy)
                .contentResolverQuery(
                        any(),
                        any(),
                        any(),
                        eq(ContactsContract.Contacts.IN_VISIBLE_GROUP + "=1"),
                        any(),
                        any());

        MatrixCursor emailCursor =
                new MatrixCursor(new String[] {ContactsContract.CommonDataKinds.Email.ADDRESS});
        emailCursor.addRow(new Object[] {TEST_EMAIL});
        doReturn(emailCursor)
                .when(mMapMethodProxy)
                .contentResolverQuery(
                        any(),
                        any(),
                        any(),
                        eq(ContactsContract.CommonDataKinds.Phone.CONTACT_ID + " = ?"),
                        any(),
                        any());

        BluetoothMapbMessageMime mime = new BluetoothMapbMessageMime();
        mContent.extractMmsAddresses(TEST_ID, mime);

        Rfc822Token toToken = mime.getTo().get(0);
        assertThat(toToken.getName()).isEqualTo(TEST_NAME);
        assertThat(toToken.getAddress()).isEqualTo(TEST_ADDRESS);
    }

    @Test
    public void extractMmsAddresses_withTypeMmsCc() {
        MatrixCursor addressCursor =
                new MatrixCursor(
                        new String[] {Telephony.Mms.Addr.ADDRESS, Telephony.Mms.Addr.TYPE});
        addressCursor.addRow(new Object[] {TEST_ADDRESS, BluetoothMapContent.MMS_CC});
        doReturn(addressCursor)
                .when(mMapMethodProxy)
                .contentResolverQuery(
                        any(),
                        any(),
                        any(),
                        eq(Telephony.Mms.Addr.MSG_ID + "=" + TEST_ID),
                        any(),
                        any());

        MatrixCursor contactCursor =
                new MatrixCursor(
                        new String[] {
                            ContactsContract.Contacts._ID, ContactsContract.Contacts.DISPLAY_NAME
                        });
        contactCursor.addRow(new Object[] {TEST_ID_STRING, TEST_NAME});
        doReturn(contactCursor)
                .when(mMapMethodProxy)
                .contentResolverQuery(
                        any(),
                        any(),
                        any(),
                        eq(ContactsContract.Contacts.IN_VISIBLE_GROUP + "=1"),
                        any(),
                        any());

        MatrixCursor emailCursor =
                new MatrixCursor(new String[] {ContactsContract.CommonDataKinds.Email.ADDRESS});
        emailCursor.addRow(new Object[] {TEST_EMAIL});
        doReturn(emailCursor)
                .when(mMapMethodProxy)
                .contentResolverQuery(
                        any(),
                        any(),
                        any(),
                        eq(ContactsContract.CommonDataKinds.Phone.CONTACT_ID + " = ?"),
                        any(),
                        any());

        BluetoothMapbMessageMime mime = new BluetoothMapbMessageMime();
        mContent.extractMmsAddresses(TEST_ID, mime);

        Rfc822Token ccToken = mime.getCc().get(0);
        assertThat(ccToken.getName()).isEqualTo(TEST_NAME);
        assertThat(ccToken.getAddress()).isEqualTo(TEST_ADDRESS);
    }

    @Test
    public void extractMmsAddresses_withTypeMmsBcc() {
        MatrixCursor addressCursor =
                new MatrixCursor(
                        new String[] {Telephony.Mms.Addr.ADDRESS, Telephony.Mms.Addr.TYPE});
        addressCursor.addRow(new Object[] {TEST_ADDRESS, BluetoothMapContent.MMS_BCC});
        doReturn(addressCursor)
                .when(mMapMethodProxy)
                .contentResolverQuery(
                        any(),
                        any(),
                        any(),
                        eq(Telephony.Mms.Addr.MSG_ID + "=" + TEST_ID),
                        any(),
                        any());

        MatrixCursor contactCursor =
                new MatrixCursor(
                        new String[] {
                            ContactsContract.Contacts._ID, ContactsContract.Contacts.DISPLAY_NAME
                        });
        contactCursor.addRow(new Object[] {TEST_ID_STRING, TEST_NAME});
        doReturn(contactCursor)
                .when(mMapMethodProxy)
                .contentResolverQuery(
                        any(),
                        any(),
                        any(),
                        eq(ContactsContract.Contacts.IN_VISIBLE_GROUP + "=1"),
                        any(),
                        any());

        MatrixCursor emailCursor =
                new MatrixCursor(new String[] {ContactsContract.CommonDataKinds.Email.ADDRESS});
        emailCursor.addRow(new Object[] {TEST_EMAIL});
        doReturn(emailCursor)
                .when(mMapMethodProxy)
                .contentResolverQuery(
                        any(),
                        any(),
                        any(),
                        eq(ContactsContract.CommonDataKinds.Phone.CONTACT_ID + " = ?"),
                        any(),
                        any());

        BluetoothMapbMessageMime mime = new BluetoothMapbMessageMime();
        mContent.extractMmsAddresses(TEST_ID, mime);

        Rfc822Token bccToken = mime.getBcc().get(0);
        assertThat(bccToken.getName()).isEqualTo(TEST_NAME);
        assertThat(bccToken.getAddress()).isEqualTo(TEST_ADDRESS);
    }

    @Test
    public void extractMmsParts() {
        MatrixCursor cursor =
                new MatrixCursor(
                        new String[] {
                            BaseColumns._ID,
                            Telephony.Mms.Part.CONTENT_TYPE,
                            Telephony.Mms.Part.NAME,
                            Telephony.Mms.Part.CHARSET,
                            Telephony.Mms.Part.FILENAME,
                            Telephony.Mms.Part.TEXT,
                            Telephony.Mms.Part._DATA,
                            Telephony.Mms.Part.CONTENT_ID,
                            Telephony.Mms.Part.CONTENT_LOCATION,
                            Telephony.Mms.Part.CONTENT_DISPOSITION
                        });
        doReturn(cursor)
                .when(mMapMethodProxy)
                .contentResolverQuery(
                        any(),
                        eq(Uri.parse(Telephony.Mms.CONTENT_URI + "/" + TEST_ID + "/part")),
                        any(),
                        eq(Telephony.Mms.Part.MSG_ID + "=" + TEST_ID),
                        any(),
                        any());
        String filename = "test_filename";
        String location = "test_content_location";
        String disposition = "test_content_disposition";
        cursor.addRow(
                new Object[] {
                    TEST_ID,
                    TEST_ATTACHMENT_MIME_TYPE,
                    TEST_NAME,
                    "test_charset",
                    filename,
                    TEST_TEXT,
                    1,
                    TEST_ID_STRING,
                    location,
                    disposition
                });

        BluetoothMapbMessageMime mime = new BluetoothMapbMessageMime();
        mime.setIncludeAttachments(false);
        mContent.extractMmsParts(TEST_ID, mime);

        BluetoothMapbMessageMime.MimePart part = mime.getMimeParts().get(0);
        assertThat(part.mContentType).isEqualTo("text");
        assertThat(part.mPartName).isEqualTo(TEST_NAME);
        assertThat(part.mContentId).isEqualTo(TEST_ID_STRING);
        assertThat(part.mContentLocation).isEqualTo(location);
        assertThat(part.mContentDisposition).isEqualTo(disposition);
        assertThat(part.mCharsetName).isEqualTo("utf-8");
        assertThat(part.mFileName).isEqualTo(filename);
    }
}<|MERGE_RESOLUTION|>--- conflicted
+++ resolved
@@ -115,22 +115,6 @@
 
     @Rule public MockitoRule mockitoRule = MockitoJUnit.rule();
 
-<<<<<<< HEAD
-    @Mock
-    private BluetoothMapAccountItem mAccountItem;
-    @Mock
-    private BluetoothMapMasInstance mMasInstance;
-    @Mock
-    private Context mContext;
-    @Mock
-    private TelephonyManager mTelephonyManager;
-    @Mock
-    private ContentResolver mContentResolver;
-    @Mock
-    private BluetoothMapAppParams mParams;
-    @Spy
-    private BluetoothMethodProxy mMapMethodProxy = BluetoothMethodProxy.getInstance();
-=======
     @Mock private BluetoothMapAccountItem mAccountItem;
     @Mock private BluetoothMapMasInstance mMasInstance;
     @Mock private Context mContext;
@@ -138,7 +122,6 @@
     @Mock private ContentResolver mContentResolver;
     @Mock private BluetoothMapAppParams mParams;
     @Spy private BluetoothMethodProxy mMapMethodProxy = BluetoothMethodProxy.getInstance();
->>>>>>> e110efe6
 
     private BluetoothMapContent mContent;
     private FilterInfo mInfo;

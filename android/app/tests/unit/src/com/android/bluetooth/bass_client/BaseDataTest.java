--- conflicted
+++ resolved
@@ -22,20 +22,12 @@
 
 import com.google.common.primitives.Bytes;
 
-<<<<<<< HEAD
-import java.util.Random;
-
-=======
->>>>>>> e110efe6
 import org.junit.Test;
 import org.junit.runner.RunWith;
 import org.junit.runners.JUnit4;
 
-<<<<<<< HEAD
-=======
 import java.util.Random;
 
->>>>>>> e110efe6
 @RunWith(JUnit4.class)
 public class BaseDataTest {
 

/*
 * Copyright 2023 The Android Open Source Project
 *
 * Licensed under the Apache License, Version 2.0 (the "License");
 * you may not use this file except in compliance with the License.
 * You may obtain a copy of the License at
 *
 *      http://www.apache.org/licenses/LICENSE-2.0
 *
 * Unless required by applicable law or agreed to in writing, software
 * distributed under the License is distributed on an "AS IS" BASIS,
 * WITHOUT WARRANTIES OR CONDITIONS OF ANY KIND, either express or implied.
 * See the License for the specific language governing permissions and
 * limitations under the License.
 */

package com.android.bluetooth.gatt;

import static com.google.common.truth.Truth.assertThat;

import static org.mockito.ArgumentMatchers.anyInt;
import static org.mockito.Mockito.*;
import static org.mockito.Mockito.verify;

import android.bluetooth.BluetoothAdapter;
import android.bluetooth.BluetoothDevice;
import android.bluetooth.BluetoothGatt;
import android.bluetooth.BluetoothProfile;
import android.bluetooth.BluetoothStatusCodes;
import android.bluetooth.IBluetoothGattCallback;
import android.bluetooth.le.AdvertiseData;
import android.bluetooth.le.AdvertisingSetParameters;
import android.bluetooth.le.DistanceMeasurementMethod;
import android.bluetooth.le.DistanceMeasurementParams;
import android.bluetooth.le.IDistanceMeasurementCallback;
import android.bluetooth.le.PeriodicAdvertisingParameters;
import android.content.AttributionSource;
import android.content.Context;
import android.content.res.Resources;
import android.location.LocationManager;
import android.platform.test.flag.junit.SetFlagsRule;

import androidx.test.InstrumentationRegistry;
import androidx.test.filters.SmallTest;
import androidx.test.rule.ServiceTestRule;
import androidx.test.runner.AndroidJUnit4;

import com.android.bluetooth.TestUtils;
import com.android.bluetooth.btservice.AdapterService;
import com.android.bluetooth.btservice.CompanionManager;
<<<<<<< HEAD
import com.android.bluetooth.le_scan.ScanManager;
import com.android.bluetooth.le_scan.TransitionalScanHelper;

import com.android.bluetooth.flags.Flags;
=======
import com.android.bluetooth.flags.Flags;
import com.android.bluetooth.le_scan.ScanManager;
import com.android.bluetooth.le_scan.ScanObjectsFactory;
import com.android.bluetooth.le_scan.TransitionalScanHelper;
>>>>>>> e110efe6

import org.junit.After;
import org.junit.Before;
import org.junit.Rule;
import org.junit.Test;
import org.junit.runner.RunWith;
import org.mockito.Mock;
import org.mockito.junit.MockitoJUnit;
import org.mockito.junit.MockitoRule;

import java.util.ArrayList;
import java.util.HashMap;
import java.util.HashSet;
import java.util.List;
import java.util.Map;
import java.util.Set;
import java.util.UUID;

/** Test cases for {@link GattService}. */
@SmallTest
@RunWith(AndroidJUnit4.class)
public class GattServiceTest {

    private static final String REMOTE_DEVICE_ADDRESS = "00:00:00:00:00:00";

    private static final int TIMES_UP_AND_DOWN = 3;
    private static final int TIMEOUT_MS = 5_000;
    private Context mTargetContext;
    private GattService mService;
    @Rule public MockitoRule mockitoRule = MockitoJUnit.rule();

    @Mock private GattService.ClientMap mClientMap;
    @Mock private TransitionalScanHelper.ScannerMap mScannerMap;

    @SuppressWarnings("NonCanonicalType")
    @Mock
    private TransitionalScanHelper.ScannerMap.App mApp;

    @Mock private ScanManager mScanManager;
    @Mock private Set<String> mReliableQueue;
    @Mock private GattService.ServerMap mServerMap;
    @Mock private DistanceMeasurementManager mDistanceMeasurementManager;
    @Mock private AdvertiseManagerNativeInterface mAdvertiseManagerNativeInterface;

    @Rule public final ServiceTestRule mServiceRule = new ServiceTestRule();
    @Rule public final SetFlagsRule mSetFlagsRule = new SetFlagsRule();

    private BluetoothDevice mDevice;
    private BluetoothAdapter mAdapter;
    private AttributionSource mAttributionSource;

    @Mock private Resources mResources;
    @Mock private AdapterService mAdapterService;
    @Mock private GattObjectsFactory mGattObjectsFactory;
    @Mock private ScanObjectsFactory mScanObjectsFactory;
    @Mock private GattNativeInterface mNativeInterface;
    private BluetoothDevice mCurrentDevice;
    private CompanionManager mBtCompanionManager;

    @Before
    public void setUp() throws Exception {
        mTargetContext = InstrumentationRegistry.getTargetContext();

        TestUtils.setAdapterService(mAdapterService);

<<<<<<< HEAD
        GattObjectsFactory.setInstanceForTesting(mFactory);
        doReturn(mNativeInterface).when(mFactory).getNativeInterface();
        doReturn(mScanManager).when(mFactory).createScanManager(any(), any(), any(), any(), any());
        doReturn(mDistanceMeasurementManager).when(mFactory)
=======
        GattObjectsFactory.setInstanceForTesting(mGattObjectsFactory);
        ScanObjectsFactory.setInstanceForTesting(mScanObjectsFactory);
        doReturn(mNativeInterface).when(mGattObjectsFactory).getNativeInterface();
        doReturn(mDistanceMeasurementManager)
                .when(mGattObjectsFactory)
>>>>>>> e110efe6
                .createDistanceMeasurementManager(any());
        doReturn(mScanManager)
                .when(mScanObjectsFactory)
                .createScanManager(any(), any(), any(), any(), any());

        mAdapter = BluetoothAdapter.getDefaultAdapter();
        mAttributionSource = mAdapter.getAttributionSource();
        mDevice = BluetoothAdapter.getDefaultAdapter().getRemoteDevice(REMOTE_DEVICE_ADDRESS);

        when(mAdapterService.getResources()).thenReturn(mResources);
        when(mResources.getInteger(anyInt())).thenReturn(0);
        when(mAdapterService.getSharedPreferences(anyString(), anyInt()))
                .thenReturn(
                        InstrumentationRegistry.getTargetContext()
                                .getSharedPreferences(
                                        "GattServiceTestPrefs", Context.MODE_PRIVATE));

        TestUtils.mockGetSystemService(
                mAdapterService, Context.LOCATION_SERVICE, LocationManager.class);

        mBtCompanionManager = new CompanionManager(mAdapterService, null);
        doReturn(mBtCompanionManager).when(mAdapterService).getCompanionManager();

        AdvertiseManagerNativeInterface.setInstance(mAdvertiseManagerNativeInterface);
        mService = new GattService(InstrumentationRegistry.getTargetContext());
        mService.start();

        mService.mClientMap = mClientMap;
        mService.mTransitionalScanHelper.setScannerMap(mScannerMap);
        mService.mReliableQueue = mReliableQueue;
        mService.mServerMap = mServerMap;
    }

    @After
    public void tearDown() throws Exception {
        mService.stop();
        mService = null;
        AdvertiseManagerNativeInterface.setInstance(null);

        TestUtils.clearAdapterService(mAdapterService);
        GattObjectsFactory.setInstanceForTesting(null);
        ScanObjectsFactory.setInstanceForTesting(null);
    }

    @Test
    public void testServiceUpAndDown() throws Exception {
        for (int i = 0; i < TIMES_UP_AND_DOWN; i++) {
            mService.stop();
            mService = null;

            TestUtils.clearAdapterService(mAdapterService);
            reset(mAdapterService);
            TestUtils.setAdapterService(mAdapterService);

            mService = new GattService(InstrumentationRegistry.getTargetContext());
            mService.start();
        }
    }

    @Test
    public void emptyClearServices() {
        int serverIf = 1;

        mService.clearServices(serverIf, mAttributionSource);
        verify(mNativeInterface, times(0)).gattServerDeleteService(eq(serverIf), anyInt());
    }

    @Test
    public void clientReadPhy() {
        int clientIf = 1;
        String address = REMOTE_DEVICE_ADDRESS;

        Integer connId = 1;
        doReturn(connId).when(mClientMap).connIdByAddress(clientIf, address);

        mService.clientReadPhy(clientIf, address, mAttributionSource);
        verify(mNativeInterface).gattClientReadPhy(clientIf, address);
    }

    @Test
    public void clientSetPreferredPhy() {
        int clientIf = 1;
        String address = REMOTE_DEVICE_ADDRESS;
        int txPhy = 2;
        int rxPhy = 1;
        int phyOptions = 3;

        Integer connId = 1;
        doReturn(connId).when(mClientMap).connIdByAddress(clientIf, address);

        mService.clientSetPreferredPhy(
                clientIf, address, txPhy, rxPhy, phyOptions, mAttributionSource);
        verify(mNativeInterface)
                .gattClientSetPreferredPhy(clientIf, address, txPhy, rxPhy, phyOptions);
    }

    @Test
    public void connectionParameterUpdate() {
        int clientIf = 1;
        String address = REMOTE_DEVICE_ADDRESS;

        int connectionPriority = BluetoothGatt.CONNECTION_PRIORITY_HIGH;
        mService.connectionParameterUpdate(
                clientIf, address, connectionPriority, mAttributionSource);

        connectionPriority = BluetoothGatt.CONNECTION_PRIORITY_LOW_POWER;
        mService.connectionParameterUpdate(
                clientIf, address, connectionPriority, mAttributionSource);

        connectionPriority = BluetoothGatt.CONNECTION_PRIORITY_BALANCED;
<<<<<<< HEAD
        mService.connectionParameterUpdate(clientIf, address, connectionPriority,
                mAttributionSource);
=======
        mService.connectionParameterUpdate(
                clientIf, address, connectionPriority, mAttributionSource);
>>>>>>> e110efe6

        verify(mNativeInterface, times(3))
                .gattConnectionParameterUpdate(
                        eq(clientIf),
                        eq(address),
                        anyInt(),
                        anyInt(),
                        anyInt(),
                        anyInt(),
                        eq(0),
                        eq(0));
    }

    @Test
    public void testDumpDoesNotCrash() {
        mService.dump(new StringBuilder());
    }

    @Test
    public void clientConnect() throws Exception {
        int clientIf = 1;
        String address = REMOTE_DEVICE_ADDRESS;
        int addressType = BluetoothDevice.ADDRESS_TYPE_RANDOM;
        boolean isDirect = false;
        int transport = 2;
        boolean opportunistic = true;
        int phy = 3;

        mService.clientConnect(
                clientIf,
                address,
                addressType,
                isDirect,
                transport,
                opportunistic,
                phy,
                mAttributionSource);

        verify(mNativeInterface)
                .gattClientConnect(
                        clientIf, address, addressType, isDirect, transport, opportunistic, phy);
    }

    @Test
    public void disconnectAll() {
        Map<Integer, String> connMap = new HashMap<>();
        int clientIf = 1;
        String address = "02:00:00:00:00:00";
        connMap.put(clientIf, address);
        doReturn(connMap).when(mClientMap).getConnectedMap();
        Integer connId = 1;
        doReturn(connId).when(mClientMap).connIdByAddress(clientIf, address);

        mService.disconnectAll(mAttributionSource);
        verify(mNativeInterface).gattClientDisconnect(clientIf, address, connId);
    }

    @Test
    public void setAdvertisingData() {
        int advertiserId = 1;
        AdvertiseData data = new AdvertiseData.Builder().build();

        mService.setAdvertisingData(advertiserId, data, mAttributionSource);
    }

    @Test
    public void setAdvertisingParameters() {
        int advertiserId = 1;
        AdvertisingSetParameters parameters = new AdvertisingSetParameters.Builder().build();

        mService.setAdvertisingParameters(advertiserId, parameters, mAttributionSource);
    }

    @Test
    public void setPeriodicAdvertisingData() {
        int advertiserId = 1;
        AdvertiseData data = new AdvertiseData.Builder().build();

        mService.setPeriodicAdvertisingData(advertiserId, data, mAttributionSource);
    }

    @Test
    public void setPeriodicAdvertisingEnable() {
        int advertiserId = 1;
        boolean enable = true;

        mService.setPeriodicAdvertisingEnable(advertiserId, enable, mAttributionSource);
    }

    @Test
    public void setPeriodicAdvertisingParameters() {
        int advertiserId = 1;
        PeriodicAdvertisingParameters parameters =
                new PeriodicAdvertisingParameters.Builder().build();

        mService.setPeriodicAdvertisingParameters(advertiserId, parameters, mAttributionSource);
    }

    @Test
    public void setScanResponseData() {
        int advertiserId = 1;
        AdvertiseData data = new AdvertiseData.Builder().build();

        mService.setScanResponseData(advertiserId, data, mAttributionSource);
    }

    @Test
    public void getDevicesMatchingConnectionStates() {
        int[] states = new int[] {BluetoothProfile.STATE_CONNECTED};

        BluetoothDevice testDevice = mAdapter.getRemoteDevice("00:01:02:03:04:05");
        BluetoothDevice[] bluetoothDevices = new BluetoothDevice[] {testDevice};
        doReturn(bluetoothDevices).when(mAdapterService).getBondedDevices();

        Set<String> connectedDevices = new HashSet<>();
        String address = "02:00:00:00:00:00";
        connectedDevices.add(address);
        doReturn(connectedDevices).when(mClientMap).getConnectedDevices();

        List<BluetoothDevice> deviceList =
                mService.getDevicesMatchingConnectionStates(states, mAttributionSource);

        int expectedSize = 1;
        assertThat(deviceList.size()).isEqualTo(expectedSize);

        BluetoothDevice bluetoothDevice = deviceList.get(0);
        assertThat(bluetoothDevice.getAddress()).isEqualTo(address);
    }

    @Test
    public void registerClient() {
        UUID uuid = UUID.randomUUID();
        IBluetoothGattCallback callback = mock(IBluetoothGattCallback.class);
        boolean eattSupport = true;

        mService.registerClient(uuid, callback, eattSupport, mAttributionSource);
        verify(mNativeInterface)
                .gattClientRegisterApp(
                        uuid.getLeastSignificantBits(), uuid.getMostSignificantBits(), eattSupport);
    }

    @Test
    public void unregisterClient() {
        int clientIf = 3;

        mService.unregisterClient(clientIf, mAttributionSource);
        verify(mClientMap).remove(clientIf);
        verify(mNativeInterface).gattClientUnregisterApp(clientIf);
    }

    @Test
    public void readCharacteristic() {
        int clientIf = 1;
        String address = REMOTE_DEVICE_ADDRESS;
        int handle = 2;
        int authReq = 3;

        Integer connId = 1;
        doReturn(connId).when(mClientMap).connIdByAddress(clientIf, address);

        mService.readCharacteristic(clientIf, address, handle, authReq, mAttributionSource);
        verify(mNativeInterface).gattClientReadCharacteristic(connId, handle, authReq);
    }

    @Test
    public void readUsingCharacteristicUuid() {
        int clientIf = 1;
        String address = REMOTE_DEVICE_ADDRESS;
        UUID uuid = UUID.randomUUID();
        int startHandle = 2;
        int endHandle = 3;
        int authReq = 4;

        Integer connId = 1;
        doReturn(connId).when(mClientMap).connIdByAddress(clientIf, address);

        mService.readUsingCharacteristicUuid(
                clientIf, address, uuid, startHandle, endHandle, authReq, mAttributionSource);
        verify(mNativeInterface)
                .gattClientReadUsingCharacteristicUuid(
                        connId,
                        uuid.getLeastSignificantBits(),
                        uuid.getMostSignificantBits(),
                        startHandle,
                        endHandle,
                        authReq);
    }

    @Test
    public void writeCharacteristic() {
        int clientIf = 1;
        String address = REMOTE_DEVICE_ADDRESS;
        int handle = 2;
        int writeType = 3;
        int authReq = 4;
        byte[] value = new byte[] {5, 6};

        Integer connId = 1;
        doReturn(connId).when(mClientMap).connIdByAddress(clientIf, address);

        int writeCharacteristicResult =
                mService.writeCharacteristic(
                        clientIf, address, handle, writeType, authReq, value, mAttributionSource);
        assertThat(writeCharacteristicResult)
                .isEqualTo(BluetoothStatusCodes.ERROR_DEVICE_NOT_CONNECTED);
    }

    @Test
    public void readDescriptor() throws Exception {
        int clientIf = 1;
        String address = REMOTE_DEVICE_ADDRESS;
        int handle = 2;
        int authReq = 3;

        Integer connId = 1;
        doReturn(connId).when(mClientMap).connIdByAddress(clientIf, address);

        mService.readDescriptor(clientIf, address, handle, authReq, mAttributionSource);
        verify(mNativeInterface).gattClientReadDescriptor(connId, handle, authReq);
    }

    @Test
    public void beginReliableWrite() {
        int clientIf = 1;
        String address = REMOTE_DEVICE_ADDRESS;

        mService.beginReliableWrite(clientIf, address, mAttributionSource);
        verify(mReliableQueue).add(address);
    }

    @Test
    public void endReliableWrite() {
        int clientIf = 1;
        String address = REMOTE_DEVICE_ADDRESS;
        boolean execute = true;

        Integer connId = 1;
        doReturn(connId).when(mClientMap).connIdByAddress(clientIf, address);

        mService.endReliableWrite(clientIf, address, execute, mAttributionSource);
        verify(mReliableQueue).remove(address);
        verify(mNativeInterface).gattClientExecuteWrite(connId, execute);
    }

    @Test
    public void registerForNotification() throws Exception {
        int clientIf = 1;
        String address = REMOTE_DEVICE_ADDRESS;
        int handle = 2;
        boolean enable = true;

        Integer connId = 1;
        doReturn(connId).when(mClientMap).connIdByAddress(clientIf, address);

        mService.registerForNotification(clientIf, address, handle, enable, mAttributionSource);

        verify(mNativeInterface)
                .gattClientRegisterForNotifications(clientIf, address, handle, enable);
    }

    @Test
    public void readRemoteRssi() {
        int clientIf = 1;
        String address = REMOTE_DEVICE_ADDRESS;

        mService.readRemoteRssi(clientIf, address, mAttributionSource);
        verify(mNativeInterface).gattClientReadRemoteRssi(clientIf, address);
    }

    @Test
    public void configureMTU() {
        int clientIf = 1;
        String address = REMOTE_DEVICE_ADDRESS;
        int mtu = 2;

        Integer connId = 1;
        doReturn(connId).when(mClientMap).connIdByAddress(clientIf, address);

        mService.configureMTU(clientIf, address, mtu, mAttributionSource);
        verify(mNativeInterface).gattClientConfigureMTU(connId, mtu);
    }

    @Test
    public void leConnectionUpdate() throws Exception {
        int clientIf = 1;
        String address = REMOTE_DEVICE_ADDRESS;
        int minInterval = 3;
        int maxInterval = 4;
        int peripheralLatency = 5;
        int supervisionTimeout = 6;
        int minConnectionEventLen = 7;
        int maxConnectionEventLen = 8;

        mService.leConnectionUpdate(
                clientIf,
                address,
                minInterval,
                maxInterval,
                peripheralLatency,
                supervisionTimeout,
                minConnectionEventLen,
                maxConnectionEventLen,
                mAttributionSource);

        verify(mNativeInterface)
                .gattConnectionParameterUpdate(
                        clientIf,
                        address,
                        minInterval,
                        maxInterval,
                        peripheralLatency,
                        supervisionTimeout,
                        minConnectionEventLen,
                        maxConnectionEventLen);
    }

    @Test
    public void serverConnect() {
        int serverIf = 1;
        String address = REMOTE_DEVICE_ADDRESS;
        int addressType = BluetoothDevice.ADDRESS_TYPE_RANDOM;
        boolean isDirect = true;
        int transport = 2;

        mService.serverConnect(
                serverIf, address, addressType, isDirect, transport, mAttributionSource);
        verify(mNativeInterface)
                .gattServerConnect(serverIf, address, addressType, isDirect, transport);
    }

    @Test
    public void serverDisconnect() {
        int serverIf = 1;
        String address = REMOTE_DEVICE_ADDRESS;

        Integer connId = 1;
        doReturn(connId).when(mServerMap).connIdByAddress(serverIf, address);

        mService.serverDisconnect(serverIf, address, mAttributionSource);
        verify(mNativeInterface).gattServerDisconnect(serverIf, address, connId);
    }

    @Test
    public void serverSetPreferredPhy() throws Exception {
        int serverIf = 1;
        String address = REMOTE_DEVICE_ADDRESS;
        int txPhy = 2;
        int rxPhy = 1;
        int phyOptions = 3;

        mService.serverSetPreferredPhy(
                serverIf, address, txPhy, rxPhy, phyOptions, mAttributionSource);
        verify(mNativeInterface)
                .gattServerSetPreferredPhy(serverIf, address, txPhy, rxPhy, phyOptions);
    }

    @Test
    public void serverReadPhy() {
        int serverIf = 1;
        String address = REMOTE_DEVICE_ADDRESS;

        mService.serverReadPhy(serverIf, address, mAttributionSource);
        verify(mNativeInterface).gattServerReadPhy(serverIf, address);
    }

    @Test
    public void sendNotification() throws Exception {
        int serverIf = 1;
        String address = REMOTE_DEVICE_ADDRESS;
        int handle = 2;
        boolean confirm = true;
        byte[] value = new byte[] {5, 6};

        Integer connId = 1;
        doReturn(connId).when(mServerMap).connIdByAddress(serverIf, address);

        mService.sendNotification(serverIf, address, handle, confirm, value, mAttributionSource);
        verify(mNativeInterface).gattServerSendIndication(serverIf, handle, connId, value);

        confirm = false;

        mService.sendNotification(serverIf, address, handle, confirm, value, mAttributionSource);
        verify(mNativeInterface).gattServerSendNotification(serverIf, handle, connId, value);
    }

    @Test
    public void getOwnAddress() throws Exception {
        int advertiserId = 1;

        mService.getOwnAddress(advertiserId, mAttributionSource);
    }

    @Test
    public void enableAdvertisingSet() throws Exception {
        int advertiserId = 1;
        boolean enable = true;
        int duration = 3;
        int maxExtAdvEvents = 4;

<<<<<<< HEAD
        mService.enableAdvertisingSet(advertiserId, enable, duration, maxExtAdvEvents,
                mAttributionSource);
=======
        mService.enableAdvertisingSet(
                advertiserId, enable, duration, maxExtAdvEvents, mAttributionSource);
>>>>>>> e110efe6
    }

    @Test
    public void unregAll() throws Exception {
        int appId = 1;
        List<Integer> appIds = new ArrayList<>();
        appIds.add(appId);
        doReturn(appIds).when(mClientMap).getAllAppsIds();

        mService.unregAll(mAttributionSource);
        verify(mClientMap).remove(appId);
        verify(mNativeInterface).gattClientUnregisterApp(appId);
    }

    @Test
    public void numHwTrackFiltersAvailable() {
        mService.getTransitionalScanHelper().numHwTrackFiltersAvailable(mAttributionSource);
        verify(mScanManager).getCurrentUsedTrackingAdvertisement();
    }

    @Test
    public void getSupportedDistanceMeasurementMethods() {
        mService.getSupportedDistanceMeasurementMethods();
        verify(mDistanceMeasurementManager).getSupportedDistanceMeasurementMethods();
    }

    @Test
    public void startDistanceMeasurement() {
        UUID uuid = UUID.randomUUID();
        BluetoothDevice device = mAdapter.getRemoteDevice("00:01:02:03:04:05");
        DistanceMeasurementParams params =
                new DistanceMeasurementParams.Builder(device)
                        .setDurationSeconds(123)
                        .setFrequency(DistanceMeasurementParams.REPORT_FREQUENCY_LOW)
                        .build();
        IDistanceMeasurementCallback callback = mock(IDistanceMeasurementCallback.class);
        mService.startDistanceMeasurement(uuid, params, callback);
        verify(mDistanceMeasurementManager).startDistanceMeasurement(uuid, params, callback);
    }

    @Test
    public void stopDistanceMeasurement() {
        UUID uuid = UUID.randomUUID();
        BluetoothDevice device = mAdapter.getRemoteDevice("00:01:02:03:04:05");
        int method = DistanceMeasurementMethod.DISTANCE_MEASUREMENT_METHOD_RSSI;
        mService.stopDistanceMeasurement(uuid, device, method);
        verify(mDistanceMeasurementManager).stopDistanceMeasurement(uuid, device, method, false);
    }

    @Test
    public void cleanUp_doesNotCrash() {
        mService.cleanup();
    }

    @Test
    public void profileConnectionStateChanged_notifyScanManager() {
        mService.notifyProfileConnectionStateChange(
                BluetoothProfile.A2DP,
                BluetoothProfile.STATE_CONNECTING,
                BluetoothProfile.STATE_CONNECTED);
        verify(mScanManager)
                .handleBluetoothProfileConnectionStateChanged(
                        BluetoothProfile.A2DP,
                        BluetoothProfile.STATE_CONNECTING,
                        BluetoothProfile.STATE_CONNECTED);
    }

    @Test
    public void restrictedHandles() throws Exception {
        mSetFlagsRule.enableFlags(Flags.FLAG_GATT_CLEANUP_RESTRICTED_HANDLES);
        int clientIf = 1;
        int connId = 1;
        ArrayList<GattDbElement> db = new ArrayList<>();

        @SuppressWarnings("NonCanonicalType")
        GattService.ClientMap.App app = mock(GattService.ClientMap.App.class);
        IBluetoothGattCallback callback = mock(IBluetoothGattCallback.class);

        doReturn(app).when(mClientMap).getByConnId(connId);
        app.callback = callback;

        GattDbElement hidService =
                GattDbElement.createPrimaryService(
                        UUID.fromString("00001812-0000-1000-8000-00805F9B34FB"));
        hidService.id = 1;

        GattDbElement hidInfoChar =
                GattDbElement.createCharacteristic(
                        UUID.fromString("00002A4A-0000-1000-8000-00805F9B34FB"), 0, 0);
        hidInfoChar.id = 2;

        GattDbElement randomChar =
                GattDbElement.createCharacteristic(
                        UUID.fromString("0000FFFF-0000-1000-8000-00805F9B34FB"), 0, 0);
        randomChar.id = 3;

        db.add(hidService);
        db.add(hidInfoChar);
        db.add(randomChar);

        mService.onGetGattDb(connId, db);
        // HID characteristics should be restricted
        assertThat(mService.mRestrictedHandles.get(connId)).contains(hidInfoChar.id);
        assertThat(mService.mRestrictedHandles.get(connId)).doesNotContain(randomChar.id);

        mService.onDisconnected(
                clientIf, connId, BluetoothGatt.GATT_SUCCESS, REMOTE_DEVICE_ADDRESS);
        assertThat(mService.mRestrictedHandles).doesNotContainKey(connId);
    }
}<|MERGE_RESOLUTION|>--- conflicted
+++ resolved
@@ -48,17 +48,10 @@
 import com.android.bluetooth.TestUtils;
 import com.android.bluetooth.btservice.AdapterService;
 import com.android.bluetooth.btservice.CompanionManager;
-<<<<<<< HEAD
-import com.android.bluetooth.le_scan.ScanManager;
-import com.android.bluetooth.le_scan.TransitionalScanHelper;
-
-import com.android.bluetooth.flags.Flags;
-=======
 import com.android.bluetooth.flags.Flags;
 import com.android.bluetooth.le_scan.ScanManager;
 import com.android.bluetooth.le_scan.ScanObjectsFactory;
 import com.android.bluetooth.le_scan.TransitionalScanHelper;
->>>>>>> e110efe6
 
 import org.junit.After;
 import org.junit.Before;
@@ -124,18 +117,11 @@
 
         TestUtils.setAdapterService(mAdapterService);
 
-<<<<<<< HEAD
-        GattObjectsFactory.setInstanceForTesting(mFactory);
-        doReturn(mNativeInterface).when(mFactory).getNativeInterface();
-        doReturn(mScanManager).when(mFactory).createScanManager(any(), any(), any(), any(), any());
-        doReturn(mDistanceMeasurementManager).when(mFactory)
-=======
         GattObjectsFactory.setInstanceForTesting(mGattObjectsFactory);
         ScanObjectsFactory.setInstanceForTesting(mScanObjectsFactory);
         doReturn(mNativeInterface).when(mGattObjectsFactory).getNativeInterface();
         doReturn(mDistanceMeasurementManager)
                 .when(mGattObjectsFactory)
->>>>>>> e110efe6
                 .createDistanceMeasurementManager(any());
         doReturn(mScanManager)
                 .when(mScanObjectsFactory)
@@ -246,13 +232,8 @@
                 clientIf, address, connectionPriority, mAttributionSource);
 
         connectionPriority = BluetoothGatt.CONNECTION_PRIORITY_BALANCED;
-<<<<<<< HEAD
-        mService.connectionParameterUpdate(clientIf, address, connectionPriority,
-                mAttributionSource);
-=======
         mService.connectionParameterUpdate(
                 clientIf, address, connectionPriority, mAttributionSource);
->>>>>>> e110efe6
 
         verify(mNativeInterface, times(3))
                 .gattConnectionParameterUpdate(
@@ -652,13 +633,8 @@
         int duration = 3;
         int maxExtAdvEvents = 4;
 
-<<<<<<< HEAD
-        mService.enableAdvertisingSet(advertiserId, enable, duration, maxExtAdvEvents,
-                mAttributionSource);
-=======
         mService.enableAdvertisingSet(
                 advertiserId, enable, duration, maxExtAdvEvents, mAttributionSource);
->>>>>>> e110efe6
     }
 
     @Test

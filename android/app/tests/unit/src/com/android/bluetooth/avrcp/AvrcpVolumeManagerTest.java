/*
 * Copyright 2023 The Android Open Source Project
 *
 * Licensed under the Apache License, Version 2.0 (the "License");
 * you may not use this file except in compliance with the License.
 * You may obtain a copy of the License at
 *
 *      http://www.apache.org/licenses/LICENSE-2.0
 *
 * Unless required by applicable law or agreed to in writing, software
 * distributed under the License is distributed on an "AS IS" BASIS,
 * WITHOUT WARRANTIES OR CONDITIONS OF ANY KIND, either express or implied.
 * See the License for the specific language governing permissions and
 * limitations under the License.
 */

package com.android.bluetooth.avrcp;

import static com.android.bluetooth.avrcp.AvrcpVolumeManager.AVRCP_MAX_VOL;

import static com.google.common.truth.Truth.assertThat;

import static org.mockito.Mockito.any;
import static org.mockito.Mockito.anyInt;
import static org.mockito.Mockito.eq;
import static org.mockito.Mockito.timeout;
import static org.mockito.Mockito.verify;
import static org.mockito.Mockito.when;

import android.bluetooth.BluetoothAdapter;
import android.bluetooth.BluetoothDevice;
import android.content.Context;
import android.media.AudioManager;

import androidx.test.InstrumentationRegistry;
import androidx.test.filters.SmallTest;
import androidx.test.runner.AndroidJUnit4;


import org.junit.After;
import org.junit.Before;
import org.junit.Rule;
import org.junit.Test;
import org.junit.runner.RunWith;
import org.mockito.Mock;
import org.mockito.junit.MockitoJUnit;
import org.mockito.junit.MockitoRule;
<<<<<<< HEAD

=======
>>>>>>> 67a65fc1

@SmallTest
@RunWith(AndroidJUnit4.class)
public class AvrcpVolumeManagerTest {
    private static final String REMOTE_DEVICE_ADDRESS = "00:01:02:03:04:05";
    private static final int TEST_DEVICE_MAX_VOLUME = 25;
<<<<<<< HEAD

    @Rule public MockitoRule mockitoRule = MockitoJUnit.rule();
=======
>>>>>>> 67a65fc1

    @Rule public MockitoRule mockitoRule = MockitoJUnit.rule();

    @Mock AvrcpNativeInterface mNativeInterface;

    @Mock AudioManager mAudioManager;

    Context mContext;
    BluetoothDevice mRemoteDevice;
    AvrcpVolumeManager mAvrcpVolumeManager;

    @Before
    public void setUp() throws Exception {
        mContext = InstrumentationRegistry.getTargetContext();
        when(mAudioManager.getStreamMaxVolume(AudioManager.STREAM_MUSIC))
                .thenReturn(TEST_DEVICE_MAX_VOLUME);
        mRemoteDevice = BluetoothAdapter.getDefaultAdapter().getRemoteDevice(REMOTE_DEVICE_ADDRESS);
        mAvrcpVolumeManager = new AvrcpVolumeManager(mContext, mAudioManager, mNativeInterface);
    }

    @After
    public void tearDown() throws Exception {
        mAvrcpVolumeManager.removeStoredVolumeForDevice(mRemoteDevice);
    }

    @Test
    public void avrcpVolumeConversion() {
        assertThat(AvrcpVolumeManager.avrcpToSystemVolume(0)).isEqualTo(0);
        assertThat(AvrcpVolumeManager.avrcpToSystemVolume(AVRCP_MAX_VOL))
                .isEqualTo(TEST_DEVICE_MAX_VOLUME);

        assertThat(AvrcpVolumeManager.systemToAvrcpVolume(0)).isEqualTo(0);
        assertThat(AvrcpVolumeManager.systemToAvrcpVolume(TEST_DEVICE_MAX_VOLUME))
                .isEqualTo(AVRCP_MAX_VOL);
    }

    @Test
    public void dump() {
        StringBuilder sb = new StringBuilder();
        mAvrcpVolumeManager.dump(sb);

        assertThat(sb.toString()).isNotEmpty();
    }

    @Test
    public void sendVolumeChanged() {
        mAvrcpVolumeManager.sendVolumeChanged(mRemoteDevice, TEST_DEVICE_MAX_VOLUME);

        verify(mNativeInterface).sendVolumeChanged(mRemoteDevice, AVRCP_MAX_VOL);
    }

    @Test
    public void setVolume() {
        mAvrcpVolumeManager.setVolume(mRemoteDevice, AVRCP_MAX_VOL);

        verify(mAudioManager)
                .setStreamVolume(
                        eq(AudioManager.STREAM_MUSIC), eq(TEST_DEVICE_MAX_VOLUME), anyInt());
    }

    @Test
    public void switchVolumeDevice() throws InterruptedException {
        mAvrcpVolumeManager.volumeDeviceSwitched(mRemoteDevice);
        mAvrcpVolumeManager.deviceConnected(mRemoteDevice, true);

        // verify whether switchVolumeDevice is called by checking
        // mAudioManager.setDeviceVolumeBehavior().
        // Since it's done in an async thread, we need to add a timeout to await completion
        verify(mAudioManager, timeout(1_000)).setDeviceVolumeBehavior(any(), anyInt());
    }

    @Test
    public void switchVolumeDevice_reverseEventOrder() throws InterruptedException {
        mAvrcpVolumeManager.deviceConnected(mRemoteDevice, true);
        mAvrcpVolumeManager.volumeDeviceSwitched(mRemoteDevice);

        // verify whether switchVolumeDevice is called by checking
        // mAudioManager.setDeviceVolumeBehavior().
        // Since it's done in an async thread, we need to add a timeout to await completion
        verify(mAudioManager, timeout(1_000)).setDeviceVolumeBehavior(any(), anyInt());
    }
}<|MERGE_RESOLUTION|>--- conflicted
+++ resolved
@@ -36,7 +36,6 @@
 import androidx.test.filters.SmallTest;
 import androidx.test.runner.AndroidJUnit4;
 
-
 import org.junit.After;
 import org.junit.Before;
 import org.junit.Rule;
@@ -45,21 +44,12 @@
 import org.mockito.Mock;
 import org.mockito.junit.MockitoJUnit;
 import org.mockito.junit.MockitoRule;
-<<<<<<< HEAD
-
-=======
->>>>>>> 67a65fc1
 
 @SmallTest
 @RunWith(AndroidJUnit4.class)
 public class AvrcpVolumeManagerTest {
     private static final String REMOTE_DEVICE_ADDRESS = "00:01:02:03:04:05";
     private static final int TEST_DEVICE_MAX_VOLUME = 25;
-<<<<<<< HEAD
-
-    @Rule public MockitoRule mockitoRule = MockitoJUnit.rule();
-=======
->>>>>>> 67a65fc1
 
     @Rule public MockitoRule mockitoRule = MockitoJUnit.rule();
 

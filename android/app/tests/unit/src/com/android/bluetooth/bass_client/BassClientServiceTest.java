--- conflicted
+++ resolved
@@ -72,20 +72,13 @@
 import androidx.test.runner.AndroidJUnit4;
 
 import com.android.bluetooth.BluetoothMethodProxy;
-<<<<<<< HEAD
-=======
 import com.android.bluetooth.TestUtils;
->>>>>>> 6cdb3953
 import com.android.bluetooth.btservice.AdapterService;
 import com.android.bluetooth.btservice.ServiceFactory;
 import com.android.bluetooth.btservice.storage.DatabaseManager;
 import com.android.bluetooth.csip.CsipSetCoordinatorService;
 import com.android.bluetooth.flags.Flags;
 import com.android.bluetooth.le_audio.LeAudioService;
-<<<<<<< HEAD
-import com.android.bluetooth.TestUtils;
-=======
->>>>>>> 6cdb3953
 
 import org.junit.After;
 import org.junit.Assert;
@@ -104,18 +97,11 @@
 import java.time.Duration;
 import java.util.ArrayList;
 import java.util.Arrays;
-<<<<<<< HEAD
-import java.util.concurrent.LinkedBlockingQueue;
-=======
->>>>>>> 6cdb3953
 import java.util.HashMap;
 import java.util.List;
 import java.util.Optional;
 import java.util.Set;
-<<<<<<< HEAD
-=======
 import java.util.concurrent.LinkedBlockingQueue;
->>>>>>> 6cdb3953
 import java.util.stream.Collectors;
 
 /** Tests for {@link BassClientService} */
@@ -246,16 +232,6 @@
         TestUtils.setAdapterService(mAdapterService);
         BassObjectsFactory.setInstanceForTesting(mObjectsFactory);
         BluetoothMethodProxy.setInstanceForTesting(mMethodProxy);
-<<<<<<< HEAD
-
-        doReturn(true).when(mMethodProxy).initializePeriodicAdvertisingManagerOnDefaultAdapter();
-        doNothing()
-                .when(mMethodProxy)
-                .periodicAdvertisingManagerRegisterSync(
-                        any(), any(), anyInt(), anyInt(), any(), any());
-        doNothing().when(mMethodProxy).periodicAdvertisingManagerUnregisterSync(any(), any());
-=======
->>>>>>> 6cdb3953
 
         doReturn(true).when(mMethodProxy).initializePeriodicAdvertisingManagerOnDefaultAdapter();
         doNothing()
@@ -278,12 +254,6 @@
                 .when(mAdapterService)
                 .getBondState(any(BluetoothDevice.class));
         doReturn(mDatabaseManager).when(mAdapterService).getDatabase();
-<<<<<<< HEAD
-        doAnswer(invocation -> {
-            Set<BluetoothDevice> keys = mStateMachines.keySet();
-            return keys.toArray(new BluetoothDevice[keys.size()]);
-        }).when(mAdapterService).getBondedDevices();
-=======
         doAnswer(
                         invocation -> {
                             Set<BluetoothDevice> keys = mStateMachines.keySet();
@@ -291,7 +261,6 @@
                         })
                 .when(mAdapterService)
                 .getBondedDevices();
->>>>>>> 6cdb3953
 
         // Mock methods in BassObjectsFactory
         doAnswer(
@@ -312,12 +281,8 @@
                         })
                 .when(mObjectsFactory)
                 .makeStateMachine(any(), any(), any(), any());
-<<<<<<< HEAD
-        doReturn(mBluetoothLeScannerWrapper).when(mObjectsFactory)
-=======
         doReturn(mBluetoothLeScannerWrapper)
                 .when(mObjectsFactory)
->>>>>>> 6cdb3953
                 .getBluetoothLeScannerWrapper(any());
 
         mBassClientService = new BassClientService(mTargetContext);
@@ -434,14 +399,7 @@
         assertThat(mBassClientService.connect(mCurrentDevice)).isTrue();
         verify(mObjectsFactory)
                 .makeStateMachine(
-<<<<<<< HEAD
-                        eq(mCurrentDevice),
-                        eq(mBassClientService),
-                        eq(mAdapterService),
-                        any());
-=======
                         eq(mCurrentDevice), eq(mBassClientService), eq(mAdapterService), any());
->>>>>>> 6cdb3953
         BassClientStateMachine stateMachine = mStateMachines.get(mCurrentDevice);
         assertThat(stateMachine).isNotNull();
         verify(stateMachine).sendMessage(BassClientStateMachine.CONNECT);
@@ -557,22 +515,6 @@
 
             // Inject initial broadcast source state
             BluetoothLeBroadcastMetadata meta = createBroadcastMetadata(TEST_BROADCAST_ID);
-<<<<<<< HEAD
-            injectRemoteSourceStateSourceAdded(sm, meta, TEST_SOURCE_ID,
-                BluetoothLeBroadcastReceiveState.PA_SYNC_STATE_IDLE,
-                meta.isEncrypted() ?
-                        BluetoothLeBroadcastReceiveState.BIG_ENCRYPTION_STATE_DECRYPTING :
-                        BluetoothLeBroadcastReceiveState.BIG_ENCRYPTION_STATE_NOT_ENCRYPTED,
-                null);
-            injectRemoteSourceStateRemoval(sm, TEST_SOURCE_ID);
-
-            injectRemoteSourceStateSourceAdded(sm, meta, TEST_SOURCE_ID + 1,
-                BluetoothLeBroadcastReceiveState.PA_SYNC_STATE_IDLE,
-                meta.isEncrypted() ?
-                        BluetoothLeBroadcastReceiveState.BIG_ENCRYPTION_STATE_DECRYPTING :
-                        BluetoothLeBroadcastReceiveState.BIG_ENCRYPTION_STATE_NOT_ENCRYPTED,
-                null);
-=======
             injectRemoteSourceStateSourceAdded(
                     sm,
                     meta,
@@ -593,7 +535,6 @@
                             ? BluetoothLeBroadcastReceiveState.BIG_ENCRYPTION_STATE_DECRYPTING
                             : BluetoothLeBroadcastReceiveState.BIG_ENCRYPTION_STATE_NOT_ENCRYPTED,
                     null);
->>>>>>> 6cdb3953
             injectRemoteSourceStateRemoval(sm, TEST_SOURCE_ID + 1);
         }
     }
@@ -997,13 +938,8 @@
                 syncHandle, testDevice, TEST_ADVERTISER_SID, 0, 200, BluetoothGatt.GATT_SUCCESS);
     }
 
-<<<<<<< HEAD
-    private void verifyConnectionStateIntent(int timeoutMs, BluetoothDevice device, int newState,
-            int prevState) {
-=======
     private void verifyConnectionStateIntent(
             int timeoutMs, BluetoothDevice device, int newState, int prevState) {
->>>>>>> 6cdb3953
         Intent intent = TestUtils.waitForIntent(timeoutMs, mIntentQueue.get(device));
         assertThat(intent).isNotNull();
         assertThat(BluetoothLeBroadcastAssistant.ACTION_CONNECTION_STATE_CHANGED)
@@ -1012,14 +948,6 @@
         assertThat(newState).isEqualTo(intent.getIntExtra(BluetoothProfile.EXTRA_STATE, -1));
         assertThat(prevState)
                 .isEqualTo(intent.getIntExtra(BluetoothProfile.EXTRA_PREVIOUS_STATE, -1));
-    }
-
-    private void handleHandoverSupport() {
-        if (Flags.leaudioBroadcastAudioHandoverPolicies()) {
-            /* Unicast finished streaming */
-            mBassClientService.handleUnicastSourceStreamStatusChange(
-                    2 /* STATUS_LOCAL_STREAM_SUSPENDED */);
-        }
     }
 
     private void handleHandoverSupport() {
@@ -1055,26 +983,6 @@
         }
     }
 
-<<<<<<< HEAD
-    private BluetoothLeBroadcastReceiveState injectRemoteSourceState(BassClientStateMachine sm,
-            BluetoothLeBroadcastMetadata meta, int sourceId, int paSynState, int encryptionState,
-            byte[] badCode, long bisSyncState) {
-        BluetoothLeBroadcastReceiveState recvState = new BluetoothLeBroadcastReceiveState(
-                sourceId,
-                meta.getSourceAddressType(),
-                meta.getSourceDevice(),
-                meta.getSourceAdvertisingSid(),
-                meta.getBroadcastId(),
-                paSynState,
-                encryptionState,
-                badCode,
-                meta.getSubgroups().size(),
-                // Bis sync states
-                meta.getSubgroups().stream()
-                        .map(e -> bisSyncState)
-                        .collect(Collectors.toList()),
-                meta.getSubgroups().stream()
-=======
     private BluetoothLeBroadcastReceiveState injectRemoteSourceState(
             BassClientStateMachine sm,
             BluetoothLeBroadcastMetadata meta,
@@ -1099,7 +1007,6 @@
                                 .map(e -> bisSyncState)
                                 .collect(Collectors.toList()),
                         meta.getSubgroups().stream()
->>>>>>> 6cdb3953
                                 .map(e -> e.getContentMetadata())
                                 .collect(Collectors.toList()));
         doReturn(meta).when(sm).getCurrentBroadcastMetadata(eq(sourceId));
@@ -1117,33 +1024,6 @@
     }
 
     private BluetoothLeBroadcastReceiveState injectRemoteSourceStateSourceAdded(
-<<<<<<< HEAD
-            BassClientStateMachine sm, BluetoothLeBroadcastMetadata meta, int sourceId,
-            int paSynState, int encryptionState, byte[] badCode) {
-        BluetoothLeBroadcastReceiveState recvState =
-                injectRemoteSourceState(sm, meta, sourceId, paSynState, encryptionState, badCode,
-                        (long) 0x00000002);
-
-        mBassClientService.getCallbacks().notifySourceAdded(sm.getDevice(), recvState,
-                        BluetoothStatusCodes.REASON_LOCAL_APP_REQUEST);
-        TestUtils.waitForLooperToFinishScheduledTask(mBassClientService.getCallbacks().getLooper());
-
-        return recvState;
-    }
-
-    private BluetoothLeBroadcastReceiveState injectRemoteSourceStateChanged(
-            BassClientStateMachine sm, BluetoothLeBroadcastMetadata meta, int sourceId,
-            int paSynState, int encryptionState, byte[] badCode, long bisSyncState) {
-        BluetoothLeBroadcastReceiveState recvState =
-                injectRemoteSourceState(sm, meta, sourceId, paSynState, encryptionState, badCode,
-                        bisSyncState);
-
-        mBassClientService.getCallbacks().notifyReceiveStateChanged(sm.getDevice(),
-                        recvState.getSourceId(), recvState);
-        TestUtils.waitForLooperToFinishScheduledTask(mBassClientService.getCallbacks().getLooper());
-
-        return recvState;
-=======
             BassClientStateMachine sm,
             BluetoothLeBroadcastMetadata meta,
             int sourceId,
@@ -1187,7 +1067,6 @@
         TestUtils.waitForLooperToFinishScheduledTask(mBassClientService.getCallbacks().getLooper());
 
         return recvState;
->>>>>>> 6cdb3953
     }
 
     private void injectRemoteSourceStateRemoval(BassClientStateMachine sm, int sourceId) {
@@ -1246,14 +1125,10 @@
         verifyAddSourceForGroup(meta);
         for (BassClientStateMachine sm : mStateMachines.values()) {
             if (sm.getDevice().equals(mCurrentDevice)) {
-<<<<<<< HEAD
-                injectRemoteSourceStateSourceAdded(sm, meta, TEST_SOURCE_ID,
-=======
                 injectRemoteSourceStateSourceAdded(
                         sm,
                         meta,
                         TEST_SOURCE_ID,
->>>>>>> 6cdb3953
                         BluetoothLeBroadcastReceiveState.PA_SYNC_STATE_IDLE,
                         meta.isEncrypted()
                                 ? BluetoothLeBroadcastReceiveState.BIG_ENCRYPTION_STATE_DECRYPTING
@@ -1271,14 +1146,10 @@
                     throw e.rethrowFromSystemServer();
                 }
             } else if (sm.getDevice().equals(mCurrentDevice1)) {
-<<<<<<< HEAD
-                injectRemoteSourceStateSourceAdded(sm, meta, TEST_SOURCE_ID + 1,
-=======
                 injectRemoteSourceStateSourceAdded(
                         sm,
                         meta,
                         TEST_SOURCE_ID + 1,
->>>>>>> 6cdb3953
                         BluetoothLeBroadcastReceiveState.PA_SYNC_STATE_IDLE,
                         meta.isEncrypted()
                                 ? BluetoothLeBroadcastReceiveState.BIG_ENCRYPTION_STATE_DECRYPTING
@@ -1313,14 +1184,10 @@
         verifyAddSourceForGroup(meta);
         for (BassClientStateMachine sm : mStateMachines.values()) {
             if (sm.getDevice().equals(mCurrentDevice)) {
-<<<<<<< HEAD
-                injectRemoteSourceStateSourceAdded(sm, meta, TEST_SOURCE_ID,
-=======
                 injectRemoteSourceStateSourceAdded(
                         sm,
                         meta,
                         TEST_SOURCE_ID,
->>>>>>> 6cdb3953
                         BluetoothLeBroadcastReceiveState.PA_SYNC_STATE_IDLE,
                         meta.isEncrypted()
                                 ? BluetoothLeBroadcastReceiveState.BIG_ENCRYPTION_STATE_DECRYPTING
@@ -1328,14 +1195,10 @@
                                         .BIG_ENCRYPTION_STATE_NOT_ENCRYPTED,
                         null);
             } else if (sm.getDevice().equals(mCurrentDevice1)) {
-<<<<<<< HEAD
-                injectRemoteSourceStateSourceAdded(sm, meta, TEST_SOURCE_ID + 1,
-=======
                 injectRemoteSourceStateSourceAdded(
                         sm,
                         meta,
                         TEST_SOURCE_ID + 1,
->>>>>>> 6cdb3953
                         BluetoothLeBroadcastReceiveState.PA_SYNC_STATE_IDLE,
                         meta.isEncrypted()
                                 ? BluetoothLeBroadcastReceiveState.BIG_ENCRYPTION_STATE_DECRYPTING
@@ -1388,14 +1251,10 @@
         verifyAddSourceForGroup(meta);
         for (BassClientStateMachine sm : mStateMachines.values()) {
             if (sm.getDevice().equals(mCurrentDevice)) {
-<<<<<<< HEAD
-                injectRemoteSourceStateSourceAdded(sm, meta, TEST_SOURCE_ID,
-=======
                 injectRemoteSourceStateSourceAdded(
                         sm,
                         meta,
                         TEST_SOURCE_ID,
->>>>>>> 6cdb3953
                         BluetoothLeBroadcastReceiveState.PA_SYNC_STATE_IDLE,
                         meta.isEncrypted()
                                 ? BluetoothLeBroadcastReceiveState.BIG_ENCRYPTION_STATE_DECRYPTING
@@ -1403,14 +1262,10 @@
                                         .BIG_ENCRYPTION_STATE_NOT_ENCRYPTED,
                         null);
             } else if (sm.getDevice().equals(mCurrentDevice1)) {
-<<<<<<< HEAD
-                injectRemoteSourceStateSourceAdded(sm, meta, TEST_SOURCE_ID + 1,
-=======
                 injectRemoteSourceStateSourceAdded(
                         sm,
                         meta,
                         TEST_SOURCE_ID + 1,
->>>>>>> 6cdb3953
                         BluetoothLeBroadcastReceiveState.PA_SYNC_STATE_IDLE,
                         meta.isEncrypted()
                                 ? BluetoothLeBroadcastReceiveState.BIG_ENCRYPTION_STATE_DECRYPTING
@@ -1447,7 +1302,6 @@
     /**
      * Test whether service.removeSource() does send modify source to all the state machines if
      * either PA or BIS is synced
-<<<<<<< HEAD
      */
     @Test
     public void testRemoveSourceForGroupAndTriggerModifySource() {
@@ -1531,95 +1385,6 @@
         }
     }
 
-    /**
-     * Test whether the group operation flag is set on addSource() and removed on removeSource
-=======
->>>>>>> 6cdb3953
-     */
-    @Test
-    public void testRemoveSourceForGroupAndTriggerModifySource() {
-        prepareConnectedDeviceGroup();
-        startSearchingForSources();
-        onScanResult(mSourceDevice, TEST_BROADCAST_ID);
-        onSyncEstablished(mSourceDevice, TEST_SYNC_HANDLE);
-        BluetoothLeBroadcastMetadata meta = createBroadcastMetadata(TEST_BROADCAST_ID);
-<<<<<<< HEAD
-=======
-        verifyAddSourceForGroup(meta);
-        for (BassClientStateMachine sm : mStateMachines.values()) {
-            injectRemoteSourceStateSourceAdded(
-                    sm,
-                    meta,
-                    TEST_SOURCE_ID,
-                    BluetoothLeBroadcastReceiveState.PA_SYNC_STATE_SYNCHRONIZED,
-                    meta.isEncrypted()
-                            ? BluetoothLeBroadcastReceiveState.BIG_ENCRYPTION_STATE_DECRYPTING
-                            : BluetoothLeBroadcastReceiveState.BIG_ENCRYPTION_STATE_NOT_ENCRYPTED,
-                    null);
-            doReturn(meta).when(sm).getCurrentBroadcastMetadata(eq(TEST_SOURCE_ID));
-            doReturn(true).when(sm).isSyncedToTheSource(eq(TEST_SOURCE_ID));
-        }
-
-        // Remove broadcast source
-        mBassClientService.removeSource(mCurrentDevice, TEST_SOURCE_ID);
-
-        // Verify all group members getting UPDATE_BCAST_SOURCE message
-        // because PA state is synced
-        assertThat(mStateMachines.size()).isEqualTo(2);
-        for (BassClientStateMachine sm : mStateMachines.values()) {
-            ArgumentCaptor<Message> messageCaptor = ArgumentCaptor.forClass(Message.class);
-            verify(sm, atLeast(1)).sendMessage(messageCaptor.capture());
-
-            Optional<Message> msg =
-                    messageCaptor.getAllValues().stream()
-                            .filter(m -> m.what == BassClientStateMachine.UPDATE_BCAST_SOURCE)
-                            .findFirst();
-            assertThat(msg.isPresent()).isEqualTo(true);
-
-            // Verify using the right sourceId on each device
-            assertThat(msg.get().arg1).isEqualTo(TEST_SOURCE_ID);
-        }
-
-        for (BassClientStateMachine sm : mStateMachines.values()) {
-            // Update receiver state
-            injectRemoteSourceStateChanged(
-                    sm,
-                    meta,
-                    TEST_SOURCE_ID,
-                    BluetoothLeBroadcastReceiveState.PA_SYNC_STATE_IDLE,
-                    meta.isEncrypted()
-                            ? BluetoothLeBroadcastReceiveState.BIG_ENCRYPTION_STATE_DECRYPTING
-                            : BluetoothLeBroadcastReceiveState.BIG_ENCRYPTION_STATE_NOT_ENCRYPTED,
-                    null,
-                    (long) 0x00000001);
-            verify(mLeAudioService).activeBroadcastAssistantNotification(eq(true));
-        }
-
-        // Remove broadcast source
-        mBassClientService.removeSource(mCurrentDevice, TEST_SOURCE_ID);
-
-        // Verify all group members getting UPDATE_BCAST_SOURCE message if
-        // bis sync state is non-zero and pa sync state is not synced
-        assertThat(mStateMachines.size()).isEqualTo(2);
-        for (BassClientStateMachine sm : mStateMachines.values()) {
-            ArgumentCaptor<Message> messageCaptor = ArgumentCaptor.forClass(Message.class);
-            verify(sm, atLeast(1)).sendMessage(messageCaptor.capture());
-
-            Optional<Message> msg =
-                    messageCaptor.getAllValues().stream()
-                            .filter(m -> m.what == BassClientStateMachine.UPDATE_BCAST_SOURCE)
-                            .findFirst();
-            assertThat(msg.isPresent()).isEqualTo(true);
-
-            // Verify using the right sourceId on each device
-            assertThat(msg.get().arg1).isEqualTo(TEST_SOURCE_ID);
-        }
-
-        for (BassClientStateMachine sm : mStateMachines.values()) {
-            injectRemoteSourceStateRemoval(sm, TEST_SOURCE_ID);
-        }
-    }
-
     /** Test whether the group operation flag is set on addSource() and removed on removeSource */
     @Test
     public void testGroupStickyFlagSetUnset() {
@@ -1628,19 +1393,14 @@
         onScanResult(mSourceDevice, TEST_BROADCAST_ID);
         onSyncEstablished(mSourceDevice, TEST_SYNC_HANDLE);
         BluetoothLeBroadcastMetadata meta = createBroadcastMetadata(TEST_BROADCAST_ID);
->>>>>>> 6cdb3953
         verifyAddSourceForGroup(meta);
         // Inject source added
         for (BassClientStateMachine sm : mStateMachines.values()) {
             if (sm.getDevice().equals(mCurrentDevice)) {
-<<<<<<< HEAD
-                injectRemoteSourceStateSourceAdded(sm, meta, TEST_SOURCE_ID,
-=======
                 injectRemoteSourceStateSourceAdded(
                         sm,
                         meta,
                         TEST_SOURCE_ID,
->>>>>>> 6cdb3953
                         BluetoothLeBroadcastReceiveState.PA_SYNC_STATE_IDLE,
                         meta.isEncrypted()
                                 ? BluetoothLeBroadcastReceiveState.BIG_ENCRYPTION_STATE_DECRYPTING
@@ -1648,14 +1408,10 @@
                                         .BIG_ENCRYPTION_STATE_NOT_ENCRYPTED,
                         null);
             } else if (sm.getDevice().equals(mCurrentDevice1)) {
-<<<<<<< HEAD
-                injectRemoteSourceStateSourceAdded(sm, meta, TEST_SOURCE_ID + 1,
-=======
                 injectRemoteSourceStateSourceAdded(
                         sm,
                         meta,
                         TEST_SOURCE_ID + 1,
->>>>>>> 6cdb3953
                         BluetoothLeBroadcastReceiveState.PA_SYNC_STATE_IDLE,
                         meta.isEncrypted()
                                 ? BluetoothLeBroadcastReceiveState.BIG_ENCRYPTION_STATE_DECRYPTING
@@ -1786,14 +1542,10 @@
         assertThat(mStateMachines.size()).isEqualTo(2);
         for (BassClientStateMachine sm : mStateMachines.values()) {
             if (sm.getDevice().equals(mCurrentDevice)) {
-<<<<<<< HEAD
-                injectRemoteSourceStateSourceAdded(sm, meta, TEST_SOURCE_ID,
-=======
                 injectRemoteSourceStateSourceAdded(
                         sm,
                         meta,
                         TEST_SOURCE_ID,
->>>>>>> 6cdb3953
                         BluetoothLeBroadcastReceiveState.PA_SYNC_STATE_IDLE,
                         meta.isEncrypted()
                                 ? BluetoothLeBroadcastReceiveState.BIG_ENCRYPTION_STATE_DECRYPTING
@@ -1801,14 +1553,10 @@
                                         .BIG_ENCRYPTION_STATE_NOT_ENCRYPTED,
                         null);
             } else if (sm.getDevice().equals(mCurrentDevice1)) {
-<<<<<<< HEAD
-                injectRemoteSourceStateSourceAdded(sm, meta, TEST_SOURCE_ID + 1,
-=======
                 injectRemoteSourceStateSourceAdded(
                         sm,
                         meta,
                         TEST_SOURCE_ID + 1,
->>>>>>> 6cdb3953
                         BluetoothLeBroadcastReceiveState.PA_SYNC_STATE_IDLE,
                         meta.isEncrypted()
                                 ? BluetoothLeBroadcastReceiveState.BIG_ENCRYPTION_STATE_DECRYPTING
@@ -1823,26 +1571,18 @@
         // Add another broadcast source
         BluetoothLeBroadcastMetadata meta1 =
                 new BluetoothLeBroadcastMetadata.Builder(meta)
-<<<<<<< HEAD
-                        .setBroadcastId(TEST_BROADCAST_ID + 1).build();
-=======
                         .setBroadcastId(TEST_BROADCAST_ID + 1)
                         .build();
->>>>>>> 6cdb3953
         onScanResult(mSourceDevice2, TEST_BROADCAST_ID + 1);
         onSyncEstablished(mSourceDevice2, TEST_SYNC_HANDLE + 1);
         verifyAddSourceForGroup(meta1);
         assertThat(mStateMachines.size()).isEqualTo(2);
         for (BassClientStateMachine sm : mStateMachines.values()) {
             if (sm.getDevice().equals(mCurrentDevice)) {
-<<<<<<< HEAD
-                injectRemoteSourceStateSourceAdded(sm, meta1, TEST_SOURCE_ID + 2,
-=======
                 injectRemoteSourceStateSourceAdded(
                         sm,
                         meta1,
                         TEST_SOURCE_ID + 2,
->>>>>>> 6cdb3953
                         BluetoothLeBroadcastReceiveState.PA_SYNC_STATE_IDLE,
                         meta1.isEncrypted()
                                 ? BluetoothLeBroadcastReceiveState.BIG_ENCRYPTION_STATE_DECRYPTING
@@ -1850,14 +1590,10 @@
                                         .BIG_ENCRYPTION_STATE_NOT_ENCRYPTED,
                         null);
             } else if (sm.getDevice().equals(mCurrentDevice1)) {
-<<<<<<< HEAD
-                injectRemoteSourceStateSourceAdded(sm, meta1, TEST_SOURCE_ID + 3,
-=======
                 injectRemoteSourceStateSourceAdded(
                         sm,
                         meta1,
                         TEST_SOURCE_ID + 3,
->>>>>>> 6cdb3953
                         BluetoothLeBroadcastReceiveState.PA_SYNC_STATE_IDLE,
                         meta1.isEncrypted()
                                 ? BluetoothLeBroadcastReceiveState.BIG_ENCRYPTION_STATE_DECRYPTING
@@ -1962,14 +1698,10 @@
 
             BluetoothLeBroadcastMetadata metaOther =
                     createBroadcastMetadata(TEST_BROADCAST_ID + 20);
-<<<<<<< HEAD
-            injectRemoteSourceStateSourceAdded(sm, metaOther, TEST_SOURCE_ID + 20,
-=======
             injectRemoteSourceStateSourceAdded(
                     sm,
                     metaOther,
                     TEST_SOURCE_ID + 20,
->>>>>>> 6cdb3953
                     BluetoothLeBroadcastReceiveState.PA_SYNC_STATE_IDLE,
                     meta.isEncrypted()
                             ? BluetoothLeBroadcastReceiveState.BIG_ENCRYPTION_STATE_DECRYPTING
@@ -2021,14 +1753,10 @@
         verifyAddSourceForGroup(meta);
         for (BassClientStateMachine sm : mStateMachines.values()) {
             if (sm.getDevice().equals(mCurrentDevice)) {
-<<<<<<< HEAD
-                injectRemoteSourceStateSourceAdded(sm, meta, TEST_SOURCE_ID,
-=======
                 injectRemoteSourceStateSourceAdded(
                         sm,
                         meta,
                         TEST_SOURCE_ID,
->>>>>>> 6cdb3953
                         BluetoothLeBroadcastReceiveState.PA_SYNC_STATE_IDLE,
                         meta.isEncrypted()
                                 ? BluetoothLeBroadcastReceiveState.BIG_ENCRYPTION_STATE_DECRYPTING
@@ -2036,14 +1764,10 @@
                                         .BIG_ENCRYPTION_STATE_NOT_ENCRYPTED,
                         null);
             } else if (sm.getDevice().equals(mCurrentDevice1)) {
-<<<<<<< HEAD
-                injectRemoteSourceStateSourceAdded(sm, meta, TEST_SOURCE_ID + 1,
-=======
                 injectRemoteSourceStateSourceAdded(
                         sm,
                         meta,
                         TEST_SOURCE_ID + 1,
->>>>>>> 6cdb3953
                         BluetoothLeBroadcastReceiveState.PA_SYNC_STATE_IDLE,
                         meta.isEncrypted()
                                 ? BluetoothLeBroadcastReceiveState.BIG_ENCRYPTION_STATE_DECRYPTING
@@ -2202,13 +1926,6 @@
         mSetFlagsRule.enableFlags(
                 Flags.FLAG_LEAUDIO_BROADCAST_EXTRACT_PERIODIC_SCANNER_FROM_STATE_MACHINE);
 
-<<<<<<< HEAD
-        prepareConnectedDeviceGroup();
-        startSearchingForSources();
-
-        // First scanResult
-        onScanResult(mSourceDevice, TEST_BROADCAST_ID);
-=======
         prepareConnectedDeviceGroup();
         startSearchingForSources();
 
@@ -2582,344 +2299,6 @@
         // Queue two scan requests
         onScanResult(device1, broadcastId1);
         onScanResult(device2, broadcastId2);
->>>>>>> 6cdb3953
-        InOrder inOrder = inOrder(mMethodProxy);
-        inOrder.verify(mMethodProxy)
-                .periodicAdvertisingManagerRegisterSync(
-                        any(), any(), anyInt(), anyInt(), any(), any());
-<<<<<<< HEAD
-        // Finish select
-        onSyncEstablished(mSourceDevice, TEST_SYNC_HANDLE);
-
-        // Second scanResult with the same broadcast id
-        onScanResult(mSourceDevice2, TEST_BROADCAST_ID);
-        inOrder.verify(mMethodProxy, never())
-                .periodicAdvertisingManagerRegisterSync(
-                        any(), any(), anyInt(), anyInt(), any(), any());
-
-        // Third scanResult with new broadcast id
-        onScanResult(mSourceDevice2, TEST_BROADCAST_ID + 1);
-        inOrder.verify(mMethodProxy)
-                .periodicAdvertisingManagerRegisterSync(
-                        any(), any(), anyInt(), anyInt(), any(), any());
-    }
-
-    @Test
-    public void testSelectSource_withSameBroadcastId() {
-        mSetFlagsRule.enableFlags(
-                Flags.FLAG_LEAUDIO_BROADCAST_EXTRACT_PERIODIC_SCANNER_FROM_STATE_MACHINE);
-
-        byte[] scanRecord = getScanRecord(TEST_BROADCAST_ID);
-
-        ScanResult scanResult1 =
-                new ScanResult(
-                        mSourceDevice,
-                        0,
-                        0,
-                        0,
-                        0,
-                        0,
-                        TEST_RSSI,
-                        0,
-                        ScanRecord.parseFromBytes(scanRecord),
-                        0);
-        ScanResult scanResult2 =
-                new ScanResult(
-                        mSourceDevice2,
-                        0,
-                        0,
-                        0,
-                        0,
-                        0,
-                        TEST_RSSI,
-                        0,
-                        ScanRecord.parseFromBytes(scanRecord),
-                        0);
-
-        // First selectSource
-        mBassClientService.addSelectSourceRequest(scanResult1, false);
-        InOrder inOrder = inOrder(mMethodProxy);
-        inOrder.verify(mMethodProxy)
-                .periodicAdvertisingManagerRegisterSync(
-                        any(), any(), anyInt(), anyInt(), any(), any());
-        // Finish select
-        onSyncEstablished(mSourceDevice, TEST_SYNC_HANDLE);
-
-        // Second selectSource with the same broadcast id
-        mBassClientService.addSelectSourceRequest(scanResult2, false);
-        inOrder.verify(mMethodProxy, never())
-                .periodicAdvertisingManagerRegisterSync(
-                        any(), any(), anyInt(), anyInt(), any(), any());
-    }
-
-    @Test
-    public void testSelectSource_wrongBassUUID() {
-        mSetFlagsRule.enableFlags(
-                Flags.FLAG_LEAUDIO_BROADCAST_EXTRACT_PERIODIC_SCANNER_FROM_STATE_MACHINE);
-
-        byte[] scanRecord =
-                new byte[] {
-                    0x02,
-                    0x01,
-                    0x1a, // advertising flags
-                    0x05,
-                    0x02,
-                    0x52,
-                    0x18,
-                    0x0a,
-                    0x11, // 16 bit service uuids
-                    0x04,
-                    0x09,
-                    0x50,
-                    0x65,
-                    0x64, // name
-                    0x02,
-                    0x0A,
-                    (byte) 0xec, // tx power level
-                    0x05,
-                    0x30,
-                    0x54,
-                    0x65,
-                    0x73,
-                    0x74, // broadcast name: Test
-                    0x06,
-                    0x16,
-                    0x00, // WRONG BAAS_UUID UUID
-                    0x18,
-                    (byte) TEST_BROADCAST_ID,
-                    (byte) (TEST_BROADCAST_ID >> 8),
-                    (byte) (TEST_BROADCAST_ID >> 16), // service data, broadcast id
-                    0x08,
-                    0x16,
-                    0x56,
-                    0x18,
-                    0x07,
-                    0x03,
-                    0x06,
-                    0x07,
-                    0x08,
-                    // service data - public broadcast,
-                    // feature - 0x7, metadata len - 0x3, metadata - 0x6, 0x7, 0x8
-                    0x05,
-                    (byte) 0xff,
-                    (byte) 0xe0,
-                    0x00,
-                    0x02,
-                    0x15, // manufacturer specific data
-                    0x03,
-                    0x50,
-                    0x01,
-                    0x02, // an unknown data type won't cause trouble
-                };
-        ScanResult scanResult =
-                new ScanResult(
-                        mSourceDevice,
-                        0,
-                        0,
-                        0,
-                        0,
-                        0,
-                        TEST_RSSI,
-                        0,
-                        ScanRecord.parseFromBytes(scanRecord),
-                        0);
-
-        mBassClientService.addSelectSourceRequest(scanResult, false);
-        verify(mMethodProxy, never())
-                .periodicAdvertisingManagerRegisterSync(
-                        any(), any(), anyInt(), anyInt(), any(), any());
-    }
-
-    @Test
-    public void testSelectSource_wrongPublicBroadcastUUID() {
-        mSetFlagsRule.enableFlags(
-                Flags.FLAG_LEAUDIO_BROADCAST_EXTRACT_PERIODIC_SCANNER_FROM_STATE_MACHINE);
-
-        byte[] scanRecord =
-                new byte[] {
-                    0x02,
-                    0x01,
-                    0x1a, // advertising flags
-                    0x05,
-                    0x02,
-                    0x52,
-                    0x18,
-                    0x0a,
-                    0x11, // 16 bit service uuids
-                    0x04,
-                    0x09,
-                    0x50,
-                    0x65,
-                    0x64, // name
-                    0x02,
-                    0x0A,
-                    (byte) 0xec, // tx power level
-                    0x05,
-                    0x30,
-                    0x54,
-                    0x65,
-                    0x73,
-                    0x74, // broadcast name: Test
-                    0x06,
-                    0x16,
-                    0x52,
-                    0x18,
-                    (byte) TEST_BROADCAST_ID,
-                    (byte) (TEST_BROADCAST_ID >> 8),
-                    (byte) (TEST_BROADCAST_ID >> 16), // service data, broadcast id
-                    0x08,
-                    0x16,
-                    0x00, // WRONG PUBLIC_BROADCAST_UUID
-                    0x18,
-                    0x07,
-                    0x03,
-                    0x06,
-                    0x07,
-                    0x08,
-                    // service data - public broadcast,
-                    // feature - 0x7, metadata len - 0x3, metadata - 0x6, 0x7, 0x8
-                    0x05,
-                    (byte) 0xff,
-                    (byte) 0xe0,
-                    0x00,
-                    0x02,
-                    0x15, // manufacturer specific data
-                    0x03,
-                    0x50,
-                    0x01,
-                    0x02, // an unknown data type won't cause trouble
-                };
-        ScanResult scanResult =
-                new ScanResult(
-                        mSourceDevice,
-                        0,
-                        0,
-                        0,
-                        0,
-                        0,
-                        TEST_RSSI,
-                        0,
-                        ScanRecord.parseFromBytes(scanRecord),
-                        0);
-
-        mBassClientService.addSelectSourceRequest(scanResult, false);
-        verify(mMethodProxy, never())
-                .periodicAdvertisingManagerRegisterSync(
-                        any(), any(), anyInt(), anyInt(), any(), any());
-    }
-
-    @Test
-    public void testSelectSource_wrongPublicBroadcastData() {
-        mSetFlagsRule.enableFlags(
-                Flags.FLAG_LEAUDIO_BROADCAST_EXTRACT_PERIODIC_SCANNER_FROM_STATE_MACHINE);
-
-        byte[] scanRecord =
-                new byte[] {
-                    0x02,
-                    0x01,
-                    0x1a, // advertising flags
-                    0x05,
-                    0x02,
-                    0x52,
-                    0x18,
-                    0x0a,
-                    0x11, // 16 bit service uuids
-                    0x04,
-                    0x09,
-                    0x50,
-                    0x65,
-                    0x64, // name
-                    0x02,
-                    0x0A,
-                    (byte) 0xec, // tx power level
-                    0x05,
-                    0x30,
-                    0x54,
-                    0x65,
-                    0x73,
-                    0x74, // broadcast name: Test
-                    0x06,
-                    0x16,
-                    0x52,
-                    0x18,
-                    (byte) TEST_BROADCAST_ID,
-                    (byte) (TEST_BROADCAST_ID >> 8),
-                    (byte) (TEST_BROADCAST_ID >> 16), // service data, broadcast id
-                    0x08,
-                    0x16,
-                    0x56,
-                    0x18,
-                    0x07,
-                    0x03,
-                    0x06, // WRONG PUBLIC_BROADCAST data
-                    // service data - public broadcast,
-                    // feature - 0x7, metadata len - 0x3, metadata - 0x6, 0x7, 0x8
-                    0x05,
-                    (byte) 0xff,
-                    (byte) 0xe0,
-                    0x00,
-                    0x02,
-                    0x15, // manufacturer specific data
-                    0x03,
-                    0x50,
-                    0x01,
-                    0x02, // an unknown data type won't cause trouble
-                };
-        ScanResult scanResult =
-                new ScanResult(
-                        mSourceDevice,
-                        0,
-                        0,
-                        0,
-                        0,
-                        0,
-                        TEST_RSSI,
-                        0,
-                        ScanRecord.parseFromBytes(scanRecord),
-                        0);
-
-        mBassClientService.addSelectSourceRequest(scanResult, false);
-        verify(mMethodProxy, never())
-                .periodicAdvertisingManagerRegisterSync(
-                        any(), any(), anyInt(), anyInt(), any(), any());
-    }
-
-    @Test
-    public void testSelectSource_queueAndRemoveAfterMaxLimit() {
-        mSetFlagsRule.enableFlags(
-                Flags.FLAG_LEAUDIO_BROADCAST_EXTRACT_PERIODIC_SCANNER_FROM_STATE_MACHINE);
-        final BluetoothDevice device1 =
-                mBluetoothAdapter.getRemoteLeDevice(
-                        "00:11:22:33:44:11", BluetoothDevice.ADDRESS_TYPE_RANDOM);
-        final BluetoothDevice device2 =
-                mBluetoothAdapter.getRemoteLeDevice(
-                        "00:11:22:33:44:22", BluetoothDevice.ADDRESS_TYPE_RANDOM);
-        final BluetoothDevice device3 =
-                mBluetoothAdapter.getRemoteLeDevice(
-                        "00:11:22:33:44:33", BluetoothDevice.ADDRESS_TYPE_RANDOM);
-        final BluetoothDevice device4 =
-                mBluetoothAdapter.getRemoteLeDevice(
-                        "00:11:22:33:44:44", BluetoothDevice.ADDRESS_TYPE_RANDOM);
-        final BluetoothDevice device5 =
-                mBluetoothAdapter.getRemoteLeDevice(
-                        "00:11:22:33:44:55", BluetoothDevice.ADDRESS_TYPE_RANDOM);
-        final int handle1 = 0;
-        final int handle2 = 1;
-        final int handle3 = 2;
-        final int handle4 = 3;
-        final int handle5 = 4;
-        final int broadcastId1 = 1111;
-        final int broadcastId2 = 2222;
-        final int broadcastId3 = 3333;
-        final int broadcastId4 = 4444;
-        final int broadcastId5 = 5555;
-
-        prepareConnectedDeviceGroup();
-        startSearchingForSources();
-
-        // Queue two scan requests
-        onScanResult(device1, broadcastId1);
-        onScanResult(device2, broadcastId2);
         InOrder inOrder = inOrder(mMethodProxy);
         inOrder.verify(mMethodProxy)
                 .periodicAdvertisingManagerRegisterSync(
@@ -3230,314 +2609,6 @@
         assertThat(mBassClientService.getBroadcastIdForSyncHandle(handle4)).isEqualTo(broadcastId4);
         assertThat(mBassClientService.getBroadcastIdForSyncHandle(handle5)).isEqualTo(broadcastId5);
 
-=======
-
-        // Two SyncRequest queued but not synced yet
-        assertThat(mBassClientService.getActiveSyncedSources()).isEmpty();
-        assertThat(mBassClientService.getActiveSyncedSources().contains(handle1)).isFalse();
-        assertThat(mBassClientService.getActiveSyncedSources().contains(handle2)).isFalse();
-        assertThat(mBassClientService.getActiveSyncedSources().contains(handle3)).isFalse();
-        assertThat(mBassClientService.getActiveSyncedSources().contains(handle4)).isFalse();
-        assertThat(mBassClientService.getActiveSyncedSources().contains(handle5)).isFalse();
-        assertThat(mBassClientService.getDeviceForSyncHandle(handle1)).isEqualTo(null);
-        assertThat(mBassClientService.getDeviceForSyncHandle(handle2)).isEqualTo(null);
-        assertThat(mBassClientService.getDeviceForSyncHandle(handle3)).isEqualTo(null);
-        assertThat(mBassClientService.getDeviceForSyncHandle(handle4)).isEqualTo(null);
-        assertThat(mBassClientService.getDeviceForSyncHandle(handle5)).isEqualTo(null);
-        assertThat(mBassClientService.getBroadcastIdForSyncHandle(handle1))
-                .isEqualTo(BassConstants.INVALID_BROADCAST_ID);
-        assertThat(mBassClientService.getBroadcastIdForSyncHandle(handle2))
-                .isEqualTo(BassConstants.INVALID_BROADCAST_ID);
-        assertThat(mBassClientService.getBroadcastIdForSyncHandle(handle3))
-                .isEqualTo(BassConstants.INVALID_BROADCAST_ID);
-        assertThat(mBassClientService.getBroadcastIdForSyncHandle(handle4))
-                .isEqualTo(BassConstants.INVALID_BROADCAST_ID);
-        assertThat(mBassClientService.getBroadcastIdForSyncHandle(handle5))
-                .isEqualTo(BassConstants.INVALID_BROADCAST_ID);
-
-        // Sync 1
-        onSyncEstablished(device1, handle1);
-        inOrder.verify(mMethodProxy)
-                .periodicAdvertisingManagerRegisterSync(
-                        any(), any(), anyInt(), anyInt(), any(), any());
-        assertThat(mBassClientService.getActiveSyncedSources().size()).isEqualTo(1);
-        assertThat(mBassClientService.getActiveSyncedSources().contains(handle1)).isTrue();
-        assertThat(mBassClientService.getActiveSyncedSources().contains(handle2)).isFalse();
-        assertThat(mBassClientService.getActiveSyncedSources().contains(handle3)).isFalse();
-        assertThat(mBassClientService.getActiveSyncedSources().contains(handle4)).isFalse();
-        assertThat(mBassClientService.getActiveSyncedSources().contains(handle5)).isFalse();
-        assertThat(mBassClientService.getDeviceForSyncHandle(handle1)).isEqualTo(device1);
-        assertThat(mBassClientService.getDeviceForSyncHandle(handle2)).isEqualTo(null);
-        assertThat(mBassClientService.getDeviceForSyncHandle(handle3)).isEqualTo(null);
-        assertThat(mBassClientService.getDeviceForSyncHandle(handle4)).isEqualTo(null);
-        assertThat(mBassClientService.getDeviceForSyncHandle(handle5)).isEqualTo(null);
-        assertThat(mBassClientService.getBroadcastIdForSyncHandle(handle1)).isEqualTo(broadcastId1);
-        assertThat(mBassClientService.getBroadcastIdForSyncHandle(handle2))
-                .isEqualTo(BassConstants.INVALID_BROADCAST_ID);
-        assertThat(mBassClientService.getBroadcastIdForSyncHandle(handle3))
-                .isEqualTo(BassConstants.INVALID_BROADCAST_ID);
-        assertThat(mBassClientService.getBroadcastIdForSyncHandle(handle4))
-                .isEqualTo(BassConstants.INVALID_BROADCAST_ID);
-        assertThat(mBassClientService.getBroadcastIdForSyncHandle(handle5))
-                .isEqualTo(BassConstants.INVALID_BROADCAST_ID);
-
-        // Sync 2
-        onSyncEstablished(device2, handle2);
-        assertThat(mBassClientService.getActiveSyncedSources().size()).isEqualTo(2);
-        assertThat(mBassClientService.getActiveSyncedSources().contains(handle1)).isTrue();
-        assertThat(mBassClientService.getActiveSyncedSources().contains(handle2)).isTrue();
-        assertThat(mBassClientService.getActiveSyncedSources().contains(handle3)).isFalse();
-        assertThat(mBassClientService.getActiveSyncedSources().contains(handle4)).isFalse();
-        assertThat(mBassClientService.getActiveSyncedSources().contains(handle5)).isFalse();
-        assertThat(mBassClientService.getDeviceForSyncHandle(handle1)).isEqualTo(device1);
-        assertThat(mBassClientService.getDeviceForSyncHandle(handle2)).isEqualTo(device2);
-        assertThat(mBassClientService.getDeviceForSyncHandle(handle3)).isEqualTo(null);
-        assertThat(mBassClientService.getDeviceForSyncHandle(handle4)).isEqualTo(null);
-        assertThat(mBassClientService.getDeviceForSyncHandle(handle5)).isEqualTo(null);
-        assertThat(mBassClientService.getBroadcastIdForSyncHandle(handle1)).isEqualTo(broadcastId1);
-        assertThat(mBassClientService.getBroadcastIdForSyncHandle(handle2)).isEqualTo(broadcastId2);
-        assertThat(mBassClientService.getBroadcastIdForSyncHandle(handle3))
-                .isEqualTo(BassConstants.INVALID_BROADCAST_ID);
-        assertThat(mBassClientService.getBroadcastIdForSyncHandle(handle4))
-                .isEqualTo(BassConstants.INVALID_BROADCAST_ID);
-        assertThat(mBassClientService.getBroadcastIdForSyncHandle(handle5))
-                .isEqualTo(BassConstants.INVALID_BROADCAST_ID);
-
-        // Scan and sync 3
-        onScanResult(device3, broadcastId3);
-        inOrder.verify(mMethodProxy)
-                .periodicAdvertisingManagerRegisterSync(
-                        any(), any(), anyInt(), anyInt(), any(), any());
-        onSyncEstablished(device3, handle3);
-        assertThat(mBassClientService.getActiveSyncedSources().size()).isEqualTo(3);
-        assertThat(mBassClientService.getActiveSyncedSources().contains(handle1)).isTrue();
-        assertThat(mBassClientService.getActiveSyncedSources().contains(handle2)).isTrue();
-        assertThat(mBassClientService.getActiveSyncedSources().contains(handle3)).isTrue();
-        assertThat(mBassClientService.getActiveSyncedSources().contains(handle4)).isFalse();
-        assertThat(mBassClientService.getActiveSyncedSources().contains(handle5)).isFalse();
-        assertThat(mBassClientService.getDeviceForSyncHandle(handle1)).isEqualTo(device1);
-        assertThat(mBassClientService.getDeviceForSyncHandle(handle2)).isEqualTo(device2);
-        assertThat(mBassClientService.getDeviceForSyncHandle(handle3)).isEqualTo(device3);
-        assertThat(mBassClientService.getDeviceForSyncHandle(handle4)).isEqualTo(null);
-        assertThat(mBassClientService.getDeviceForSyncHandle(handle5)).isEqualTo(null);
-        assertThat(mBassClientService.getBroadcastIdForSyncHandle(handle1)).isEqualTo(broadcastId1);
-        assertThat(mBassClientService.getBroadcastIdForSyncHandle(handle2)).isEqualTo(broadcastId2);
-        assertThat(mBassClientService.getBroadcastIdForSyncHandle(handle3)).isEqualTo(broadcastId3);
-        assertThat(mBassClientService.getBroadcastIdForSyncHandle(handle4))
-                .isEqualTo(BassConstants.INVALID_BROADCAST_ID);
-        assertThat(mBassClientService.getBroadcastIdForSyncHandle(handle5))
-                .isEqualTo(BassConstants.INVALID_BROADCAST_ID);
-
-        // Scan and sync 4
-        onScanResult(device4, broadcastId4);
-        inOrder.verify(mMethodProxy)
-                .periodicAdvertisingManagerRegisterSync(
-                        any(), any(), anyInt(), anyInt(), any(), any());
-        onSyncEstablished(device4, handle4);
-        assertThat(mBassClientService.getActiveSyncedSources().size()).isEqualTo(4);
-        assertThat(mBassClientService.getActiveSyncedSources().contains(handle1)).isTrue();
-        assertThat(mBassClientService.getActiveSyncedSources().contains(handle2)).isTrue();
-        assertThat(mBassClientService.getActiveSyncedSources().contains(handle3)).isTrue();
-        assertThat(mBassClientService.getActiveSyncedSources().contains(handle4)).isTrue();
-        assertThat(mBassClientService.getActiveSyncedSources().contains(handle5)).isFalse();
-        assertThat(mBassClientService.getDeviceForSyncHandle(handle1)).isEqualTo(device1);
-        assertThat(mBassClientService.getDeviceForSyncHandle(handle2)).isEqualTo(device2);
-        assertThat(mBassClientService.getDeviceForSyncHandle(handle3)).isEqualTo(device3);
-        assertThat(mBassClientService.getDeviceForSyncHandle(handle4)).isEqualTo(device4);
-        assertThat(mBassClientService.getDeviceForSyncHandle(handle5)).isEqualTo(null);
-        assertThat(mBassClientService.getBroadcastIdForSyncHandle(handle1)).isEqualTo(broadcastId1);
-        assertThat(mBassClientService.getBroadcastIdForSyncHandle(handle2)).isEqualTo(broadcastId2);
-        assertThat(mBassClientService.getBroadcastIdForSyncHandle(handle3)).isEqualTo(broadcastId3);
-        assertThat(mBassClientService.getBroadcastIdForSyncHandle(handle4)).isEqualTo(broadcastId4);
-        assertThat(mBassClientService.getBroadcastIdForSyncHandle(handle5))
-                .isEqualTo(BassConstants.INVALID_BROADCAST_ID);
-
-        // Scan 5 cause removing first element
-        onScanResult(device5, broadcastId5);
-        inOrder.verify(mMethodProxy).periodicAdvertisingManagerUnregisterSync(any(), any());
-        inOrder.verify(mMethodProxy)
-                .periodicAdvertisingManagerRegisterSync(
-                        any(), any(), anyInt(), anyInt(), any(), any());
-        assertThat(mBassClientService.getActiveSyncedSources().size()).isEqualTo(3);
-        assertThat(mBassClientService.getActiveSyncedSources().contains(handle1)).isFalse();
-        assertThat(mBassClientService.getActiveSyncedSources().contains(handle2)).isTrue();
-        assertThat(mBassClientService.getActiveSyncedSources().contains(handle3)).isTrue();
-        assertThat(mBassClientService.getActiveSyncedSources().contains(handle4)).isTrue();
-        assertThat(mBassClientService.getActiveSyncedSources().contains(handle5)).isFalse();
-        assertThat(mBassClientService.getDeviceForSyncHandle(handle1)).isEqualTo(null);
-        assertThat(mBassClientService.getDeviceForSyncHandle(handle2)).isEqualTo(device2);
-        assertThat(mBassClientService.getDeviceForSyncHandle(handle3)).isEqualTo(device3);
-        assertThat(mBassClientService.getDeviceForSyncHandle(handle4)).isEqualTo(device4);
-        assertThat(mBassClientService.getDeviceForSyncHandle(handle5)).isEqualTo(null);
-        assertThat(mBassClientService.getBroadcastIdForSyncHandle(handle1))
-                .isEqualTo(BassConstants.INVALID_BROADCAST_ID);
-        assertThat(mBassClientService.getBroadcastIdForSyncHandle(handle2)).isEqualTo(broadcastId2);
-        assertThat(mBassClientService.getBroadcastIdForSyncHandle(handle3)).isEqualTo(broadcastId3);
-        assertThat(mBassClientService.getBroadcastIdForSyncHandle(handle4)).isEqualTo(broadcastId4);
-        assertThat(mBassClientService.getBroadcastIdForSyncHandle(handle5))
-                .isEqualTo(BassConstants.INVALID_BROADCAST_ID);
-
-        // Sync 5
-        onSyncEstablished(device5, handle5);
-        assertThat(mBassClientService.getActiveSyncedSources().size()).isEqualTo(4);
-        assertThat(mBassClientService.getActiveSyncedSources().contains(handle1)).isFalse();
-        assertThat(mBassClientService.getActiveSyncedSources().contains(handle2)).isTrue();
-        assertThat(mBassClientService.getActiveSyncedSources().contains(handle3)).isTrue();
-        assertThat(mBassClientService.getActiveSyncedSources().contains(handle4)).isTrue();
-        assertThat(mBassClientService.getActiveSyncedSources().contains(handle5)).isTrue();
-        assertThat(mBassClientService.getDeviceForSyncHandle(handle1)).isEqualTo(null);
-        assertThat(mBassClientService.getDeviceForSyncHandle(handle2)).isEqualTo(device2);
-        assertThat(mBassClientService.getDeviceForSyncHandle(handle3)).isEqualTo(device3);
-        assertThat(mBassClientService.getDeviceForSyncHandle(handle4)).isEqualTo(device4);
-        assertThat(mBassClientService.getDeviceForSyncHandle(handle5)).isEqualTo(device5);
-        assertThat(mBassClientService.getBroadcastIdForSyncHandle(handle1))
-                .isEqualTo(BassConstants.INVALID_BROADCAST_ID);
-        assertThat(mBassClientService.getBroadcastIdForSyncHandle(handle2)).isEqualTo(broadcastId2);
-        assertThat(mBassClientService.getBroadcastIdForSyncHandle(handle3)).isEqualTo(broadcastId3);
-        assertThat(mBassClientService.getBroadcastIdForSyncHandle(handle4)).isEqualTo(broadcastId4);
-        assertThat(mBassClientService.getBroadcastIdForSyncHandle(handle5)).isEqualTo(broadcastId5);
-    }
-
-    @Test
-    public void testAddSourceToUnsyncedSource_causesSyncBeforeAddingSource() {
-        mSetFlagsRule.enableFlags(
-                Flags.FLAG_LEAUDIO_BROADCAST_EXTRACT_PERIODIC_SCANNER_FROM_STATE_MACHINE);
-        final BluetoothDevice device1 =
-                mBluetoothAdapter.getRemoteLeDevice(
-                        "00:11:22:33:44:11", BluetoothDevice.ADDRESS_TYPE_RANDOM);
-        final BluetoothDevice device2 =
-                mBluetoothAdapter.getRemoteLeDevice(
-                        "00:11:22:33:44:22", BluetoothDevice.ADDRESS_TYPE_RANDOM);
-        final BluetoothDevice device3 =
-                mBluetoothAdapter.getRemoteLeDevice(
-                        "00:11:22:33:44:33", BluetoothDevice.ADDRESS_TYPE_RANDOM);
-        final BluetoothDevice device4 =
-                mBluetoothAdapter.getRemoteLeDevice(
-                        "00:11:22:33:44:44", BluetoothDevice.ADDRESS_TYPE_RANDOM);
-        final BluetoothDevice device5 =
-                mBluetoothAdapter.getRemoteLeDevice(
-                        "00:11:22:33:44:55", BluetoothDevice.ADDRESS_TYPE_RANDOM);
-        final int handle1 = 0;
-        final int handle2 = 1;
-        final int handle3 = 2;
-        final int handle4 = 3;
-        final int handle5 = 4;
-        final int broadcastId1 = 1111;
-        final int broadcastId2 = 2222;
-        final int broadcastId3 = 3333;
-        final int broadcastId4 = 4444;
-        final int broadcastId5 = 5555;
-
-        prepareConnectedDeviceGroup();
-        startSearchingForSources();
-
-        // Scan and sync 5 sources cause removing 1 synced element
-        onScanResult(device1, broadcastId1);
-        onSyncEstablished(device1, handle1);
-        onScanResult(device2, broadcastId2);
-        onSyncEstablished(device2, handle2);
-        onScanResult(device3, broadcastId3);
-        onSyncEstablished(device3, handle3);
-        onScanResult(device4, broadcastId4);
-        onSyncEstablished(device4, handle4);
-        onScanResult(device5, broadcastId5);
-        InOrder inOrder = inOrder(mMethodProxy);
-        inOrder.verify(mMethodProxy, times(4))
-                .periodicAdvertisingManagerRegisterSync(
-                        any(), any(), anyInt(), anyInt(), any(), any());
-        inOrder.verify(mMethodProxy).periodicAdvertisingManagerUnregisterSync(any(), any());
-        onSyncEstablished(device5, handle5);
-        inOrder.verify(mMethodProxy)
-                .periodicAdvertisingManagerRegisterSync(
-                        any(), any(), anyInt(), anyInt(), any(), any());
-        assertThat(mBassClientService.getActiveSyncedSources().size()).isEqualTo(4);
-        assertThat(mBassClientService.getActiveSyncedSources().contains(handle1)).isFalse();
-        assertThat(mBassClientService.getActiveSyncedSources().contains(handle2)).isTrue();
-        assertThat(mBassClientService.getActiveSyncedSources().contains(handle3)).isTrue();
-        assertThat(mBassClientService.getActiveSyncedSources().contains(handle4)).isTrue();
-        assertThat(mBassClientService.getActiveSyncedSources().contains(handle5)).isTrue();
-        assertThat(mBassClientService.getDeviceForSyncHandle(handle1)).isEqualTo(null);
-        assertThat(mBassClientService.getDeviceForSyncHandle(handle2)).isEqualTo(device2);
-        assertThat(mBassClientService.getDeviceForSyncHandle(handle3)).isEqualTo(device3);
-        assertThat(mBassClientService.getDeviceForSyncHandle(handle4)).isEqualTo(device4);
-        assertThat(mBassClientService.getDeviceForSyncHandle(handle5)).isEqualTo(device5);
-        assertThat(mBassClientService.getBroadcastIdForSyncHandle(handle1))
-                .isEqualTo(BassConstants.INVALID_BROADCAST_ID);
-        assertThat(mBassClientService.getBroadcastIdForSyncHandle(handle2)).isEqualTo(broadcastId2);
-        assertThat(mBassClientService.getBroadcastIdForSyncHandle(handle3)).isEqualTo(broadcastId3);
-        assertThat(mBassClientService.getBroadcastIdForSyncHandle(handle4)).isEqualTo(broadcastId4);
-        assertThat(mBassClientService.getBroadcastIdForSyncHandle(handle5)).isEqualTo(broadcastId5);
-
-        BluetoothLeBroadcastMetadata.Builder builder =
-                new BluetoothLeBroadcastMetadata.Builder()
-                        .setEncrypted(false)
-                        .setSourceDevice(device1, BluetoothDevice.ADDRESS_TYPE_RANDOM)
-                        .setSourceAdvertisingSid(TEST_ADVERTISER_SID)
-                        .setBroadcastId(broadcastId1)
-                        .setBroadcastCode(null)
-                        .setPaSyncInterval(TEST_PA_SYNC_INTERVAL)
-                        .setPresentationDelayMicros(TEST_PRESENTATION_DELAY_MS);
-        // builder expect at least one subgroup
-        builder.addSubgroup(createBroadcastSubgroup());
-        BluetoothLeBroadcastMetadata meta = builder.build();
-        ArgumentCaptor<ScanResult> resultCaptor = ArgumentCaptor.forClass(ScanResult.class);
-
-        // Add source to unsynced broadcast, causes synchronization first
-        mBassClientService.addSource(mCurrentDevice, meta, true);
-        handleHandoverSupport();
-        inOrder.verify(mMethodProxy)
-                .periodicAdvertisingManagerRegisterSync(
-                        any(), resultCaptor.capture(), anyInt(), anyInt(), any(), any());
-        assertThat(
-                        BassUtils.parseBroadcastId(
-                                resultCaptor
-                                        .getValue()
-                                        .getScanRecord()
-                                        .getServiceData()
-                                        .get(BassConstants.BAAS_UUID)))
-                .isEqualTo(broadcastId1);
-
-        // Verify not getting ADD_BCAST_SOURCE message before source sync
-        assertThat(mStateMachines.size()).isEqualTo(2);
-        for (BassClientStateMachine sm : mStateMachines.values()) {
-            ArgumentCaptor<Message> messageCaptor = ArgumentCaptor.forClass(Message.class);
-            verify(sm, never()).sendMessage(messageCaptor.capture());
-
-            Message msg =
-                    messageCaptor.getAllValues().stream()
-                            .filter(
-                                    m ->
-                                            (m.what == BassClientStateMachine.ADD_BCAST_SOURCE)
-                                                    && (m.obj == meta))
-                            .findFirst()
-                            .orElse(null);
-            assertThat(msg).isNull();
-
-            clearInvocations(sm);
-        }
-
-        // Source synced which cause execute pending add source
-        onSyncEstablished(device1, handle1);
-
-        assertThat(mBassClientService.getActiveSyncedSources().size()).isEqualTo(4);
-        assertThat(mBassClientService.getActiveSyncedSources().contains(handle1)).isTrue();
-        assertThat(mBassClientService.getActiveSyncedSources().contains(handle2)).isFalse();
-        assertThat(mBassClientService.getActiveSyncedSources().contains(handle3)).isTrue();
-        assertThat(mBassClientService.getActiveSyncedSources().contains(handle4)).isTrue();
-        assertThat(mBassClientService.getActiveSyncedSources().contains(handle5)).isTrue();
-        assertThat(mBassClientService.getDeviceForSyncHandle(handle1)).isEqualTo(device1);
-        assertThat(mBassClientService.getDeviceForSyncHandle(handle2)).isEqualTo(null);
-        assertThat(mBassClientService.getDeviceForSyncHandle(handle3)).isEqualTo(device3);
-        assertThat(mBassClientService.getDeviceForSyncHandle(handle4)).isEqualTo(device4);
-        assertThat(mBassClientService.getDeviceForSyncHandle(handle5)).isEqualTo(device5);
-        assertThat(mBassClientService.getBroadcastIdForSyncHandle(handle1)).isEqualTo(broadcastId1);
-        assertThat(mBassClientService.getBroadcastIdForSyncHandle(handle2))
-                .isEqualTo(BassConstants.INVALID_BROADCAST_ID);
-        assertThat(mBassClientService.getBroadcastIdForSyncHandle(handle3)).isEqualTo(broadcastId3);
-        assertThat(mBassClientService.getBroadcastIdForSyncHandle(handle4)).isEqualTo(broadcastId4);
-        assertThat(mBassClientService.getBroadcastIdForSyncHandle(handle5)).isEqualTo(broadcastId5);
-
->>>>>>> 6cdb3953
         // Verify all group members getting ADD_BCAST_SOURCE message
         assertThat(mStateMachines.size()).isEqualTo(2);
         for (BassClientStateMachine sm : mStateMachines.values()) {
@@ -5733,1237 +4804,4 @@
                 .periodicAdvertisingManagerRegisterSync(
                         any(), any(), anyInt(), anyInt(), any(), any());
     }
-
-    @Test
-    public void testSuspendResumeSourceSynchronization() {
-        prepareConnectedDeviceGroup();
-        startSearchingForSources();
-        onScanResult(mSourceDevice, TEST_BROADCAST_ID);
-        onSyncEstablished(mSourceDevice, TEST_SYNC_HANDLE);
-        BluetoothLeBroadcastMetadata meta = createBroadcastMetadata(TEST_BROADCAST_ID);
-        verifyAddSourceForGroup(meta);
-        for (BassClientStateMachine sm: mStateMachines.values()) {
-            if (sm.getDevice().equals(mCurrentDevice)) {
-                injectRemoteSourceStateSourceAdded(sm, meta, TEST_SOURCE_ID,
-                        BluetoothLeBroadcastReceiveState.PA_SYNC_STATE_IDLE,
-                        meta.isEncrypted() ?
-                                BluetoothLeBroadcastReceiveState.BIG_ENCRYPTION_STATE_DECRYPTING :
-                                BluetoothLeBroadcastReceiveState.BIG_ENCRYPTION_STATE_NOT_ENCRYPTED,
-                        null);
-            } else if (sm.getDevice().equals(mCurrentDevice1)) {
-                injectRemoteSourceStateSourceAdded(sm, meta, TEST_SOURCE_ID + 1,
-                        BluetoothLeBroadcastReceiveState.PA_SYNC_STATE_IDLE,
-                        meta.isEncrypted() ?
-                                BluetoothLeBroadcastReceiveState.BIG_ENCRYPTION_STATE_DECRYPTING :
-                                BluetoothLeBroadcastReceiveState.BIG_ENCRYPTION_STATE_NOT_ENCRYPTED,
-                        null);
-            }
-        }
-
-        if (Flags.leaudioBroadcastAssistantPeripheralEntrustment()) {
-            for (BassClientStateMachine sm : mStateMachines.values()) {
-                // Update receiver state
-                if (sm.getDevice().equals(mCurrentDevice)) {
-                    injectRemoteSourceStateChanged(
-                            sm,
-                            meta,
-                            TEST_SOURCE_ID,
-                            BluetoothLeBroadcastReceiveState.PA_SYNC_STATE_IDLE,
-                            meta.isEncrypted()
-                                    ? BluetoothLeBroadcastReceiveState
-                                            .BIG_ENCRYPTION_STATE_DECRYPTING
-                                    : BluetoothLeBroadcastReceiveState
-                                            .BIG_ENCRYPTION_STATE_NOT_ENCRYPTED,
-                            null,
-                            (long) 0x00000001);
-                } else if (sm.getDevice().equals(mCurrentDevice1)) {
-                    injectRemoteSourceStateChanged(
-                            sm,
-                            meta,
-                            TEST_SOURCE_ID + 1,
-                            BluetoothLeBroadcastReceiveState.PA_SYNC_STATE_IDLE,
-                            meta.isEncrypted()
-                                    ? BluetoothLeBroadcastReceiveState
-                                            .BIG_ENCRYPTION_STATE_DECRYPTING
-                                    : BluetoothLeBroadcastReceiveState
-                                            .BIG_ENCRYPTION_STATE_NOT_ENCRYPTED,
-                            null,
-                            (long) 0x00000002);
-                }
-            }
-            verify(mLeAudioService).activeBroadcastAssistantNotification(eq(true));
-            Mockito.clearInvocations(mLeAudioService);
-
-            /* Unicast would like to stream */
-            mBassClientService.cacheSuspendingSources(TEST_BROADCAST_ID);
-
-            /* Imitate broadcast source stop, sink notify about loosing BIS sync */
-            for (BassClientStateMachine sm : mStateMachines.values()) {
-                // Update receiver state
-                if (sm.getDevice().equals(mCurrentDevice)) {
-                    injectRemoteSourceStateChanged(
-                            sm,
-                            meta,
-                            TEST_SOURCE_ID,
-                            BluetoothLeBroadcastReceiveState.PA_SYNC_STATE_IDLE,
-                            meta.isEncrypted()
-                                    ? BluetoothLeBroadcastReceiveState
-                                            .BIG_ENCRYPTION_STATE_DECRYPTING
-                                    : BluetoothLeBroadcastReceiveState
-                                            .BIG_ENCRYPTION_STATE_NOT_ENCRYPTED,
-                            null,
-                            (long) 0x00000000);
-                } else if (sm.getDevice().equals(mCurrentDevice1)) {
-                    injectRemoteSourceStateChanged(
-                            sm,
-                            meta,
-                            TEST_SOURCE_ID + 1,
-                            BluetoothLeBroadcastReceiveState.PA_SYNC_STATE_IDLE,
-                            meta.isEncrypted()
-                                    ? BluetoothLeBroadcastReceiveState
-                                            .BIG_ENCRYPTION_STATE_DECRYPTING
-                                    : BluetoothLeBroadcastReceiveState
-                                            .BIG_ENCRYPTION_STATE_NOT_ENCRYPTED,
-                            null,
-                            (long) 0x00000000);
-                }
-            }
-        } else {
-            mBassClientService.suspendAllReceiversSourceSynchronization();
-
-            // Inject source removed
-            for (BassClientStateMachine sm : mStateMachines.values()) {
-                ArgumentCaptor<Message> messageCaptor = ArgumentCaptor.forClass(Message.class);
-                verify(sm, atLeast(1)).sendMessage(messageCaptor.capture());
-
-                Optional<Message> msg =
-                        messageCaptor.getAllValues().stream()
-                                .filter(m -> m.what == BassClientStateMachine.REMOVE_BCAST_SOURCE)
-                                .findFirst();
-                assertThat(msg.isPresent()).isEqualTo(true);
-
-                if (sm.getDevice().equals(mCurrentDevice)) {
-                    assertThat(msg.get().arg1).isEqualTo(TEST_SOURCE_ID);
-                    injectRemoteSourceStateRemoval(sm, TEST_SOURCE_ID);
-                } else if (sm.getDevice().equals(mCurrentDevice1)) {
-                    assertThat(msg.get().arg1).isEqualTo(TEST_SOURCE_ID + 1);
-                    injectRemoteSourceStateRemoval(sm, TEST_SOURCE_ID + 1);
-                }
-            }
-        }
-
-        mBassClientService.resumeReceiversSourceSynchronization();
-
-        // Verify all group members getting UPDATE_BCAST_SOURCE/ADD SOURCE resuming syncmessage
-        assertThat(mStateMachines.size()).isEqualTo(2);
-        for (BassClientStateMachine sm: mStateMachines.values()) {
-            ArgumentCaptor<Message> messageCaptor = ArgumentCaptor.forClass(Message.class);
-            verify(sm, atLeast(1)).sendMessage(messageCaptor.capture());
-            long count;
-
-            if (Flags.leaudioBroadcastAssistantPeripheralEntrustment()) {
-                if (sm.getDevice().equals(mCurrentDevice)) {
-                    count =
-                            messageCaptor.getAllValues().stream()
-                                    .filter(
-                                            m ->
-                                                    (m.what
-                                                                    == BassClientStateMachine
-                                                                            .UPDATE_BCAST_SOURCE)
-                                                            && (m.obj == meta)
-                                                            && (m.arg1 == TEST_SOURCE_ID)
-                                                            && (m.arg2
-                                                                    == BassConstants
-                                                                            .PA_SYNC_PAST_AVAILABLE))
-                                    .count();
-                    assertThat(count).isEqualTo(1);
-                } else if (sm.getDevice().equals(mCurrentDevice1)) {
-                    count =
-                            messageCaptor.getAllValues().stream()
-                                    .filter(
-                                            m ->
-                                                    (m.what
-                                                                    == BassClientStateMachine
-                                                                            .UPDATE_BCAST_SOURCE)
-                                                            && (m.obj == meta)
-                                                            && (m.arg1 == (TEST_SOURCE_ID + 1))
-                                                            && (m.arg2
-                                                                    == BassConstants
-                                                                            .PA_SYNC_PAST_AVAILABLE))
-                                    .count();
-                    assertThat(count).isEqualTo(1);
-                }
-            } else {
-                count =
-                        messageCaptor.getAllValues().stream()
-                                .filter(
-                                        m ->
-                                                (m.what == BassClientStateMachine.ADD_BCAST_SOURCE)
-                                                        && (m.obj == meta))
-                                .count();
-                assertThat(count).isEqualTo(2);
-            }
-        }
-    }
-
-    @Test
-    public void testHandleUnicastSourceStreamStatusChange() {
-        prepareConnectedDeviceGroup();
-        startSearchingForSources();
-        onScanResult(mSourceDevice, TEST_BROADCAST_ID);
-        onSyncEstablished(mSourceDevice, TEST_SYNC_HANDLE);
-        BluetoothLeBroadcastMetadata meta = createBroadcastMetadata(TEST_BROADCAST_ID);
-        verifyAddSourceForGroup(meta);
-        for (BassClientStateMachine sm: mStateMachines.values()) {
-            if (sm.getDevice().equals(mCurrentDevice)) {
-                injectRemoteSourceStateSourceAdded(sm, meta, TEST_SOURCE_ID,
-                        BluetoothLeBroadcastReceiveState.PA_SYNC_STATE_IDLE,
-                        meta.isEncrypted() ?
-                                BluetoothLeBroadcastReceiveState.BIG_ENCRYPTION_STATE_DECRYPTING :
-                                BluetoothLeBroadcastReceiveState.BIG_ENCRYPTION_STATE_NOT_ENCRYPTED,
-                        null);
-
-                // Update receiver state
-                injectRemoteSourceStateChanged(sm, meta, TEST_SOURCE_ID,
-                        BluetoothLeBroadcastReceiveState.PA_SYNC_STATE_IDLE,
-                        meta.isEncrypted() ?
-                                BluetoothLeBroadcastReceiveState.BIG_ENCRYPTION_STATE_DECRYPTING :
-                                BluetoothLeBroadcastReceiveState.BIG_ENCRYPTION_STATE_NOT_ENCRYPTED,
-                        null, (long) 0x00000001);
-                verify(mLeAudioService).activeBroadcastAssistantNotification(eq(true));
-            } else if (sm.getDevice().equals(mCurrentDevice1)) {
-                injectRemoteSourceStateSourceAdded(sm, meta, TEST_SOURCE_ID + 1,
-                        BluetoothLeBroadcastReceiveState.PA_SYNC_STATE_IDLE,
-                        meta.isEncrypted() ?
-                                BluetoothLeBroadcastReceiveState.BIG_ENCRYPTION_STATE_DECRYPTING :
-                                BluetoothLeBroadcastReceiveState.BIG_ENCRYPTION_STATE_NOT_ENCRYPTED,
-                        null);
-
-                // Update receiver state
-                injectRemoteSourceStateChanged(sm, meta, TEST_SOURCE_ID + 1,
-                        BluetoothLeBroadcastReceiveState.PA_SYNC_STATE_IDLE,
-                        meta.isEncrypted() ?
-                                BluetoothLeBroadcastReceiveState.BIG_ENCRYPTION_STATE_DECRYPTING :
-                                BluetoothLeBroadcastReceiveState.BIG_ENCRYPTION_STATE_NOT_ENCRYPTED,
-                        null, (long) 0x00000002);
-            }
-        }
-
-        /* Unicast would like to stream */
-        mBassClientService.handleUnicastSourceStreamStatusChange(
-                0 /* STATUS_LOCAL_STREAM_REQUESTED */);
-
-        if (Flags.leaudioBroadcastAssistantPeripheralEntrustment()) {
-            /* Imitate broadcast source stop, sink notify about loosing BIS sync */
-            for (BassClientStateMachine sm : mStateMachines.values()) {
-                // Update receiver state
-                if (sm.getDevice().equals(mCurrentDevice)) {
-                    injectRemoteSourceStateChanged(
-                            sm,
-                            meta,
-                            TEST_SOURCE_ID,
-                            BluetoothLeBroadcastReceiveState.PA_SYNC_STATE_IDLE,
-                            meta.isEncrypted()
-                                    ? BluetoothLeBroadcastReceiveState
-                                            .BIG_ENCRYPTION_STATE_DECRYPTING
-                                    : BluetoothLeBroadcastReceiveState
-                                            .BIG_ENCRYPTION_STATE_NOT_ENCRYPTED,
-                            null,
-                            (long) 0x00000000);
-                } else if (sm.getDevice().equals(mCurrentDevice1)) {
-                    injectRemoteSourceStateChanged(
-                            sm,
-                            meta,
-                            TEST_SOURCE_ID + 1,
-                            BluetoothLeBroadcastReceiveState.PA_SYNC_STATE_IDLE,
-                            meta.isEncrypted()
-                                    ? BluetoothLeBroadcastReceiveState
-                                            .BIG_ENCRYPTION_STATE_DECRYPTING
-                                    : BluetoothLeBroadcastReceiveState
-                                            .BIG_ENCRYPTION_STATE_NOT_ENCRYPTED,
-                            null,
-                            (long) 0x00000000);
-                }
-            }
-        } else {
-            // Inject source removed
-            for (BassClientStateMachine sm : mStateMachines.values()) {
-                ArgumentCaptor<Message> messageCaptor = ArgumentCaptor.forClass(Message.class);
-                verify(sm, atLeast(1)).sendMessage(messageCaptor.capture());
-
-                Optional<Message> msg =
-                        messageCaptor.getAllValues().stream()
-                                .filter(m -> m.what == BassClientStateMachine.REMOVE_BCAST_SOURCE)
-                                .findFirst();
-                assertThat(msg.isPresent()).isEqualTo(true);
-
-                if (sm.getDevice().equals(mCurrentDevice)) {
-                    assertThat(msg.get().arg1).isEqualTo(TEST_SOURCE_ID);
-                    injectRemoteSourceStateRemoval(sm, TEST_SOURCE_ID);
-                } else if (sm.getDevice().equals(mCurrentDevice1)) {
-                    assertThat(msg.get().arg1).isEqualTo(TEST_SOURCE_ID + 1);
-                    injectRemoteSourceStateRemoval(sm, TEST_SOURCE_ID + 1);
-                }
-            }
-        }
-
-        /* Unicast finished streaming */
-        mBassClientService.handleUnicastSourceStreamStatusChange(
-                2 /* STATUS_LOCAL_STREAM_SUSPENDED */);
-
-        // Verify all group members getting UPDATE_BCAST_SOURCE ressuming syncmessage
-        assertThat(mStateMachines.size()).isEqualTo(2);
-        for (BassClientStateMachine sm: mStateMachines.values()) {
-            ArgumentCaptor<Message> messageCaptor = ArgumentCaptor.forClass(Message.class);
-            verify(sm, atLeast(1)).sendMessage(messageCaptor.capture());
-            long count;
-
-            if (Flags.leaudioBroadcastAssistantPeripheralEntrustment()) {
-                if (sm.getDevice().equals(mCurrentDevice)) {
-                    count =
-                            messageCaptor.getAllValues().stream()
-                                    .filter(
-                                            m ->
-                                                    (m.what
-                                                                    == BassClientStateMachine
-                                                                            .UPDATE_BCAST_SOURCE)
-                                                            && (m.obj == meta)
-                                                            && (m.arg1 == TEST_SOURCE_ID)
-                                                            && (m.arg2
-                                                                    == BassConstants
-                                                                            .PA_SYNC_PAST_AVAILABLE))
-                                    .count();
-                    assertThat(count).isEqualTo(1);
-                } else if (sm.getDevice().equals(mCurrentDevice1)) {
-                    count =
-                            messageCaptor.getAllValues().stream()
-                                    .filter(
-                                            m ->
-                                                    (m.what
-                                                                    == BassClientStateMachine
-                                                                            .UPDATE_BCAST_SOURCE)
-                                                            && (m.obj == meta)
-                                                            && (m.arg1 == (TEST_SOURCE_ID + 1))
-                                                            && (m.arg2
-                                                                    == BassConstants
-                                                                            .PA_SYNC_PAST_AVAILABLE))
-                                    .count();
-                    assertThat(count).isEqualTo(1);
-                }
-            } else {
-                count =
-                        messageCaptor.getAllValues().stream()
-                                .filter(
-                                        m ->
-                                                (m.what == BassClientStateMachine.ADD_BCAST_SOURCE)
-                                                        && (m.obj == meta))
-                                .count();
-                assertThat(count).isEqualTo(2);
-            }
-        }
-
-        // Update receiver state with lost BIS sync
-        for (BassClientStateMachine sm: mStateMachines.values()) {
-            if (sm.getDevice().equals(mCurrentDevice)) {
-                injectRemoteSourceStateChanged(sm, meta, TEST_SOURCE_ID,
-                        BluetoothLeBroadcastReceiveState.PA_SYNC_STATE_IDLE,
-                        meta.isEncrypted() ?
-                                BluetoothLeBroadcastReceiveState.BIG_ENCRYPTION_STATE_DECRYPTING :
-                                BluetoothLeBroadcastReceiveState.BIG_ENCRYPTION_STATE_NOT_ENCRYPTED,
-                        null, (long) 0x00000000);
-                verify(mLeAudioService).activeBroadcastAssistantNotification(eq(false));
-            } else if (sm.getDevice().equals(mCurrentDevice1)) {
-                injectRemoteSourceStateChanged(sm, meta, TEST_SOURCE_ID + 1,
-                        BluetoothLeBroadcastReceiveState.PA_SYNC_STATE_IDLE,
-                        meta.isEncrypted() ?
-                                BluetoothLeBroadcastReceiveState.BIG_ENCRYPTION_STATE_DECRYPTING :
-                                BluetoothLeBroadcastReceiveState.BIG_ENCRYPTION_STATE_NOT_ENCRYPTED,
-                        null, (long) 0x00000000);
-            }
-        }
-    }
-
-    @Test
-    public void testIsAnyReceiverReceivingBroadcast() {
-        prepareConnectedDeviceGroup();
-        startSearchingForSources();
-        onScanResult(mSourceDevice, TEST_BROADCAST_ID);
-        onSyncEstablished(mSourceDevice, TEST_SYNC_HANDLE);
-        BluetoothLeBroadcastMetadata meta = createBroadcastMetadata(TEST_BROADCAST_ID);
-        verifyAddSourceForGroup(meta);
-        for (BassClientStateMachine sm : mStateMachines.values()) {
-            if (sm.getDevice().equals(mCurrentDevice)) {
-                injectRemoteSourceStateSourceAdded(
-                        sm,
-                        meta,
-                        TEST_SOURCE_ID,
-                        BluetoothLeBroadcastReceiveState.PA_SYNC_STATE_IDLE,
-                        meta.isEncrypted()
-                                ? BluetoothLeBroadcastReceiveState.BIG_ENCRYPTION_STATE_DECRYPTING
-                                : BluetoothLeBroadcastReceiveState
-                                        .BIG_ENCRYPTION_STATE_NOT_ENCRYPTED,
-                        null);
-                injectRemoteSourceStateChanged(
-                        sm,
-                        meta,
-                        TEST_SOURCE_ID,
-                        BluetoothLeBroadcastReceiveState.PA_SYNC_STATE_SYNCHRONIZED,
-                        meta.isEncrypted()
-                                ? BluetoothLeBroadcastReceiveState.BIG_ENCRYPTION_STATE_DECRYPTING
-                                : BluetoothLeBroadcastReceiveState
-                                        .BIG_ENCRYPTION_STATE_NOT_ENCRYPTED,
-                        null,
-                        (long) 0x00000000);
-            } else if (sm.getDevice().equals(mCurrentDevice1)) {
-                injectRemoteSourceStateSourceAdded(
-                        sm,
-                        meta,
-                        TEST_SOURCE_ID + 1,
-                        BluetoothLeBroadcastReceiveState.PA_SYNC_STATE_IDLE,
-                        meta.isEncrypted()
-                                ? BluetoothLeBroadcastReceiveState.BIG_ENCRYPTION_STATE_DECRYPTING
-                                : BluetoothLeBroadcastReceiveState
-                                        .BIG_ENCRYPTION_STATE_NOT_ENCRYPTED,
-                        null);
-                injectRemoteSourceStateChanged(
-                        sm,
-                        meta,
-                        TEST_SOURCE_ID + 1,
-                        BluetoothLeBroadcastReceiveState.PA_SYNC_STATE_SYNCHRONIZED,
-                        meta.isEncrypted()
-                                ? BluetoothLeBroadcastReceiveState.BIG_ENCRYPTION_STATE_DECRYPTING
-                                : BluetoothLeBroadcastReceiveState
-                                        .BIG_ENCRYPTION_STATE_NOT_ENCRYPTED,
-                        null,
-                        (long) 0x00000000);
-            }
-        }
-
-        List<BluetoothDevice> devices = mBassClientService.getConnectedDevices();
-        // Verify isAnyReceiverReceivingBroadcast returns false if no BIS synced
-        assertThat(mBassClientService.isAnyReceiverReceivingBroadcast(devices)).isFalse();
-
-        // Update receiver state with lost BIS sync
-        for (BassClientStateMachine sm : mStateMachines.values()) {
-            if (sm.getDevice().equals(mCurrentDevice)) {
-                injectRemoteSourceStateChanged(
-                        sm,
-                        meta,
-                        TEST_SOURCE_ID,
-                        BluetoothLeBroadcastReceiveState.PA_SYNC_STATE_SYNCHRONIZED,
-                        meta.isEncrypted()
-                                ? BluetoothLeBroadcastReceiveState.BIG_ENCRYPTION_STATE_DECRYPTING
-                                : BluetoothLeBroadcastReceiveState
-                                        .BIG_ENCRYPTION_STATE_NOT_ENCRYPTED,
-                        null,
-                        (long) 0x00000001);
-            } else if (sm.getDevice().equals(mCurrentDevice1)) {
-                injectRemoteSourceStateChanged(
-                        sm,
-                        meta,
-                        TEST_SOURCE_ID + 1,
-                        BluetoothLeBroadcastReceiveState.PA_SYNC_STATE_SYNCHRONIZED,
-                        meta.isEncrypted()
-                                ? BluetoothLeBroadcastReceiveState.BIG_ENCRYPTION_STATE_DECRYPTING
-                                : BluetoothLeBroadcastReceiveState
-                                        .BIG_ENCRYPTION_STATE_NOT_ENCRYPTED,
-                        null,
-                        (long) 0x00000002);
-            }
-        }
-        BluetoothDevice invalidDevice = TestUtils.getTestDevice(mBluetoothAdapter, 2);
-        // Verify isAnyReceiverReceivingBroadcast returns false if invalid device
-        assertThat(mBassClientService.isAnyReceiverReceivingBroadcast(List.of(invalidDevice)))
-                .isFalse();
-        // Verify isAnyReceiverReceivingBroadcast returns true if BIS synced
-        assertThat(mBassClientService.isAnyReceiverReceivingBroadcast(devices)).isTrue();
-    }
-
-    @Test
-    public void testGetActiveBroadcastSinks() {
-        prepareConnectedDeviceGroup();
-        startSearchingForSources();
-        onScanResult(mSourceDevice, TEST_BROADCAST_ID);
-        onSyncEstablished(mSourceDevice, TEST_SYNC_HANDLE);
-        BluetoothLeBroadcastMetadata meta = createBroadcastMetadata(TEST_BROADCAST_ID);
-        verifyAddSourceForGroup(meta);
-        for (BassClientStateMachine sm : mStateMachines.values()) {
-            if (sm.getDevice().equals(mCurrentDevice)) {
-                injectRemoteSourceStateSourceAdded(
-                        sm,
-                        meta,
-                        TEST_SOURCE_ID,
-                        BluetoothLeBroadcastReceiveState.PA_SYNC_STATE_IDLE,
-                        meta.isEncrypted()
-                                ? BluetoothLeBroadcastReceiveState.BIG_ENCRYPTION_STATE_DECRYPTING
-                                : BluetoothLeBroadcastReceiveState
-                                        .BIG_ENCRYPTION_STATE_NOT_ENCRYPTED,
-                        null);
-                injectRemoteSourceStateChanged(
-                        sm,
-                        meta,
-                        TEST_SOURCE_ID,
-                        BluetoothLeBroadcastReceiveState.PA_SYNC_STATE_SYNCHRONIZED,
-                        meta.isEncrypted()
-                                ? BluetoothLeBroadcastReceiveState.BIG_ENCRYPTION_STATE_DECRYPTING
-                                : BluetoothLeBroadcastReceiveState
-                                        .BIG_ENCRYPTION_STATE_NOT_ENCRYPTED,
-                        null,
-                        (long) 0x00000000);
-            } else if (sm.getDevice().equals(mCurrentDevice1)) {
-                injectRemoteSourceStateSourceAdded(
-                        sm,
-                        meta,
-                        TEST_SOURCE_ID + 1,
-                        BluetoothLeBroadcastReceiveState.PA_SYNC_STATE_IDLE,
-                        meta.isEncrypted()
-                                ? BluetoothLeBroadcastReceiveState.BIG_ENCRYPTION_STATE_DECRYPTING
-                                : BluetoothLeBroadcastReceiveState
-                                        .BIG_ENCRYPTION_STATE_NOT_ENCRYPTED,
-                        null);
-                injectRemoteSourceStateChanged(
-                        sm,
-                        meta,
-                        TEST_SOURCE_ID + 1,
-                        BluetoothLeBroadcastReceiveState.PA_SYNC_STATE_SYNCHRONIZED,
-                        meta.isEncrypted()
-                                ? BluetoothLeBroadcastReceiveState.BIG_ENCRYPTION_STATE_DECRYPTING
-                                : BluetoothLeBroadcastReceiveState
-                                        .BIG_ENCRYPTION_STATE_NOT_ENCRYPTED,
-                        null,
-                        (long) 0x00000000);
-            }
-        }
-
-        // Verify isAnyReceiverReceivingBroadcast returns empty device list if no BIS synced
-        assertThat(mBassClientService.getActiveBroadcastSinks().isEmpty()).isTrue();
-
-        // Update receiver state with lost BIS sync
-        for (BassClientStateMachine sm : mStateMachines.values()) {
-            if (sm.getDevice().equals(mCurrentDevice)) {
-                injectRemoteSourceStateChanged(
-                        sm,
-                        meta,
-                        TEST_SOURCE_ID,
-                        BluetoothLeBroadcastReceiveState.PA_SYNC_STATE_SYNCHRONIZED,
-                        meta.isEncrypted()
-                                ? BluetoothLeBroadcastReceiveState.BIG_ENCRYPTION_STATE_DECRYPTING
-                                : BluetoothLeBroadcastReceiveState
-                                        .BIG_ENCRYPTION_STATE_NOT_ENCRYPTED,
-                        null,
-                        (long) 0x00000001);
-            } else if (sm.getDevice().equals(mCurrentDevice1)) {
-                injectRemoteSourceStateChanged(
-                        sm,
-                        meta,
-                        TEST_SOURCE_ID + 1,
-                        BluetoothLeBroadcastReceiveState.PA_SYNC_STATE_SYNCHRONIZED,
-                        meta.isEncrypted()
-                                ? BluetoothLeBroadcastReceiveState.BIG_ENCRYPTION_STATE_DECRYPTING
-                                : BluetoothLeBroadcastReceiveState
-                                        .BIG_ENCRYPTION_STATE_NOT_ENCRYPTED,
-                        null,
-                        (long) 0x00000002);
-            }
-        }
-        List<BluetoothDevice> activeSinks = mBassClientService.getActiveBroadcastSinks();
-
-        // Verify isAnyReceiverReceivingBroadcast returns correct device list if BIS synced
-        assertThat(activeSinks.size()).isEqualTo(2);
-        assertThat(activeSinks.contains(mCurrentDevice)).isTrue();
-        assertThat(activeSinks.contains(mCurrentDevice1)).isTrue();
-    }
-
-    private void prepareTwoSynchronizedDevicesForLocalBroadcast() {
-        BluetoothLeBroadcastMetadata meta = createBroadcastMetadata(TEST_BROADCAST_ID);
-
-        doReturn(new ArrayList<BluetoothLeBroadcastMetadata>(Arrays.asList(meta)))
-                .when(mLeAudioService)
-                .getAllBroadcastMetadata();
-        prepareConnectedDeviceGroup();
-        verifyAddSourceForGroup(meta);
-        for (BassClientStateMachine sm : mStateMachines.values()) {
-            if (sm.getDevice().equals(mCurrentDevice)) {
-                injectRemoteSourceStateSourceAdded(
-                        sm,
-                        meta,
-                        TEST_SOURCE_ID,
-                        BluetoothLeBroadcastReceiveState.PA_SYNC_STATE_IDLE,
-                        meta.isEncrypted()
-                                ? BluetoothLeBroadcastReceiveState.BIG_ENCRYPTION_STATE_DECRYPTING
-                                : BluetoothLeBroadcastReceiveState
-                                        .BIG_ENCRYPTION_STATE_NOT_ENCRYPTED,
-                        null);
-                // verify source id
-                try {
-                    verify(mCallback, timeout(TIMEOUT_MS).atLeastOnce())
-                            .onSourceAdded(
-                                    eq(mCurrentDevice),
-                                    eq(TEST_SOURCE_ID),
-                                    eq(BluetoothStatusCodes.REASON_LOCAL_APP_REQUEST));
-                } catch (RemoteException e) {
-                    throw e.rethrowFromSystemServer();
-                }
-            } else if (sm.getDevice().equals(mCurrentDevice1)) {
-                injectRemoteSourceStateSourceAdded(
-                        sm,
-                        meta,
-                        TEST_SOURCE_ID + 1,
-                        BluetoothLeBroadcastReceiveState.PA_SYNC_STATE_IDLE,
-                        meta.isEncrypted()
-                                ? BluetoothLeBroadcastReceiveState.BIG_ENCRYPTION_STATE_DECRYPTING
-                                : BluetoothLeBroadcastReceiveState
-                                        .BIG_ENCRYPTION_STATE_NOT_ENCRYPTED,
-                        null);
-                // verify source id
-                try {
-                    verify(mCallback, timeout(TIMEOUT_MS).atLeastOnce())
-                            .onSourceAdded(
-                                    eq(mCurrentDevice1),
-                                    eq(TEST_SOURCE_ID + 1),
-                                    eq(BluetoothStatusCodes.REASON_LOCAL_APP_REQUEST));
-                } catch (RemoteException e) {
-                    throw e.rethrowFromSystemServer();
-                }
-            }
-        }
-    }
-
-    @Test
-    public void testPrivateBroadcastIntentionalDisconnection() {
-        /* Imitate broadcast being active */
-        doReturn(true).when(mLeAudioService).isPlaying(TEST_BROADCAST_ID);
-
-        prepareTwoSynchronizedDevicesForLocalBroadcast();
-
-        /* Imitate devices being primary */
-        doReturn(true).when(mLeAudioService).isPrimaryDevice(mCurrentDevice);
-        doReturn(true).when(mLeAudioService).isPrimaryDevice(mCurrentDevice1);
-
-        /* Imitate device 1/2 disconnection from StateMachine context */
-        mBassClientService.handleDeviceDisconnection(mCurrentDevice, true);
-
-        /* After first device disconnection and de-synchronization expect not stopping broadcast */
-        verify(mLeAudioService, never()).stopBroadcast(eq(TEST_BROADCAST_ID));
-
-        /* Imitate first device being in disconnected state */
-        doReturn(BluetoothProfile.STATE_DISCONNECTED)
-                .when(mStateMachines.get(mCurrentDevice))
-                .getConnectionState();
-
-        /* Imitate device 2/2 disconnection from StateMachine context */
-        mBassClientService.handleDeviceDisconnection(mCurrentDevice1, true);
-
-        /* After second device disconnection and de-synchronization expect stopping broadcast */
-        verify(mLeAudioService, times(1)).stopBroadcast(eq(TEST_BROADCAST_ID));
-    }
-
-    @Test
-    public void testPrivateBroadcastUnintentionalDisconnection() {
-        /* Imitate broadcast being active */
-        doReturn(true).when(mLeAudioService).isPlaying(TEST_BROADCAST_ID);
-
-        prepareTwoSynchronizedDevicesForLocalBroadcast();
-
-        /* Imitate devices being primary */
-        doReturn(true).when(mLeAudioService).isPrimaryDevice(mCurrentDevice);
-        doReturn(true).when(mLeAudioService).isPrimaryDevice(mCurrentDevice1);
-
-        /* Imitate device 1/2 disconnection from StateMachine context */
-        mBassClientService.handleDeviceDisconnection(mCurrentDevice, false);
-
-        /* After first device disconnection and de-synchronization expect not stopping broadcast */
-        verify(mLeAudioService, never()).stopBroadcast(eq(TEST_BROADCAST_ID));
-
-        /* Imitate first device being in disconnected state */
-        doReturn(BluetoothProfile.STATE_DISCONNECTED)
-                .when(mStateMachines.get(mCurrentDevice))
-                .getConnectionState();
-
-        /* Imitate device 2/2 disconnection from StateMachine context */
-        mBassClientService.handleDeviceDisconnection(mCurrentDevice1, false);
-
-        /* After second device disconnection and de-synchronization expect stopping broadcast */
-        verify(mLeAudioService, times(1)).stopBroadcast(eq(TEST_BROADCAST_ID));
-    }
-
-    @Test
-    public void testAudioSharingIntentionalDisconnection() {
-        /* Imitate broadcast being active */
-        doReturn(true).when(mLeAudioService).isPlaying(TEST_BROADCAST_ID);
-
-        prepareTwoSynchronizedDevicesForLocalBroadcast();
-
-        /* Imitate devices being primary */
-        doReturn(true).when(mLeAudioService).isPrimaryDevice(mCurrentDevice);
-        doReturn(false).when(mLeAudioService).isPrimaryDevice(mCurrentDevice1);
-
-        /* Imitate device 1/2 disconnection from StateMachine context */
-        mBassClientService.handleDeviceDisconnection(mCurrentDevice, true);
-
-        /* After first device disconnection and de-synchronization expect stopping broadcast */
-        verify(mLeAudioService, times(1)).stopBroadcast(eq(TEST_BROADCAST_ID));
-
-        /* Imitate first device being in disconnected state */
-        doReturn(BluetoothProfile.STATE_DISCONNECTED)
-                .when(mStateMachines.get(mCurrentDevice))
-                .getConnectionState();
-
-        /* Imitate device 2/2 disconnection from StateMachine context */
-        mBassClientService.handleDeviceDisconnection(mCurrentDevice1, true);
-
-        /* After second device disconnection and de-synchronization expect not stopping broadcast */
-        verify(mLeAudioService, times(1)).stopBroadcast(eq(TEST_BROADCAST_ID));
-    }
-
-    @Test
-    public void testAudioSharingUnintentionalDisconnection() {
-        /* Imitate broadcast being active */
-        doReturn(true).when(mLeAudioService).isPlaying(TEST_BROADCAST_ID);
-
-        prepareTwoSynchronizedDevicesForLocalBroadcast();
-
-        /* Imitate devices being primary */
-        doReturn(true).when(mLeAudioService).isPrimaryDevice(mCurrentDevice);
-        doReturn(false).when(mLeAudioService).isPrimaryDevice(mCurrentDevice1);
-
-        /* Imitate device 1/2 disconnection from StateMachine context */
-        mBassClientService.handleDeviceDisconnection(mCurrentDevice, false);
-
-        /* After first device disconnection and de-synchronization expect not stopping broadcast */
-        verify(mLeAudioService, never()).stopBroadcast(eq(TEST_BROADCAST_ID));
-
-        /* Imitate first device being in disconnected state */
-        doReturn(BluetoothProfile.STATE_DISCONNECTED)
-                .when(mStateMachines.get(mCurrentDevice))
-                .getConnectionState();
-
-        /* Imitate device 2/2 disconnection from StateMachine context */
-        mBassClientService.handleDeviceDisconnection(mCurrentDevice1, false);
-
-        /* After second device disconnection and de-synchronization timeout to be fired */
-        verify(mLeAudioService, never()).stopBroadcast(eq(TEST_BROADCAST_ID));
-    }
-
-    @Test
-    public void testNotifyBroadcastStateChangedStopped() {
-        /* Imitate broadcast being active */
-        doReturn(true).when(mLeAudioService).isPlaying(TEST_BROADCAST_ID);
-
-        BluetoothLeBroadcastMetadata meta = createBroadcastMetadata(TEST_BROADCAST_ID);
-
-        doReturn(new ArrayList<BluetoothLeBroadcastMetadata>(Arrays.asList(meta)))
-                .when(mLeAudioService)
-                .getAllBroadcastMetadata();
-        prepareConnectedDeviceGroup();
-        verifyAddSourceForGroup(meta);
-        for (BassClientStateMachine sm : mStateMachines.values()) {
-            if (sm.getDevice().equals(mCurrentDevice)) {
-                injectRemoteSourceStateSourceAdded(
-                        sm,
-                        meta,
-                        TEST_SOURCE_ID,
-                        BluetoothLeBroadcastReceiveState.PA_SYNC_STATE_IDLE,
-                        meta.isEncrypted()
-                                ? BluetoothLeBroadcastReceiveState.BIG_ENCRYPTION_STATE_DECRYPTING
-                                : BluetoothLeBroadcastReceiveState
-                                        .BIG_ENCRYPTION_STATE_NOT_ENCRYPTED,
-                        null);
-                // verify source id
-                try {
-                    verify(mCallback, timeout(TIMEOUT_MS).atLeastOnce())
-                            .onSourceAdded(
-                                    eq(mCurrentDevice),
-                                    eq(TEST_SOURCE_ID),
-                                    eq(BluetoothStatusCodes.REASON_LOCAL_APP_REQUEST));
-                } catch (RemoteException e) {
-                    throw e.rethrowFromSystemServer();
-                }
-            } else if (sm.getDevice().equals(mCurrentDevice1)) {
-                injectRemoteSourceStateSourceAdded(
-                        sm,
-                        meta,
-                        TEST_SOURCE_ID + 1,
-                        BluetoothLeBroadcastReceiveState.PA_SYNC_STATE_IDLE,
-                        meta.isEncrypted()
-                                ? BluetoothLeBroadcastReceiveState.BIG_ENCRYPTION_STATE_DECRYPTING
-                                : BluetoothLeBroadcastReceiveState
-                                        .BIG_ENCRYPTION_STATE_NOT_ENCRYPTED,
-                        null);
-                // verify source id
-                try {
-                    verify(mCallback, timeout(TIMEOUT_MS).atLeastOnce())
-                            .onSourceAdded(
-                                    eq(mCurrentDevice1),
-                                    eq(TEST_SOURCE_ID + 1),
-                                    eq(BluetoothStatusCodes.REASON_LOCAL_APP_REQUEST));
-                } catch (RemoteException e) {
-                    throw e.rethrowFromSystemServer();
-                }
-            }
-        }
-
-        /* Imitate broadcast being not active */
-        doReturn(false).when(mLeAudioService).isPlaying(TEST_BROADCAST_ID);
-
-        mBassClientService.notifyBroadcastStateChanged(
-                0 /* BROADCAST_STATE_STOPPED */, TEST_BROADCAST_ID);
-
-        /* Imitiate scenario when if there would be broadcast - stop would be called */
-        mBassClientService.handleDeviceDisconnection(mCurrentDevice, true);
-        mBassClientService.handleDeviceDisconnection(mCurrentDevice1, true);
-
-        /* Imitate first device being in disconnected state */
-        doReturn(BluetoothProfile.STATE_DISCONNECTED)
-                .when(mStateMachines.get(mCurrentDevice))
-                .getConnectionState();
-
-        /* After second device disconnection and de-synchronization expect not calling broadcast to
-         * stop due to previous broadcast stream stopped */
-        verify(mLeAudioService, never()).stopBroadcast(eq(TEST_BROADCAST_ID));
-    }
-
-    @Test
-    public void onPeriodicAdvertisingReport_withoutBaseData_cancelActiveSync() {
-        mSetFlagsRule.enableFlags(
-                Flags.FLAG_LEAUDIO_BROADCAST_EXTRACT_PERIODIC_SCANNER_FROM_STATE_MACHINE);
-        mSetFlagsRule.enableFlags(Flags.FLAG_LEAUDIO_BROADCAST_MONITOR_SOURCE_SYNC_STATUS);
-
-        prepareConnectedDeviceGroup();
-        startSearchingForSources();
-        onScanResult(mSourceDevice, TEST_BROADCAST_ID);
-        onSyncEstablished(mSourceDevice, TEST_SYNC_HANDLE);
-        assertThat(mBassClientService.getActiveSyncedSources().size()).isEqualTo(1);
-        assertThat(mBassClientService.getActiveSyncedSources().contains(TEST_SYNC_HANDLE)).isTrue();
-        assertThat(mBassClientService.getDeviceForSyncHandle(TEST_SYNC_HANDLE))
-                .isEqualTo(mSourceDevice);
-        assertThat(mBassClientService.getBroadcastIdForSyncHandle(TEST_SYNC_HANDLE))
-                .isEqualTo(TEST_BROADCAST_ID);
-        assertThat(mBassClientService.getBase(TEST_SYNC_HANDLE)).isEqualTo(null);
-
-        byte[] scanRecord =
-                new byte[] {
-                    0x02,
-                    0x01,
-                    0x1a, // advertising flags
-                    0x05,
-                    0x02,
-                    0x0b,
-                    0x11,
-                    0x0a,
-                    0x11, // 16 bit service uuids
-                    0x04,
-                    0x09,
-                    0x50,
-                    0x65,
-                    0x64, // name
-                    0x02,
-                    0x0A,
-                    (byte) 0xec, // tx power level
-                    0x05,
-                    0x16,
-                    0x0b,
-                    0x11,
-                    0x50,
-                    0x64, // service data
-                    0x05,
-                    (byte) 0xff,
-                    (byte) 0xe0,
-                    0x00,
-                    0x02,
-                    0x15, // manufacturer specific data
-                    0x03,
-                    0x50,
-                    0x01,
-                    0x02, // an unknown data type won't cause trouble
-                };
-        PeriodicAdvertisingReport report =
-                new PeriodicAdvertisingReport(
-                        TEST_SYNC_HANDLE, 0, 0, 0, ScanRecord.parseFromBytes(scanRecord));
-
-        BassClientService.PACallback callback = mBassClientService.new PACallback();
-        callback.onPeriodicAdvertisingReport(report);
-
-        // Canceled, not updated base
-        assertThat(mBassClientService.getActiveSyncedSources()).isEmpty();
-        assertThat(mBassClientService.getActiveSyncedSources().contains(TEST_SYNC_HANDLE))
-                .isFalse();
-        assertThat(mBassClientService.getDeviceForSyncHandle(TEST_SYNC_HANDLE)).isEqualTo(null);
-        assertThat(mBassClientService.getBroadcastIdForSyncHandle(TEST_SYNC_HANDLE))
-                .isEqualTo(BassConstants.INVALID_BROADCAST_ID);
-        assertThat(mBassClientService.getBase(TEST_SYNC_HANDLE)).isEqualTo(null);
-        verify(mMethodProxy).periodicAdvertisingManagerUnregisterSync(any(), any());
-    }
-
-    @Test
-    public void onPeriodicAdvertisingReport_updateBase() {
-        mSetFlagsRule.enableFlags(
-                Flags.FLAG_LEAUDIO_BROADCAST_EXTRACT_PERIODIC_SCANNER_FROM_STATE_MACHINE);
-        mSetFlagsRule.enableFlags(Flags.FLAG_LEAUDIO_BROADCAST_MONITOR_SOURCE_SYNC_STATUS);
-
-        prepareConnectedDeviceGroup();
-        startSearchingForSources();
-        onScanResult(mSourceDevice, TEST_BROADCAST_ID);
-        onSyncEstablished(mSourceDevice, TEST_SYNC_HANDLE);
-        assertThat(mBassClientService.getActiveSyncedSources().size()).isEqualTo(1);
-        assertThat(mBassClientService.getActiveSyncedSources().contains(TEST_SYNC_HANDLE)).isTrue();
-        assertThat(mBassClientService.getDeviceForSyncHandle(TEST_SYNC_HANDLE))
-                .isEqualTo(mSourceDevice);
-        assertThat(mBassClientService.getBroadcastIdForSyncHandle(TEST_SYNC_HANDLE))
-                .isEqualTo(TEST_BROADCAST_ID);
-        assertThat(mBassClientService.getBase(TEST_SYNC_HANDLE)).isEqualTo(null);
-
-        byte[] scanRecord =
-                new byte[] {
-                    (byte) 0x02,
-                    (byte) 0x01,
-                    (byte) 0x1a, // advertising flags
-                    (byte) 0x05,
-                    (byte) 0x02,
-                    (byte) 0x51,
-                    (byte) 0x18,
-                    (byte) 0x0a,
-                    (byte) 0x11, // 16 bit service uuids
-                    (byte) 0x04,
-                    (byte) 0x09,
-                    (byte) 0x50,
-                    (byte) 0x65,
-                    (byte) 0x64, // name
-                    (byte) 0x02,
-                    (byte) 0x0A,
-                    (byte) 0xec, // tx power level
-                    (byte) 0x19,
-                    (byte) 0x16,
-                    (byte) 0x51,
-                    (byte) 0x18, // service data (base data with 18 bytes)
-                    // LEVEL 1
-                    (byte) 0x01,
-                    (byte) 0x02,
-                    (byte) 0x03, // presentationDelay
-                    (byte) 0x01, // numSubGroups
-                    // LEVEL 2
-                    (byte) 0x01, // numSubGroups
-                    (byte) 0x00,
-                    (byte) 0x00,
-                    (byte) 0x00,
-                    (byte) 0x00,
-                    (byte) 0x00, // UNKNOWN_CODEC
-                    (byte) 0x02, // codecConfigLength
-                    (byte) 0x01,
-                    (byte) 'A', // codecConfigInfo
-                    (byte) 0x03, // metaDataLength
-                    (byte) 0x06,
-                    (byte) 0x07,
-                    (byte) 0x08, // metaData
-                    // LEVEL 3
-                    (byte) 0x04, // index
-                    (byte) 0x03, // codecConfigLength
-                    (byte) 0x02,
-                    (byte) 'B',
-                    (byte) 'C', // codecConfigInfo
-                    (byte) 0x05,
-                    (byte) 0xff,
-                    (byte) 0xe0,
-                    (byte) 0x00,
-                    (byte) 0x02,
-                    (byte) 0x15, // manufacturer specific data
-                    (byte) 0x03,
-                    (byte) 0x50,
-                    (byte) 0x01,
-                    (byte) 0x02, // an unknown data type won't cause trouble
-                };
-        ScanRecord record = ScanRecord.parseFromBytes(scanRecord);
-        PeriodicAdvertisingReport report =
-                new PeriodicAdvertisingReport(TEST_SYNC_HANDLE, 0, 0, 0, record);
-        BassClientService.PACallback callback = mBassClientService.new PACallback();
-        callback.onPeriodicAdvertisingReport(report);
-
-        // Not canceled, updated base
-        assertThat(mBassClientService.getActiveSyncedSources().size()).isEqualTo(1);
-        assertThat(mBassClientService.getActiveSyncedSources().contains(TEST_SYNC_HANDLE)).isTrue();
-        assertThat(mBassClientService.getDeviceForSyncHandle(TEST_SYNC_HANDLE))
-                .isEqualTo(mSourceDevice);
-        assertThat(mBassClientService.getBroadcastIdForSyncHandle(TEST_SYNC_HANDLE))
-                .isEqualTo(TEST_BROADCAST_ID);
-        assertThat(mBassClientService.getBase(TEST_SYNC_HANDLE)).isNotEqualTo(null);
-    }
-
-    @Test
-    public void onBigInfoAdvertisingReport_updateRssi_notifySourceFound_once() {
-        mSetFlagsRule.enableFlags(
-                Flags.FLAG_LEAUDIO_BROADCAST_EXTRACT_PERIODIC_SCANNER_FROM_STATE_MACHINE);
-        mSetFlagsRule.enableFlags(Flags.FLAG_LEAUDIO_BROADCAST_MONITOR_SOURCE_SYNC_STATUS);
-
-        prepareConnectedDeviceGroup();
-        startSearchingForSources();
-        onScanResult(mSourceDevice, TEST_BROADCAST_ID);
-        onSyncEstablished(mSourceDevice, TEST_SYNC_HANDLE);
-        assertThat(mBassClientService.getActiveSyncedSources().size()).isEqualTo(1);
-        assertThat(mBassClientService.getActiveSyncedSources().contains(TEST_SYNC_HANDLE)).isTrue();
-        assertThat(mBassClientService.getDeviceForSyncHandle(TEST_SYNC_HANDLE))
-                .isEqualTo(mSourceDevice);
-        assertThat(mBassClientService.getBroadcastIdForSyncHandle(TEST_SYNC_HANDLE))
-                .isEqualTo(TEST_BROADCAST_ID);
-        assertThat(mBassClientService.getBase(TEST_SYNC_HANDLE)).isEqualTo(null);
-
-        byte[] scanRecord =
-                new byte[] {
-                    (byte) 0x02,
-                    (byte) 0x01,
-                    (byte) 0x1a, // advertising flags
-                    (byte) 0x05,
-                    (byte) 0x02,
-                    (byte) 0x51,
-                    (byte) 0x18,
-                    (byte) 0x0a,
-                    (byte) 0x11, // 16 bit service uuids
-                    (byte) 0x04,
-                    (byte) 0x09,
-                    (byte) 0x50,
-                    (byte) 0x65,
-                    (byte) 0x64, // name
-                    (byte) 0x02,
-                    (byte) 0x0A,
-                    (byte) 0xec, // tx power level
-                    (byte) 0x19,
-                    (byte) 0x16,
-                    (byte) 0x51,
-                    (byte) 0x18, // service data (base data with 18 bytes)
-                    // LEVEL 1
-                    (byte) 0x01,
-                    (byte) 0x02,
-                    (byte) 0x03, // presentationDelay
-                    (byte) 0x01, // numSubGroups
-                    // LEVEL 2
-                    (byte) 0x01, // numSubGroups
-                    (byte) 0x00,
-                    (byte) 0x00,
-                    (byte) 0x00,
-                    (byte) 0x00,
-                    (byte) 0x00, // UNKNOWN_CODEC
-                    (byte) 0x02, // codecConfigLength
-                    (byte) 0x01,
-                    (byte) 'A', // codecConfigInfo
-                    (byte) 0x03, // metaDataLength
-                    (byte) 0x06,
-                    (byte) 0x07,
-                    (byte) 0x08, // metaData
-                    // LEVEL 3
-                    (byte) 0x04, // index
-                    (byte) 0x03, // codecConfigLength
-                    (byte) 0x02,
-                    (byte) 'B',
-                    (byte) 'C', // codecConfigInfo
-                    (byte) 0x05,
-                    (byte) 0xff,
-                    (byte) 0xe0,
-                    (byte) 0x00,
-                    (byte) 0x02,
-                    (byte) 0x15, // manufacturer specific data
-                    (byte) 0x03,
-                    (byte) 0x50,
-                    (byte) 0x01,
-                    (byte) 0x02, // an unknown data type won't cause trouble
-                };
-        PeriodicAdvertisingReport report =
-                new PeriodicAdvertisingReport(
-                        TEST_SYNC_HANDLE, 0, 0, 0, ScanRecord.parseFromBytes(scanRecord));
-        BassClientService.PACallback callback = mBassClientService.new PACallback();
-        callback.onPeriodicAdvertisingReport(report);
-
-        // Not canceled, updated base
-        assertThat(mBassClientService.getActiveSyncedSources().size()).isEqualTo(1);
-        assertThat(mBassClientService.getActiveSyncedSources().contains(TEST_SYNC_HANDLE)).isTrue();
-        assertThat(mBassClientService.getDeviceForSyncHandle(TEST_SYNC_HANDLE))
-                .isEqualTo(mSourceDevice);
-        assertThat(mBassClientService.getBroadcastIdForSyncHandle(TEST_SYNC_HANDLE))
-                .isEqualTo(TEST_BROADCAST_ID);
-        assertThat(mBassClientService.getBase(TEST_SYNC_HANDLE)).isNotEqualTo(null);
-
-        callback.onBigInfoAdvertisingReport(TEST_SYNC_HANDLE, true);
-
-        // Notified
-        TestUtils.waitForLooperToFinishScheduledTask(mBassClientService.getCallbacks().getLooper());
-        ArgumentCaptor<BluetoothLeBroadcastMetadata> metaData =
-                ArgumentCaptor.forClass(BluetoothLeBroadcastMetadata.class);
-        InOrder inOrder = inOrder(mCallback);
-        try {
-            inOrder.verify(mCallback).onSourceFound(metaData.capture());
-        } catch (RemoteException e) {
-            throw e.rethrowFromSystemServer();
-        }
-        Assert.assertEquals(TEST_RSSI, metaData.getValue().getRssi());
-
-        callback.onBigInfoAdvertisingReport(TEST_SYNC_HANDLE, true);
-
-        // Not notified second time
-        TestUtils.waitForLooperToFinishScheduledTask(mBassClientService.getCallbacks().getLooper());
-        try {
-            inOrder.verify(mCallback, never()).onSourceFound(metaData.capture());
-        } catch (RemoteException e) {
-            throw e.rethrowFromSystemServer();
-        }
-    }
-
-    @Test
-    public void onBigInfoAdvertisingReport_notifySourceFound_alreadySynced_clearFlag() {
-        mSetFlagsRule.enableFlags(
-                Flags.FLAG_LEAUDIO_BROADCAST_EXTRACT_PERIODIC_SCANNER_FROM_STATE_MACHINE);
-        mSetFlagsRule.enableFlags(Flags.FLAG_LEAUDIO_BROADCAST_MONITOR_SOURCE_SYNC_STATUS);
-
-        // Scan
-        prepareConnectedDeviceGroup();
-        startSearchingForSources();
-        onScanResult(mSourceDevice, TEST_BROADCAST_ID);
-
-        // Source synced
-        onSyncEstablished(mSourceDevice, TEST_SYNC_HANDLE);
-
-        byte[] scanRecord =
-                new byte[] {
-                    (byte) 0x02,
-                    (byte) 0x01,
-                    (byte) 0x1a, // advertising flags
-                    (byte) 0x05,
-                    (byte) 0x02,
-                    (byte) 0x51,
-                    (byte) 0x18,
-                    (byte) 0x0a,
-                    (byte) 0x11, // 16 bit service uuids
-                    (byte) 0x04,
-                    (byte) 0x09,
-                    (byte) 0x50,
-                    (byte) 0x65,
-                    (byte) 0x64, // name
-                    (byte) 0x02,
-                    (byte) 0x0A,
-                    (byte) 0xec, // tx power level
-                    (byte) 0x19,
-                    (byte) 0x16,
-                    (byte) 0x51,
-                    (byte) 0x18, // service data (base data with 18 bytes)
-                    // LEVEL 1
-                    (byte) 0x01,
-                    (byte) 0x02,
-                    (byte) 0x03, // presentationDelay
-                    (byte) 0x01, // numSubGroups
-                    // LEVEL 2
-                    (byte) 0x01, // numSubGroups
-                    (byte) 0x00,
-                    (byte) 0x00,
-                    (byte) 0x00,
-                    (byte) 0x00,
-                    (byte) 0x00, // UNKNOWN_CODEC
-                    (byte) 0x02, // codecConfigLength
-                    (byte) 0x01,
-                    (byte) 'A', // codecConfigInfo
-                    (byte) 0x03, // metaDataLength
-                    (byte) 0x06,
-                    (byte) 0x07,
-                    (byte) 0x08, // metaData
-                    // LEVEL 3
-                    (byte) 0x04, // index
-                    (byte) 0x03, // codecConfigLength
-                    (byte) 0x02,
-                    (byte) 'B',
-                    (byte) 'C', // codecConfigInfo
-                    (byte) 0x05,
-                    (byte) 0xff,
-                    (byte) 0xe0,
-                    (byte) 0x00,
-                    (byte) 0x02,
-                    (byte) 0x15, // manufacturer specific data
-                    (byte) 0x03,
-                    (byte) 0x50,
-                    (byte) 0x01,
-                    (byte) 0x02, // an unknown data type won't cause trouble
-                };
-        PeriodicAdvertisingReport report =
-                new PeriodicAdvertisingReport(
-                        TEST_SYNC_HANDLE, 0, 0, 0, ScanRecord.parseFromBytes(scanRecord));
-        BassClientService.PACallback callback = mBassClientService.new PACallback();
-        // onBigInfoAdvertisingReport causes notification
-        callback.onPeriodicAdvertisingReport(report);
-        callback.onBigInfoAdvertisingReport(TEST_SYNC_HANDLE, true);
-        // Notified
-        TestUtils.waitForLooperToFinishScheduledTask(mBassClientService.getCallbacks().getLooper());
-        InOrder inOrder = inOrder(mCallback);
-        try {
-            inOrder.verify(mCallback).onSourceFound(any());
-        } catch (RemoteException e) {
-            throw e.rethrowFromSystemServer();
-        }
-
-        // Stop searching, unsyc all broadcasters and clear all data except mCachedBroadcasts
-        mBassClientService.stopSearchingForSources();
-
-        // Add source to unsynced broadcast, causes synchronization first
-        BluetoothLeBroadcastMetadata meta = createBroadcastMetadata(TEST_BROADCAST_ID);
-        mBassClientService.addSource(mCurrentDevice, meta, true);
-        handleHandoverSupport();
-
-        // Source synced
-        onSyncEstablished(mSourceDevice, TEST_SYNC_HANDLE);
-
-        // onBigInfoAdvertisingReport causes notification
-        callback.onPeriodicAdvertisingReport(report);
-        callback.onBigInfoAdvertisingReport(TEST_SYNC_HANDLE, true);
-        // Notified
-        TestUtils.waitForLooperToFinishScheduledTask(mBassClientService.getCallbacks().getLooper());
-        try {
-            inOrder.verify(mCallback).onSourceFound(any());
-        } catch (RemoteException e) {
-            throw e.rethrowFromSystemServer();
-        }
-
-        // Start searching again clears timeout, mCachedBroadcasts and notifiedFlags but keep syncs
-        startSearchingForSources();
-
-        // onBigInfoAdvertisingReport should notified again
-        callback.onPeriodicAdvertisingReport(report);
-        callback.onBigInfoAdvertisingReport(TEST_SYNC_HANDLE, true);
-        // Notified
-        TestUtils.waitForLooperToFinishScheduledTask(mBassClientService.getCallbacks().getLooper());
-        try {
-            inOrder.verify(mCallback).onSourceFound(any());
-        } catch (RemoteException e) {
-            throw e.rethrowFromSystemServer();
-        }
-    }
-
-    @Test
-    public void onSyncLost_notifySourceLostAndCancelSync() {
-        mSetFlagsRule.enableFlags(
-                Flags.FLAG_LEAUDIO_BROADCAST_EXTRACT_PERIODIC_SCANNER_FROM_STATE_MACHINE);
-        mSetFlagsRule.enableFlags(Flags.FLAG_LEAUDIO_BROADCAST_MONITOR_SOURCE_SYNC_STATUS);
-
-        prepareConnectedDeviceGroup();
-        startSearchingForSources();
-        onScanResult(mSourceDevice, TEST_BROADCAST_ID);
-        onSyncEstablished(mSourceDevice, TEST_SYNC_HANDLE);
-        assertThat(mBassClientService.getActiveSyncedSources().size()).isEqualTo(1);
-        assertThat(mBassClientService.getActiveSyncedSources().contains(TEST_SYNC_HANDLE)).isTrue();
-        assertThat(mBassClientService.getDeviceForSyncHandle(TEST_SYNC_HANDLE))
-                .isEqualTo(mSourceDevice);
-        assertThat(mBassClientService.getBroadcastIdForSyncHandle(TEST_SYNC_HANDLE))
-                .isEqualTo(TEST_BROADCAST_ID);
-
-        BassClientService.PACallback callback = mBassClientService.new PACallback();
-        callback.onSyncLost(TEST_SYNC_HANDLE);
-
-        TestUtils.waitForLooperToFinishScheduledTask(mBassClientService.getCallbacks().getLooper());
-        try {
-            verify(mCallback).onSourceLost(eq(TEST_BROADCAST_ID));
-        } catch (RemoteException e) {
-            throw e.rethrowFromSystemServer();
-        }
-
-        // Cleaned all
-        assertThat(mBassClientService.getActiveSyncedSources()).isEmpty();
-        assertThat(mBassClientService.getActiveSyncedSources().contains(TEST_SYNC_HANDLE))
-                .isFalse();
-        assertThat(mBassClientService.getDeviceForSyncHandle(TEST_SYNC_HANDLE)).isEqualTo(null);
-        assertThat(mBassClientService.getBroadcastIdForSyncHandle(TEST_SYNC_HANDLE))
-                .isEqualTo(BassConstants.INVALID_BROADCAST_ID);
-    }
 }
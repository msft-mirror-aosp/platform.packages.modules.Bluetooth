--- conflicted
+++ resolved
@@ -48,7 +48,6 @@
 import android.content.IntentFilter;
 import android.media.AudioDeviceInfo;
 import android.media.AudioManager;
-import android.media.AudioDeviceInfo;
 import android.media.BluetoothProfileConnectionInfo;
 import android.os.Handler;
 import android.os.Looper;
@@ -93,7 +92,6 @@
 import java.util.concurrent.FutureTask;
 import java.util.concurrent.LinkedBlockingQueue;
 import java.util.concurrent.TimeoutException;
-import java.util.concurrent.FutureTask;
 
 @MediumTest
 @RunWith(AndroidJUnit4.class)
@@ -176,22 +174,13 @@
     private static final List<BluetoothLeAudioCodecConfig> INPUT_EMPTY_CONFIG =
             List.of(EMPTY_CONFIG);
 
-<<<<<<< HEAD
-    private static final List<BluetoothLeAudioCodecConfig> OUTPUT_SELECTABLE_CONFIG = List.of(
-            LC3_48KHZ_16KHZ_CONFIG);
-=======
     private static final List<BluetoothLeAudioCodecConfig> OUTPUT_SELECTABLE_CONFIG =
             List.of(LC3_48KHZ_16KHZ_CONFIG);
->>>>>>> e110efe6
 
     @Before
     public void setUp() throws Exception {
         mTargetContext = InstrumentationRegistry.getTargetContext();
 
-<<<<<<< HEAD
-
-=======
->>>>>>> e110efe6
         // Use spied objects factory
         doNothing().when(mTmapGattServer).start(anyInt());
         doNothing().when(mTmapGattServer).stop();
@@ -321,13 +310,8 @@
                 return;
             }
 
-<<<<<<< HEAD
-            if (BluetoothLeAudio.ACTION_LE_AUDIO_CONNECTION_STATE_CHANGED
-                    .equals(intent.getAction())) {
-=======
             if (BluetoothLeAudio.ACTION_LE_AUDIO_CONNECTION_STATE_CHANGED.equals(
                     intent.getAction())) {
->>>>>>> e110efe6
                 try {
                     BluetoothDevice device =
                             intent.getParcelableExtra(BluetoothDevice.EXTRA_DEVICE);
@@ -1055,10 +1039,7 @@
 
         testAuthorizationInfoRemovedFromTbsMcsOnUnbondEvents();
     }
-<<<<<<< HEAD
-=======
-
->>>>>>> e110efe6
+
     /**
      * Test that a CONNECTION_STATE_DISCONNECTED Le Audio stack event will remove the state machine
      * only if the device is unbond.
@@ -1725,13 +1706,7 @@
         verify(mNativeInterface, times(0)).groupSetActive(anyInt());
     }
 
-<<<<<<< HEAD
-    /**
-     * Test getting active device
-     */
-=======
     /** Test getting active device */
->>>>>>> e110efe6
     @Test
     public void testGetActiveDevices() {
         int groupId = 1;
@@ -1824,7 +1799,6 @@
     }
 
     /** Test group direction changed */
-<<<<<<< HEAD
     @Test
     public void testGroupDirectionChanged_AudioConfChangedActiveGroup() {
 
@@ -1901,100 +1875,6 @@
         assertThat(connInfos.size()).isEqualTo(5);
         assertThat(connInfos.get(3).isLeOutput()).isEqualTo(true);
         assertThat(connInfos.get(4).isLeOutput()).isEqualTo(false);
-    }
-
-    /**
-     * Test native interface audio configuration changed message handling
-     */
-=======
->>>>>>> e110efe6
-    @Test
-    public void testGroupDirectionChanged_AudioConfChangedActiveGroup() {
-
-        int testVolume = 100;
-
-        ArgumentCaptor<BluetoothProfileConnectionInfo> testConnectioInfoCapture =
-                ArgumentCaptor.forClass(BluetoothProfileConnectionInfo.class);
-
-        doReturn(testVolume).when(mVolumeControlService).getAudioDeviceGroupVolume(testGroupId);
-
-        doReturn(true).when(mNativeInterface).connectLeAudio(any(BluetoothDevice.class));
-        connectTestDevice(mSingleDevice, testGroupId);
-        injectAudioConfChanged(
-                testGroupId,
-                BluetoothLeAudio.CONTEXT_TYPE_MEDIA | BluetoothLeAudio.CONTEXT_TYPE_CONVERSATIONAL,
-                3);
-        injectGroupStatusChange(testGroupId, BluetoothLeAudio.GROUP_STATUS_ACTIVE);
-
-<<<<<<< HEAD
-        /* Expect 2 calles to Audio Manager - one for output and second for input as this is
-         * Conversational use case */
-        verify(mAudioManager, times(2)).handleBluetoothActiveDeviceChanged(any(), any(),
-                        any(BluetoothProfileConnectionInfo.class));
-        /* Since LeAudioService called AudioManager - assume Audio manager calles properly callback
-         * mAudioManager.onAudioDeviceAdded
-         */
-        injectAudioDeviceAdded(mSingleDevice, AudioDeviceInfo.TYPE_BLE_HEADSET, true, false, true);
-=======
-        verify(mAudioManager, times(2))
-                .handleBluetoothActiveDeviceChanged(
-                        eq(mSingleDevice), eq(null), testConnectioInfoCapture.capture());
-
-        injectAudioDeviceAdded(mSingleDevice, AudioDeviceInfo.TYPE_BLE_HEADSET, true, false, true);
-        injectAudioDeviceAdded(mSingleDevice, AudioDeviceInfo.TYPE_BLE_HEADSET, false, true, false);
-
-        reset(mAudioManager);
-        /* Verify input and output has been connected to AF*/
-        List<BluetoothProfileConnectionInfo> connInfos = testConnectioInfoCapture.getAllValues();
-        assertThat(connInfos.size()).isEqualTo(2);
-        assertThat(connInfos.get(0).isLeOutput()).isEqualTo(true);
-        assertThat(connInfos.get(1).isLeOutput()).isEqualTo(false);
-
-        // Remove source direction
-        injectAudioConfChanged(
-                testGroupId,
-                BluetoothLeAudio.CONTEXT_TYPE_MEDIA | BluetoothLeAudio.CONTEXT_TYPE_CONVERSATIONAL,
-                1);
-
-        verify(mAudioManager, times(1))
-                .handleBluetoothActiveDeviceChanged(
-                        eq(null), eq(mSingleDevice), testConnectioInfoCapture.capture());
-
-        injectAudioDeviceAdded(mSingleDevice, AudioDeviceInfo.TYPE_BLE_HEADSET, true, false, false);
-        injectAudioDeviceRemoved(
-                mSingleDevice, AudioDeviceInfo.TYPE_BLE_HEADSET, false, true, false);
-
-        reset(mAudioManager);
-
-        connInfos = testConnectioInfoCapture.getAllValues();
-        assertThat(connInfos.size()).isEqualTo(3);
-        assertThat(connInfos.get(2).isLeOutput()).isEqualTo(false);
-
-        // remove Sink and add Source back
-
-        injectAudioConfChanged(
-                testGroupId,
-                BluetoothLeAudio.CONTEXT_TYPE_MEDIA | BluetoothLeAudio.CONTEXT_TYPE_CONVERSATIONAL,
-                2);
-
-        verify(mAudioManager, times(1))
-                .handleBluetoothActiveDeviceChanged(
-                        eq(null), eq(mSingleDevice), testConnectioInfoCapture.capture());
-        verify(mAudioManager, times(1))
-                .handleBluetoothActiveDeviceChanged(
-                        eq(mSingleDevice), eq(null), testConnectioInfoCapture.capture());
-
-        injectAudioDeviceRemoved(
-                mSingleDevice, AudioDeviceInfo.TYPE_BLE_HEADSET, true, false, false);
-        injectAudioDeviceAdded(mSingleDevice, AudioDeviceInfo.TYPE_BLE_HEADSET, false, true, false);
-
-        reset(mAudioManager);
-
-        connInfos = testConnectioInfoCapture.getAllValues();
-        assertThat(connInfos.size()).isEqualTo(5);
-        assertThat(connInfos.get(3).isLeOutput()).isEqualTo(true);
-        assertThat(connInfos.get(4).isLeOutput()).isEqualTo(false);
->>>>>>> e110efe6
     }
 
     /** Test native interface audio configuration changed message handling */
@@ -2267,68 +2147,9 @@
                 testGroupId, LeAudioStackEvent.GROUP_STREAM_STATUS_STREAMING);
     }
 
-<<<<<<< HEAD
-    private void sendEventAndVerifyGroupStreamStatusChanged(int groupId, int groupStreamStatus) {
-
-        onGroupStreamStatusCallbackCalled = false;
-
-        IBluetoothLeAudioCallback leAudioCallbacks =
-                new IBluetoothLeAudioCallback.Stub() {
-                    @Override
-                    public void onCodecConfigChanged(int gid, BluetoothLeAudioCodecStatus status) {}
-
-                    @Override
-                    public void onGroupStatusChanged(int gid, int gStatus) {}
-
-                    @Override
-                    public void onGroupNodeAdded(BluetoothDevice device, int gid) {}
-
-                    @Override
-                    public void onGroupNodeRemoved(BluetoothDevice device, int gid) {}
-
-                    @Override
-                    public void onGroupStreamStatusChanged(int gid, int gStreamStatus) {
-                        onGroupStreamStatusCallbackCalled = true;
-                        assertThat(gid == groupId).isTrue();
-                        assertThat(gStreamStatus == groupStreamStatus).isTrue();
-                    }
-                };
-
-        mService.mLeAudioCallbacks.register(leAudioCallbacks);
-
-        injectGroupStreamStatusChange(groupId, groupStreamStatus);
-
-        TestUtils.waitForLooperToFinishScheduledTask(mService.getMainLooper());
-        assertThat(onGroupStreamStatusCallbackCalled).isTrue();
-
-        onGroupStreamStatusCallbackCalled = false;
-        mService.mLeAudioCallbacks.unregister(leAudioCallbacks);
-    }
-
-    /** Test native interface group stream status message handling */
-    @Test
-    public void testMessageFromNativeGroupStreamStatusChanged() {
-        doReturn(true).when(mNativeInterface).connectLeAudio(any(BluetoothDevice.class));
-        connectTestDevice(mSingleDevice, testGroupId);
-
-        injectAudioConfChanged(
-                testGroupId,
-                BluetoothLeAudio.CONTEXT_TYPE_MEDIA | BluetoothLeAudio.CONTEXT_TYPE_CONVERSATIONAL,
-                3);
-
-        sendEventAndVerifyGroupStreamStatusChanged(
-                testGroupId, LeAudioStackEvent.GROUP_STREAM_STATUS_IDLE);
-        sendEventAndVerifyGroupStreamStatusChanged(
-                testGroupId, LeAudioStackEvent.GROUP_STREAM_STATUS_STREAMING);
-    }
-
-    private void injectLocalCodecConfigCapaChanged(List<BluetoothLeAudioCodecConfig> inputCodecCapa,
-                                                 List<BluetoothLeAudioCodecConfig> outputCodecCapa) {
-=======
     private void injectLocalCodecConfigCapaChanged(
             List<BluetoothLeAudioCodecConfig> inputCodecCapa,
             List<BluetoothLeAudioCodecConfig> outputCodecCapa) {
->>>>>>> e110efe6
         int eventType = LeAudioStackEvent.EVENT_TYPE_AUDIO_LOCAL_CODEC_CONFIG_CAPA_CHANGED;
 
         // Add device to group
@@ -2405,8 +2226,6 @@
                     @Override
                     public void onGroupStreamStatusChanged(int groupId, int groupStreamStatus) {}
                 };
-<<<<<<< HEAD
-=======
 
         mService.mLeAudioCallbacks.register(leAudioCallbacks);
 
@@ -2419,69 +2238,6 @@
 
         onGroupCodecConfChangedCallbackCalled = false;
         mService.mLeAudioCallbacks.unregister(leAudioCallbacks);
-    }
-
-    /** Test native interface group status message handling */
-    @Test
-    public void testMessageFromNativeGroupCodecConfigChanged_OneDirectionOnly() {
-        onGroupCodecConfChangedCallbackCalled = false;
-
-        injectLocalCodecConfigCapaChanged(INPUT_CAPABILITIES_CONFIG, OUTPUT_CAPABILITIES_CONFIG);
-
-        doReturn(true).when(mNativeInterface).connectLeAudio(any(BluetoothDevice.class));
-        connectTestDevice(mSingleDevice, testGroupId);
-
-        testCodecStatus =
-                new BluetoothLeAudioCodecStatus(
-                        null,
-                        LC3_48KHZ_CONFIG,
-                        INPUT_CAPABILITIES_CONFIG,
-                        OUTPUT_CAPABILITIES_CONFIG,
-                        new ArrayList<>(),
-                        OUTPUT_SELECTABLE_CONFIG);
-
-        IBluetoothLeAudioCallback leAudioCallbacks =
-                new IBluetoothLeAudioCallback.Stub() {
-                    @Override
-                    public void onCodecConfigChanged(int gid, BluetoothLeAudioCodecStatus status) {
-                        onGroupCodecConfChangedCallbackCalled = true;
-                        assertThat(status.equals(testCodecStatus)).isTrue();
-                    }
-
-                    @Override
-                    public void onGroupStatusChanged(int gid, int gStatus) {}
-
-                    @Override
-                    public void onGroupNodeAdded(BluetoothDevice device, int gid) {}
-
-                    @Override
-                    public void onGroupNodeRemoved(BluetoothDevice device, int gid) {}
-
-                    @Override
-                    public void onGroupStreamStatusChanged(int groupId, int groupStreamStatus) {}
-                };
->>>>>>> e110efe6
-
-        mService.mLeAudioCallbacks.register(leAudioCallbacks);
-
-        injectGroupSelectableCodecConfigChanged(
-<<<<<<< HEAD
-                testGroupId, INPUT_SELECTABLE_CONFIG, OUTPUT_SELECTABLE_CONFIG);
-        injectGroupCurrentCodecConfigChanged(testGroupId, LC3_16KHZ_CONFIG, LC3_48KHZ_CONFIG);
-=======
-                testGroupId, INPUT_EMPTY_CONFIG, OUTPUT_SELECTABLE_CONFIG);
-        injectGroupCurrentCodecConfigChanged(testGroupId, EMPTY_CONFIG, LC3_48KHZ_CONFIG);
->>>>>>> e110efe6
-
-        TestUtils.waitForLooperToFinishScheduledTask(mService.getMainLooper());
-        assertThat(onGroupCodecConfChangedCallbackCalled).isTrue();
-
-        onGroupCodecConfChangedCallbackCalled = false;
-        mService.mLeAudioCallbacks.unregister(leAudioCallbacks);
-
-        BluetoothLeAudioCodecStatus codecStatus = mService.getCodecStatus(testGroupId);
-        assertThat(codecStatus.getInputCodecConfig()).isNull();
-        assertThat(codecStatus.getOutputCodecConfig()).isNotNull();
     }
 
     /** Test native interface group status message handling */
@@ -2586,11 +2342,7 @@
 
         assertThat(mService.setActiveDevice(leadDevice)).isTrue();
 
-<<<<<<< HEAD
-        //Set group and device as active
-=======
         // Set group and device as active
->>>>>>> e110efe6
         LeAudioStackEvent groupStatusChangedEvent =
                 new LeAudioStackEvent(LeAudioStackEvent.EVENT_TYPE_GROUP_STATUS_CHANGED);
         groupStatusChangedEvent.valueInt1 = groupId;
@@ -2666,11 +2418,7 @@
 
         assertThat(mService.setActiveDevice(leadDevice)).isTrue();
 
-<<<<<<< HEAD
-        //Set group and device as active
-=======
         // Set group and device as active
->>>>>>> e110efe6
         LeAudioStackEvent groupStatusChangedEvent =
                 new LeAudioStackEvent(LeAudioStackEvent.EVENT_TYPE_GROUP_STATUS_CHANGED);
         groupStatusChangedEvent.valueInt1 = groupId;
@@ -2747,14 +2495,9 @@
         // Set group to inactive.
         injectGroupStatusChange(groupId, LeAudioStackEvent.GROUP_STATUS_INACTIVE);
 
-<<<<<<< HEAD
-        verify(mAudioManager, times(1)).handleBluetoothActiveDeviceChanged(eq(null), any(),
-                        any(BluetoothProfileConnectionInfo.class));
-=======
         verify(mAudioManager, times(1))
                 .handleBluetoothActiveDeviceChanged(
                         eq(null), any(), any(BluetoothProfileConnectionInfo.class));
->>>>>>> e110efe6
         TestUtils.waitForLooperToFinishScheduledTask(mService.getMainLooper());
 
         doReturn(100).when(mVolumeControlService).getAudioDeviceGroupVolume(groupId);

/*
 * Copyright 2023 The Android Open Source Project
 *
 * Licensed under the Apache License, Version 2.0 (the "License");
 * you may not use this file except in compliance with the License.
 * You may obtain a copy of the License at
 *
 *      http://www.apache.org/licenses/LICENSE-2.0
 *
 * Unless required by applicable law or agreed to in writing, software
 * distributed under the License is distributed on an "AS IS" BASIS,
 * WITHOUT WARRANTIES OR CONDITIONS OF ANY KIND, either express or implied.
 * See the License for the specific language governing permissions and
 * limitations under the License.
 */

package com.android.bluetooth.opp;

import static com.android.bluetooth.opp.BluetoothOppObexSession.MSG_SESSION_COMPLETE;
import static com.android.bluetooth.opp.BluetoothOppObexSession.MSG_SHARE_INTERRUPTED;

import static com.google.common.truth.Truth.assertThat;

import static org.mockito.ArgumentMatchers.anyInt;
import static org.mockito.ArgumentMatchers.eq;
import static org.mockito.Mockito.doReturn;
import static org.mockito.Mockito.doThrow;
import static org.mockito.Mockito.mock;
import static org.mockito.Mockito.timeout;
import static org.mockito.Mockito.verify;

import android.content.Context;
import android.net.Uri;
import android.os.Handler;
import android.os.Looper;
import android.os.Message;

import androidx.test.platform.app.InstrumentationRegistry;
import androidx.test.runner.AndroidJUnit4;

import com.android.bluetooth.BluetoothMethodProxy;
import com.android.bluetooth.BluetoothObexTransport;
import com.android.obex.ClientSession;

import org.junit.After;
import org.junit.Before;
import org.junit.Rule;
import org.junit.Test;
import org.junit.runner.RunWith;
import org.mockito.Mock;
import org.mockito.junit.MockitoJUnit;
import org.mockito.junit.MockitoRule;

import java.io.IOException;
import java.io.InputStream;
import java.io.OutputStream;
import java.util.concurrent.CountDownLatch;
import java.util.concurrent.TimeUnit;

@RunWith(AndroidJUnit4.class)
public class BluetoothOppObexClientSessionTest {
    @Rule public MockitoRule mockitoRule = MockitoJUnit.rule();

<<<<<<< HEAD
    @Mock
    BluetoothMethodProxy mMethodProxy;
=======
    @Mock BluetoothMethodProxy mMethodProxy;
>>>>>>> e110efe6

    Context mTargetContext;
    @Mock BluetoothObexTransport mTransport;

    BluetoothOppObexClientSession mClientSession;

    @Before
    public void setUp() throws IOException {
        mTargetContext = InstrumentationRegistry.getInstrumentation().getTargetContext();
        mClientSession = new BluetoothOppObexClientSession(mTargetContext, mTransport);

        // to control the mServerSession.mSession
        InputStream input = mock(InputStream.class);
        OutputStream output = mock(OutputStream.class);
        doReturn(input).when(mTransport).openInputStream();
        doReturn(output).when(mTransport).openOutputStream();

        BluetoothMethodProxy.setInstanceForTesting(mMethodProxy);
    }

    @After
    public void tearDown() {
        BluetoothMethodProxy.setInstanceForTesting(null);
    }

    @Test
    public void startThenStop_startsAndStopsClientThread() throws Exception {
        Uri uri = Uri.parse("file://Idontknow//Justmadeitup");
        String hintString = "this is a object that take 4 bytes";
        String filename = "random.jpg";
        String mimetype = "image/jpeg";
        int direction = BluetoothShare.DIRECTION_INBOUND;
        String destination = "01:23:45:67:89:AB";
        int visibility = BluetoothShare.VISIBILITY_VISIBLE;
        int confirm = BluetoothShare.USER_CONFIRMATION_CONFIRMED;
        int status = BluetoothShare.STATUS_PENDING;
        int totalBytes = 1023;
        int currentBytes = 42;
        int timestamp = 123456789;
        boolean mediaScanned = false;
        BluetoothOppShareInfo shareInfo =
                new BluetoothOppShareInfo(
                        0,
                        uri,
                        hintString,
                        filename,
                        mimetype,
                        direction,
                        destination,
                        visibility,
                        confirm,
                        status,
                        totalBytes,
                        currentBytes,
                        timestamp,
                        mediaScanned);
        BluetoothOppSendFileInfo sendFileInfo =
                new BluetoothOppSendFileInfo(filename, mimetype, totalBytes, null, status);

        BluetoothOppUtility.putSendFileInfo(uri, sendFileInfo);
        // throw exception so the session will not connect
        doThrow(new IOException()).when(mTransport).openInputStream();
        doThrow(new IOException()).when(mTransport).openOutputStream();

        CountDownLatch sessionCompletedLatch = new CountDownLatch(1);
        mClientSession.start(
                new Handler(Looper.getMainLooper()) {
                    @Override
                    public void handleMessage(Message msg) {
                        super.handleMessage(msg);
                        if (msg.what == MSG_SESSION_COMPLETE) {
                            sessionCompletedLatch.countDown();
                        }
                    }
                },
                1);

        // make mWaitingForShare be false
        mClientSession.addShare(shareInfo);

        // if the thread start, doSend should execute after a share is added
        // check if doSend() executed
        verify(mTransport, timeout(3_000)).openInputStream();

        // stop client session
        mClientSession.stop();

        BluetoothOppUtility.sSendFileMap.clear();
        assertThat(sessionCompletedLatch.await(3_000, TimeUnit.MILLISECONDS)).isTrue();
    }

    @Test
    public void clientThreadSendFile_clientSessionDisconnected_returnsObexDataError()
            throws IOException {
        Uri uri = Uri.parse("file://Idontknow//Justmadeitup");
        String hintString = "this is a object that take 4 bytes";
        // to cover applyRemoteDeviceQuirks
        String filename = "random.name.jpg";
        String mimetype = "image/jpeg";
        int direction = BluetoothShare.DIRECTION_INBOUND;
        String destination = "01:23:45:67:89:AB";
        int visibility = BluetoothShare.VISIBILITY_VISIBLE;
        int confirm = BluetoothShare.USER_CONFIRMATION_CONFIRMED;
        int status = BluetoothShare.STATUS_PENDING;
        int totalBytes = 1023;
        int currentBytes = 42;
        int timestamp = 123456789;
        boolean mediaScanned = false;
<<<<<<< HEAD
        BluetoothOppShareInfo shareInfo = new BluetoothOppShareInfo(0, uri, hintString, filename,
                mimetype, direction, destination, visibility, confirm, status, totalBytes,
                currentBytes, timestamp, mediaScanned);
        BluetoothOppSendFileInfo sendFileInfo = new BluetoothOppSendFileInfo(
                filename, mimetype, totalBytes, null, status);
=======
        BluetoothOppShareInfo shareInfo =
                new BluetoothOppShareInfo(
                        0,
                        uri,
                        hintString,
                        filename,
                        mimetype,
                        direction,
                        destination,
                        visibility,
                        confirm,
                        status,
                        totalBytes,
                        currentBytes,
                        timestamp,
                        mediaScanned);
        BluetoothOppSendFileInfo sendFileInfo =
                new BluetoothOppSendFileInfo(filename, mimetype, totalBytes, null, status);
>>>>>>> e110efe6

        BluetoothOppObexClientSession.ClientThread thread =
                mClientSession
                .new ClientThread(
                        mTargetContext, mTransport, 0, new Handler(Looper.getMainLooper()));
        InputStream is = mock(InputStream.class);
        OutputStream os = mock(OutputStream.class);
        doReturn(is).when(mTransport).openInputStream();
        doReturn(os).when(mTransport).openOutputStream();
        thread.mCs = new ClientSession(mTransport);
        thread.addShare(shareInfo);

        // thread.mCs.put() will throw because the obexconnection is not connected
        assertThat(thread.sendFile(sendFileInfo)).isEqualTo(BluetoothShare.STATUS_OBEX_DATA_ERROR);
    }

    @Test
    public void clientThreadInterrupt_sendMessageShareInterrupted() throws InterruptedException {
        CountDownLatch sessionInterruptLatch = new CountDownLatch(1);
        BluetoothOppObexClientSession.ClientThread thread =
                mClientSession
                .new ClientThread(
                        mTargetContext,
                        mTransport,
                        0,
                        new Handler(Looper.getMainLooper()) {
                            @Override
                            public void handleMessage(Message msg) {
                                super.handleMessage(msg);
                                if (msg.what == MSG_SHARE_INTERRUPTED) {
                                    sessionInterruptLatch.countDown();
                                }
                            }
                        });
        mClientSession.mWaitingForRemote = true;
        thread.interrupt();
        assertThat(sessionInterruptLatch.await(3_000, TimeUnit.MILLISECONDS)).isTrue();
    }

    @Test
    public void readFully() throws IOException {
        InputStream is = mock(InputStream.class);
        byte[] buffer = new byte[2];
        int size = 10000;
        doReturn(500, 500, -1).when(is).read(eq(buffer), anyInt(), anyInt());
        assertThat(BluetoothOppObexClientSession.readFully(is, buffer, size)).isEqualTo(1000);
    }
}<|MERGE_RESOLUTION|>--- conflicted
+++ resolved
@@ -61,12 +61,7 @@
 public class BluetoothOppObexClientSessionTest {
     @Rule public MockitoRule mockitoRule = MockitoJUnit.rule();
 
-<<<<<<< HEAD
-    @Mock
-    BluetoothMethodProxy mMethodProxy;
-=======
     @Mock BluetoothMethodProxy mMethodProxy;
->>>>>>> e110efe6
 
     Context mTargetContext;
     @Mock BluetoothObexTransport mTransport;
@@ -175,13 +170,6 @@
         int currentBytes = 42;
         int timestamp = 123456789;
         boolean mediaScanned = false;
-<<<<<<< HEAD
-        BluetoothOppShareInfo shareInfo = new BluetoothOppShareInfo(0, uri, hintString, filename,
-                mimetype, direction, destination, visibility, confirm, status, totalBytes,
-                currentBytes, timestamp, mediaScanned);
-        BluetoothOppSendFileInfo sendFileInfo = new BluetoothOppSendFileInfo(
-                filename, mimetype, totalBytes, null, status);
-=======
         BluetoothOppShareInfo shareInfo =
                 new BluetoothOppShareInfo(
                         0,
@@ -200,7 +188,6 @@
                         mediaScanned);
         BluetoothOppSendFileInfo sendFileInfo =
                 new BluetoothOppSendFileInfo(filename, mimetype, totalBytes, null, status);
->>>>>>> e110efe6
 
         BluetoothOppObexClientSession.ClientThread thread =
                 mClientSession

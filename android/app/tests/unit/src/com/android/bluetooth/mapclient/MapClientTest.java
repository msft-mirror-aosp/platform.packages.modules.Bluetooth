--- conflicted
+++ resolved
@@ -64,10 +64,6 @@
     @Mock private MnsService mMockMnsService;
     @Mock private DatabaseManager mDatabaseManager;
 
-<<<<<<< HEAD
-
-=======
->>>>>>> e110efe6
     @Before
     public void setUp() throws Exception {
         mTargetContext = InstrumentationRegistry.getTargetContext();

/*
 * Copyright (C) 2017 The Android Open Source Project
 *
 * Licensed under the Apache License, Version 2.0 (the "License");
 * you may not use this file except in compliance with the License.
 * You may obtain a copy of the License at
 *
 *      http://www.apache.org/licenses/LICENSE-2.0
 *
 * Unless required by applicable law or agreed to in writing, software
 * distributed under the License is distributed on an "AS IS" BASIS,
 * WITHOUT WARRANTIES OR CONDITIONS OF ANY KIND, either express or implied.
 * See the License for the specific language governing permissions and
 * limitations under the License.
 */

package com.android.bluetooth.mapclient;

import static org.mockito.Mockito.*;

import android.bluetooth.BluetoothAdapter;
import android.bluetooth.BluetoothDevice;
import android.bluetooth.BluetoothProfile;
import android.content.Context;
import android.os.Looper;
import android.os.UserHandle;

import androidx.test.InstrumentationRegistry;
import androidx.test.filters.MediumTest;
import androidx.test.runner.AndroidJUnit4;

import com.android.bluetooth.TestUtils;
import com.android.bluetooth.Utils;
import com.android.bluetooth.btservice.AdapterService;
import com.android.bluetooth.btservice.storage.DatabaseManager;

import org.junit.After;
import org.junit.Assert;
import org.junit.Before;
import org.junit.Rule;
import org.junit.Test;
import org.junit.runner.RunWith;
import org.mockito.Mock;
import org.mockito.junit.MockitoJUnit;
import org.mockito.junit.MockitoRule;

import java.util.ArrayList;
import java.util.List;
import java.util.Map;

@MediumTest
@RunWith(AndroidJUnit4.class)
public class MapClientTest {
    private static final String TAG = MapClientTest.class.getSimpleName();
    private MapClientService mService = null;
    private BluetoothAdapter mAdapter = null;
    private Context mTargetContext;
    private boolean mIsAdapterServiceSet;
    private boolean mIsMapClientServiceStarted;

    @Rule public MockitoRule mockitoRule = MockitoJUnit.rule();

    @Mock private AdapterService mAdapterService;
    @Mock private MnsService mMockMnsService;
    @Mock private DatabaseManager mDatabaseManager;

<<<<<<< HEAD

=======
>>>>>>> 67a65fc1
    @Before
    public void setUp() throws Exception {
        mTargetContext = InstrumentationRegistry.getTargetContext();
        TestUtils.setAdapterService(mAdapterService);
        mIsAdapterServiceSet = true;
        when(mAdapterService.getDatabase()).thenReturn(mDatabaseManager);
        mIsMapClientServiceStarted = true;
        Looper looper = null;
        mService = new MapClientService(mTargetContext, looper, mMockMnsService);
        mService.start();
        mService.setAvailable(true);
        mAdapter = BluetoothAdapter.getDefaultAdapter();
    }

    @After
    public void tearDown() throws Exception {
        if (mIsMapClientServiceStarted) {
            mService.stop();
            mService.cleanup();
            mService = MapClientService.getMapClientService();
            Assert.assertNull(mService);
        }
        if (mIsAdapterServiceSet) {
            TestUtils.clearAdapterService(mAdapterService);
        }
    }

    /**
     * Mock the priority of a bluetooth device
     *
     * @param device - The bluetooth device you wish to mock the priority of
     * @param priority - The priority value you want the device to have
     */
    private void mockDevicePriority(BluetoothDevice device, int priority) {
        when(mDatabaseManager.getProfileConnectionPolicy(device, BluetoothProfile.MAP_CLIENT))
                .thenReturn(priority);
    }

    @Test
    public void testInitialize() {
        Assert.assertNotNull(MapClientService.getMapClientService());
    }

    /** Test connection of one device. */
    @Test
    public void testConnect() {
        // make sure there is no statemachine already defined for this device
        BluetoothDevice device = makeBluetoothDevice("11:11:11:11:11:11");
        Assert.assertNull(mService.getInstanceMap().get(device));

        // connect a bluetooth device
        mockDevicePriority(device, BluetoothProfile.CONNECTION_POLICY_ALLOWED);
        Assert.assertTrue(mService.connect(device));

        // is the statemachine created
        Map<BluetoothDevice, MceStateMachine> map = mService.getInstanceMap();

        Assert.assertEquals(1, map.size());
        MceStateMachine sm = map.get(device);
        Assert.assertNotNull(sm);
        TestUtils.waitForLooperToFinishScheduledTask(sm.getHandler().getLooper());

        Assert.assertEquals(BluetoothProfile.STATE_CONNECTING, sm.getState());
        mService.cleanupDevice(device, sm);
        Assert.assertNull(mService.getInstanceMap().get(device));
    }

    /** Test that a PRIORITY_OFF device is not connected to */
    @Test
    public void testConnectPriorityOffDevice() {
        // make sure there is no statemachine already defined for this device
        BluetoothDevice device = makeBluetoothDevice("11:11:11:11:11:11");
        Assert.assertNull(mService.getInstanceMap().get(device));

        // connect a bluetooth device
        mockDevicePriority(device, BluetoothProfile.CONNECTION_POLICY_FORBIDDEN);
        Assert.assertFalse(mService.connect(device));

        // is the statemachine created
        Map<BluetoothDevice, MceStateMachine> map = mService.getInstanceMap();
        Assert.assertEquals(0, map.size());
        Assert.assertNull(map.get(device));
    }

    /** Test connecting MAXIMUM_CONNECTED_DEVICES devices. */
    @Test
    public void testConnectMaxDevices() {
        // Create bluetoothdevice & mock statemachine objects to be used in this test
        List<BluetoothDevice> list = new ArrayList<>();
        String address = "11:11:11:11:11:1";
        for (int i = 0; i < MapClientService.MAXIMUM_CONNECTED_DEVICES; ++i) {
            list.add(makeBluetoothDevice(address + i));
        }

        // make sure there is no statemachine already defined for the devices defined above
        for (BluetoothDevice d : list) {
            Assert.assertNull(mService.getInstanceMap().get(d));
        }

        // run the test - connect all devices, set their priorities to on
        for (BluetoothDevice d : list) {
            mockDevicePriority(d, BluetoothProfile.CONNECTION_POLICY_ALLOWED);
            Assert.assertTrue(mService.connect(d));
        }

        // verify
        Map<BluetoothDevice, MceStateMachine> map = mService.getInstanceMap();
        Assert.assertEquals(MapClientService.MAXIMUM_CONNECTED_DEVICES, map.size());
        for (BluetoothDevice d : list) {
            Assert.assertNotNull(map.get(d));
        }

        // Try to connect one more device. Should fail.
        BluetoothDevice last = makeBluetoothDevice("11:22:33:44:55:66");
        Assert.assertFalse(mService.connect(last));
    }

    /** Test calling connect via Binder */
    @Test
    public void testConnectViaBinder() {
        BluetoothDevice device = makeBluetoothDevice("11:11:11:11:11:11");
        mockDevicePriority(device, BluetoothProfile.CONNECTION_POLICY_ALLOWED);
        try {
            Utils.setForegroundUserId(UserHandle.getCallingUserId());
            Assert.assertTrue(mService.connect(device));
        } catch (Exception e) {
            Assert.fail(e.toString());
        }
    }

    private BluetoothDevice makeBluetoothDevice(String address) {
        return mAdapter.getRemoteDevice(address);
    }
}<|MERGE_RESOLUTION|>--- conflicted
+++ resolved
@@ -64,10 +64,6 @@
     @Mock private MnsService mMockMnsService;
     @Mock private DatabaseManager mDatabaseManager;
 
-<<<<<<< HEAD
-
-=======
->>>>>>> 67a65fc1
     @Before
     public void setUp() throws Exception {
         mTargetContext = InstrumentationRegistry.getTargetContext();

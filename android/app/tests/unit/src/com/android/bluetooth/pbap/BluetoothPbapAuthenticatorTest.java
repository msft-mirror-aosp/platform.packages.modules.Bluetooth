--- conflicted
+++ resolved
@@ -42,12 +42,7 @@
 
     @Rule public MockitoRule mockitoRule = MockitoJUnit.rule();
 
-<<<<<<< HEAD
-    @Mock
-    PbapStateMachine mMockPbapStateMachine;
-=======
     @Mock PbapStateMachine mMockPbapStateMachine;
->>>>>>> e110efe6
 
     @Before
     public void setUp() throws Exception {

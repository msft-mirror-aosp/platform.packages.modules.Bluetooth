/*
 * Copyright 2020 HIMSA II K/S - www.himsa.com.
 * Represented by EHIMA - www.ehima.com
 *
 * Licensed under the Apache License, Version 2.0 (the "License");
 * you may not use this file except in compliance with the License.
 * You may obtain a copy of the License at
 *
 *      http://www.apache.org/licenses/LICENSE-2.0
 *
 * Unless required by applicable law or agreed to in writing, software
 * distributed under the License is distributed on an "AS IS" BASIS,
 * WITHOUT WARRANTIES OR CONDITIONS OF ANY KIND, either express or implied.
 * See the License for the specific language governing permissions and
 * limitations under the License.
 */

package com.android.bluetooth.vc;

import static org.mockito.Mockito.*;

import android.bluetooth.BluetoothAdapter;
import android.bluetooth.BluetoothDevice;
import android.bluetooth.BluetoothProfile;
import android.bluetooth.BluetoothUuid;
import android.bluetooth.BluetoothVolumeControl;
import android.bluetooth.IBluetoothVolumeControlCallback;
import android.content.AttributionSource;
import android.content.BroadcastReceiver;
import android.content.Context;
import android.content.Intent;
import android.content.IntentFilter;
import android.media.AudioManager;
import android.os.Binder;
import android.os.Looper;
import android.os.ParcelUuid;
import android.platform.test.flag.junit.SetFlagsRule;

import androidx.test.filters.MediumTest;
import androidx.test.platform.app.InstrumentationRegistry;
import androidx.test.rule.ServiceTestRule;
import androidx.test.runner.AndroidJUnit4;

import com.android.bluetooth.TestUtils;
import com.android.bluetooth.btservice.AdapterService;
import com.android.bluetooth.btservice.ServiceFactory;
import com.android.bluetooth.btservice.storage.DatabaseManager;
import com.android.bluetooth.csip.CsipSetCoordinatorService;
import com.android.bluetooth.flags.Flags;
import com.android.bluetooth.le_audio.LeAudioService;

import org.junit.After;
import org.junit.Assert;
import org.junit.Before;
import org.junit.Rule;
import org.junit.Test;
import org.junit.runner.RunWith;
import org.mockito.Mock;
import org.mockito.Mockito;
import org.mockito.junit.MockitoJUnit;
import org.mockito.junit.MockitoRule;

import java.util.Arrays;
import java.util.HashMap;
import java.util.List;
import java.util.concurrent.LinkedBlockingQueue;
import java.util.stream.IntStream;

@MediumTest
@RunWith(AndroidJUnit4.class)
public class VolumeControlServiceTest {
    private BluetoothAdapter mAdapter;
    private AttributionSource mAttributionSource;
    private Context mTargetContext;
    private VolumeControlService mService;
    private VolumeControlService.BluetoothVolumeControlBinder mServiceBinder;
    private BluetoothDevice mDevice;
    private BluetoothDevice mDeviceTwo;
    private HashMap<BluetoothDevice, LinkedBlockingQueue<Intent>> mDeviceQueueMap;
    private static final int TIMEOUT_MS = 1000;
    private static final int BT_LE_AUDIO_MAX_VOL = 255;
    private static final int MEDIA_MIN_VOL = 0;
    private static final int MEDIA_MAX_VOL = 25;
    private static final int CALL_MIN_VOL = 1;
    private static final int CALL_MAX_VOL = 8;

    private BroadcastReceiver mVolumeControlIntentReceiver;

    @Rule public MockitoRule mockitoRule = MockitoJUnit.rule();

    @Mock private AdapterService mAdapterService;
    @Mock private LeAudioService mLeAudioService;
    @Mock private DatabaseManager mDatabaseManager;
    @Mock private VolumeControlNativeInterface mNativeInterface;
    @Mock private AudioManager mAudioManager;
    @Mock private ServiceFactory mServiceFactory;
    @Mock private CsipSetCoordinatorService mCsipService;

    @Rule public final ServiceTestRule mServiceRule = new ServiceTestRule();
    @Rule public final SetFlagsRule mSetFlagsRule = new SetFlagsRule();

    @Before
    public void setUp() throws Exception {
<<<<<<< HEAD
        mTargetContext = InstrumentationRegistry.getTargetContext();
=======
        mTargetContext = InstrumentationRegistry.getInstrumentation().getTargetContext();
>>>>>>> 6cdb3953

        if (Looper.myLooper() == null) {
            Looper.prepare();
        }

        TestUtils.setAdapterService(mAdapterService);
        doReturn(mDatabaseManager).when(mAdapterService).getDatabase();

        mAdapter = BluetoothAdapter.getDefaultAdapter();
        mAttributionSource = mAdapter.getAttributionSource();

        doReturn(MEDIA_MIN_VOL)
                .when(mAudioManager)
                .getStreamMinVolume(eq(AudioManager.STREAM_MUSIC));
        doReturn(MEDIA_MAX_VOL)
                .when(mAudioManager)
                .getStreamMaxVolume(eq(AudioManager.STREAM_MUSIC));
        doReturn(CALL_MIN_VOL)
                .when(mAudioManager)
                .getStreamMinVolume(eq(AudioManager.STREAM_VOICE_CALL));
        doReturn(CALL_MAX_VOL)
                .when(mAudioManager)
                .getStreamMaxVolume(eq(AudioManager.STREAM_VOICE_CALL));

        VolumeControlNativeInterface.setInstance(mNativeInterface);
        mService = new VolumeControlService(mTargetContext);
        mService.start();
        mService.setAvailable(true);

        mService.mAudioManager = mAudioManager;
        mService.mFactory = mServiceFactory;
        mServiceBinder = (VolumeControlService.BluetoothVolumeControlBinder) mService.initBinder();
        mServiceBinder.mIsTesting = true;

        doReturn(mCsipService).when(mServiceFactory).getCsipSetCoordinatorService();
        doReturn(mLeAudioService).when(mServiceFactory).getLeAudioService();

        // Override the timeout value to speed up the test
        VolumeControlStateMachine.sConnectTimeoutMs = TIMEOUT_MS; // 1s

        // Set up the Connection State Changed receiver
        IntentFilter filter = new IntentFilter();
        filter.setPriority(IntentFilter.SYSTEM_HIGH_PRIORITY);
        filter.addAction(BluetoothVolumeControl.ACTION_CONNECTION_STATE_CHANGED);

        mVolumeControlIntentReceiver = new VolumeControlIntentReceiver();
        mTargetContext.registerReceiver(mVolumeControlIntentReceiver, filter);

        // Get a device for testing
        mDevice = TestUtils.getTestDevice(mAdapter, 0);
        mDeviceTwo = TestUtils.getTestDevice(mAdapter, 1);
        mDeviceQueueMap = new HashMap<>();
        mDeviceQueueMap.put(mDevice, new LinkedBlockingQueue<>());
        mDeviceQueueMap.put(mDeviceTwo, new LinkedBlockingQueue<>());
        doReturn(BluetoothDevice.BOND_BONDED)
                .when(mAdapterService)
                .getBondState(any(BluetoothDevice.class));
        doReturn(new ParcelUuid[] {BluetoothUuid.VOLUME_CONTROL})
                .when(mAdapterService)
                .getRemoteUuids(any(BluetoothDevice.class));
    }

    @After
    public void tearDown() throws Exception {
        if (mService == null) {
            return;
        }

        mService.stop();
        VolumeControlNativeInterface.setInstance(null);
        mTargetContext.unregisterReceiver(mVolumeControlIntentReceiver);
        mDeviceQueueMap.clear();
        TestUtils.clearAdapterService(mAdapterService);
        reset(mAudioManager);
    }

    private class VolumeControlIntentReceiver extends BroadcastReceiver {
        @Override
        public void onReceive(Context context, Intent intent) {
            try {
                BluetoothDevice device = intent.getParcelableExtra(BluetoothDevice.EXTRA_DEVICE);
                Assert.assertNotNull(device);
                LinkedBlockingQueue<Intent> queue = mDeviceQueueMap.get(device);
                Assert.assertNotNull(queue);
                queue.put(intent);
            } catch (InterruptedException e) {
                Assert.fail("Cannot add Intent to the Connection State queue: " + e.getMessage());
            }
        }
    }

    private void verifyConnectionStateIntent(
            int timeoutMs, BluetoothDevice device, int newState, int prevState) {
        Intent intent = TestUtils.waitForIntent(timeoutMs, mDeviceQueueMap.get(device));
        Assert.assertNotNull(intent);
        Assert.assertEquals(
                BluetoothVolumeControl.ACTION_CONNECTION_STATE_CHANGED, intent.getAction());
        Assert.assertEquals(device, intent.getParcelableExtra(BluetoothDevice.EXTRA_DEVICE));
        Assert.assertEquals(newState, intent.getIntExtra(BluetoothProfile.EXTRA_STATE, -1));
        Assert.assertEquals(
                prevState, intent.getIntExtra(BluetoothProfile.EXTRA_PREVIOUS_STATE, -1));
    }

    private void verifyNoConnectionStateIntent(int timeoutMs, BluetoothDevice device) {
        Intent intent = TestUtils.waitForNoIntent(timeoutMs, mDeviceQueueMap.get(device));
        Assert.assertNull(intent);
    }

    /** Test getting VolumeControl Service: getVolumeControlService() */
    @Test
    public void testGetVolumeControlService() {
        Assert.assertEquals(mService, VolumeControlService.getVolumeControlService());
    }

    /** Test stop VolumeControl Service */
    @Test
    public void testStopVolumeControlService() throws Exception {
        // Prepare: connect
        connectDevice(mDevice);
        // VolumeControl Service is already running: test stop().
        // Note: must be done on the main thread
        InstrumentationRegistry.getInstrumentation().runOnMainSync(mService::stop);
        // Try to restart the service. Note: must be done on the main thread
        InstrumentationRegistry.getInstrumentation().runOnMainSync(mService::start);
    }

    /** Test get/set policy for BluetoothDevice */
    @Test
    public void testGetSetPolicy() {
        when(mAdapterService.getDatabase()).thenReturn(mDatabaseManager);
        when(mDatabaseManager.getProfileConnectionPolicy(mDevice, BluetoothProfile.VOLUME_CONTROL))
                .thenReturn(BluetoothProfile.CONNECTION_POLICY_UNKNOWN);
        Assert.assertEquals(
                "Initial device policy",
                BluetoothProfile.CONNECTION_POLICY_UNKNOWN,
                mService.getConnectionPolicy(mDevice));

        when(mAdapterService.getDatabase()).thenReturn(mDatabaseManager);
        when(mDatabaseManager.getProfileConnectionPolicy(mDevice, BluetoothProfile.VOLUME_CONTROL))
                .thenReturn(BluetoothProfile.CONNECTION_POLICY_FORBIDDEN);
        Assert.assertEquals(
                "Setting device policy to POLICY_FORBIDDEN",
                BluetoothProfile.CONNECTION_POLICY_FORBIDDEN,
                mService.getConnectionPolicy(mDevice));

        when(mAdapterService.getDatabase()).thenReturn(mDatabaseManager);
        when(mDatabaseManager.getProfileConnectionPolicy(mDevice, BluetoothProfile.VOLUME_CONTROL))
                .thenReturn(BluetoothProfile.CONNECTION_POLICY_ALLOWED);
        Assert.assertEquals(
                "Setting device policy to POLICY_ALLOWED",
                BluetoothProfile.CONNECTION_POLICY_ALLOWED,
                mService.getConnectionPolicy(mDevice));
    }

    /** Test if getProfileConnectionPolicy works after the service is stopped. */
    @Test
    public void testGetPolicyAfterStopped() throws Exception {
        mService.stop();
        when(mDatabaseManager.getProfileConnectionPolicy(mDevice, BluetoothProfile.VOLUME_CONTROL))
                .thenReturn(BluetoothProfile.CONNECTION_POLICY_UNKNOWN);
        int policy = mServiceBinder.getConnectionPolicy(mDevice, mAttributionSource);
<<<<<<< HEAD
        Assert.assertEquals("Initial device policy",
                BluetoothProfile.CONNECTION_POLICY_UNKNOWN, policy);
=======
        Assert.assertEquals(
                "Initial device policy", BluetoothProfile.CONNECTION_POLICY_UNKNOWN, policy);
>>>>>>> 6cdb3953
    }

    /** Test okToConnect method using various test cases */
    @Test
    public void testOkToConnect() {
        int badPolicyValue = 1024;
        int badBondState = 42;
        testOkToConnectCase(
                mDevice,
                BluetoothDevice.BOND_NONE,
                BluetoothProfile.CONNECTION_POLICY_UNKNOWN,
                false);
        testOkToConnectCase(
                mDevice,
                BluetoothDevice.BOND_NONE,
                BluetoothProfile.CONNECTION_POLICY_FORBIDDEN,
                false);
        testOkToConnectCase(
                mDevice,
                BluetoothDevice.BOND_NONE,
                BluetoothProfile.CONNECTION_POLICY_ALLOWED,
                false);
        testOkToConnectCase(mDevice, BluetoothDevice.BOND_NONE, badPolicyValue, false);
        testOkToConnectCase(
                mDevice,
                BluetoothDevice.BOND_BONDING,
                BluetoothProfile.CONNECTION_POLICY_UNKNOWN,
                false);
        testOkToConnectCase(
                mDevice,
                BluetoothDevice.BOND_BONDING,
                BluetoothProfile.CONNECTION_POLICY_FORBIDDEN,
                false);
        testOkToConnectCase(
                mDevice,
                BluetoothDevice.BOND_BONDING,
                BluetoothProfile.CONNECTION_POLICY_ALLOWED,
                false);
        testOkToConnectCase(mDevice, BluetoothDevice.BOND_BONDING, badPolicyValue, false);
        testOkToConnectCase(
                mDevice,
                BluetoothDevice.BOND_BONDED,
                BluetoothProfile.CONNECTION_POLICY_UNKNOWN,
                true);
        testOkToConnectCase(
                mDevice,
                BluetoothDevice.BOND_BONDED,
                BluetoothProfile.CONNECTION_POLICY_FORBIDDEN,
                false);
        testOkToConnectCase(
                mDevice,
                BluetoothDevice.BOND_BONDED,
                BluetoothProfile.CONNECTION_POLICY_ALLOWED,
                true);
        testOkToConnectCase(mDevice, BluetoothDevice.BOND_BONDED, badPolicyValue, false);
        testOkToConnectCase(
                mDevice, badBondState, BluetoothProfile.CONNECTION_POLICY_UNKNOWN, false);
        testOkToConnectCase(
                mDevice, badBondState, BluetoothProfile.CONNECTION_POLICY_FORBIDDEN, false);
        testOkToConnectCase(
                mDevice, badBondState, BluetoothProfile.CONNECTION_POLICY_ALLOWED, false);
        testOkToConnectCase(mDevice, badBondState, badPolicyValue, false);
    }

    /**
     * Test that an outgoing connection to device that does not have Volume Control UUID is rejected
     */
    @Test
    public void testOutgoingConnectMissingVolumeControlUuid() {
        // Update the device policy so okToConnect() returns true
        when(mAdapterService.getDatabase()).thenReturn(mDatabaseManager);
        when(mDatabaseManager.getProfileConnectionPolicy(mDevice, BluetoothProfile.VOLUME_CONTROL))
                .thenReturn(BluetoothProfile.CONNECTION_POLICY_ALLOWED);
        doReturn(true).when(mNativeInterface).connectVolumeControl(any(BluetoothDevice.class));
        doReturn(true).when(mNativeInterface).disconnectVolumeControl(any(BluetoothDevice.class));

        // Return No UUID
        doReturn(new ParcelUuid[] {})
                .when(mAdapterService)
                .getRemoteUuids(any(BluetoothDevice.class));

        // Send a connect request
        Assert.assertFalse("Connect expected to fail", mService.connect(mDevice));
    }

    /** Test that an outgoing connection to device that have Volume Control UUID is successful */
    @Test
    public void testOutgoingConnectDisconnectExistingVolumeControlUuid() throws Exception {
        // Update the device policy so okToConnect() returns true
        when(mAdapterService.getDatabase()).thenReturn(mDatabaseManager);
        when(mDatabaseManager.getProfileConnectionPolicy(mDevice, BluetoothProfile.VOLUME_CONTROL))
                .thenReturn(BluetoothProfile.CONNECTION_POLICY_ALLOWED);
        doReturn(true).when(mNativeInterface).connectVolumeControl(any(BluetoothDevice.class));
        doReturn(true).when(mNativeInterface).disconnectVolumeControl(any(BluetoothDevice.class));

        // Return Volume Control UUID
        doReturn(new ParcelUuid[] {BluetoothUuid.VOLUME_CONTROL})
                .when(mAdapterService)
                .getRemoteUuids(any(BluetoothDevice.class));

        // Send a connect request via binder
        Assert.assertTrue(
                "Connect expected to succeed", mServiceBinder.connect(mDevice, mAttributionSource));

        // Verify the connection state broadcast, and that we are in Connecting state
        verifyConnectionStateIntent(
                TIMEOUT_MS,
                mDevice,
                BluetoothProfile.STATE_CONNECTING,
                BluetoothProfile.STATE_DISCONNECTED);

        // Send a disconnect request via binder
        Assert.assertTrue(
                "Disconnect expected to succeed",
                mServiceBinder.disconnect(mDevice, mAttributionSource));

        // Verify the connection state broadcast, and that we are in Connecting state
        verifyConnectionStateIntent(
                TIMEOUT_MS,
                mDevice,
                BluetoothProfile.STATE_DISCONNECTED,
                BluetoothProfile.STATE_CONNECTING);
    }

    /** Test that an outgoing connection to device with POLICY_FORBIDDEN is rejected */
    @Test
    public void testOutgoingConnectPolicyForbidden() {
        doReturn(true).when(mNativeInterface).connectVolumeControl(any(BluetoothDevice.class));
        doReturn(true).when(mNativeInterface).disconnectVolumeControl(any(BluetoothDevice.class));

        // Set the device policy to POLICY_FORBIDDEN so connect() should fail
        when(mAdapterService.getDatabase()).thenReturn(mDatabaseManager);
        when(mDatabaseManager.getProfileConnectionPolicy(mDevice, BluetoothProfile.VOLUME_CONTROL))
                .thenReturn(BluetoothProfile.CONNECTION_POLICY_FORBIDDEN);

        // Send a connect request
        Assert.assertFalse("Connect expected to fail", mService.connect(mDevice));
    }

    /** Test that an outgoing connection times out */
    @Test
    public void testOutgoingConnectTimeout() throws Exception {
        // Update the device policy so okToConnect() returns true
        when(mAdapterService.getDatabase()).thenReturn(mDatabaseManager);
        when(mDatabaseManager.getProfileConnectionPolicy(mDevice, BluetoothProfile.VOLUME_CONTROL))
                .thenReturn(BluetoothProfile.CONNECTION_POLICY_ALLOWED);
        doReturn(true).when(mNativeInterface).connectVolumeControl(any(BluetoothDevice.class));
        doReturn(true).when(mNativeInterface).disconnectVolumeControl(any(BluetoothDevice.class));

        // Send a connect request
        Assert.assertTrue("Connect failed", mService.connect(mDevice));

        // Verify the connection state broadcast, and that we are in Connecting state
        verifyConnectionStateIntent(
                TIMEOUT_MS,
                mDevice,
                BluetoothProfile.STATE_CONNECTING,
                BluetoothProfile.STATE_DISCONNECTED);
        Assert.assertEquals(
                BluetoothProfile.STATE_CONNECTING, mService.getConnectionState(mDevice));

        // Verify the connection state broadcast, and that we are in Disconnected state
        verifyConnectionStateIntent(
                VolumeControlStateMachine.sConnectTimeoutMs * 2,
                mDevice,
                BluetoothProfile.STATE_DISCONNECTED,
                BluetoothProfile.STATE_CONNECTING);

        int state = mServiceBinder.getConnectionState(mDevice, mAttributionSource);
        Assert.assertEquals(BluetoothProfile.STATE_DISCONNECTED, state);
    }

    /**
     * Test that only CONNECTION_STATE_CONNECTED or CONNECTION_STATE_CONNECTING Volume Control stack
     * events will create a state machine.
     */
    @Test
    public void testCreateStateMachineStackEvents() {
        // Update the device policy so okToConnect() returns true
        when(mAdapterService.getDatabase()).thenReturn(mDatabaseManager);
        when(mDatabaseManager.getProfileConnectionPolicy(mDevice, BluetoothProfile.VOLUME_CONTROL))
                .thenReturn(BluetoothProfile.CONNECTION_POLICY_ALLOWED);
        doReturn(true).when(mNativeInterface).connectVolumeControl(any(BluetoothDevice.class));
        doReturn(true).when(mNativeInterface).disconnectVolumeControl(any(BluetoothDevice.class));

        // stack event: CONNECTION_STATE_CONNECTING - state machine should be created
        generateConnectionMessageFromNative(
                mDevice, BluetoothProfile.STATE_CONNECTING, BluetoothProfile.STATE_DISCONNECTED);
        Assert.assertEquals(
                BluetoothProfile.STATE_CONNECTING, mService.getConnectionState(mDevice));
        Assert.assertTrue(mService.getDevices().contains(mDevice));

        // stack event: CONNECTION_STATE_DISCONNECTED - state machine should be removed
        generateConnectionMessageFromNative(
                mDevice, BluetoothProfile.STATE_DISCONNECTED, BluetoothProfile.STATE_CONNECTING);
        Assert.assertEquals(
                BluetoothProfile.STATE_DISCONNECTED, mService.getConnectionState(mDevice));
        Assert.assertTrue(mService.getDevices().contains(mDevice));
        mService.bondStateChanged(mDevice, BluetoothDevice.BOND_NONE);
        Assert.assertFalse(mService.getDevices().contains(mDevice));

        // stack event: CONNECTION_STATE_CONNECTED - state machine should be created
        generateConnectionMessageFromNative(
                mDevice, BluetoothProfile.STATE_CONNECTED, BluetoothProfile.STATE_DISCONNECTED);
        Assert.assertEquals(BluetoothProfile.STATE_CONNECTED, mService.getConnectionState(mDevice));
        Assert.assertTrue(mService.getDevices().contains(mDevice));

        // stack event: CONNECTION_STATE_DISCONNECTED - state machine should be removed
        generateConnectionMessageFromNative(
                mDevice, BluetoothProfile.STATE_DISCONNECTED, BluetoothProfile.STATE_CONNECTED);
        Assert.assertEquals(
                BluetoothProfile.STATE_DISCONNECTED, mService.getConnectionState(mDevice));
        Assert.assertTrue(mService.getDevices().contains(mDevice));
        mService.bondStateChanged(mDevice, BluetoothDevice.BOND_NONE);
        Assert.assertFalse(mService.getDevices().contains(mDevice));

        // stack event: CONNECTION_STATE_DISCONNECTING - state machine should not be created
        generateUnexpectedConnectionMessageFromNative(
                mDevice, BluetoothProfile.STATE_DISCONNECTING, BluetoothProfile.STATE_DISCONNECTED);
        Assert.assertEquals(
                BluetoothProfile.STATE_DISCONNECTED, mService.getConnectionState(mDevice));
        Assert.assertFalse(mService.getDevices().contains(mDevice));

        // stack event: CONNECTION_STATE_DISCONNECTED - state machine should not be created
        generateUnexpectedConnectionMessageFromNative(
                mDevice, BluetoothProfile.STATE_DISCONNECTED, BluetoothProfile.STATE_DISCONNECTED);
        Assert.assertEquals(
                BluetoothProfile.STATE_DISCONNECTED, mService.getConnectionState(mDevice));
        Assert.assertFalse(mService.getDevices().contains(mDevice));
    }

    /**
     * Test that a CONNECTION_STATE_DISCONNECTED Volume Control stack event will remove the state
     * machine only if the device is unbond.
     */
    @Test
    public void testDeleteStateMachineDisconnectEvents() {
        // Update the device policy so okToConnect() returns true
        when(mAdapterService.getDatabase()).thenReturn(mDatabaseManager);
        when(mDatabaseManager.getProfileConnectionPolicy(mDevice, BluetoothProfile.VOLUME_CONTROL))
                .thenReturn(BluetoothProfile.CONNECTION_POLICY_ALLOWED);
        doReturn(true).when(mNativeInterface).connectVolumeControl(any(BluetoothDevice.class));
        doReturn(true).when(mNativeInterface).disconnectVolumeControl(any(BluetoothDevice.class));

        // stack event: CONNECTION_STATE_CONNECTING - state machine should be created
        generateConnectionMessageFromNative(
                mDevice, BluetoothProfile.STATE_CONNECTING, BluetoothProfile.STATE_DISCONNECTED);
        Assert.assertEquals(
                BluetoothProfile.STATE_CONNECTING, mService.getConnectionState(mDevice));
        Assert.assertTrue(mService.getDevices().contains(mDevice));

        // stack event: CONNECTION_STATE_DISCONNECTED - state machine is not removed
        generateConnectionMessageFromNative(
                mDevice, BluetoothProfile.STATE_DISCONNECTED, BluetoothProfile.STATE_CONNECTING);
        Assert.assertEquals(
                BluetoothProfile.STATE_DISCONNECTED, mService.getConnectionState(mDevice));
        Assert.assertTrue(mService.getDevices().contains(mDevice));

        // stack event: CONNECTION_STATE_CONNECTING - state machine remains
        generateConnectionMessageFromNative(
                mDevice, BluetoothProfile.STATE_CONNECTING, BluetoothProfile.STATE_DISCONNECTED);
        Assert.assertEquals(
                BluetoothProfile.STATE_CONNECTING, mService.getConnectionState(mDevice));
        Assert.assertTrue(mService.getDevices().contains(mDevice));

        // device bond state marked as unbond - state machine is not removed
        doReturn(BluetoothDevice.BOND_NONE)
                .when(mAdapterService)
                .getBondState(any(BluetoothDevice.class));
        Assert.assertTrue(mService.getDevices().contains(mDevice));

        // stack event: CONNECTION_STATE_DISCONNECTED - state machine is removed
        generateConnectionMessageFromNative(
                mDevice, BluetoothProfile.STATE_DISCONNECTED, BluetoothProfile.STATE_CONNECTING);
        Assert.assertEquals(
                BluetoothProfile.STATE_DISCONNECTED, mService.getConnectionState(mDevice));
        Assert.assertFalse(mService.getDevices().contains(mDevice));
    }

    /** Test that various Volume Control stack events will broadcast related states. */
    @Test
    public void testVolumeControlStackEvents() {
        int group_id = -1;
        int volume = 6;
        boolean mute = false;

        // Send a message to trigger volume state changed broadcast
        VolumeControlStackEvent stackEvent =
                new VolumeControlStackEvent(
                        VolumeControlStackEvent.EVENT_TYPE_VOLUME_STATE_CHANGED);
        stackEvent.device = mDevice;
        stackEvent.valueInt1 = group_id;
        stackEvent.valueInt2 = volume;
        stackEvent.valueBool1 = mute;
        mService.messageFromNative(stackEvent);
    }

    int getLeAudioVolume(int index, int minIndex, int maxIndex, int streamType) {
        // Note: This has to be the same as mBtHelper.setLeAudioVolume()
        return (int) Math.round((double) index * BT_LE_AUDIO_MAX_VOL / maxIndex);
    }

    void testVolumeCalculations(int streamType, int minIdx, int maxIdx) {
        // Send a message to trigger volume state changed broadcast
        final VolumeControlStackEvent stackEvent =
                new VolumeControlStackEvent(
                        VolumeControlStackEvent.EVENT_TYPE_VOLUME_STATE_CHANGED);
        stackEvent.device = null;
        stackEvent.valueInt1 = 1; // groupId
        stackEvent.valueBool1 = false; // isMuted
        stackEvent.valueBool2 = true; // isAutonomous

        IntStream.range(minIdx, maxIdx)
                .forEach(
                        idx -> {
                            // Given the reference volume index, set the LeAudio Volume
                            stackEvent.valueInt2 =
                                    getLeAudioVolume(
                                            idx,
                                            mAudioManager.getStreamMinVolume(streamType),
                                            mAudioManager.getStreamMaxVolume(streamType),
                                            streamType);
                            mService.messageFromNative(stackEvent);

                            // Verify that setting LeAudio Volume, sets the original volume index to
                            // Audio FW
                            verify(mAudioManager, times(1))
                                    .setStreamVolume(eq(streamType), eq(idx), anyInt());
                        });
    }

    @Test
    public void testAutonomousVolumeStateChange() {
        // TODO: b/329163385 - This test should be modified to run without having to set the flag to
        // a specific value
        mSetFlagsRule.disableFlags(
                Flags.FLAG_LEAUDIO_BROADCAST_VOLUME_CONTROL_FOR_CONNECTED_DEVICES);
        doReturn(AudioManager.MODE_IN_CALL).when(mAudioManager).getMode();
        testVolumeCalculations(AudioManager.STREAM_VOICE_CALL, CALL_MIN_VOL, CALL_MAX_VOL);

        doReturn(AudioManager.MODE_NORMAL).when(mAudioManager).getMode();
        testVolumeCalculations(AudioManager.STREAM_MUSIC, MEDIA_MIN_VOL, MEDIA_MAX_VOL);
    }

    /** Test if autonomous Mute/Unmute propagates the event to audio manager. */
    @Test
    public void testAutonomousMuteUnmute() {
        // TODO: b/329163385 - This test should be modified to run without having to set the flag to
        // a specific value
        mSetFlagsRule.disableFlags(
                Flags.FLAG_LEAUDIO_BROADCAST_VOLUME_CONTROL_FOR_CONNECTED_DEVICES);
        int streamType = AudioManager.STREAM_MUSIC;
        int streamVol = getLeAudioVolume(19, MEDIA_MIN_VOL, MEDIA_MAX_VOL, streamType);

        // Send a message to trigger volume state changed broadcast
        final VolumeControlStackEvent stackEvent =
                new VolumeControlStackEvent(
                        VolumeControlStackEvent.EVENT_TYPE_VOLUME_STATE_CHANGED);
        stackEvent.device = null;
        stackEvent.valueInt1 = 1; // groupId
        stackEvent.valueInt2 = streamVol;
        stackEvent.valueBool1 = false; // isMuted
        stackEvent.valueBool2 = true; // isAutonomous

        doReturn(false).when(mAudioManager).isStreamMute(eq(AudioManager.STREAM_MUSIC));

        // Verify that muting LeAudio device, sets the mute state on the audio device
        stackEvent.valueBool1 = true;
        mService.messageFromNative(stackEvent);
        verify(mAudioManager, times(1))
                .adjustStreamVolume(eq(streamType), eq(AudioManager.ADJUST_MUTE), anyInt());

        doReturn(true).when(mAudioManager).isStreamMute(eq(AudioManager.STREAM_MUSIC));

        // Verify that unmuting LeAudio device, unsets the mute state on the audio device
        stackEvent.valueBool1 = false;
        mService.messageFromNative(stackEvent);
        verify(mAudioManager, times(1))
                .adjustStreamVolume(eq(streamType), eq(AudioManager.ADJUST_UNMUTE), anyInt());
    }

    /** Test Volume Control cache. */
    @Test
    public void testVolumeCache() throws Exception {
        int groupId = 1;
        int volume = 6;

        Assert.assertEquals(-1, mService.getGroupVolume(groupId));
        mServiceBinder.setGroupVolume(groupId, volume, mAttributionSource);

        int groupVolume = mServiceBinder.getGroupVolume(groupId, mAttributionSource);
        Assert.assertEquals(volume, groupVolume);

        volume = 10;
        // Send autonomous volume change.
        VolumeControlStackEvent stackEvent =
                new VolumeControlStackEvent(
                        VolumeControlStackEvent.EVENT_TYPE_VOLUME_STATE_CHANGED);
        stackEvent.device = null;
        stackEvent.valueInt1 = groupId;
        stackEvent.valueInt2 = volume;
        stackEvent.valueBool1 = false;
        stackEvent.valueBool2 = true; /* autonomous */
        mService.messageFromNative(stackEvent);

        Assert.assertEquals(volume, mService.getGroupVolume(groupId));
    }

    /** Test Active Group change */
    @Test
    public void testActiveGroupChange() throws Exception {
        // TODO: b/329163385 - This test should be modified to run without having to set the flag to
        // a specific value
        mSetFlagsRule.disableFlags(
                Flags.FLAG_LEAUDIO_BROADCAST_VOLUME_CONTROL_FOR_CONNECTED_DEVICES);
        int groupId_1 = 1;
        int volume_groupId_1 = 6;

        int groupId_2 = 2;
        int volume_groupId_2 = 20;

        Assert.assertEquals(-1, mService.getGroupVolume(groupId_1));
        Assert.assertEquals(-1, mService.getGroupVolume(groupId_2));
        mServiceBinder.setGroupVolume(groupId_1, volume_groupId_1, mAttributionSource);

        mServiceBinder.setGroupVolume(groupId_2, volume_groupId_2, mAttributionSource);

        mServiceBinder.setGroupActive(groupId_1, true, mAttributionSource);

        // Expected index for STREAM_MUSIC
        int expectedVol =
                (int) Math.round((double) (volume_groupId_1 * MEDIA_MAX_VOL) / BT_LE_AUDIO_MAX_VOL);
        verify(mAudioManager, times(1)).setStreamVolume(anyInt(), eq(expectedVol), anyInt());

        mServiceBinder.setGroupActive(groupId_2, true, mAttributionSource);

        expectedVol =
                (int) Math.round((double) (volume_groupId_2 * MEDIA_MAX_VOL) / BT_LE_AUDIO_MAX_VOL);
        verify(mAudioManager, times(1)).setStreamVolume(anyInt(), eq(expectedVol), anyInt());
    }

    /** Test Volume Control Mute cache. */
    @Test
    public void testMuteCache() throws Exception {
        int groupId = 1;
        int volume = 6;

        Assert.assertEquals(false, mService.getGroupMute(groupId));

        // Send autonomous volume change
        VolumeControlStackEvent stackEvent =
                new VolumeControlStackEvent(
                        VolumeControlStackEvent.EVENT_TYPE_VOLUME_STATE_CHANGED);
        stackEvent.device = null;
        stackEvent.valueInt1 = groupId;
        stackEvent.valueInt2 = volume;
        stackEvent.valueBool1 = false; /* unmuted */
        stackEvent.valueBool2 = true; /* autonomous */
        mService.messageFromNative(stackEvent);

        // Mute
        mServiceBinder.muteGroup(groupId, mAttributionSource);
        Assert.assertEquals(true, mService.getGroupMute(groupId));

        // Make sure the volume is kept even when muted
        Assert.assertEquals(volume, mService.getGroupVolume(groupId));

        // Send autonomous unmute
        stackEvent.valueBool1 = false; /* unmuted */
        mService.messageFromNative(stackEvent);

        Assert.assertEquals(false, mService.getGroupMute(groupId));
    }

    /** Test Volume Control with muted stream. */
    @Test
    public void testVolumeChangeWhileMuted() throws Exception {
        int groupId = 1;
        int volume = 6;

        Assert.assertEquals(false, mService.getGroupMute(groupId));

        // Set the initial volume state
        VolumeControlStackEvent stackEvent =
                new VolumeControlStackEvent(
                        VolumeControlStackEvent.EVENT_TYPE_VOLUME_STATE_CHANGED);
        stackEvent.device = null;
        stackEvent.valueInt1 = groupId;
        stackEvent.valueInt2 = volume;
        stackEvent.valueBool1 = false; /* unmuted */
        stackEvent.valueBool2 = true; /* autonomous */
        mService.messageFromNative(stackEvent);

        // Mute
        mService.muteGroup(groupId);
        Assert.assertEquals(true, mService.getGroupMute(groupId));
        verify(mNativeInterface, times(1)).muteGroup(eq(groupId));

        // Make sure the volume is kept even when muted
        doReturn(true).when(mAudioManager).isStreamMute(eq(AudioManager.STREAM_MUSIC));
        Assert.assertEquals(volume, mService.getGroupVolume(groupId));

        // Lower the volume and keep it mute
        mService.setGroupVolume(groupId, --volume);
        Assert.assertEquals(true, mService.getGroupMute(groupId));
        verify(mNativeInterface, times(1)).setGroupVolume(eq(groupId), eq(volume));
        verify(mNativeInterface, times(0)).unmuteGroup(eq(groupId));

        // Don't unmute on consecutive calls either
        mService.setGroupVolume(groupId, --volume);
        Assert.assertEquals(true, mService.getGroupMute(groupId));
        verify(mNativeInterface, times(1)).setGroupVolume(eq(groupId), eq(volume));
        verify(mNativeInterface, times(0)).unmuteGroup(eq(groupId));

        // Raise the volume and unmute
        volume += 10; // avoid previous volume levels and simplify mock verification
        doReturn(false).when(mAudioManager).isStreamMute(eq(AudioManager.STREAM_MUSIC));
        mService.setGroupVolume(groupId, ++volume);
        Assert.assertEquals(false, mService.getGroupMute(groupId));
        verify(mNativeInterface, times(1)).setGroupVolume(eq(groupId), eq(volume));
        // Verify the number of unmute calls after the second volume change
        mService.setGroupVolume(groupId, ++volume);
        Assert.assertEquals(false, mService.getGroupMute(groupId));
        verify(mNativeInterface, times(1)).setGroupVolume(eq(groupId), eq(volume));
        // Make sure we unmuted only once
        verify(mNativeInterface, times(1)).unmuteGroup(eq(groupId));
    }

    /**
     * Test setting volume for a group member who connects after the volume level for a group was
     * already changed and cached.
     */
    @Test
    public void testLateConnectingDevice() throws Exception {
        int groupId = 1;
        int groupVolume = 56;

        // Both devices are in the same group
        when(mCsipService.getGroupId(mDevice, BluetoothUuid.CAP)).thenReturn(groupId);
        when(mCsipService.getGroupId(mDeviceTwo, BluetoothUuid.CAP)).thenReturn(groupId);

        // Update the device policy so okToConnect() returns true
        when(mAdapterService.getDatabase()).thenReturn(mDatabaseManager);
        when(mDatabaseManager.getProfileConnectionPolicy(
                        any(BluetoothDevice.class), eq(BluetoothProfile.VOLUME_CONTROL)))
                .thenReturn(BluetoothProfile.CONNECTION_POLICY_ALLOWED);
        doReturn(true).when(mNativeInterface).connectVolumeControl(any(BluetoothDevice.class));
        doReturn(true).when(mNativeInterface).disconnectVolumeControl(any(BluetoothDevice.class));

        generateConnectionMessageFromNative(
                mDevice, BluetoothProfile.STATE_CONNECTED, BluetoothProfile.STATE_DISCONNECTED);
        Assert.assertEquals(BluetoothProfile.STATE_CONNECTED, mService.getConnectionState(mDevice));
        Assert.assertTrue(mService.getDevices().contains(mDevice));

        mService.setGroupVolume(groupId, groupVolume);
        verify(mNativeInterface, times(1)).setGroupVolume(eq(groupId), eq(groupVolume));
        verify(mNativeInterface, times(0)).setVolume(eq(mDeviceTwo), eq(groupVolume));

        // Verify that second device gets the proper group volume level when connected
        generateConnectionMessageFromNative(
                mDeviceTwo, BluetoothProfile.STATE_CONNECTED, BluetoothProfile.STATE_DISCONNECTED);
        Assert.assertEquals(
                BluetoothProfile.STATE_CONNECTED, mService.getConnectionState(mDeviceTwo));
        Assert.assertTrue(mService.getDevices().contains(mDeviceTwo));
        verify(mNativeInterface, times(1)).setVolume(eq(mDeviceTwo), eq(groupVolume));
    }

    /**
     * Test setting volume for a new group member who is discovered after the volume level for a
     * group was already changed and cached.
     */
    @Test
    public void testLateDiscoveredGroupMember() throws Exception {
        int groupId = 1;
        int groupVolume = 56;

        // For now only one device is in the group
        when(mCsipService.getGroupId(mDevice, BluetoothUuid.CAP)).thenReturn(groupId);
        when(mCsipService.getGroupId(mDeviceTwo, BluetoothUuid.CAP)).thenReturn(-1);

        // Update the device policy so okToConnect() returns true
        when(mAdapterService.getDatabase()).thenReturn(mDatabaseManager);
        when(mDatabaseManager.getProfileConnectionPolicy(
                        any(BluetoothDevice.class), eq(BluetoothProfile.VOLUME_CONTROL)))
                .thenReturn(BluetoothProfile.CONNECTION_POLICY_ALLOWED);
        doReturn(true).when(mNativeInterface).connectVolumeControl(any(BluetoothDevice.class));
        doReturn(true).when(mNativeInterface).disconnectVolumeControl(any(BluetoothDevice.class));

        generateConnectionMessageFromNative(
                mDevice, BluetoothProfile.STATE_CONNECTED, BluetoothProfile.STATE_DISCONNECTED);
        Assert.assertEquals(BluetoothProfile.STATE_CONNECTED, mService.getConnectionState(mDevice));
        Assert.assertTrue(mService.getDevices().contains(mDevice));

        // Set the group volume
        mService.setGroupVolume(groupId, groupVolume);

        // Verify that second device will not get the group volume level if it is not a group member
        generateConnectionMessageFromNative(
                mDeviceTwo, BluetoothProfile.STATE_CONNECTED, BluetoothProfile.STATE_DISCONNECTED);
        Assert.assertEquals(
                BluetoothProfile.STATE_CONNECTED, mService.getConnectionState(mDeviceTwo));
        Assert.assertTrue(mService.getDevices().contains(mDeviceTwo));
        verify(mNativeInterface, times(0)).setVolume(eq(mDeviceTwo), eq(groupVolume));

        // But gets the volume when it becomes the group member
        when(mCsipService.getGroupId(mDeviceTwo, BluetoothUuid.CAP)).thenReturn(groupId);
        mService.handleGroupNodeAdded(groupId, mDeviceTwo);
        verify(mNativeInterface, times(1)).setVolume(eq(mDeviceTwo), eq(groupVolume));
    }

    /**
     * Test setting volume to 0 for a group member who connects after the volume level for a group
     * was already changed and cached. LeAudio has no knowledge of mute for anything else than
     * telephony, thus setting volume level to 0 is considered as muting.
     */
    @Test
    public void testMuteLateConnectingDevice() throws Exception {
        int groupId = 1;
        int volume = 100;

        // Both devices are in the same group
        when(mCsipService.getGroupId(mDevice, BluetoothUuid.CAP)).thenReturn(groupId);
        when(mCsipService.getGroupId(mDeviceTwo, BluetoothUuid.CAP)).thenReturn(groupId);

        // Update the device policy so okToConnect() returns true
        when(mAdapterService.getDatabase()).thenReturn(mDatabaseManager);
        when(mDatabaseManager.getProfileConnectionPolicy(
                        any(BluetoothDevice.class), eq(BluetoothProfile.VOLUME_CONTROL)))
                .thenReturn(BluetoothProfile.CONNECTION_POLICY_ALLOWED);
        doReturn(true).when(mNativeInterface).connectVolumeControl(any(BluetoothDevice.class));
        doReturn(true).when(mNativeInterface).disconnectVolumeControl(any(BluetoothDevice.class));

        generateConnectionMessageFromNative(
                mDevice, BluetoothProfile.STATE_CONNECTED, BluetoothProfile.STATE_DISCONNECTED);
        Assert.assertEquals(BluetoothProfile.STATE_CONNECTED, mService.getConnectionState(mDevice));
        Assert.assertTrue(mService.getDevices().contains(mDevice));

        // Set the initial volume and mute conditions
        doReturn(true).when(mAudioManager).isStreamMute(anyInt());
        mService.setGroupVolume(groupId, volume);

        verify(mNativeInterface, times(1)).setGroupVolume(eq(groupId), eq(volume));
        verify(mNativeInterface, times(0)).setVolume(eq(mDeviceTwo), eq(volume));
        // Check if it was muted
        verify(mNativeInterface, times(1)).muteGroup(eq(groupId));

        Assert.assertEquals(true, mService.getGroupMute(groupId));

        // Verify that second device gets the proper group volume level when connected
        generateConnectionMessageFromNative(
                mDeviceTwo, BluetoothProfile.STATE_CONNECTED, BluetoothProfile.STATE_DISCONNECTED);
        Assert.assertEquals(
                BluetoothProfile.STATE_CONNECTED, mService.getConnectionState(mDeviceTwo));
        Assert.assertTrue(mService.getDevices().contains(mDeviceTwo));
        verify(mNativeInterface, times(1)).setVolume(eq(mDeviceTwo), eq(volume));
        // Check if new device was muted
        verify(mNativeInterface, times(1)).mute(eq(mDeviceTwo));
    }

    /**
     * Test setting volume to 0 for a new group member who is discovered after the volume level for
     * a group was already changed and cached. LeAudio has no knowledge of mute for anything else
     * than telephony, thus setting volume level to 0 is considered as muting.
     */
    @Test
    public void testMuteLateDiscoveredGroupMember() throws Exception {
        int groupId = 1;
        int volume = 100;

        // For now only one device is in the group
        when(mCsipService.getGroupId(mDevice, BluetoothUuid.CAP)).thenReturn(groupId);
        when(mCsipService.getGroupId(mDeviceTwo, BluetoothUuid.CAP)).thenReturn(-1);

        // Update the device policy so okToConnect() returns true
        when(mAdapterService.getDatabase()).thenReturn(mDatabaseManager);
        when(mDatabaseManager.getProfileConnectionPolicy(
                        any(BluetoothDevice.class), eq(BluetoothProfile.VOLUME_CONTROL)))
                .thenReturn(BluetoothProfile.CONNECTION_POLICY_ALLOWED);
        doReturn(true).when(mNativeInterface).connectVolumeControl(any(BluetoothDevice.class));
        doReturn(true).when(mNativeInterface).disconnectVolumeControl(any(BluetoothDevice.class));

        generateConnectionMessageFromNative(
                mDevice, BluetoothProfile.STATE_CONNECTED, BluetoothProfile.STATE_DISCONNECTED);
        Assert.assertEquals(BluetoothProfile.STATE_CONNECTED, mService.getConnectionState(mDevice));
        Assert.assertTrue(mService.getDevices().contains(mDevice));

        // Set the initial volume and mute conditions
        doReturn(true).when(mAudioManager).isStreamMute(anyInt());
        mService.setGroupVolume(groupId, volume);

        // Verify that second device will not get the group volume level if it is not a group member
        generateConnectionMessageFromNative(
                mDeviceTwo, BluetoothProfile.STATE_CONNECTED, BluetoothProfile.STATE_DISCONNECTED);
        Assert.assertEquals(
                BluetoothProfile.STATE_CONNECTED, mService.getConnectionState(mDeviceTwo));
        Assert.assertTrue(mService.getDevices().contains(mDeviceTwo));
        verify(mNativeInterface, times(0)).setVolume(eq(mDeviceTwo), eq(volume));
        // Check if it was not muted
        verify(mNativeInterface, times(0)).mute(eq(mDeviceTwo));

        // But gets the volume when it becomes the group member
        when(mCsipService.getGroupId(mDeviceTwo, BluetoothUuid.CAP)).thenReturn(groupId);
        mService.handleGroupNodeAdded(groupId, mDeviceTwo);
        verify(mNativeInterface, times(1)).setVolume(eq(mDeviceTwo), eq(volume));
        verify(mNativeInterface, times(1)).mute(eq(mDeviceTwo));
    }

    @Test
    public void testServiceBinderGetDevicesMatchingConnectionStates() throws Exception {
        List<BluetoothDevice> devices =
                mServiceBinder.getDevicesMatchingConnectionStates(null, mAttributionSource);
        Assert.assertEquals(0, devices.size());
    }

    @Test
    public void testServiceBinderSetConnectionPolicy() throws Exception {
        Assert.assertTrue(
                mServiceBinder.setConnectionPolicy(
                        mDevice, BluetoothProfile.CONNECTION_POLICY_UNKNOWN, mAttributionSource));
<<<<<<< HEAD
        verify(mDatabaseManager).setProfileConnectionPolicy(
                mDevice, BluetoothProfile.VOLUME_CONTROL, BluetoothProfile.CONNECTION_POLICY_UNKNOWN);
=======
        verify(mDatabaseManager)
                .setProfileConnectionPolicy(
                        mDevice,
                        BluetoothProfile.VOLUME_CONTROL,
                        BluetoothProfile.CONNECTION_POLICY_UNKNOWN);
>>>>>>> 6cdb3953
    }

    @Test
    public void testServiceBinderVolumeOffsetMethods() throws Exception {
        // Send a message to trigger connection completed
        generateDeviceAvailableMessageFromNative(mDevice, 2);

        Assert.assertTrue(mServiceBinder.isVolumeOffsetAvailable(mDevice, mAttributionSource));

        int defaultNumberOfInstances = 0;
        int numberOfInstances =
                mServiceBinder.getNumberOfVolumeOffsetInstances(mDevice, mAttributionSource);
        Assert.assertEquals(2, numberOfInstances);

        int id = 1;
        int volumeOffset = 100;
        mServiceBinder.setVolumeOffset(mDevice, id, volumeOffset, mAttributionSource);
        verify(mNativeInterface).setExtAudioOutVolumeOffset(mDevice, id, volumeOffset);
    }

    @Test
    public void testServiceBinderSetDeviceVolumeMethods() throws Exception {
        mSetFlagsRule.enableFlags(
                Flags.FLAG_LEAUDIO_BROADCAST_VOLUME_CONTROL_FOR_CONNECTED_DEVICES);

        int groupId = 1;
        int groupVolume = 56;
        int deviceOneVolume = 46;
        int deviceTwoVolume = 36;

        // Both devices are in the same group
        when(mLeAudioService.getGroupId(mDevice)).thenReturn(groupId);
        when(mLeAudioService.getGroupId(mDeviceTwo)).thenReturn(groupId);

        // Update the device policy so okToConnect() returns true
        when(mAdapterService.getDatabase()).thenReturn(mDatabaseManager);
        when(mDatabaseManager.getProfileConnectionPolicy(
                        any(BluetoothDevice.class), eq(BluetoothProfile.VOLUME_CONTROL)))
                .thenReturn(BluetoothProfile.CONNECTION_POLICY_ALLOWED);
        doReturn(true).when(mNativeInterface).connectVolumeControl(any(BluetoothDevice.class));
        doReturn(true).when(mNativeInterface).disconnectVolumeControl(any(BluetoothDevice.class));

        generateDeviceAvailableMessageFromNative(mDevice, 1);
        generateConnectionMessageFromNative(
                mDevice, BluetoothProfile.STATE_CONNECTED, BluetoothProfile.STATE_DISCONNECTED);
        Assert.assertEquals(BluetoothProfile.STATE_CONNECTED, mService.getConnectionState(mDevice));
        Assert.assertTrue(mService.getDevices().contains(mDevice));

        mServiceBinder.setDeviceVolume(mDevice, groupVolume, true, mAttributionSource);
        verify(mNativeInterface).setGroupVolume(groupId, groupVolume);
        Assert.assertEquals(groupVolume, mService.getGroupVolume(groupId));

        mServiceBinder.setDeviceVolume(mDevice, deviceOneVolume, false, mAttributionSource);
        verify(mNativeInterface).setVolume(mDevice, deviceOneVolume);
        Assert.assertEquals(deviceOneVolume, mService.getDeviceVolume(mDevice));
        Assert.assertNotEquals(deviceOneVolume, mService.getDeviceVolume(mDeviceTwo));

        mServiceBinder.setDeviceVolume(mDeviceTwo, deviceTwoVolume, false, mAttributionSource);
        verify(mNativeInterface).setVolume(mDeviceTwo, deviceTwoVolume);
        Assert.assertEquals(deviceTwoVolume, mService.getDeviceVolume(mDeviceTwo));
        Assert.assertNotEquals(deviceTwoVolume, mService.getDeviceVolume(mDevice));
    }

    @Test
    public void testServiceBinderRegisterUnregisterCallback() throws Exception {
        IBluetoothVolumeControlCallback callback =
                Mockito.mock(IBluetoothVolumeControlCallback.class);
        Binder binder = Mockito.mock(Binder.class);
        when(callback.asBinder()).thenReturn(binder);

        int size = mService.mCallbacks.getRegisteredCallbackCount();
        mServiceBinder.registerCallback(callback, mAttributionSource);
        Assert.assertEquals(size + 1, mService.mCallbacks.getRegisteredCallbackCount());

        mServiceBinder.unregisterCallback(callback, mAttributionSource);
        Assert.assertEquals(size, mService.mCallbacks.getRegisteredCallbackCount());
    }

    @Test
    public void testServiceBinderRegisterCallbackWhenDeviceAlreadyConnected() throws Exception {
        mSetFlagsRule.enableFlags(Flags.FLAG_LEAUDIO_MULTIPLE_VOCS_INSTANCES_API);

        int groupId = 1;
        int groupVolume = 56;

        // Both devices are in the same group
        when(mCsipService.getGroupId(mDevice, BluetoothUuid.CAP)).thenReturn(groupId);
        when(mCsipService.getGroupId(mDeviceTwo, BluetoothUuid.CAP)).thenReturn(groupId);

        // Update the device policy so okToConnect() returns true
        when(mAdapterService.getDatabase()).thenReturn(mDatabaseManager);
        when(mDatabaseManager.getProfileConnectionPolicy(
                        any(BluetoothDevice.class), eq(BluetoothProfile.VOLUME_CONTROL)))
                .thenReturn(BluetoothProfile.CONNECTION_POLICY_ALLOWED);
        doReturn(true).when(mNativeInterface).connectVolumeControl(any(BluetoothDevice.class));
        doReturn(true).when(mNativeInterface).disconnectVolumeControl(any(BluetoothDevice.class));

        generateDeviceAvailableMessageFromNative(mDevice, 2);
        generateConnectionMessageFromNative(
                mDevice, BluetoothProfile.STATE_CONNECTED, BluetoothProfile.STATE_DISCONNECTED);
        Assert.assertEquals(BluetoothProfile.STATE_CONNECTED, mService.getConnectionState(mDevice));
        Assert.assertTrue(mService.getDevices().contains(mDevice));

        mService.setGroupVolume(groupId, groupVolume);
        verify(mNativeInterface, times(1)).setGroupVolume(eq(groupId), eq(groupVolume));
        verify(mNativeInterface, times(0)).setVolume(eq(mDeviceTwo), eq(groupVolume));

        // Verify that second device gets the proper group volume level when connected
        generateDeviceAvailableMessageFromNative(mDeviceTwo, 1);
        generateConnectionMessageFromNative(
                mDeviceTwo, BluetoothProfile.STATE_CONNECTED, BluetoothProfile.STATE_DISCONNECTED);
        Assert.assertEquals(
                BluetoothProfile.STATE_CONNECTED, mService.getConnectionState(mDeviceTwo));
        Assert.assertTrue(mService.getDevices().contains(mDeviceTwo));
        verify(mNativeInterface, times(1)).setVolume(eq(mDeviceTwo), eq(groupVolume));

        // Generate events for both devices
        generateDeviceOffsetChangedMessageFromNative(mDevice, 1, 100);
        generateDeviceLocationChangedMessageFromNative(mDevice, 1, 1);
        final String testDevice1Desc1 = "testDevice1Desc1";
        generateDeviceDescriptionChangedMessageFromNative(mDevice, 1, testDevice1Desc1);

        generateDeviceOffsetChangedMessageFromNative(mDevice, 2, 200);
        generateDeviceLocationChangedMessageFromNative(mDevice, 2, 2);
        final String testDevice1Desc2 = "testDevice1Desc2";
        generateDeviceDescriptionChangedMessageFromNative(mDevice, 2, testDevice1Desc2);

        generateDeviceOffsetChangedMessageFromNative(mDeviceTwo, 1, 250);
        generateDeviceLocationChangedMessageFromNative(mDeviceTwo, 1, 3);
        final String testDevice2Desc = "testDevice2Desc";
        generateDeviceDescriptionChangedMessageFromNative(mDeviceTwo, 1, testDevice2Desc);

        // Register callback and verify it is called with known devices
        IBluetoothVolumeControlCallback callback =
                Mockito.mock(IBluetoothVolumeControlCallback.class);
        Binder binder = Mockito.mock(Binder.class);
        when(callback.asBinder()).thenReturn(binder);

        int size = mService.mCallbacks.getRegisteredCallbackCount();
        mServiceBinder.registerCallback(callback, mAttributionSource);
        Assert.assertEquals(size + 1, mService.mCallbacks.getRegisteredCallbackCount());

        verify(callback).onVolumeOffsetChanged(eq(mDevice), eq(1), eq(100));
        verify(callback).onVolumeOffsetAudioLocationChanged(eq(mDevice), eq(1), eq(1));
        verify(callback)
                .onVolumeOffsetAudioDescriptionChanged(eq(mDevice), eq(1), eq(testDevice1Desc1));

        verify(callback).onVolumeOffsetChanged(eq(mDevice), eq(2), eq(200));
        verify(callback).onVolumeOffsetAudioLocationChanged(eq(mDevice), eq(2), eq(2));
        verify(callback)
                .onVolumeOffsetAudioDescriptionChanged(eq(mDevice), eq(2), eq(testDevice1Desc2));

        verify(callback).onVolumeOffsetChanged(eq(mDeviceTwo), eq(1), eq(250));
        verify(callback).onVolumeOffsetAudioLocationChanged(eq(mDeviceTwo), eq(1), eq(3));
        verify(callback)
                .onVolumeOffsetAudioDescriptionChanged(eq(mDeviceTwo), eq(1), eq(testDevice2Desc));

        generateDeviceOffsetChangedMessageFromNative(mDevice, 1, 50);
        generateDeviceLocationChangedMessageFromNative(mDevice, 1, 0);
        final String testDevice1Desc3 = "testDevice1Desc3";
        generateDeviceDescriptionChangedMessageFromNative(mDevice, 1, testDevice1Desc3);

        verify(callback).onVolumeOffsetChanged(eq(mDevice), eq(1), eq(50));
        verify(callback).onVolumeOffsetAudioLocationChanged(eq(mDevice), eq(1), eq(0));
        verify(callback)
                .onVolumeOffsetAudioDescriptionChanged(eq(mDevice), eq(1), eq(testDevice1Desc3));
    }

    @Test
    public void testServiceBinderRegisterVolumeChangedCallbackWhenDeviceAlreadyConnected()
            throws Exception {
        mSetFlagsRule.enableFlags(
                Flags.FLAG_LEAUDIO_BROADCAST_VOLUME_CONTROL_FOR_CONNECTED_DEVICES);
        int groupId = 1;
        int deviceOneVolume = 46;
        int deviceTwoVolume = 36;

        // Update the device policy so okToConnect() returns true
        when(mAdapterService.getDatabase()).thenReturn(mDatabaseManager);
        when(mDatabaseManager.getProfileConnectionPolicy(
                        any(BluetoothDevice.class), eq(BluetoothProfile.VOLUME_CONTROL)))
                .thenReturn(BluetoothProfile.CONNECTION_POLICY_ALLOWED);
        doReturn(true).when(mNativeInterface).connectVolumeControl(any(BluetoothDevice.class));
        doReturn(true).when(mNativeInterface).disconnectVolumeControl(any(BluetoothDevice.class));

        generateDeviceAvailableMessageFromNative(mDevice, 1);
        generateConnectionMessageFromNative(
                mDevice, BluetoothProfile.STATE_CONNECTED, BluetoothProfile.STATE_DISCONNECTED);
        Assert.assertEquals(BluetoothProfile.STATE_CONNECTED, mService.getConnectionState(mDevice));
        Assert.assertTrue(mService.getDevices().contains(mDevice));
        mService.setDeviceVolume(mDevice, deviceOneVolume, false);
        verify(mNativeInterface, times(1)).setVolume(eq(mDevice), eq(deviceOneVolume));

        // Verify that second device gets the proper group volume level when connected
        generateDeviceAvailableMessageFromNative(mDeviceTwo, 1);
        generateConnectionMessageFromNative(
                mDeviceTwo, BluetoothProfile.STATE_CONNECTED, BluetoothProfile.STATE_DISCONNECTED);
        Assert.assertEquals(
                BluetoothProfile.STATE_CONNECTED, mService.getConnectionState(mDeviceTwo));
        Assert.assertTrue(mService.getDevices().contains(mDeviceTwo));
        mService.setDeviceVolume(mDeviceTwo, deviceTwoVolume, false);
        verify(mNativeInterface, times(1)).setVolume(eq(mDeviceTwo), eq(deviceTwoVolume));

        // Both devices are in the same group
        when(mLeAudioService.getGroupId(mDevice)).thenReturn(groupId);
        when(mLeAudioService.getGroupId(mDeviceTwo)).thenReturn(groupId);

        // Register callback and verify it is called with known devices
        IBluetoothVolumeControlCallback callback =
                Mockito.mock(IBluetoothVolumeControlCallback.class);
        Binder binder = Mockito.mock(Binder.class);
        when(callback.asBinder()).thenReturn(binder);

        int size = mService.mCallbacks.getRegisteredCallbackCount();
        mServiceBinder.registerCallback(callback, mAttributionSource);
        Assert.assertEquals(size + 1, mService.mCallbacks.getRegisteredCallbackCount());

        verify(callback, times(1)).onDeviceVolumeChanged(eq(mDevice), eq(deviceOneVolume));
        verify(callback, times(1)).onDeviceVolumeChanged(eq(mDeviceTwo), eq(deviceTwoVolume));
    }

    @Test
    public void testServiceBinderTestNotifyNewRegisteredCallback() throws Exception {
        mSetFlagsRule.enableFlags(
                Flags.FLAG_LEAUDIO_BROADCAST_VOLUME_CONTROL_FOR_CONNECTED_DEVICES);
        int groupId = 1;
        int deviceOneVolume = 46;
        int deviceTwoVolume = 36;

        // Update the device policy so okToConnect() returns true
        when(mAdapterService.getDatabase()).thenReturn(mDatabaseManager);
        when(mDatabaseManager.getProfileConnectionPolicy(
                        any(BluetoothDevice.class), eq(BluetoothProfile.VOLUME_CONTROL)))
                .thenReturn(BluetoothProfile.CONNECTION_POLICY_ALLOWED);
        doReturn(true).when(mNativeInterface).connectVolumeControl(any(BluetoothDevice.class));
        doReturn(true).when(mNativeInterface).disconnectVolumeControl(any(BluetoothDevice.class));

        generateDeviceAvailableMessageFromNative(mDevice, 1);
        generateConnectionMessageFromNative(
                mDevice, BluetoothProfile.STATE_CONNECTED, BluetoothProfile.STATE_DISCONNECTED);
        Assert.assertEquals(BluetoothProfile.STATE_CONNECTED, mService.getConnectionState(mDevice));
        Assert.assertTrue(mService.getDevices().contains(mDevice));
        mService.setDeviceVolume(mDevice, deviceOneVolume, false);
        verify(mNativeInterface, times(1)).setVolume(eq(mDevice), eq(deviceOneVolume));

        // Verify that second device gets the proper group volume level when connected
        generateDeviceAvailableMessageFromNative(mDeviceTwo, 1);
        generateConnectionMessageFromNative(
                mDeviceTwo, BluetoothProfile.STATE_CONNECTED, BluetoothProfile.STATE_DISCONNECTED);
        Assert.assertEquals(
                BluetoothProfile.STATE_CONNECTED, mService.getConnectionState(mDeviceTwo));
        Assert.assertTrue(mService.getDevices().contains(mDeviceTwo));
        mService.setDeviceVolume(mDeviceTwo, deviceTwoVolume, false);
        verify(mNativeInterface, times(1)).setVolume(eq(mDeviceTwo), eq(deviceTwoVolume));

        // Both devices are in the same group
        when(mLeAudioService.getGroupId(mDevice)).thenReturn(groupId);
        when(mLeAudioService.getGroupId(mDeviceTwo)).thenReturn(groupId);

        // Register callback and verify it is called with known devices
        IBluetoothVolumeControlCallback callback =
                Mockito.mock(IBluetoothVolumeControlCallback.class);
        Binder binder = Mockito.mock(Binder.class);
        when(callback.asBinder()).thenReturn(binder);

        int size = mService.mCallbacks.getRegisteredCallbackCount();
        mServiceBinder.registerCallback(callback, mAttributionSource);
        Assert.assertEquals(size + 1, mService.mCallbacks.getRegisteredCallbackCount());

        IBluetoothVolumeControlCallback callback_new_client =
                Mockito.mock(IBluetoothVolumeControlCallback.class);
        Binder binder_new_client = Mockito.mock(Binder.class);
        when(callback_new_client.asBinder()).thenReturn(binder_new_client);

        mServiceBinder.notifyNewRegisteredCallback(callback_new_client, mAttributionSource);
        Assert.assertEquals(size + 1, mService.mCallbacks.getRegisteredCallbackCount());

        // This shall be done only once after mServiceBinder.registerCallback
        verify(callback, times(1)).onDeviceVolumeChanged(eq(mDevice), eq(deviceOneVolume));
        verify(callback, times(1)).onDeviceVolumeChanged(eq(mDeviceTwo), eq(deviceTwoVolume));

        // This shall be done only once after mServiceBinder.updateNewRegistedCallback
        verify(callback_new_client, times(1))
                .onDeviceVolumeChanged(eq(mDevice), eq(deviceOneVolume));
        verify(callback_new_client, times(1))
                .onDeviceVolumeChanged(eq(mDeviceTwo), eq(deviceTwoVolume));
    }

    @Test
    public void testServiceBinderMuteMethods() throws Exception {
        mServiceBinder.mute(mDevice, mAttributionSource);
        verify(mNativeInterface).mute(mDevice);

        mServiceBinder.unmute(mDevice, mAttributionSource);
        verify(mNativeInterface).unmute(mDevice);

        int groupId = 1;
        mServiceBinder.muteGroup(groupId, mAttributionSource);
        verify(mNativeInterface).muteGroup(groupId);

        mServiceBinder.unmuteGroup(groupId, mAttributionSource);
        verify(mNativeInterface).unmuteGroup(groupId);
    }

    @Test
    public void testVolumeControlOffsetDescriptor() {
        VolumeControlService.VolumeControlOffsetDescriptor descriptor =
                new VolumeControlService.VolumeControlOffsetDescriptor();
        int invalidId = -1;
        int validId = 10;
        int testValue = 100;
        String testDesc = "testDescription";
        int testLocation = 10000;

        Assert.assertEquals(0, descriptor.size());
        descriptor.add(validId);
        Assert.assertEquals(1, descriptor.size());

        Assert.assertFalse(descriptor.setValue(invalidId, testValue));
        Assert.assertTrue(descriptor.setValue(validId, testValue));
        Assert.assertEquals(0, descriptor.getValue(invalidId));
        Assert.assertEquals(testValue, descriptor.getValue(validId));

        Assert.assertFalse(descriptor.setDescription(invalidId, testDesc));
        Assert.assertTrue(descriptor.setDescription(validId, testDesc));
        Assert.assertEquals(null, descriptor.getDescription(invalidId));
        Assert.assertEquals(testDesc, descriptor.getDescription(validId));

        Assert.assertFalse(descriptor.setLocation(invalidId, testLocation));
        Assert.assertTrue(descriptor.setLocation(validId, testLocation));
        Assert.assertEquals(0, descriptor.getLocation(invalidId));
        Assert.assertEquals(testLocation, descriptor.getLocation(validId));

        StringBuilder sb = new StringBuilder();
        descriptor.dump(sb);
        Assert.assertTrue(sb.toString().contains(testDesc));

        descriptor.add(validId + 1);
        Assert.assertEquals(2, descriptor.size());
        descriptor.remove(validId);
        Assert.assertEquals(1, descriptor.size());
        descriptor.clear();
        Assert.assertEquals(0, descriptor.size());
    }

    @Test
    public void testDump_doesNotCrash() throws Exception {
        connectDevice(mDevice);

        StringBuilder sb = new StringBuilder();
        mService.dump(sb);
    }

    /** Test Volume Control changed callback. */
    @Test
    public void testVolumeControlChangedCallback() throws Exception {
        mSetFlagsRule.enableFlags(
                Flags.FLAG_LEAUDIO_BROADCAST_VOLUME_CONTROL_FOR_CONNECTED_DEVICES);

        int groupId = 1;
        int groupVolume = 56;
        int deviceOneVolume = 46;

        // Both devices are in the same group
        when(mLeAudioService.getGroupId(mDevice)).thenReturn(groupId);
        when(mLeAudioService.getGroupId(mDeviceTwo)).thenReturn(groupId);

        // Send a message to trigger connection completed
        generateDeviceAvailableMessageFromNative(mDevice, 2);

        mServiceBinder.setDeviceVolume(mDevice, groupVolume, true, mAttributionSource);
        verify(mNativeInterface, times(1)).setGroupVolume(eq(groupId), eq(groupVolume));

        // Register callback and verify it is called with known devices
        IBluetoothVolumeControlCallback callback =
                Mockito.mock(IBluetoothVolumeControlCallback.class);
        Binder binder = Mockito.mock(Binder.class);
        when(callback.asBinder()).thenReturn(binder);

        int size = mService.mCallbacks.getRegisteredCallbackCount();
        mServiceBinder.registerCallback(callback, mAttributionSource);
        Assert.assertEquals(size + 1, mService.mCallbacks.getRegisteredCallbackCount());

        when(mLeAudioService.getGroupDevices(groupId))
                .thenReturn(Arrays.asList(mDevice, mDeviceTwo));
        // Send group volume change.
        VolumeControlStackEvent stackEvent =
                new VolumeControlStackEvent(
                        VolumeControlStackEvent.EVENT_TYPE_VOLUME_STATE_CHANGED);
        stackEvent.device = null;
        stackEvent.valueInt1 = groupId;
        stackEvent.valueInt2 = groupVolume;
        stackEvent.valueBool1 = false;
        stackEvent.valueBool2 = true;
        mService.messageFromNative(stackEvent);

        verify(callback).onDeviceVolumeChanged(eq(mDeviceTwo), eq(groupVolume));
        verify(callback).onDeviceVolumeChanged(eq(mDevice), eq(groupVolume));

        // Send device volume change only for one device
        VolumeControlStackEvent stackEvent2 =
                new VolumeControlStackEvent(
                        VolumeControlStackEvent.EVENT_TYPE_VOLUME_STATE_CHANGED);
        stackEvent2.device = mDevice;
        stackEvent2.valueInt1 = -1;
        stackEvent2.valueInt2 = deviceOneVolume;
        stackEvent2.valueBool1 = false;
        stackEvent2.valueBool2 = false;
        mService.messageFromNative(stackEvent2);

        verify(callback).onDeviceVolumeChanged(eq(mDevice), eq(deviceOneVolume));
        verify(callback, never()).onDeviceVolumeChanged(eq(mDeviceTwo), eq(deviceOneVolume));
    }

    private void connectDevice(BluetoothDevice device) throws Exception {
        VolumeControlStackEvent connCompletedEvent;

        List<BluetoothDevice> prevConnectedDevices = mService.getConnectedDevices();

        // Update the device policy so okToConnect() returns true
        when(mAdapterService.getDatabase()).thenReturn(mDatabaseManager);
        when(mDatabaseManager.getProfileConnectionPolicy(device, BluetoothProfile.VOLUME_CONTROL))
                .thenReturn(BluetoothProfile.CONNECTION_POLICY_ALLOWED);
        doReturn(true).when(mNativeInterface).connectVolumeControl(device);
        doReturn(true).when(mNativeInterface).disconnectVolumeControl(device);

        // Send a connect request
        Assert.assertTrue("Connect failed", mService.connect(device));

        // Verify the connection state broadcast, and that we are in Connecting state
        verifyConnectionStateIntent(
                TIMEOUT_MS,
                device,
                BluetoothProfile.STATE_CONNECTING,
                BluetoothProfile.STATE_DISCONNECTED);
        Assert.assertEquals(BluetoothProfile.STATE_CONNECTING, mService.getConnectionState(device));

        // Send a message to trigger connection completed
        connCompletedEvent =
                new VolumeControlStackEvent(
                        VolumeControlStackEvent.EVENT_TYPE_CONNECTION_STATE_CHANGED);
        connCompletedEvent.device = device;
        connCompletedEvent.valueInt1 = VolumeControlStackEvent.CONNECTION_STATE_CONNECTED;
        mService.messageFromNative(connCompletedEvent);

        // Verify the connection state broadcast, and that we are in Connected state
        verifyConnectionStateIntent(
                TIMEOUT_MS,
                device,
                BluetoothProfile.STATE_CONNECTED,
                BluetoothProfile.STATE_CONNECTING);
        Assert.assertEquals(BluetoothProfile.STATE_CONNECTED, mService.getConnectionState(device));

        // Verify that the device is in the list of connected devices
        List<BluetoothDevice> connectedDevices =
                mServiceBinder.getConnectedDevices(mAttributionSource);
        Assert.assertTrue(connectedDevices.contains(device));
        // Verify the list of previously connected devices
        for (BluetoothDevice prevDevice : prevConnectedDevices) {
            Assert.assertTrue(connectedDevices.contains(prevDevice));
        }
    }

    private void generateConnectionMessageFromNative(
            BluetoothDevice device, int newConnectionState, int oldConnectionState) {
        VolumeControlStackEvent stackEvent =
                new VolumeControlStackEvent(
                        VolumeControlStackEvent.EVENT_TYPE_CONNECTION_STATE_CHANGED);
        stackEvent.device = device;
        stackEvent.valueInt1 = newConnectionState;
        mService.messageFromNative(stackEvent);
        // Verify the connection state broadcast
        verifyConnectionStateIntent(TIMEOUT_MS, device, newConnectionState, oldConnectionState);
    }

    private void generateUnexpectedConnectionMessageFromNative(
            BluetoothDevice device, int newConnectionState, int oldConnectionState) {
        VolumeControlStackEvent stackEvent =
                new VolumeControlStackEvent(
                        VolumeControlStackEvent.EVENT_TYPE_CONNECTION_STATE_CHANGED);
        stackEvent.device = device;
        stackEvent.valueInt1 = newConnectionState;
        mService.messageFromNative(stackEvent);
        // Verify the connection state broadcast
        verifyNoConnectionStateIntent(TIMEOUT_MS, device);
    }

    private void generateDeviceAvailableMessageFromNative(
            BluetoothDevice device, int numberOfExtOffsets) {
        // Send a message to trigger connection completed
        VolumeControlStackEvent event =
                new VolumeControlStackEvent(VolumeControlStackEvent.EVENT_TYPE_DEVICE_AVAILABLE);
        event.device = device;
        event.valueInt1 = numberOfExtOffsets; // number of external outputs
        mService.messageFromNative(event);
    }

    private void generateDeviceOffsetChangedMessageFromNative(
            BluetoothDevice device, int extOffsetIndex, int offset) {
        // Send a message to trigger connection completed
        VolumeControlStackEvent event =
                new VolumeControlStackEvent(
                        VolumeControlStackEvent.EVENT_TYPE_EXT_AUDIO_OUT_VOL_OFFSET_CHANGED);
        event.device = device;
        event.valueInt1 = extOffsetIndex; // external output index
        event.valueInt2 = offset; // offset value
        mService.messageFromNative(event);
    }

    private void generateDeviceLocationChangedMessageFromNative(
            BluetoothDevice device, int extOffsetIndex, int location) {
        // Send a message to trigger connection completed
        VolumeControlStackEvent event =
                new VolumeControlStackEvent(
                        VolumeControlStackEvent.EVENT_TYPE_EXT_AUDIO_OUT_LOCATION_CHANGED);
        event.device = device;
        event.valueInt1 = extOffsetIndex; // external output index
        event.valueInt2 = location; // location
        mService.messageFromNative(event);
    }

    private void generateDeviceDescriptionChangedMessageFromNative(
            BluetoothDevice device, int extOffsetIndex, String description) {
        // Send a message to trigger connection completed
        VolumeControlStackEvent event =
                new VolumeControlStackEvent(
                        VolumeControlStackEvent.EVENT_TYPE_EXT_AUDIO_OUT_DESCRIPTION_CHANGED);
        event.device = device;
        event.valueInt1 = extOffsetIndex; // external output index
        event.valueString1 = description; // description
        mService.messageFromNative(event);
    }

    /**
     * Helper function to test okToConnect() method
     *
     * @param device test device
     * @param bondState bond state value, could be invalid
     * @param policy value, could be invalid
     * @param expected expected result from okToConnect()
     */
    private void testOkToConnectCase(
            BluetoothDevice device, int bondState, int policy, boolean expected) {
        doReturn(bondState).when(mAdapterService).getBondState(device);
        when(mAdapterService.getDatabase()).thenReturn(mDatabaseManager);
        when(mDatabaseManager.getProfileConnectionPolicy(device, BluetoothProfile.VOLUME_CONTROL))
                .thenReturn(policy);
        Assert.assertEquals(expected, mService.okToConnect(device));
    }
}<|MERGE_RESOLUTION|>--- conflicted
+++ resolved
@@ -101,11 +101,7 @@
 
     @Before
     public void setUp() throws Exception {
-<<<<<<< HEAD
-        mTargetContext = InstrumentationRegistry.getTargetContext();
-=======
         mTargetContext = InstrumentationRegistry.getInstrumentation().getTargetContext();
->>>>>>> 6cdb3953
 
         if (Looper.myLooper() == null) {
             Looper.prepare();
@@ -267,13 +263,8 @@
         when(mDatabaseManager.getProfileConnectionPolicy(mDevice, BluetoothProfile.VOLUME_CONTROL))
                 .thenReturn(BluetoothProfile.CONNECTION_POLICY_UNKNOWN);
         int policy = mServiceBinder.getConnectionPolicy(mDevice, mAttributionSource);
-<<<<<<< HEAD
-        Assert.assertEquals("Initial device policy",
-                BluetoothProfile.CONNECTION_POLICY_UNKNOWN, policy);
-=======
         Assert.assertEquals(
                 "Initial device policy", BluetoothProfile.CONNECTION_POLICY_UNKNOWN, policy);
->>>>>>> 6cdb3953
     }
 
     /** Test okToConnect method using various test cases */
@@ -993,16 +984,11 @@
         Assert.assertTrue(
                 mServiceBinder.setConnectionPolicy(
                         mDevice, BluetoothProfile.CONNECTION_POLICY_UNKNOWN, mAttributionSource));
-<<<<<<< HEAD
-        verify(mDatabaseManager).setProfileConnectionPolicy(
-                mDevice, BluetoothProfile.VOLUME_CONTROL, BluetoothProfile.CONNECTION_POLICY_UNKNOWN);
-=======
         verify(mDatabaseManager)
                 .setProfileConnectionPolicy(
                         mDevice,
                         BluetoothProfile.VOLUME_CONTROL,
                         BluetoothProfile.CONNECTION_POLICY_UNKNOWN);
->>>>>>> 6cdb3953
     }
 
     @Test

/*
 * Copyright 2020 HIMSA II K/S - www.himsa.com.
 * Represented by EHIMA - www.ehima.com
 *
 * Licensed under the Apache License, Version 2.0 (the "License");
 * you may not use this file except in compliance with the License.
 * You may obtain a copy of the License at
 *
 *      http://www.apache.org/licenses/LICENSE-2.0
 *
 * Unless required by applicable law or agreed to in writing, software
 * distributed under the License is distributed on an "AS IS" BASIS,
 * WITHOUT WARRANTIES OR CONDITIONS OF ANY KIND, either express or implied.
 * See the License for the specific language governing permissions and
 * limitations under the License.
 */

package com.android.bluetooth.vc;

import static org.mockito.Mockito.*;

import android.bluetooth.BluetoothAdapter;
import android.bluetooth.BluetoothDevice;
import android.bluetooth.BluetoothProfile;
import android.bluetooth.BluetoothUuid;
import android.bluetooth.BluetoothVolumeControl;
import android.bluetooth.IBluetoothVolumeControlCallback;
import android.content.AttributionSource;
import android.content.BroadcastReceiver;
import android.content.Context;
import android.content.Intent;
import android.content.IntentFilter;
import android.media.AudioManager;
import android.os.Binder;
import android.os.Looper;
import android.os.ParcelUuid;
import android.platform.test.flag.junit.SetFlagsRule;

import androidx.test.InstrumentationRegistry;
import androidx.test.filters.MediumTest;
import androidx.test.rule.ServiceTestRule;
import androidx.test.runner.AndroidJUnit4;

import com.android.bluetooth.TestUtils;
import com.android.bluetooth.btservice.AdapterService;
import com.android.bluetooth.btservice.ServiceFactory;
import com.android.bluetooth.btservice.storage.DatabaseManager;
import com.android.bluetooth.csip.CsipSetCoordinatorService;
import com.android.bluetooth.flags.Flags;
import com.android.bluetooth.le_audio.LeAudioService;

import org.junit.After;
import org.junit.Assert;
import org.junit.Before;
import org.junit.Rule;
import org.junit.Test;
import org.junit.runner.RunWith;
import org.mockito.Mock;
import org.mockito.Mockito;
import org.mockito.junit.MockitoJUnit;
import org.mockito.junit.MockitoRule;

import java.util.Arrays;
import java.util.HashMap;
import java.util.List;
import java.util.concurrent.LinkedBlockingQueue;
import java.util.stream.IntStream;

@MediumTest
@RunWith(AndroidJUnit4.class)
public class VolumeControlServiceTest {
    private BluetoothAdapter mAdapter;
    private AttributionSource mAttributionSource;
    private Context mTargetContext;
    private VolumeControlService mService;
    private VolumeControlService.BluetoothVolumeControlBinder mServiceBinder;
    private BluetoothDevice mDevice;
    private BluetoothDevice mDeviceTwo;
    private HashMap<BluetoothDevice, LinkedBlockingQueue<Intent>> mDeviceQueueMap;
    private static final int TIMEOUT_MS = 1000;
    private static final int BT_LE_AUDIO_MAX_VOL = 255;
    private static final int MEDIA_MIN_VOL = 0;
    private static final int MEDIA_MAX_VOL = 25;
    private static final int CALL_MIN_VOL = 1;
    private static final int CALL_MAX_VOL = 8;

    private BroadcastReceiver mVolumeControlIntentReceiver;

    @Rule public MockitoRule mockitoRule = MockitoJUnit.rule();

    @Mock private AdapterService mAdapterService;
    @Mock private LeAudioService mLeAudioService;
    @Mock private DatabaseManager mDatabaseManager;
    @Mock private VolumeControlNativeInterface mNativeInterface;
    @Mock private AudioManager mAudioManager;
    @Mock private ServiceFactory mServiceFactory;
    @Mock private CsipSetCoordinatorService mCsipService;

    @Rule public final ServiceTestRule mServiceRule = new ServiceTestRule();
    @Rule public final SetFlagsRule mSetFlagsRule = new SetFlagsRule();

    @Before
    public void setUp() throws Exception {
        mTargetContext = InstrumentationRegistry.getTargetContext();

        if (Looper.myLooper() == null) {
            Looper.prepare();
        }

        TestUtils.setAdapterService(mAdapterService);
        doReturn(mDatabaseManager).when(mAdapterService).getDatabase();

        mAdapter = BluetoothAdapter.getDefaultAdapter();
        mAttributionSource = mAdapter.getAttributionSource();

        doReturn(MEDIA_MIN_VOL)
                .when(mAudioManager)
                .getStreamMinVolume(eq(AudioManager.STREAM_MUSIC));
        doReturn(MEDIA_MAX_VOL)
                .when(mAudioManager)
                .getStreamMaxVolume(eq(AudioManager.STREAM_MUSIC));
        doReturn(CALL_MIN_VOL)
                .when(mAudioManager)
                .getStreamMinVolume(eq(AudioManager.STREAM_VOICE_CALL));
        doReturn(CALL_MAX_VOL)
                .when(mAudioManager)
                .getStreamMaxVolume(eq(AudioManager.STREAM_VOICE_CALL));

        VolumeControlNativeInterface.setInstance(mNativeInterface);
        mService = new VolumeControlService(mTargetContext);
        mService.start();
        mService.setAvailable(true);

        mService.mAudioManager = mAudioManager;
        mService.mFactory = mServiceFactory;
        mServiceBinder = (VolumeControlService.BluetoothVolumeControlBinder) mService.initBinder();
        mServiceBinder.mIsTesting = true;

        doReturn(mCsipService).when(mServiceFactory).getCsipSetCoordinatorService();
        doReturn(mLeAudioService).when(mServiceFactory).getLeAudioService();

        // Override the timeout value to speed up the test
        VolumeControlStateMachine.sConnectTimeoutMs = TIMEOUT_MS; // 1s

        // Set up the Connection State Changed receiver
        IntentFilter filter = new IntentFilter();
        filter.setPriority(IntentFilter.SYSTEM_HIGH_PRIORITY);
        filter.addAction(BluetoothVolumeControl.ACTION_CONNECTION_STATE_CHANGED);

        mVolumeControlIntentReceiver = new VolumeControlIntentReceiver();
        mTargetContext.registerReceiver(mVolumeControlIntentReceiver, filter);

        // Get a device for testing
        mDevice = TestUtils.getTestDevice(mAdapter, 0);
        mDeviceTwo = TestUtils.getTestDevice(mAdapter, 1);
        mDeviceQueueMap = new HashMap<>();
        mDeviceQueueMap.put(mDevice, new LinkedBlockingQueue<>());
        mDeviceQueueMap.put(mDeviceTwo, new LinkedBlockingQueue<>());
        doReturn(BluetoothDevice.BOND_BONDED)
                .when(mAdapterService)
                .getBondState(any(BluetoothDevice.class));
        doReturn(new ParcelUuid[] {BluetoothUuid.VOLUME_CONTROL})
                .when(mAdapterService)
                .getRemoteUuids(any(BluetoothDevice.class));
    }

    @After
    public void tearDown() throws Exception {
        if (mService == null) {
            return;
        }

        mService.stop();
        VolumeControlNativeInterface.setInstance(null);
        mTargetContext.unregisterReceiver(mVolumeControlIntentReceiver);
        mDeviceQueueMap.clear();
        TestUtils.clearAdapterService(mAdapterService);
        reset(mAudioManager);
    }

    private class VolumeControlIntentReceiver extends BroadcastReceiver {
        @Override
        public void onReceive(Context context, Intent intent) {
            try {
                BluetoothDevice device = intent.getParcelableExtra(BluetoothDevice.EXTRA_DEVICE);
                Assert.assertNotNull(device);
                LinkedBlockingQueue<Intent> queue = mDeviceQueueMap.get(device);
                Assert.assertNotNull(queue);
                queue.put(intent);
            } catch (InterruptedException e) {
                Assert.fail("Cannot add Intent to the Connection State queue: " + e.getMessage());
            }
        }
    }

    private void verifyConnectionStateIntent(
            int timeoutMs, BluetoothDevice device, int newState, int prevState) {
        Intent intent = TestUtils.waitForIntent(timeoutMs, mDeviceQueueMap.get(device));
        Assert.assertNotNull(intent);
        Assert.assertEquals(
                BluetoothVolumeControl.ACTION_CONNECTION_STATE_CHANGED, intent.getAction());
        Assert.assertEquals(device, intent.getParcelableExtra(BluetoothDevice.EXTRA_DEVICE));
        Assert.assertEquals(newState, intent.getIntExtra(BluetoothProfile.EXTRA_STATE, -1));
        Assert.assertEquals(
                prevState, intent.getIntExtra(BluetoothProfile.EXTRA_PREVIOUS_STATE, -1));
    }

    private void verifyNoConnectionStateIntent(int timeoutMs, BluetoothDevice device) {
        Intent intent = TestUtils.waitForNoIntent(timeoutMs, mDeviceQueueMap.get(device));
        Assert.assertNull(intent);
    }

    /** Test getting VolumeControl Service: getVolumeControlService() */
    @Test
    public void testGetVolumeControlService() {
        Assert.assertEquals(mService, VolumeControlService.getVolumeControlService());
    }

    /** Test stop VolumeControl Service */
    @Test
    public void testStopVolumeControlService() throws Exception {
        // Prepare: connect
        connectDevice(mDevice);
        // VolumeControl Service is already running: test stop().
        // Note: must be done on the main thread
        InstrumentationRegistry.getInstrumentation().runOnMainSync(mService::stop);
        // Try to restart the service. Note: must be done on the main thread
        InstrumentationRegistry.getInstrumentation().runOnMainSync(mService::start);
    }

    /** Test get/set policy for BluetoothDevice */
    @Test
    public void testGetSetPolicy() {
        when(mAdapterService.getDatabase()).thenReturn(mDatabaseManager);
        when(mDatabaseManager.getProfileConnectionPolicy(mDevice, BluetoothProfile.VOLUME_CONTROL))
                .thenReturn(BluetoothProfile.CONNECTION_POLICY_UNKNOWN);
        Assert.assertEquals(
                "Initial device policy",
                BluetoothProfile.CONNECTION_POLICY_UNKNOWN,
                mService.getConnectionPolicy(mDevice));

        when(mAdapterService.getDatabase()).thenReturn(mDatabaseManager);
        when(mDatabaseManager.getProfileConnectionPolicy(mDevice, BluetoothProfile.VOLUME_CONTROL))
                .thenReturn(BluetoothProfile.CONNECTION_POLICY_FORBIDDEN);
        Assert.assertEquals(
                "Setting device policy to POLICY_FORBIDDEN",
                BluetoothProfile.CONNECTION_POLICY_FORBIDDEN,
                mService.getConnectionPolicy(mDevice));

        when(mAdapterService.getDatabase()).thenReturn(mDatabaseManager);
        when(mDatabaseManager.getProfileConnectionPolicy(mDevice, BluetoothProfile.VOLUME_CONTROL))
                .thenReturn(BluetoothProfile.CONNECTION_POLICY_ALLOWED);
        Assert.assertEquals(
                "Setting device policy to POLICY_ALLOWED",
                BluetoothProfile.CONNECTION_POLICY_ALLOWED,
                mService.getConnectionPolicy(mDevice));
    }

    /** Test if getProfileConnectionPolicy works after the service is stopped. */
    @Test
    public void testGetPolicyAfterStopped() throws Exception {
        mService.stop();
        when(mDatabaseManager.getProfileConnectionPolicy(mDevice, BluetoothProfile.VOLUME_CONTROL))
                .thenReturn(BluetoothProfile.CONNECTION_POLICY_UNKNOWN);
        int policy = mServiceBinder.getConnectionPolicy(mDevice, mAttributionSource);
<<<<<<< HEAD
        Assert.assertEquals("Initial device policy",
                BluetoothProfile.CONNECTION_POLICY_UNKNOWN, policy);
=======
        Assert.assertEquals(
                "Initial device policy", BluetoothProfile.CONNECTION_POLICY_UNKNOWN, policy);
>>>>>>> e110efe6
    }

    /** Test okToConnect method using various test cases */
    @Test
    public void testOkToConnect() {
        int badPolicyValue = 1024;
        int badBondState = 42;
        testOkToConnectCase(
                mDevice,
                BluetoothDevice.BOND_NONE,
                BluetoothProfile.CONNECTION_POLICY_UNKNOWN,
                false);
        testOkToConnectCase(
                mDevice,
                BluetoothDevice.BOND_NONE,
                BluetoothProfile.CONNECTION_POLICY_FORBIDDEN,
                false);
        testOkToConnectCase(
                mDevice,
                BluetoothDevice.BOND_NONE,
                BluetoothProfile.CONNECTION_POLICY_ALLOWED,
                false);
        testOkToConnectCase(mDevice, BluetoothDevice.BOND_NONE, badPolicyValue, false);
        testOkToConnectCase(
                mDevice,
                BluetoothDevice.BOND_BONDING,
                BluetoothProfile.CONNECTION_POLICY_UNKNOWN,
                false);
        testOkToConnectCase(
                mDevice,
                BluetoothDevice.BOND_BONDING,
                BluetoothProfile.CONNECTION_POLICY_FORBIDDEN,
                false);
        testOkToConnectCase(
                mDevice,
                BluetoothDevice.BOND_BONDING,
                BluetoothProfile.CONNECTION_POLICY_ALLOWED,
                false);
        testOkToConnectCase(mDevice, BluetoothDevice.BOND_BONDING, badPolicyValue, false);
        testOkToConnectCase(
                mDevice,
                BluetoothDevice.BOND_BONDED,
                BluetoothProfile.CONNECTION_POLICY_UNKNOWN,
                true);
        testOkToConnectCase(
                mDevice,
                BluetoothDevice.BOND_BONDED,
                BluetoothProfile.CONNECTION_POLICY_FORBIDDEN,
                false);
        testOkToConnectCase(
                mDevice,
                BluetoothDevice.BOND_BONDED,
                BluetoothProfile.CONNECTION_POLICY_ALLOWED,
                true);
        testOkToConnectCase(mDevice, BluetoothDevice.BOND_BONDED, badPolicyValue, false);
        testOkToConnectCase(
                mDevice, badBondState, BluetoothProfile.CONNECTION_POLICY_UNKNOWN, false);
        testOkToConnectCase(
                mDevice, badBondState, BluetoothProfile.CONNECTION_POLICY_FORBIDDEN, false);
        testOkToConnectCase(
                mDevice, badBondState, BluetoothProfile.CONNECTION_POLICY_ALLOWED, false);
        testOkToConnectCase(mDevice, badBondState, badPolicyValue, false);
    }

    /**
     * Test that an outgoing connection to device that does not have Volume Control UUID is rejected
     */
    @Test
    public void testOutgoingConnectMissingVolumeControlUuid() {
        // Update the device policy so okToConnect() returns true
        when(mAdapterService.getDatabase()).thenReturn(mDatabaseManager);
        when(mDatabaseManager.getProfileConnectionPolicy(mDevice, BluetoothProfile.VOLUME_CONTROL))
                .thenReturn(BluetoothProfile.CONNECTION_POLICY_ALLOWED);
        doReturn(true).when(mNativeInterface).connectVolumeControl(any(BluetoothDevice.class));
        doReturn(true).when(mNativeInterface).disconnectVolumeControl(any(BluetoothDevice.class));

        // Return No UUID
        doReturn(new ParcelUuid[] {})
                .when(mAdapterService)
                .getRemoteUuids(any(BluetoothDevice.class));

        // Send a connect request
        Assert.assertFalse("Connect expected to fail", mService.connect(mDevice));
    }

    /** Test that an outgoing connection to device that have Volume Control UUID is successful */
    @Test
    public void testOutgoingConnectDisconnectExistingVolumeControlUuid() throws Exception {
        // Update the device policy so okToConnect() returns true
        when(mAdapterService.getDatabase()).thenReturn(mDatabaseManager);
        when(mDatabaseManager.getProfileConnectionPolicy(mDevice, BluetoothProfile.VOLUME_CONTROL))
                .thenReturn(BluetoothProfile.CONNECTION_POLICY_ALLOWED);
        doReturn(true).when(mNativeInterface).connectVolumeControl(any(BluetoothDevice.class));
        doReturn(true).when(mNativeInterface).disconnectVolumeControl(any(BluetoothDevice.class));

        // Return Volume Control UUID
        doReturn(new ParcelUuid[] {BluetoothUuid.VOLUME_CONTROL})
                .when(mAdapterService)
                .getRemoteUuids(any(BluetoothDevice.class));

        // Send a connect request via binder
        Assert.assertTrue(
                "Connect expected to succeed", mServiceBinder.connect(mDevice, mAttributionSource));

        // Verify the connection state broadcast, and that we are in Connecting state
        verifyConnectionStateIntent(
                TIMEOUT_MS,
                mDevice,
                BluetoothProfile.STATE_CONNECTING,
                BluetoothProfile.STATE_DISCONNECTED);

        // Send a disconnect request via binder
        Assert.assertTrue(
                "Disconnect expected to succeed",
                mServiceBinder.disconnect(mDevice, mAttributionSource));

        // Verify the connection state broadcast, and that we are in Connecting state
        verifyConnectionStateIntent(
                TIMEOUT_MS,
                mDevice,
                BluetoothProfile.STATE_DISCONNECTED,
                BluetoothProfile.STATE_CONNECTING);
    }

    /** Test that an outgoing connection to device with POLICY_FORBIDDEN is rejected */
    @Test
    public void testOutgoingConnectPolicyForbidden() {
        doReturn(true).when(mNativeInterface).connectVolumeControl(any(BluetoothDevice.class));
        doReturn(true).when(mNativeInterface).disconnectVolumeControl(any(BluetoothDevice.class));

        // Set the device policy to POLICY_FORBIDDEN so connect() should fail
        when(mAdapterService.getDatabase()).thenReturn(mDatabaseManager);
        when(mDatabaseManager.getProfileConnectionPolicy(mDevice, BluetoothProfile.VOLUME_CONTROL))
                .thenReturn(BluetoothProfile.CONNECTION_POLICY_FORBIDDEN);

        // Send a connect request
        Assert.assertFalse("Connect expected to fail", mService.connect(mDevice));
    }

    /** Test that an outgoing connection times out */
    @Test
    public void testOutgoingConnectTimeout() throws Exception {
        // Update the device policy so okToConnect() returns true
        when(mAdapterService.getDatabase()).thenReturn(mDatabaseManager);
        when(mDatabaseManager.getProfileConnectionPolicy(mDevice, BluetoothProfile.VOLUME_CONTROL))
                .thenReturn(BluetoothProfile.CONNECTION_POLICY_ALLOWED);
        doReturn(true).when(mNativeInterface).connectVolumeControl(any(BluetoothDevice.class));
        doReturn(true).when(mNativeInterface).disconnectVolumeControl(any(BluetoothDevice.class));

        // Send a connect request
        Assert.assertTrue("Connect failed", mService.connect(mDevice));

        // Verify the connection state broadcast, and that we are in Connecting state
        verifyConnectionStateIntent(
                TIMEOUT_MS,
                mDevice,
                BluetoothProfile.STATE_CONNECTING,
                BluetoothProfile.STATE_DISCONNECTED);
        Assert.assertEquals(
                BluetoothProfile.STATE_CONNECTING, mService.getConnectionState(mDevice));

        // Verify the connection state broadcast, and that we are in Disconnected state
        verifyConnectionStateIntent(
                VolumeControlStateMachine.sConnectTimeoutMs * 2,
                mDevice,
                BluetoothProfile.STATE_DISCONNECTED,
                BluetoothProfile.STATE_CONNECTING);

        int state = mServiceBinder.getConnectionState(mDevice, mAttributionSource);
        Assert.assertEquals(BluetoothProfile.STATE_DISCONNECTED, state);
    }

    /**
     * Test that only CONNECTION_STATE_CONNECTED or CONNECTION_STATE_CONNECTING Volume Control stack
     * events will create a state machine.
     */
    @Test
    public void testCreateStateMachineStackEvents() {
        // Update the device policy so okToConnect() returns true
        when(mAdapterService.getDatabase()).thenReturn(mDatabaseManager);
        when(mDatabaseManager.getProfileConnectionPolicy(mDevice, BluetoothProfile.VOLUME_CONTROL))
                .thenReturn(BluetoothProfile.CONNECTION_POLICY_ALLOWED);
        doReturn(true).when(mNativeInterface).connectVolumeControl(any(BluetoothDevice.class));
        doReturn(true).when(mNativeInterface).disconnectVolumeControl(any(BluetoothDevice.class));

        // stack event: CONNECTION_STATE_CONNECTING - state machine should be created
        generateConnectionMessageFromNative(
                mDevice, BluetoothProfile.STATE_CONNECTING, BluetoothProfile.STATE_DISCONNECTED);
        Assert.assertEquals(
                BluetoothProfile.STATE_CONNECTING, mService.getConnectionState(mDevice));
        Assert.assertTrue(mService.getDevices().contains(mDevice));

        // stack event: CONNECTION_STATE_DISCONNECTED - state machine should be removed
        generateConnectionMessageFromNative(
                mDevice, BluetoothProfile.STATE_DISCONNECTED, BluetoothProfile.STATE_CONNECTING);
        Assert.assertEquals(
                BluetoothProfile.STATE_DISCONNECTED, mService.getConnectionState(mDevice));
        Assert.assertTrue(mService.getDevices().contains(mDevice));
        mService.bondStateChanged(mDevice, BluetoothDevice.BOND_NONE);
        Assert.assertFalse(mService.getDevices().contains(mDevice));

        // stack event: CONNECTION_STATE_CONNECTED - state machine should be created
        generateConnectionMessageFromNative(
                mDevice, BluetoothProfile.STATE_CONNECTED, BluetoothProfile.STATE_DISCONNECTED);
        Assert.assertEquals(BluetoothProfile.STATE_CONNECTED, mService.getConnectionState(mDevice));
        Assert.assertTrue(mService.getDevices().contains(mDevice));

        // stack event: CONNECTION_STATE_DISCONNECTED - state machine should be removed
        generateConnectionMessageFromNative(
                mDevice, BluetoothProfile.STATE_DISCONNECTED, BluetoothProfile.STATE_CONNECTED);
        Assert.assertEquals(
                BluetoothProfile.STATE_DISCONNECTED, mService.getConnectionState(mDevice));
        Assert.assertTrue(mService.getDevices().contains(mDevice));
        mService.bondStateChanged(mDevice, BluetoothDevice.BOND_NONE);
        Assert.assertFalse(mService.getDevices().contains(mDevice));

        // stack event: CONNECTION_STATE_DISCONNECTING - state machine should not be created
        generateUnexpectedConnectionMessageFromNative(
                mDevice, BluetoothProfile.STATE_DISCONNECTING, BluetoothProfile.STATE_DISCONNECTED);
        Assert.assertEquals(
                BluetoothProfile.STATE_DISCONNECTED, mService.getConnectionState(mDevice));
        Assert.assertFalse(mService.getDevices().contains(mDevice));

        // stack event: CONNECTION_STATE_DISCONNECTED - state machine should not be created
        generateUnexpectedConnectionMessageFromNative(
                mDevice, BluetoothProfile.STATE_DISCONNECTED, BluetoothProfile.STATE_DISCONNECTED);
        Assert.assertEquals(
                BluetoothProfile.STATE_DISCONNECTED, mService.getConnectionState(mDevice));
        Assert.assertFalse(mService.getDevices().contains(mDevice));
    }

    /**
     * Test that a CONNECTION_STATE_DISCONNECTED Volume Control stack event will remove the state
     * machine only if the device is unbond.
     */
    @Test
    public void testDeleteStateMachineDisconnectEvents() {
        // Update the device policy so okToConnect() returns true
        when(mAdapterService.getDatabase()).thenReturn(mDatabaseManager);
        when(mDatabaseManager.getProfileConnectionPolicy(mDevice, BluetoothProfile.VOLUME_CONTROL))
                .thenReturn(BluetoothProfile.CONNECTION_POLICY_ALLOWED);
        doReturn(true).when(mNativeInterface).connectVolumeControl(any(BluetoothDevice.class));
        doReturn(true).when(mNativeInterface).disconnectVolumeControl(any(BluetoothDevice.class));

        // stack event: CONNECTION_STATE_CONNECTING - state machine should be created
        generateConnectionMessageFromNative(
                mDevice, BluetoothProfile.STATE_CONNECTING, BluetoothProfile.STATE_DISCONNECTED);
        Assert.assertEquals(
                BluetoothProfile.STATE_CONNECTING, mService.getConnectionState(mDevice));
        Assert.assertTrue(mService.getDevices().contains(mDevice));

        // stack event: CONNECTION_STATE_DISCONNECTED - state machine is not removed
        generateConnectionMessageFromNative(
                mDevice, BluetoothProfile.STATE_DISCONNECTED, BluetoothProfile.STATE_CONNECTING);
        Assert.assertEquals(
                BluetoothProfile.STATE_DISCONNECTED, mService.getConnectionState(mDevice));
        Assert.assertTrue(mService.getDevices().contains(mDevice));

        // stack event: CONNECTION_STATE_CONNECTING - state machine remains
        generateConnectionMessageFromNative(
                mDevice, BluetoothProfile.STATE_CONNECTING, BluetoothProfile.STATE_DISCONNECTED);
        Assert.assertEquals(
                BluetoothProfile.STATE_CONNECTING, mService.getConnectionState(mDevice));
        Assert.assertTrue(mService.getDevices().contains(mDevice));

        // device bond state marked as unbond - state machine is not removed
        doReturn(BluetoothDevice.BOND_NONE)
                .when(mAdapterService)
                .getBondState(any(BluetoothDevice.class));
        Assert.assertTrue(mService.getDevices().contains(mDevice));

        // stack event: CONNECTION_STATE_DISCONNECTED - state machine is removed
        generateConnectionMessageFromNative(
                mDevice, BluetoothProfile.STATE_DISCONNECTED, BluetoothProfile.STATE_CONNECTING);
        Assert.assertEquals(
                BluetoothProfile.STATE_DISCONNECTED, mService.getConnectionState(mDevice));
        Assert.assertFalse(mService.getDevices().contains(mDevice));
    }

    /** Test that various Volume Control stack events will broadcast related states. */
    @Test
    public void testVolumeControlStackEvents() {
        int group_id = -1;
        int volume = 6;
        boolean mute = false;

        // Send a message to trigger volume state changed broadcast
        VolumeControlStackEvent stackEvent =
                new VolumeControlStackEvent(
                        VolumeControlStackEvent.EVENT_TYPE_VOLUME_STATE_CHANGED);
        stackEvent.device = mDevice;
        stackEvent.valueInt1 = group_id;
        stackEvent.valueInt2 = volume;
        stackEvent.valueBool1 = mute;
        mService.messageFromNative(stackEvent);
    }

    int getLeAudioVolume(int index, int minIndex, int maxIndex, int streamType) {
        // Note: This has to be the same as mBtHelper.setLeAudioVolume()
        return (int) Math.round((double) index * BT_LE_AUDIO_MAX_VOL / maxIndex);
    }

    void testVolumeCalculations(int streamType, int minIdx, int maxIdx) {
        // Send a message to trigger volume state changed broadcast
        final VolumeControlStackEvent stackEvent =
                new VolumeControlStackEvent(
                        VolumeControlStackEvent.EVENT_TYPE_VOLUME_STATE_CHANGED);
        stackEvent.device = null;
        stackEvent.valueInt1 = 1; // groupId
        stackEvent.valueBool1 = false; // isMuted
        stackEvent.valueBool2 = true; // isAutonomous

        IntStream.range(minIdx, maxIdx)
                .forEach(
                        idx -> {
                            // Given the reference volume index, set the LeAudio Volume
                            stackEvent.valueInt2 =
                                    getLeAudioVolume(
                                            idx,
                                            mAudioManager.getStreamMinVolume(streamType),
                                            mAudioManager.getStreamMaxVolume(streamType),
                                            streamType);
                            mService.messageFromNative(stackEvent);

                            // Verify that setting LeAudio Volume, sets the original volume index to
                            // Audio FW
                            verify(mAudioManager, times(1))
                                    .setStreamVolume(eq(streamType), eq(idx), anyInt());
                        });
    }

    @Test
    public void testAutonomousVolumeStateChange() {
        // TODO: b/329163385 - This test should be modified to run without having to set the flag to
        // a specific value
        mSetFlagsRule.disableFlags(
                Flags.FLAG_LEAUDIO_BROADCAST_VOLUME_CONTROL_FOR_CONNECTED_DEVICES);
        doReturn(AudioManager.MODE_IN_CALL).when(mAudioManager).getMode();
        testVolumeCalculations(AudioManager.STREAM_VOICE_CALL, CALL_MIN_VOL, CALL_MAX_VOL);

        doReturn(AudioManager.MODE_NORMAL).when(mAudioManager).getMode();
        testVolumeCalculations(AudioManager.STREAM_MUSIC, MEDIA_MIN_VOL, MEDIA_MAX_VOL);
    }

    /** Test if autonomous Mute/Unmute propagates the event to audio manager. */
    @Test
    public void testAutonomousMuteUnmute() {
        // TODO: b/329163385 - This test should be modified to run without having to set the flag to
        // a specific value
        mSetFlagsRule.disableFlags(
                Flags.FLAG_LEAUDIO_BROADCAST_VOLUME_CONTROL_FOR_CONNECTED_DEVICES);
        int streamType = AudioManager.STREAM_MUSIC;
        int streamVol = getLeAudioVolume(19, MEDIA_MIN_VOL, MEDIA_MAX_VOL, streamType);

        // Send a message to trigger volume state changed broadcast
        final VolumeControlStackEvent stackEvent =
                new VolumeControlStackEvent(
                        VolumeControlStackEvent.EVENT_TYPE_VOLUME_STATE_CHANGED);
        stackEvent.device = null;
        stackEvent.valueInt1 = 1; // groupId
        stackEvent.valueInt2 = streamVol;
        stackEvent.valueBool1 = false; // isMuted
        stackEvent.valueBool2 = true; // isAutonomous

        doReturn(false).when(mAudioManager).isStreamMute(eq(AudioManager.STREAM_MUSIC));

        // Verify that muting LeAudio device, sets the mute state on the audio device
        stackEvent.valueBool1 = true;
        mService.messageFromNative(stackEvent);
        verify(mAudioManager, times(1))
                .adjustStreamVolume(eq(streamType), eq(AudioManager.ADJUST_MUTE), anyInt());

        doReturn(true).when(mAudioManager).isStreamMute(eq(AudioManager.STREAM_MUSIC));

        // Verify that unmuting LeAudio device, unsets the mute state on the audio device
        stackEvent.valueBool1 = false;
        mService.messageFromNative(stackEvent);
        verify(mAudioManager, times(1))
                .adjustStreamVolume(eq(streamType), eq(AudioManager.ADJUST_UNMUTE), anyInt());
    }

    /** Test Volume Control cache. */
    @Test
    public void testVolumeCache() throws Exception {
        int groupId = 1;
        int volume = 6;

        Assert.assertEquals(-1, mService.getGroupVolume(groupId));
        mServiceBinder.setGroupVolume(groupId, volume, mAttributionSource);

        int groupVolume = mServiceBinder.getGroupVolume(groupId, mAttributionSource);
        Assert.assertEquals(volume, groupVolume);

        volume = 10;
        // Send autonomous volume change.
        VolumeControlStackEvent stackEvent =
                new VolumeControlStackEvent(
                        VolumeControlStackEvent.EVENT_TYPE_VOLUME_STATE_CHANGED);
        stackEvent.device = null;
        stackEvent.valueInt1 = groupId;
        stackEvent.valueInt2 = volume;
        stackEvent.valueBool1 = false;
        stackEvent.valueBool2 = true; /* autonomous */
        mService.messageFromNative(stackEvent);

        Assert.assertEquals(volume, mService.getGroupVolume(groupId));
    }

    /** Test Active Group change */
    @Test
    public void testActiveGroupChange() throws Exception {
        // TODO: b/329163385 - This test should be modified to run without having to set the flag to
        // a specific value
        mSetFlagsRule.disableFlags(
                Flags.FLAG_LEAUDIO_BROADCAST_VOLUME_CONTROL_FOR_CONNECTED_DEVICES);
        int groupId_1 = 1;
        int volume_groupId_1 = 6;

        int groupId_2 = 2;
        int volume_groupId_2 = 20;

        Assert.assertEquals(-1, mService.getGroupVolume(groupId_1));
        Assert.assertEquals(-1, mService.getGroupVolume(groupId_2));
        mServiceBinder.setGroupVolume(groupId_1, volume_groupId_1, mAttributionSource);

        mServiceBinder.setGroupVolume(groupId_2, volume_groupId_2, mAttributionSource);

        mServiceBinder.setGroupActive(groupId_1, true, mAttributionSource);

        // Expected index for STREAM_MUSIC
        int expectedVol =
                (int) Math.round((double) (volume_groupId_1 * MEDIA_MAX_VOL) / BT_LE_AUDIO_MAX_VOL);
        verify(mAudioManager, times(1)).setStreamVolume(anyInt(), eq(expectedVol), anyInt());

        mServiceBinder.setGroupActive(groupId_2, true, mAttributionSource);

        expectedVol =
                (int) Math.round((double) (volume_groupId_2 * MEDIA_MAX_VOL) / BT_LE_AUDIO_MAX_VOL);
        verify(mAudioManager, times(1)).setStreamVolume(anyInt(), eq(expectedVol), anyInt());
    }

    /** Test Volume Control Mute cache. */
    @Test
    public void testMuteCache() throws Exception {
        int groupId = 1;
        int volume = 6;

        Assert.assertEquals(false, mService.getGroupMute(groupId));

        // Send autonomous volume change
        VolumeControlStackEvent stackEvent =
                new VolumeControlStackEvent(
                        VolumeControlStackEvent.EVENT_TYPE_VOLUME_STATE_CHANGED);
        stackEvent.device = null;
        stackEvent.valueInt1 = groupId;
        stackEvent.valueInt2 = volume;
        stackEvent.valueBool1 = false; /* unmuted */
        stackEvent.valueBool2 = true; /* autonomous */
        mService.messageFromNative(stackEvent);

        // Mute
        mServiceBinder.muteGroup(groupId, mAttributionSource);
        Assert.assertEquals(true, mService.getGroupMute(groupId));

        // Make sure the volume is kept even when muted
        Assert.assertEquals(volume, mService.getGroupVolume(groupId));

        // Send autonomous unmute
        stackEvent.valueBool1 = false; /* unmuted */
        mService.messageFromNative(stackEvent);

        Assert.assertEquals(false, mService.getGroupMute(groupId));
    }

    /** Test Volume Control with muted stream. */
    @Test
    public void testVolumeChangeWhileMuted() throws Exception {
        int groupId = 1;
        int volume = 6;

        Assert.assertEquals(false, mService.getGroupMute(groupId));

        // Set the initial volume state
        VolumeControlStackEvent stackEvent =
                new VolumeControlStackEvent(
                        VolumeControlStackEvent.EVENT_TYPE_VOLUME_STATE_CHANGED);
        stackEvent.device = null;
        stackEvent.valueInt1 = groupId;
        stackEvent.valueInt2 = volume;
        stackEvent.valueBool1 = false; /* unmuted */
        stackEvent.valueBool2 = true; /* autonomous */
        mService.messageFromNative(stackEvent);

        // Mute
        mService.muteGroup(groupId);
        Assert.assertEquals(true, mService.getGroupMute(groupId));
        verify(mNativeInterface, times(1)).muteGroup(eq(groupId));

        // Make sure the volume is kept even when muted
        doReturn(true).when(mAudioManager).isStreamMute(eq(AudioManager.STREAM_MUSIC));
        Assert.assertEquals(volume, mService.getGroupVolume(groupId));

        // Lower the volume and keep it mute
        mService.setGroupVolume(groupId, --volume);
        Assert.assertEquals(true, mService.getGroupMute(groupId));
        verify(mNativeInterface, times(1)).setGroupVolume(eq(groupId), eq(volume));
        verify(mNativeInterface, times(0)).unmuteGroup(eq(groupId));

        // Don't unmute on consecutive calls either
        mService.setGroupVolume(groupId, --volume);
        Assert.assertEquals(true, mService.getGroupMute(groupId));
        verify(mNativeInterface, times(1)).setGroupVolume(eq(groupId), eq(volume));
        verify(mNativeInterface, times(0)).unmuteGroup(eq(groupId));

        // Raise the volume and unmute
        volume += 10; // avoid previous volume levels and simplify mock verification
        doReturn(false).when(mAudioManager).isStreamMute(eq(AudioManager.STREAM_MUSIC));
        mService.setGroupVolume(groupId, ++volume);
        Assert.assertEquals(false, mService.getGroupMute(groupId));
        verify(mNativeInterface, times(1)).setGroupVolume(eq(groupId), eq(volume));
        // Verify the number of unmute calls after the second volume change
        mService.setGroupVolume(groupId, ++volume);
        Assert.assertEquals(false, mService.getGroupMute(groupId));
        verify(mNativeInterface, times(1)).setGroupVolume(eq(groupId), eq(volume));
        // Make sure we unmuted only once
        verify(mNativeInterface, times(1)).unmuteGroup(eq(groupId));
    }

    /**
     * Test setting volume for a group member who connects after the volume level for a group was
     * already changed and cached.
     */
    @Test
    public void testLateConnectingDevice() throws Exception {
        int groupId = 1;
        int groupVolume = 56;

        // Both devices are in the same group
        when(mCsipService.getGroupId(mDevice, BluetoothUuid.CAP)).thenReturn(groupId);
        when(mCsipService.getGroupId(mDeviceTwo, BluetoothUuid.CAP)).thenReturn(groupId);

        // Update the device policy so okToConnect() returns true
        when(mAdapterService.getDatabase()).thenReturn(mDatabaseManager);
        when(mDatabaseManager.getProfileConnectionPolicy(
                        any(BluetoothDevice.class), eq(BluetoothProfile.VOLUME_CONTROL)))
                .thenReturn(BluetoothProfile.CONNECTION_POLICY_ALLOWED);
        doReturn(true).when(mNativeInterface).connectVolumeControl(any(BluetoothDevice.class));
        doReturn(true).when(mNativeInterface).disconnectVolumeControl(any(BluetoothDevice.class));

        generateConnectionMessageFromNative(
                mDevice, BluetoothProfile.STATE_CONNECTED, BluetoothProfile.STATE_DISCONNECTED);
        Assert.assertEquals(BluetoothProfile.STATE_CONNECTED, mService.getConnectionState(mDevice));
        Assert.assertTrue(mService.getDevices().contains(mDevice));

        mService.setGroupVolume(groupId, groupVolume);
        verify(mNativeInterface, times(1)).setGroupVolume(eq(groupId), eq(groupVolume));
        verify(mNativeInterface, times(0)).setVolume(eq(mDeviceTwo), eq(groupVolume));

        // Verify that second device gets the proper group volume level when connected
        generateConnectionMessageFromNative(
                mDeviceTwo, BluetoothProfile.STATE_CONNECTED, BluetoothProfile.STATE_DISCONNECTED);
        Assert.assertEquals(
                BluetoothProfile.STATE_CONNECTED, mService.getConnectionState(mDeviceTwo));
        Assert.assertTrue(mService.getDevices().contains(mDeviceTwo));
        verify(mNativeInterface, times(1)).setVolume(eq(mDeviceTwo), eq(groupVolume));
    }

    /**
     * Test setting volume for a new group member who is discovered after the volume level for a
     * group was already changed and cached.
     */
    @Test
    public void testLateDiscoveredGroupMember() throws Exception {
        int groupId = 1;
        int groupVolume = 56;

        // For now only one device is in the group
        when(mCsipService.getGroupId(mDevice, BluetoothUuid.CAP)).thenReturn(groupId);
        when(mCsipService.getGroupId(mDeviceTwo, BluetoothUuid.CAP)).thenReturn(-1);

        // Update the device policy so okToConnect() returns true
        when(mAdapterService.getDatabase()).thenReturn(mDatabaseManager);
        when(mDatabaseManager.getProfileConnectionPolicy(
                        any(BluetoothDevice.class), eq(BluetoothProfile.VOLUME_CONTROL)))
                .thenReturn(BluetoothProfile.CONNECTION_POLICY_ALLOWED);
        doReturn(true).when(mNativeInterface).connectVolumeControl(any(BluetoothDevice.class));
        doReturn(true).when(mNativeInterface).disconnectVolumeControl(any(BluetoothDevice.class));

        generateConnectionMessageFromNative(
                mDevice, BluetoothProfile.STATE_CONNECTED, BluetoothProfile.STATE_DISCONNECTED);
        Assert.assertEquals(BluetoothProfile.STATE_CONNECTED, mService.getConnectionState(mDevice));
        Assert.assertTrue(mService.getDevices().contains(mDevice));

        // Set the group volume
        mService.setGroupVolume(groupId, groupVolume);

        // Verify that second device will not get the group volume level if it is not a group member
        generateConnectionMessageFromNative(
                mDeviceTwo, BluetoothProfile.STATE_CONNECTED, BluetoothProfile.STATE_DISCONNECTED);
        Assert.assertEquals(
                BluetoothProfile.STATE_CONNECTED, mService.getConnectionState(mDeviceTwo));
        Assert.assertTrue(mService.getDevices().contains(mDeviceTwo));
        verify(mNativeInterface, times(0)).setVolume(eq(mDeviceTwo), eq(groupVolume));

        // But gets the volume when it becomes the group member
        when(mCsipService.getGroupId(mDeviceTwo, BluetoothUuid.CAP)).thenReturn(groupId);
        mService.handleGroupNodeAdded(groupId, mDeviceTwo);
        verify(mNativeInterface, times(1)).setVolume(eq(mDeviceTwo), eq(groupVolume));
    }

    /**
     * Test setting volume to 0 for a group member who connects after the volume level for a group
     * was already changed and cached. LeAudio has no knowledge of mute for anything else than
     * telephony, thus setting volume level to 0 is considered as muting.
     */
    @Test
    public void testMuteLateConnectingDevice() throws Exception {
        int groupId = 1;
        int volume = 100;

        // Both devices are in the same group
        when(mCsipService.getGroupId(mDevice, BluetoothUuid.CAP)).thenReturn(groupId);
        when(mCsipService.getGroupId(mDeviceTwo, BluetoothUuid.CAP)).thenReturn(groupId);

        // Update the device policy so okToConnect() returns true
        when(mAdapterService.getDatabase()).thenReturn(mDatabaseManager);
        when(mDatabaseManager.getProfileConnectionPolicy(
                        any(BluetoothDevice.class), eq(BluetoothProfile.VOLUME_CONTROL)))
                .thenReturn(BluetoothProfile.CONNECTION_POLICY_ALLOWED);
        doReturn(true).when(mNativeInterface).connectVolumeControl(any(BluetoothDevice.class));
        doReturn(true).when(mNativeInterface).disconnectVolumeControl(any(BluetoothDevice.class));

        generateConnectionMessageFromNative(
                mDevice, BluetoothProfile.STATE_CONNECTED, BluetoothProfile.STATE_DISCONNECTED);
        Assert.assertEquals(BluetoothProfile.STATE_CONNECTED, mService.getConnectionState(mDevice));
        Assert.assertTrue(mService.getDevices().contains(mDevice));

        // Set the initial volume and mute conditions
        doReturn(true).when(mAudioManager).isStreamMute(anyInt());
        mService.setGroupVolume(groupId, volume);

        verify(mNativeInterface, times(1)).setGroupVolume(eq(groupId), eq(volume));
        verify(mNativeInterface, times(0)).setVolume(eq(mDeviceTwo), eq(volume));
        // Check if it was muted
        verify(mNativeInterface, times(1)).muteGroup(eq(groupId));

        Assert.assertEquals(true, mService.getGroupMute(groupId));

        // Verify that second device gets the proper group volume level when connected
        generateConnectionMessageFromNative(
                mDeviceTwo, BluetoothProfile.STATE_CONNECTED, BluetoothProfile.STATE_DISCONNECTED);
        Assert.assertEquals(
                BluetoothProfile.STATE_CONNECTED, mService.getConnectionState(mDeviceTwo));
        Assert.assertTrue(mService.getDevices().contains(mDeviceTwo));
        verify(mNativeInterface, times(1)).setVolume(eq(mDeviceTwo), eq(volume));
        // Check if new device was muted
        verify(mNativeInterface, times(1)).mute(eq(mDeviceTwo));
    }

    /**
     * Test setting volume to 0 for a new group member who is discovered after the volume level for
     * a group was already changed and cached. LeAudio has no knowledge of mute for anything else
     * than telephony, thus setting volume level to 0 is considered as muting.
     */
    @Test
    public void testMuteLateDiscoveredGroupMember() throws Exception {
        int groupId = 1;
        int volume = 100;

        // For now only one device is in the group
        when(mCsipService.getGroupId(mDevice, BluetoothUuid.CAP)).thenReturn(groupId);
        when(mCsipService.getGroupId(mDeviceTwo, BluetoothUuid.CAP)).thenReturn(-1);

        // Update the device policy so okToConnect() returns true
        when(mAdapterService.getDatabase()).thenReturn(mDatabaseManager);
        when(mDatabaseManager.getProfileConnectionPolicy(
                        any(BluetoothDevice.class), eq(BluetoothProfile.VOLUME_CONTROL)))
                .thenReturn(BluetoothProfile.CONNECTION_POLICY_ALLOWED);
        doReturn(true).when(mNativeInterface).connectVolumeControl(any(BluetoothDevice.class));
        doReturn(true).when(mNativeInterface).disconnectVolumeControl(any(BluetoothDevice.class));

        generateConnectionMessageFromNative(
                mDevice, BluetoothProfile.STATE_CONNECTED, BluetoothProfile.STATE_DISCONNECTED);
        Assert.assertEquals(BluetoothProfile.STATE_CONNECTED, mService.getConnectionState(mDevice));
        Assert.assertTrue(mService.getDevices().contains(mDevice));

        // Set the initial volume and mute conditions
        doReturn(true).when(mAudioManager).isStreamMute(anyInt());
        mService.setGroupVolume(groupId, volume);

        // Verify that second device will not get the group volume level if it is not a group member
        generateConnectionMessageFromNative(
                mDeviceTwo, BluetoothProfile.STATE_CONNECTED, BluetoothProfile.STATE_DISCONNECTED);
        Assert.assertEquals(
                BluetoothProfile.STATE_CONNECTED, mService.getConnectionState(mDeviceTwo));
        Assert.assertTrue(mService.getDevices().contains(mDeviceTwo));
        verify(mNativeInterface, times(0)).setVolume(eq(mDeviceTwo), eq(volume));
        // Check if it was not muted
        verify(mNativeInterface, times(0)).mute(eq(mDeviceTwo));

        // But gets the volume when it becomes the group member
        when(mCsipService.getGroupId(mDeviceTwo, BluetoothUuid.CAP)).thenReturn(groupId);
        mService.handleGroupNodeAdded(groupId, mDeviceTwo);
        verify(mNativeInterface, times(1)).setVolume(eq(mDeviceTwo), eq(volume));
        verify(mNativeInterface, times(1)).mute(eq(mDeviceTwo));
    }

    @Test
    public void testServiceBinderGetDevicesMatchingConnectionStates() throws Exception {
        List<BluetoothDevice> devices =
                mServiceBinder.getDevicesMatchingConnectionStates(null, mAttributionSource);
        Assert.assertEquals(0, devices.size());
    }

    @Test
    public void testServiceBinderSetConnectionPolicy() throws Exception {
        Assert.assertTrue(
                mServiceBinder.setConnectionPolicy(
                        mDevice, BluetoothProfile.CONNECTION_POLICY_UNKNOWN, mAttributionSource));
<<<<<<< HEAD
        verify(mDatabaseManager).setProfileConnectionPolicy(
                mDevice, BluetoothProfile.VOLUME_CONTROL, BluetoothProfile.CONNECTION_POLICY_UNKNOWN);
=======
        verify(mDatabaseManager)
                .setProfileConnectionPolicy(
                        mDevice,
                        BluetoothProfile.VOLUME_CONTROL,
                        BluetoothProfile.CONNECTION_POLICY_UNKNOWN);
>>>>>>> e110efe6
    }

    @Test
    public void testServiceBinderVolumeOffsetMethods() throws Exception {
        // Send a message to trigger connection completed
        generateDeviceAvailableMessageFromNative(mDevice, 2);

        Assert.assertTrue(mServiceBinder.isVolumeOffsetAvailable(mDevice, mAttributionSource));

        int defaultNumberOfInstances = 0;
        int numberOfInstances =
                mServiceBinder.getNumberOfVolumeOffsetInstances(mDevice, mAttributionSource);
        Assert.assertEquals(2, numberOfInstances);

        int id = 1;
        int volumeOffset = 100;
        mServiceBinder.setVolumeOffset(mDevice, id, volumeOffset, mAttributionSource);
        verify(mNativeInterface).setExtAudioOutVolumeOffset(mDevice, id, volumeOffset);
    }

    @Test
    public void testServiceBinderSetDeviceVolumeMethods() throws Exception {
        mSetFlagsRule.enableFlags(
                Flags.FLAG_LEAUDIO_BROADCAST_VOLUME_CONTROL_FOR_CONNECTED_DEVICES);

        int groupId = 1;
        int groupVolume = 56;
        int deviceOneVolume = 46;
        int deviceTwoVolume = 36;

        // Both devices are in the same group
        when(mLeAudioService.getGroupId(mDevice)).thenReturn(groupId);
        when(mLeAudioService.getGroupId(mDeviceTwo)).thenReturn(groupId);

        // Update the device policy so okToConnect() returns true
        when(mAdapterService.getDatabase()).thenReturn(mDatabaseManager);
        when(mDatabaseManager.getProfileConnectionPolicy(
                        any(BluetoothDevice.class), eq(BluetoothProfile.VOLUME_CONTROL)))
                .thenReturn(BluetoothProfile.CONNECTION_POLICY_ALLOWED);
        doReturn(true).when(mNativeInterface).connectVolumeControl(any(BluetoothDevice.class));
        doReturn(true).when(mNativeInterface).disconnectVolumeControl(any(BluetoothDevice.class));

        generateDeviceAvailableMessageFromNative(mDevice, 1);
        generateConnectionMessageFromNative(
                mDevice, BluetoothProfile.STATE_CONNECTED, BluetoothProfile.STATE_DISCONNECTED);
        Assert.assertEquals(BluetoothProfile.STATE_CONNECTED, mService.getConnectionState(mDevice));
        Assert.assertTrue(mService.getDevices().contains(mDevice));

        mServiceBinder.setDeviceVolume(mDevice, groupVolume, true, mAttributionSource);
        verify(mNativeInterface).setGroupVolume(groupId, groupVolume);
        Assert.assertEquals(groupVolume, mService.getGroupVolume(groupId));

        mServiceBinder.setDeviceVolume(mDevice, deviceOneVolume, false, mAttributionSource);
        verify(mNativeInterface).setVolume(mDevice, deviceOneVolume);
        Assert.assertEquals(deviceOneVolume, mService.getDeviceVolume(mDevice));
        Assert.assertNotEquals(deviceOneVolume, mService.getDeviceVolume(mDeviceTwo));

        mServiceBinder.setDeviceVolume(mDeviceTwo, deviceTwoVolume, false, mAttributionSource);
        verify(mNativeInterface).setVolume(mDeviceTwo, deviceTwoVolume);
        Assert.assertEquals(deviceTwoVolume, mService.getDeviceVolume(mDeviceTwo));
        Assert.assertNotEquals(deviceTwoVolume, mService.getDeviceVolume(mDevice));
    }

    @Test
    public void testServiceBinderRegisterUnregisterCallback() throws Exception {
        IBluetoothVolumeControlCallback callback =
                Mockito.mock(IBluetoothVolumeControlCallback.class);
        Binder binder = Mockito.mock(Binder.class);
        when(callback.asBinder()).thenReturn(binder);

        int size = mService.mCallbacks.getRegisteredCallbackCount();
        mServiceBinder.registerCallback(callback, mAttributionSource);
        Assert.assertEquals(size + 1, mService.mCallbacks.getRegisteredCallbackCount());

        mServiceBinder.unregisterCallback(callback, mAttributionSource);
        Assert.assertEquals(size, mService.mCallbacks.getRegisteredCallbackCount());
    }

    @Test
    public void testServiceBinderRegisterCallbackWhenDeviceAlreadyConnected() throws Exception {
        mSetFlagsRule.enableFlags(Flags.FLAG_LEAUDIO_MULTIPLE_VOCS_INSTANCES_API);

        int groupId = 1;
        int groupVolume = 56;

        // Both devices are in the same group
        when(mCsipService.getGroupId(mDevice, BluetoothUuid.CAP)).thenReturn(groupId);
        when(mCsipService.getGroupId(mDeviceTwo, BluetoothUuid.CAP)).thenReturn(groupId);

        // Update the device policy so okToConnect() returns true
        when(mAdapterService.getDatabase()).thenReturn(mDatabaseManager);
        when(mDatabaseManager.getProfileConnectionPolicy(
                        any(BluetoothDevice.class), eq(BluetoothProfile.VOLUME_CONTROL)))
                .thenReturn(BluetoothProfile.CONNECTION_POLICY_ALLOWED);
        doReturn(true).when(mNativeInterface).connectVolumeControl(any(BluetoothDevice.class));
        doReturn(true).when(mNativeInterface).disconnectVolumeControl(any(BluetoothDevice.class));

        generateDeviceAvailableMessageFromNative(mDevice, 2);
        generateConnectionMessageFromNative(
                mDevice, BluetoothProfile.STATE_CONNECTED, BluetoothProfile.STATE_DISCONNECTED);
        Assert.assertEquals(BluetoothProfile.STATE_CONNECTED, mService.getConnectionState(mDevice));
        Assert.assertTrue(mService.getDevices().contains(mDevice));

        mService.setGroupVolume(groupId, groupVolume);
        verify(mNativeInterface, times(1)).setGroupVolume(eq(groupId), eq(groupVolume));
        verify(mNativeInterface, times(0)).setVolume(eq(mDeviceTwo), eq(groupVolume));

        // Verify that second device gets the proper group volume level when connected
        generateDeviceAvailableMessageFromNative(mDeviceTwo, 1);
        generateConnectionMessageFromNative(
                mDeviceTwo, BluetoothProfile.STATE_CONNECTED, BluetoothProfile.STATE_DISCONNECTED);
        Assert.assertEquals(
                BluetoothProfile.STATE_CONNECTED, mService.getConnectionState(mDeviceTwo));
        Assert.assertTrue(mService.getDevices().contains(mDeviceTwo));
        verify(mNativeInterface, times(1)).setVolume(eq(mDeviceTwo), eq(groupVolume));

        // Generate events for both devices
        generateDeviceOffsetChangedMessageFromNative(mDevice, 1, 100);
        generateDeviceLocationChangedMessageFromNative(mDevice, 1, 1);
        final String testDevice1Desc1 = "testDevice1Desc1";
        generateDeviceDescriptionChangedMessageFromNative(mDevice, 1, testDevice1Desc1);

        generateDeviceOffsetChangedMessageFromNative(mDevice, 2, 200);
        generateDeviceLocationChangedMessageFromNative(mDevice, 2, 2);
        final String testDevice1Desc2 = "testDevice1Desc2";
        generateDeviceDescriptionChangedMessageFromNative(mDevice, 2, testDevice1Desc2);

        generateDeviceOffsetChangedMessageFromNative(mDeviceTwo, 1, 250);
        generateDeviceLocationChangedMessageFromNative(mDeviceTwo, 1, 3);
        final String testDevice2Desc = "testDevice2Desc";
        generateDeviceDescriptionChangedMessageFromNative(mDeviceTwo, 1, testDevice2Desc);

        // Register callback and verify it is called with known devices
        IBluetoothVolumeControlCallback callback =
                Mockito.mock(IBluetoothVolumeControlCallback.class);
        Binder binder = Mockito.mock(Binder.class);
        when(callback.asBinder()).thenReturn(binder);

        int size = mService.mCallbacks.getRegisteredCallbackCount();
        mServiceBinder.registerCallback(callback, mAttributionSource);
        Assert.assertEquals(size + 1, mService.mCallbacks.getRegisteredCallbackCount());

        verify(callback).onVolumeOffsetChanged(eq(mDevice), eq(1), eq(100));
        verify(callback).onVolumeOffsetAudioLocationChanged(eq(mDevice), eq(1), eq(1));
        verify(callback)
                .onVolumeOffsetAudioDescriptionChanged(eq(mDevice), eq(1), eq(testDevice1Desc1));

        verify(callback).onVolumeOffsetChanged(eq(mDevice), eq(2), eq(200));
        verify(callback).onVolumeOffsetAudioLocationChanged(eq(mDevice), eq(2), eq(2));
        verify(callback)
                .onVolumeOffsetAudioDescriptionChanged(eq(mDevice), eq(2), eq(testDevice1Desc2));

        verify(callback).onVolumeOffsetChanged(eq(mDeviceTwo), eq(1), eq(250));
        verify(callback).onVolumeOffsetAudioLocationChanged(eq(mDeviceTwo), eq(1), eq(3));
        verify(callback)
                .onVolumeOffsetAudioDescriptionChanged(eq(mDeviceTwo), eq(1), eq(testDevice2Desc));

        generateDeviceOffsetChangedMessageFromNative(mDevice, 1, 50);
        generateDeviceLocationChangedMessageFromNative(mDevice, 1, 0);
        final String testDevice1Desc3 = "testDevice1Desc3";
        generateDeviceDescriptionChangedMessageFromNative(mDevice, 1, testDevice1Desc3);

        verify(callback).onVolumeOffsetChanged(eq(mDevice), eq(1), eq(50));
        verify(callback).onVolumeOffsetAudioLocationChanged(eq(mDevice), eq(1), eq(0));
        verify(callback)
                .onVolumeOffsetAudioDescriptionChanged(eq(mDevice), eq(1), eq(testDevice1Desc3));
    }

    @Test
    public void testServiceBinderRegisterVolumeChangedCallbackWhenDeviceAlreadyConnected()
            throws Exception {
        mSetFlagsRule.enableFlags(
                Flags.FLAG_LEAUDIO_BROADCAST_VOLUME_CONTROL_FOR_CONNECTED_DEVICES);
        int groupId = 1;
        int deviceOneVolume = 46;
        int deviceTwoVolume = 36;

        // Update the device policy so okToConnect() returns true
        when(mAdapterService.getDatabase()).thenReturn(mDatabaseManager);
        when(mDatabaseManager.getProfileConnectionPolicy(
                        any(BluetoothDevice.class), eq(BluetoothProfile.VOLUME_CONTROL)))
                .thenReturn(BluetoothProfile.CONNECTION_POLICY_ALLOWED);
        doReturn(true).when(mNativeInterface).connectVolumeControl(any(BluetoothDevice.class));
        doReturn(true).when(mNativeInterface).disconnectVolumeControl(any(BluetoothDevice.class));

        generateDeviceAvailableMessageFromNative(mDevice, 1);
        generateConnectionMessageFromNative(
                mDevice, BluetoothProfile.STATE_CONNECTED, BluetoothProfile.STATE_DISCONNECTED);
        Assert.assertEquals(BluetoothProfile.STATE_CONNECTED, mService.getConnectionState(mDevice));
        Assert.assertTrue(mService.getDevices().contains(mDevice));
        mService.setDeviceVolume(mDevice, deviceOneVolume, false);
        verify(mNativeInterface, times(1)).setVolume(eq(mDevice), eq(deviceOneVolume));

        // Verify that second device gets the proper group volume level when connected
        generateDeviceAvailableMessageFromNative(mDeviceTwo, 1);
        generateConnectionMessageFromNative(
                mDeviceTwo, BluetoothProfile.STATE_CONNECTED, BluetoothProfile.STATE_DISCONNECTED);
        Assert.assertEquals(
                BluetoothProfile.STATE_CONNECTED, mService.getConnectionState(mDeviceTwo));
        Assert.assertTrue(mService.getDevices().contains(mDeviceTwo));
        mService.setDeviceVolume(mDeviceTwo, deviceTwoVolume, false);
        verify(mNativeInterface, times(1)).setVolume(eq(mDeviceTwo), eq(deviceTwoVolume));

        // Both devices are in the same group
        when(mLeAudioService.getGroupId(mDevice)).thenReturn(groupId);
        when(mLeAudioService.getGroupId(mDeviceTwo)).thenReturn(groupId);

        // Register callback and verify it is called with known devices
        IBluetoothVolumeControlCallback callback =
                Mockito.mock(IBluetoothVolumeControlCallback.class);
        Binder binder = Mockito.mock(Binder.class);
        when(callback.asBinder()).thenReturn(binder);

        int size = mService.mCallbacks.getRegisteredCallbackCount();
        mServiceBinder.registerCallback(callback, mAttributionSource);
        Assert.assertEquals(size + 1, mService.mCallbacks.getRegisteredCallbackCount());

        verify(callback, times(1)).onDeviceVolumeChanged(eq(mDevice), eq(deviceOneVolume));
        verify(callback, times(1)).onDeviceVolumeChanged(eq(mDeviceTwo), eq(deviceTwoVolume));
    }

    @Test
    public void testServiceBinderTestNotifyNewRegisteredCallback() throws Exception {
        mSetFlagsRule.enableFlags(
                Flags.FLAG_LEAUDIO_BROADCAST_VOLUME_CONTROL_FOR_CONNECTED_DEVICES);
        int groupId = 1;
        int deviceOneVolume = 46;
        int deviceTwoVolume = 36;

        // Update the device policy so okToConnect() returns true
        when(mAdapterService.getDatabase()).thenReturn(mDatabaseManager);
        when(mDatabaseManager.getProfileConnectionPolicy(
                        any(BluetoothDevice.class), eq(BluetoothProfile.VOLUME_CONTROL)))
                .thenReturn(BluetoothProfile.CONNECTION_POLICY_ALLOWED);
        doReturn(true).when(mNativeInterface).connectVolumeControl(any(BluetoothDevice.class));
        doReturn(true).when(mNativeInterface).disconnectVolumeControl(any(BluetoothDevice.class));

        generateDeviceAvailableMessageFromNative(mDevice, 1);
        generateConnectionMessageFromNative(
                mDevice, BluetoothProfile.STATE_CONNECTED, BluetoothProfile.STATE_DISCONNECTED);
        Assert.assertEquals(BluetoothProfile.STATE_CONNECTED, mService.getConnectionState(mDevice));
        Assert.assertTrue(mService.getDevices().contains(mDevice));
        mService.setDeviceVolume(mDevice, deviceOneVolume, false);
        verify(mNativeInterface, times(1)).setVolume(eq(mDevice), eq(deviceOneVolume));

        // Verify that second device gets the proper group volume level when connected
        generateDeviceAvailableMessageFromNative(mDeviceTwo, 1);
        generateConnectionMessageFromNative(
                mDeviceTwo, BluetoothProfile.STATE_CONNECTED, BluetoothProfile.STATE_DISCONNECTED);
        Assert.assertEquals(
                BluetoothProfile.STATE_CONNECTED, mService.getConnectionState(mDeviceTwo));
        Assert.assertTrue(mService.getDevices().contains(mDeviceTwo));
        mService.setDeviceVolume(mDeviceTwo, deviceTwoVolume, false);
        verify(mNativeInterface, times(1)).setVolume(eq(mDeviceTwo), eq(deviceTwoVolume));

        // Both devices are in the same group
        when(mLeAudioService.getGroupId(mDevice)).thenReturn(groupId);
        when(mLeAudioService.getGroupId(mDeviceTwo)).thenReturn(groupId);

        // Register callback and verify it is called with known devices
        IBluetoothVolumeControlCallback callback =
                Mockito.mock(IBluetoothVolumeControlCallback.class);
        Binder binder = Mockito.mock(Binder.class);
        when(callback.asBinder()).thenReturn(binder);

        int size = mService.mCallbacks.getRegisteredCallbackCount();
        mServiceBinder.registerCallback(callback, mAttributionSource);
        Assert.assertEquals(size + 1, mService.mCallbacks.getRegisteredCallbackCount());

        IBluetoothVolumeControlCallback callback_new_client =
                Mockito.mock(IBluetoothVolumeControlCallback.class);
        Binder binder_new_client = Mockito.mock(Binder.class);
        when(callback_new_client.asBinder()).thenReturn(binder_new_client);

        mServiceBinder.notifyNewRegisteredCallback(callback_new_client, mAttributionSource);
        Assert.assertEquals(size + 1, mService.mCallbacks.getRegisteredCallbackCount());

        // This shall be done only once after mServiceBinder.registerCallback
        verify(callback, times(1)).onDeviceVolumeChanged(eq(mDevice), eq(deviceOneVolume));
        verify(callback, times(1)).onDeviceVolumeChanged(eq(mDeviceTwo), eq(deviceTwoVolume));

        // This shall be done only once after mServiceBinder.updateNewRegistedCallback
        verify(callback_new_client, times(1))
                .onDeviceVolumeChanged(eq(mDevice), eq(deviceOneVolume));
        verify(callback_new_client, times(1))
                .onDeviceVolumeChanged(eq(mDeviceTwo), eq(deviceTwoVolume));
    }

    @Test
    public void testServiceBinderMuteMethods() throws Exception {
        mServiceBinder.mute(mDevice, mAttributionSource);
        verify(mNativeInterface).mute(mDevice);

        mServiceBinder.unmute(mDevice, mAttributionSource);
        verify(mNativeInterface).unmute(mDevice);

        int groupId = 1;
        mServiceBinder.muteGroup(groupId, mAttributionSource);
        verify(mNativeInterface).muteGroup(groupId);

        mServiceBinder.unmuteGroup(groupId, mAttributionSource);
        verify(mNativeInterface).unmuteGroup(groupId);
    }

    @Test
    public void testVolumeControlOffsetDescriptor() {
        VolumeControlService.VolumeControlOffsetDescriptor descriptor =
                new VolumeControlService.VolumeControlOffsetDescriptor();
        int invalidId = -1;
        int validId = 10;
        int testValue = 100;
        String testDesc = "testDescription";
        int testLocation = 10000;

        Assert.assertEquals(0, descriptor.size());
        descriptor.add(validId);
        Assert.assertEquals(1, descriptor.size());

        Assert.assertFalse(descriptor.setValue(invalidId, testValue));
        Assert.assertTrue(descriptor.setValue(validId, testValue));
        Assert.assertEquals(0, descriptor.getValue(invalidId));
        Assert.assertEquals(testValue, descriptor.getValue(validId));

        Assert.assertFalse(descriptor.setDescription(invalidId, testDesc));
        Assert.assertTrue(descriptor.setDescription(validId, testDesc));
        Assert.assertEquals(null, descriptor.getDescription(invalidId));
        Assert.assertEquals(testDesc, descriptor.getDescription(validId));

        Assert.assertFalse(descriptor.setLocation(invalidId, testLocation));
        Assert.assertTrue(descriptor.setLocation(validId, testLocation));
        Assert.assertEquals(0, descriptor.getLocation(invalidId));
        Assert.assertEquals(testLocation, descriptor.getLocation(validId));

        StringBuilder sb = new StringBuilder();
        descriptor.dump(sb);
        Assert.assertTrue(sb.toString().contains(testDesc));

        descriptor.add(validId + 1);
        Assert.assertEquals(2, descriptor.size());
        descriptor.remove(validId);
        Assert.assertEquals(1, descriptor.size());
        descriptor.clear();
        Assert.assertEquals(0, descriptor.size());
    }

    @Test
    public void testDump_doesNotCrash() throws Exception {
        connectDevice(mDevice);

        StringBuilder sb = new StringBuilder();
        mService.dump(sb);
    }

    /** Test Volume Control changed callback. */
    @Test
    public void testVolumeControlChangedCallback() throws Exception {
        mSetFlagsRule.enableFlags(
                Flags.FLAG_LEAUDIO_BROADCAST_VOLUME_CONTROL_FOR_CONNECTED_DEVICES);

        int groupId = 1;
        int groupVolume = 56;
        int deviceOneVolume = 46;

        // Both devices are in the same group
        when(mLeAudioService.getGroupId(mDevice)).thenReturn(groupId);
        when(mLeAudioService.getGroupId(mDeviceTwo)).thenReturn(groupId);

        // Send a message to trigger connection completed
        generateDeviceAvailableMessageFromNative(mDevice, 2);

        mServiceBinder.setDeviceVolume(mDevice, groupVolume, true, mAttributionSource);
        verify(mNativeInterface, times(1)).setGroupVolume(eq(groupId), eq(groupVolume));

        // Register callback and verify it is called with known devices
        IBluetoothVolumeControlCallback callback =
                Mockito.mock(IBluetoothVolumeControlCallback.class);
        Binder binder = Mockito.mock(Binder.class);
        when(callback.asBinder()).thenReturn(binder);

        int size = mService.mCallbacks.getRegisteredCallbackCount();
        mServiceBinder.registerCallback(callback, mAttributionSource);
        Assert.assertEquals(size + 1, mService.mCallbacks.getRegisteredCallbackCount());

        when(mLeAudioService.getGroupDevices(groupId))
                .thenReturn(Arrays.asList(mDevice, mDeviceTwo));
        // Send group volume change.
        VolumeControlStackEvent stackEvent =
                new VolumeControlStackEvent(
                        VolumeControlStackEvent.EVENT_TYPE_VOLUME_STATE_CHANGED);
        stackEvent.device = null;
        stackEvent.valueInt1 = groupId;
        stackEvent.valueInt2 = groupVolume;
        stackEvent.valueBool1 = false;
        stackEvent.valueBool2 = true;
        mService.messageFromNative(stackEvent);

        verify(callback).onDeviceVolumeChanged(eq(mDeviceTwo), eq(groupVolume));
        verify(callback).onDeviceVolumeChanged(eq(mDevice), eq(groupVolume));

        // Send device volume change only for one device
        VolumeControlStackEvent stackEvent2 =
                new VolumeControlStackEvent(
                        VolumeControlStackEvent.EVENT_TYPE_VOLUME_STATE_CHANGED);
        stackEvent2.device = mDevice;
        stackEvent2.valueInt1 = -1;
        stackEvent2.valueInt2 = deviceOneVolume;
        stackEvent2.valueBool1 = false;
        stackEvent2.valueBool2 = false;
        mService.messageFromNative(stackEvent2);

        verify(callback).onDeviceVolumeChanged(eq(mDevice), eq(deviceOneVolume));
        verify(callback, never()).onDeviceVolumeChanged(eq(mDeviceTwo), eq(deviceOneVolume));
    }

    private void connectDevice(BluetoothDevice device) throws Exception {
        VolumeControlStackEvent connCompletedEvent;

        List<BluetoothDevice> prevConnectedDevices = mService.getConnectedDevices();

        // Update the device policy so okToConnect() returns true
        when(mAdapterService.getDatabase()).thenReturn(mDatabaseManager);
        when(mDatabaseManager.getProfileConnectionPolicy(device, BluetoothProfile.VOLUME_CONTROL))
                .thenReturn(BluetoothProfile.CONNECTION_POLICY_ALLOWED);
        doReturn(true).when(mNativeInterface).connectVolumeControl(device);
        doReturn(true).when(mNativeInterface).disconnectVolumeControl(device);

        // Send a connect request
        Assert.assertTrue("Connect failed", mService.connect(device));

        // Verify the connection state broadcast, and that we are in Connecting state
        verifyConnectionStateIntent(
                TIMEOUT_MS,
                device,
                BluetoothProfile.STATE_CONNECTING,
                BluetoothProfile.STATE_DISCONNECTED);
        Assert.assertEquals(BluetoothProfile.STATE_CONNECTING, mService.getConnectionState(device));

        // Send a message to trigger connection completed
        connCompletedEvent =
                new VolumeControlStackEvent(
                        VolumeControlStackEvent.EVENT_TYPE_CONNECTION_STATE_CHANGED);
        connCompletedEvent.device = device;
        connCompletedEvent.valueInt1 = VolumeControlStackEvent.CONNECTION_STATE_CONNECTED;
        mService.messageFromNative(connCompletedEvent);

        // Verify the connection state broadcast, and that we are in Connected state
        verifyConnectionStateIntent(
                TIMEOUT_MS,
                device,
                BluetoothProfile.STATE_CONNECTED,
                BluetoothProfile.STATE_CONNECTING);
        Assert.assertEquals(BluetoothProfile.STATE_CONNECTED, mService.getConnectionState(device));

        // Verify that the device is in the list of connected devices
        List<BluetoothDevice> connectedDevices =
                mServiceBinder.getConnectedDevices(mAttributionSource);
        Assert.assertTrue(connectedDevices.contains(device));
        // Verify the list of previously connected devices
        for (BluetoothDevice prevDevice : prevConnectedDevices) {
            Assert.assertTrue(connectedDevices.contains(prevDevice));
        }
    }

    private void generateConnectionMessageFromNative(
            BluetoothDevice device, int newConnectionState, int oldConnectionState) {
        VolumeControlStackEvent stackEvent =
                new VolumeControlStackEvent(
                        VolumeControlStackEvent.EVENT_TYPE_CONNECTION_STATE_CHANGED);
        stackEvent.device = device;
        stackEvent.valueInt1 = newConnectionState;
        mService.messageFromNative(stackEvent);
        // Verify the connection state broadcast
        verifyConnectionStateIntent(TIMEOUT_MS, device, newConnectionState, oldConnectionState);
    }

    private void generateUnexpectedConnectionMessageFromNative(
            BluetoothDevice device, int newConnectionState, int oldConnectionState) {
        VolumeControlStackEvent stackEvent =
                new VolumeControlStackEvent(
                        VolumeControlStackEvent.EVENT_TYPE_CONNECTION_STATE_CHANGED);
        stackEvent.device = device;
        stackEvent.valueInt1 = newConnectionState;
        mService.messageFromNative(stackEvent);
        // Verify the connection state broadcast
        verifyNoConnectionStateIntent(TIMEOUT_MS, device);
    }

    private void generateDeviceAvailableMessageFromNative(
            BluetoothDevice device, int numberOfExtOffsets) {
        // Send a message to trigger connection completed
        VolumeControlStackEvent event =
                new VolumeControlStackEvent(VolumeControlStackEvent.EVENT_TYPE_DEVICE_AVAILABLE);
        event.device = device;
        event.valueInt1 = numberOfExtOffsets; // number of external outputs
        mService.messageFromNative(event);
    }

    private void generateDeviceOffsetChangedMessageFromNative(
            BluetoothDevice device, int extOffsetIndex, int offset) {
        // Send a message to trigger connection completed
        VolumeControlStackEvent event =
                new VolumeControlStackEvent(
                        VolumeControlStackEvent.EVENT_TYPE_EXT_AUDIO_OUT_VOL_OFFSET_CHANGED);
        event.device = device;
        event.valueInt1 = extOffsetIndex; // external output index
        event.valueInt2 = offset; // offset value
        mService.messageFromNative(event);
    }

    private void generateDeviceLocationChangedMessageFromNative(
            BluetoothDevice device, int extOffsetIndex, int location) {
        // Send a message to trigger connection completed
        VolumeControlStackEvent event =
                new VolumeControlStackEvent(
                        VolumeControlStackEvent.EVENT_TYPE_EXT_AUDIO_OUT_LOCATION_CHANGED);
        event.device = device;
        event.valueInt1 = extOffsetIndex; // external output index
        event.valueInt2 = location; // location
        mService.messageFromNative(event);
    }

    private void generateDeviceDescriptionChangedMessageFromNative(
            BluetoothDevice device, int extOffsetIndex, String description) {
        // Send a message to trigger connection completed
        VolumeControlStackEvent event =
                new VolumeControlStackEvent(
                        VolumeControlStackEvent.EVENT_TYPE_EXT_AUDIO_OUT_DESCRIPTION_CHANGED);
        event.device = device;
        event.valueInt1 = extOffsetIndex; // external output index
        event.valueString1 = description; // description
        mService.messageFromNative(event);
    }

    /**
     * Helper function to test okToConnect() method
     *
     * @param device test device
     * @param bondState bond state value, could be invalid
     * @param policy value, could be invalid
     * @param expected expected result from okToConnect()
     */
    private void testOkToConnectCase(
            BluetoothDevice device, int bondState, int policy, boolean expected) {
        doReturn(bondState).when(mAdapterService).getBondState(device);
        when(mAdapterService.getDatabase()).thenReturn(mDatabaseManager);
        when(mDatabaseManager.getProfileConnectionPolicy(device, BluetoothProfile.VOLUME_CONTROL))
                .thenReturn(policy);
        Assert.assertEquals(expected, mService.okToConnect(device));
    }
}<|MERGE_RESOLUTION|>--- conflicted
+++ resolved
@@ -263,13 +263,8 @@
         when(mDatabaseManager.getProfileConnectionPolicy(mDevice, BluetoothProfile.VOLUME_CONTROL))
                 .thenReturn(BluetoothProfile.CONNECTION_POLICY_UNKNOWN);
         int policy = mServiceBinder.getConnectionPolicy(mDevice, mAttributionSource);
-<<<<<<< HEAD
-        Assert.assertEquals("Initial device policy",
-                BluetoothProfile.CONNECTION_POLICY_UNKNOWN, policy);
-=======
         Assert.assertEquals(
                 "Initial device policy", BluetoothProfile.CONNECTION_POLICY_UNKNOWN, policy);
->>>>>>> e110efe6
     }
 
     /** Test okToConnect method using various test cases */
@@ -989,16 +984,11 @@
         Assert.assertTrue(
                 mServiceBinder.setConnectionPolicy(
                         mDevice, BluetoothProfile.CONNECTION_POLICY_UNKNOWN, mAttributionSource));
-<<<<<<< HEAD
-        verify(mDatabaseManager).setProfileConnectionPolicy(
-                mDevice, BluetoothProfile.VOLUME_CONTROL, BluetoothProfile.CONNECTION_POLICY_UNKNOWN);
-=======
         verify(mDatabaseManager)
                 .setProfileConnectionPolicy(
                         mDevice,
                         BluetoothProfile.VOLUME_CONTROL,
                         BluetoothProfile.CONNECTION_POLICY_UNKNOWN);
->>>>>>> e110efe6
     }
 
     @Test

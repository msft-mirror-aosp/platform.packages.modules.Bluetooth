/*
 * Copyright 2022 The Android Open Source Project
 *
 * Licensed under the Apache License, Version 2.0 (the "License");
 * you may not use this file except in compliance with the License.
 * You may obtain a copy of the License at
 *
 *      http://www.apache.org/licenses/LICENSE-2.0
 *
 * Unless required by applicable law or agreed to in writing, software
 * distributed under the License is distributed on an "AS IS" BASIS,
 * WITHOUT WARRANTIES OR CONDITIONS OF ANY KIND, either express or implied.
 * See the License for the specific language governing permissions and
 * limitations under the License.
 */

package com.android.bluetooth.pbapclient;

import static com.google.common.truth.Truth.assertThat;

import static org.junit.Assert.assertThrows;
import static org.mockito.Mockito.mock;

import android.accounts.Account;
import android.content.Context;
import android.content.res.Resources;

import androidx.test.InstrumentationRegistry;
import androidx.test.filters.SmallTest;
import androidx.test.runner.AndroidJUnit4;

<<<<<<< HEAD
import com.android.bluetooth.R;
=======
>>>>>>> 6cdb3953
import com.android.bluetooth.TestUtils;

import org.junit.Test;
import org.junit.runner.RunWith;

import java.io.ByteArrayInputStream;
import java.io.IOException;
import java.io.InputStream;

@SmallTest
@RunWith(AndroidJUnit4.class)
public class BluetoothPbapVcardListTest {

    private static final Account ACCOUNT = mock(Account.class);
    private Context mTargetContext = InstrumentationRegistry.getTargetContext();
    private Resources mTestResources = TestUtils.getTestApplicationResources(mTargetContext);

    @Test
    public void constructor_withInputStreamThatThrowsIoeWhenRead_throwsIOException() {

<<<<<<< HEAD
        final InputStream is = new InputStream() {
            @Override
            public int read() throws IOException {
                throw new IOException();
            }

            @Override
            public int read(byte[] b) throws IOException {
                throw new IOException();
            }

            @Override
            public int read(byte[] b, int off, int len) throws IOException {
                throw new IOException();
            }
        };
=======
        final InputStream is =
                new InputStream() {
                    @Override
                    public int read() throws IOException {
                        throw new IOException();
                    }

                    @Override
                    public int read(byte[] b) throws IOException {
                        throw new IOException();
                    }

                    @Override
                    public int read(byte[] b, int off, int len) throws IOException {
                        throw new IOException();
                    }
                };
>>>>>>> 6cdb3953

        assertThrows(
                IOException.class,
                () ->
                        new BluetoothPbapVcardList(
                                ACCOUNT, is, PbapClientConnectionHandler.VCARD_TYPE_30));
        assertThrows(
                IOException.class,
                () ->
                        new BluetoothPbapVcardList(
                                ACCOUNT, is, PbapClientConnectionHandler.VCARD_TYPE_21));
    }

    @Test
    public void constructor_withInvalidVcardType_throwsIllegalArgumentException() {
        assertThrows(
                IllegalArgumentException.class,
                () ->
                        new BluetoothPbapVcardList(
                                ACCOUNT,
                                new ByteArrayInputStream("Hello world".getBytes()),
                                (byte) -1));
    }

    @Test
    public void test30ParserWith21Vcard_parsingSucceeds() throws IOException {
        InputStream fileStream =
                mTestResources.openRawResource(com.android.bluetooth.tests.R.raw.v21_simple);
        BluetoothPbapVcardList result =
                new BluetoothPbapVcardList(
                        ACCOUNT, fileStream, PbapClientConnectionHandler.VCARD_TYPE_30);
        assertThat(result.getCount()).isEqualTo(1);
    }

    @Test
    public void test21ParserWith30Vcard_parsingSucceeds() throws IOException {
        InputStream fileStream =
                mTestResources.openRawResource(com.android.bluetooth.tests.R.raw.v30_simple);
        BluetoothPbapVcardList result =
                new BluetoothPbapVcardList(
                        ACCOUNT, fileStream, PbapClientConnectionHandler.VCARD_TYPE_21);
        assertThat(result.getCount()).isEqualTo(1);
    }

    @Test
    public void test30ParserWithUnsupportedVcardVersion_parsingFails() throws IOException {
        InputStream fileStream =
                mTestResources.openRawResource(
                        com.android.bluetooth.tests.R.raw.unsupported_version);
        BluetoothPbapVcardList result =
                new BluetoothPbapVcardList(
                        ACCOUNT, fileStream, PbapClientConnectionHandler.VCARD_TYPE_30);
        assertThat(result.getCount()).isEqualTo(0);
    }

    @Test
    public void constructor_withInvalidVcardType_throwsIllegalArgumentException() {
        assertThrows(IllegalArgumentException.class, () ->
                new BluetoothPbapVcardList(ACCOUNT,
                new ByteArrayInputStream("Hello world".getBytes()), (byte) -1));
    }

    @Test
    public void test30ParserWith21Vcard_parsingSucceeds() throws IOException {
        InputStream fileStream = mTestResources.openRawResource(
                com.android.bluetooth.tests.R.raw.v21_simple);
        BluetoothPbapVcardList result = new BluetoothPbapVcardList(ACCOUNT, fileStream,
                PbapClientConnectionHandler.VCARD_TYPE_30);
        assertThat(result.getCount()).isEqualTo(1);
    }

    @Test
    public void test21ParserWith30Vcard_parsingSucceeds() throws IOException {
        InputStream fileStream = mTestResources.openRawResource(
                com.android.bluetooth.tests.R.raw.v30_simple);
        BluetoothPbapVcardList result = new BluetoothPbapVcardList(ACCOUNT, fileStream,
                PbapClientConnectionHandler.VCARD_TYPE_21);
        assertThat(result.getCount()).isEqualTo(1);
    }

    @Test
    public void test30ParserWithUnsupportedVcardVersion_parsingFails() throws IOException {
        InputStream fileStream = mTestResources.openRawResource(
                com.android.bluetooth.tests.R.raw.unsupported_version);
        BluetoothPbapVcardList result = new BluetoothPbapVcardList(ACCOUNT, fileStream,
                PbapClientConnectionHandler.VCARD_TYPE_30);
        assertThat(result.getCount()).isEqualTo(0);
    }
}<|MERGE_RESOLUTION|>--- conflicted
+++ resolved
@@ -29,10 +29,6 @@
 import androidx.test.filters.SmallTest;
 import androidx.test.runner.AndroidJUnit4;
 
-<<<<<<< HEAD
-import com.android.bluetooth.R;
-=======
->>>>>>> 6cdb3953
 import com.android.bluetooth.TestUtils;
 
 import org.junit.Test;
@@ -53,24 +49,6 @@
     @Test
     public void constructor_withInputStreamThatThrowsIoeWhenRead_throwsIOException() {
 
-<<<<<<< HEAD
-        final InputStream is = new InputStream() {
-            @Override
-            public int read() throws IOException {
-                throw new IOException();
-            }
-
-            @Override
-            public int read(byte[] b) throws IOException {
-                throw new IOException();
-            }
-
-            @Override
-            public int read(byte[] b, int off, int len) throws IOException {
-                throw new IOException();
-            }
-        };
-=======
         final InputStream is =
                 new InputStream() {
                     @Override
@@ -88,7 +66,6 @@
                         throw new IOException();
                     }
                 };
->>>>>>> 6cdb3953
 
         assertThrows(
                 IOException.class,
@@ -143,38 +120,4 @@
                         ACCOUNT, fileStream, PbapClientConnectionHandler.VCARD_TYPE_30);
         assertThat(result.getCount()).isEqualTo(0);
     }
-
-    @Test
-    public void constructor_withInvalidVcardType_throwsIllegalArgumentException() {
-        assertThrows(IllegalArgumentException.class, () ->
-                new BluetoothPbapVcardList(ACCOUNT,
-                new ByteArrayInputStream("Hello world".getBytes()), (byte) -1));
-    }
-
-    @Test
-    public void test30ParserWith21Vcard_parsingSucceeds() throws IOException {
-        InputStream fileStream = mTestResources.openRawResource(
-                com.android.bluetooth.tests.R.raw.v21_simple);
-        BluetoothPbapVcardList result = new BluetoothPbapVcardList(ACCOUNT, fileStream,
-                PbapClientConnectionHandler.VCARD_TYPE_30);
-        assertThat(result.getCount()).isEqualTo(1);
-    }
-
-    @Test
-    public void test21ParserWith30Vcard_parsingSucceeds() throws IOException {
-        InputStream fileStream = mTestResources.openRawResource(
-                com.android.bluetooth.tests.R.raw.v30_simple);
-        BluetoothPbapVcardList result = new BluetoothPbapVcardList(ACCOUNT, fileStream,
-                PbapClientConnectionHandler.VCARD_TYPE_21);
-        assertThat(result.getCount()).isEqualTo(1);
-    }
-
-    @Test
-    public void test30ParserWithUnsupportedVcardVersion_parsingFails() throws IOException {
-        InputStream fileStream = mTestResources.openRawResource(
-                com.android.bluetooth.tests.R.raw.unsupported_version);
-        BluetoothPbapVcardList result = new BluetoothPbapVcardList(ACCOUNT, fileStream,
-                PbapClientConnectionHandler.VCARD_TYPE_30);
-        assertThat(result.getCount()).isEqualTo(0);
-    }
 }
/*
 * Copyright 2021 HIMSA II K/S - www.himsa.com.
 * Represented by EHIMA - www.ehima.com
 *
 * Licensed under the Apache License, Version 2.0 (the "License");
 * you may not use this file except in compliance with the License.
 * You may obtain a copy of the License at
 *
 *      http://www.apache.org/licenses/LICENSE-2.0
 *
 * Unless required by applicable law or agreed to in writing, software
 * distributed under the License is distributed on an "AS IS" BASIS,
 * WITHOUT WARRANTIES OR CONDITIONS OF ANY KIND, either express or implied.
 * See the License for the specific language governing permissions and
 * limitations under the License.
 */

package com.android.bluetooth.mcp;

import static org.mockito.Mockito.*;

import android.bluetooth.BluetoothAdapter;
import android.bluetooth.BluetoothDevice;
import android.content.Context;
import android.os.Looper;

import androidx.test.filters.MediumTest;
<<<<<<< HEAD
=======
import androidx.test.platform.app.InstrumentationRegistry;
>>>>>>> 6cdb3953
import androidx.test.runner.AndroidJUnit4;

import com.android.bluetooth.TestUtils;
import com.android.bluetooth.btservice.AdapterService;

import org.junit.After;
import org.junit.Assert;
import org.junit.Before;
import org.junit.Rule;
import org.junit.Test;
import org.junit.runner.RunWith;
import org.mockito.Mock;
import org.mockito.junit.MockitoJUnit;
import org.mockito.junit.MockitoRule;

@MediumTest
@RunWith(AndroidJUnit4.class)
public class McpServiceTest {
    private BluetoothAdapter mAdapter;
    private McpService mMcpService;
    private Context mTargetContext;

    @Rule public MockitoRule mockitoRule = MockitoJUnit.rule();

    @Mock private AdapterService mAdapterService;
    @Mock private MediaControlProfile mMediaControlProfile;

    @Before
    public void setUp() throws Exception {
        mTargetContext = InstrumentationRegistry.getInstrumentation().getTargetContext();
        if (Looper.myLooper() == null) {
            Looper.prepare();
        }

        TestUtils.setAdapterService(mAdapterService);

        mAdapter = BluetoothAdapter.getDefaultAdapter();

<<<<<<< HEAD
        McpService.setMediaControlProfileForTesting(mMediaControlProfile);
        mMcpService = new McpService(mTargetContext);
=======
        mMcpService = new McpService(mTargetContext, mMediaControlProfile);
>>>>>>> 6cdb3953
        mMcpService.start();
        mMcpService.setAvailable(true);
    }

    @After
    public void tearDown() throws Exception {
        if (mMcpService == null) {
            return;
        }

        mMcpService.stop();
        mMcpService = McpService.getMcpService();
        Assert.assertNull(mMcpService);
        reset(mMediaControlProfile);
        TestUtils.clearAdapterService(mAdapterService);
    }

    @Test
    public void testGetService() {
        McpService mMcpServiceDuplicate = McpService.getMcpService();
        Assert.assertNotNull(mMcpServiceDuplicate);
        Assert.assertSame(mMcpServiceDuplicate, mMcpService);
    }

    @Test
    public void testAuthorization() {
        BluetoothDevice device0 = TestUtils.getTestDevice(mAdapter, 0);
        BluetoothDevice device1 = TestUtils.getTestDevice(mAdapter, 1);

        doNothing().when(mMediaControlProfile).onDeviceAuthorizationSet(any(BluetoothDevice.class));

        mMcpService.setDeviceAuthorized(device0, true);
        verify(mMediaControlProfile).onDeviceAuthorizationSet(eq(device0));
        Assert.assertEquals(
                BluetoothDevice.ACCESS_ALLOWED, mMcpService.getDeviceAuthorization(device0));

        mMcpService.setDeviceAuthorized(device1, false);
        verify(mMediaControlProfile).onDeviceAuthorizationSet(eq(device1));
        Assert.assertEquals(
                BluetoothDevice.ACCESS_REJECTED, mMcpService.getDeviceAuthorization(device1));
    }

    @Test
    public void testStopMcpService() {
        InstrumentationRegistry.getInstrumentation().runOnMainSync(mMcpService::stop);
        Assert.assertNull(McpService.getMcpService());

        // Try to restart the service. Note: must be done on the main thread
        InstrumentationRegistry.getInstrumentation().runOnMainSync(mMcpService::start);
    }

    @Test
    public void testDumpDoesNotCrash() {
        mMcpService.dump(new StringBuilder());
    }
}<|MERGE_RESOLUTION|>--- conflicted
+++ resolved
@@ -25,10 +25,7 @@
 import android.os.Looper;
 
 import androidx.test.filters.MediumTest;
-<<<<<<< HEAD
-=======
 import androidx.test.platform.app.InstrumentationRegistry;
->>>>>>> 6cdb3953
 import androidx.test.runner.AndroidJUnit4;
 
 import com.android.bluetooth.TestUtils;
@@ -67,12 +64,7 @@
 
         mAdapter = BluetoothAdapter.getDefaultAdapter();
 
-<<<<<<< HEAD
-        McpService.setMediaControlProfileForTesting(mMediaControlProfile);
-        mMcpService = new McpService(mTargetContext);
-=======
         mMcpService = new McpService(mTargetContext, mMediaControlProfile);
->>>>>>> 6cdb3953
         mMcpService.start();
         mMcpService.setAvailable(true);
     }

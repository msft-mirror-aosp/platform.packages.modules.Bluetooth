/*
 * Copyright (C) 2020 The Android Open Source Project
 *
 * Licensed under the Apache License, Version 2.0 (the "License");
 * you may not use this file except in compliance with the License.
 * You may obtain a copy of the License at
 *
 *      http://www.apache.org/licenses/LICENSE-2.0
 *
 * Unless required by applicable law or agreed to in writing, software
 * distributed under the License is distributed on an "AS IS" BASIS,
 * WITHOUT WARRANTIES OR CONDITIONS OF ANY KIND, either express or implied.
 * See the License for the specific language governing permissions and
 * limitations under the License.
 */

package com.android.bluetooth.telephony;

import static org.mockito.ArgumentMatchers.any;
import static org.mockito.Mockito.*;

import android.bluetooth.BluetoothAdapter;
import android.bluetooth.BluetoothLeCallControl;
import android.content.ComponentName;
import android.content.Context;
import android.content.Intent;
import android.content.IntentFilter;
import android.content.pm.ApplicationInfo;
import android.net.Uri;
import android.os.Binder;
import android.os.Build;
import android.os.Bundle;
import android.os.IBinder;
import android.telecom.BluetoothCallQualityReport;
import android.telecom.Call;
import android.telecom.Connection;
import android.telecom.DisconnectCause;
import android.telecom.GatewayInfo;
import android.telecom.PhoneAccount;
import android.telecom.PhoneAccountHandle;
import android.telecom.TelecomManager;
import android.telephony.PhoneNumberUtils;
import android.telephony.TelephonyManager;
import android.util.Log;

<<<<<<< HEAD
import androidx.test.InstrumentationRegistry;
=======
>>>>>>> 67a65fc1
import androidx.test.core.app.ApplicationProvider;
import androidx.test.filters.MediumTest;
import androidx.test.platform.app.InstrumentationRegistry;
import androidx.test.rule.ServiceTestRule;
import androidx.test.runner.AndroidJUnit4;

import com.android.bluetooth.hfp.BluetoothHeadsetProxy;
import com.android.bluetooth.tbs.BluetoothLeCallControlProxy;

import org.junit.After;
import org.junit.Assert;
import org.junit.Before;
import org.junit.Rule;
import org.junit.Test;
import org.junit.runner.RunWith;
import org.mockito.ArgumentCaptor;
import org.mockito.Mock;
import org.mockito.junit.MockitoJUnit;
import org.mockito.junit.MockitoRule;

import java.util.ArrayList;
import java.util.Arrays;
import java.util.List;
import java.util.UUID;
import java.util.concurrent.TimeUnit;

/** Tests for {@link BluetoothInCallService} */
@MediumTest
@RunWith(AndroidJUnit4.class)
public class BluetoothInCallServiceTest {
    private static final String TAG = "BluetoothInCallServiceTest";

    private static final int TEST_DTMF_TONE = 0;
    private static final String TEST_ACCOUNT_ADDRESS = "//foo.com/";
    private static final int TEST_ACCOUNT_INDEX = 0;

    private static final int CALL_STATE_ACTIVE = 0;
    private static final int CALL_STATE_HELD = 1;
    private static final int CALL_STATE_DIALING = 2;
    private static final int CALL_STATE_ALERTING = 3;
    private static final int CALL_STATE_INCOMING = 4;
    private static final int CALL_STATE_WAITING = 5;
    private static final int CALL_STATE_IDLE = 6;
    private static final int CALL_STATE_DISCONNECTED = 7;
    // Terminate all held or set UDUB("busy") to a waiting call
    private static final int CHLD_TYPE_RELEASEHELD = 0;
    // Terminate all active calls and accepts a waiting/held call
    private static final int CHLD_TYPE_RELEASEACTIVE_ACCEPTHELD = 1;
    // Hold all active calls and accepts a waiting/held call
    private static final int CHLD_TYPE_HOLDACTIVE_ACCEPTHELD = 2;
    // Add all held calls to a conference
    private static final int CHLD_TYPE_ADDHELDTOCONF = 3;

    private TestableBluetoothInCallService mBluetoothInCallService;

    @Rule
<<<<<<< HEAD
    public final ServiceTestRule mServiceRule
            = ServiceTestRule.withTimeout(1, TimeUnit.SECONDS);

    @Rule public MockitoRule mockitoRule = MockitoJUnit.rule();

    @Mock
    private BluetoothHeadsetProxy mMockBluetoothHeadset;
    @Mock
    private BluetoothLeCallControlProxy mMockBluetoothLeCallControl;
    @Mock
    private BluetoothInCallService.CallInfo mMockCallInfo;
    @Mock
    private TelephonyManager mMockTelephonyManager;
    @Mock
    private Context mContext = ApplicationProvider.getApplicationContext();

    public class TestableBluetoothInCallService extends BluetoothInCallService {
=======
    public final ServiceTestRule mServiceRule = ServiceTestRule.withTimeout(1, TimeUnit.SECONDS);

    @Rule public MockitoRule mockitoRule = MockitoJUnit.rule();

    @Mock private BluetoothHeadsetProxy mMockBluetoothHeadset;
    @Mock private BluetoothLeCallControlProxy mMockBluetoothLeCallControl;
    @Mock private BluetoothInCallService.CallInfo mMockCallInfo;
    @Mock private TelephonyManager mMockTelephonyManager;
    @Mock private Context mContext;

    private static class TestableBluetoothInCallService extends BluetoothInCallService {
>>>>>>> 67a65fc1
        @Override
        public IBinder onBind(Intent intent) {
            IBinder binder = super.onBind(intent);
            IntentFilter intentFilter = new IntentFilter(BluetoothAdapter.ACTION_STATE_CHANGED);
            intentFilter.setPriority(IntentFilter.SYSTEM_HIGH_PRIORITY);
            registerReceiver(mBluetoothAdapterReceiver, intentFilter);
            mTelephonyManager = getSystemService(TelephonyManager.class);
            mTelecomManager = getSystemService(TelecomManager.class);
            return binder;
        }

        @Override
        protected void enforceModifyPermission() {}

        protected void setOnCreateCalled(boolean called) {
            mOnCreateCalled = called;
        }
    }

    @Before
    public void setUp() throws Exception {
<<<<<<< HEAD
        InstrumentationRegistry.getInstrumentation().getUiAutomation().adoptShellPermissionIdentity();
=======
        InstrumentationRegistry.getInstrumentation()
                .getUiAutomation()
                .adoptShellPermissionIdentity();
>>>>>>> 67a65fc1

        // Create the service Intent.
        Intent serviceIntent =
                new Intent(
                        ApplicationProvider.getApplicationContext(),
                        TestableBluetoothInCallService.class);
        // Bind the service
        mServiceRule.bindService(serviceIntent);

        // Ensure initialization does not actually try to access any of the CallsManager fields.
        // This also works to return null if it is not overwritten later in the test.
        doReturn(null).when(mMockCallInfo).getActiveCall();
        doReturn(null).when(mMockCallInfo).getRingingOrSimulatedRingingCall();
        doReturn(null).when(mMockCallInfo).getHeldCall();
        doReturn(null).when(mMockCallInfo).getOutgoingCall();
        doReturn(0).when(mMockCallInfo).getNumHeldCalls();
        doReturn(false).when(mMockCallInfo).hasOnlyDisconnectedCalls();
        doReturn(true).when(mMockCallInfo).isNullCall(null);
        doReturn(false).when(mMockCallInfo).isNullCall(notNull());

        mBluetoothInCallService = new TestableBluetoothInCallService();
        mBluetoothInCallService.setBluetoothHeadset(mMockBluetoothHeadset);
        mBluetoothInCallService.setBluetoothLeCallControl(mMockBluetoothLeCallControl);
        mBluetoothInCallService.mCallInfo = mMockCallInfo;
        mBluetoothInCallService.setOnCreateCalled(true);
    }

    @After
    public void tearDown() throws Exception {
        mServiceRule.unbindService();
        mBluetoothInCallService = null;
    }

    @Test
    public void testHeadsetAnswerCall() throws Exception {
        BluetoothCall mockCall = createRingingCall(UUID.randomUUID());

        boolean callAnswered = mBluetoothInCallService.answerCall();
        verify(mockCall).answer(any(int.class));

        Assert.assertTrue(callAnswered);
    }

    @Test
    public void testHeadsetAnswerCallNull() throws Exception {
        when(mMockCallInfo.getRingingOrSimulatedRingingCall()).thenReturn(null);

        boolean callAnswered = mBluetoothInCallService.answerCall();
        Assert.assertFalse(callAnswered);
    }

    @Test
    public void testHeadsetHangupCall() throws Exception {
        BluetoothCall mockCall = createForegroundCall(UUID.randomUUID());

        boolean callHungup = mBluetoothInCallService.hangupCall();

        verify(mockCall).disconnect();
        Assert.assertTrue(callHungup);
    }

    @Test
    public void testHeadsetHangupCallNull() throws Exception {
        when(mMockCallInfo.getForegroundCall()).thenReturn(null);

        boolean callHungup = mBluetoothInCallService.hangupCall();
        Assert.assertFalse(callHungup);
    }

    @Test
    public void testHeadsetSendDTMF() throws Exception {
        BluetoothCall mockCall = createForegroundCall(UUID.randomUUID());

        boolean sentDtmf = mBluetoothInCallService.sendDtmf(TEST_DTMF_TONE);

        verify(mockCall).playDtmfTone(eq((char) TEST_DTMF_TONE));
        verify(mockCall).stopDtmfTone();
        Assert.assertTrue(sentDtmf);
    }

    @Test
    public void testHeadsetSendDTMFNull() throws Exception {
        when(mMockCallInfo.getForegroundCall()).thenReturn(null);

        boolean sentDtmf = mBluetoothInCallService.sendDtmf(TEST_DTMF_TONE);
        Assert.assertFalse(sentDtmf);
    }

    @Test
    public void testGetNetworkOperator() throws Exception {
        PhoneAccount fakePhoneAccount = makeQuickAccount("id0", TEST_ACCOUNT_INDEX);
        when(mMockCallInfo.getBestPhoneAccount()).thenReturn(fakePhoneAccount);

        String networkOperator = mBluetoothInCallService.getNetworkOperator();
        Assert.assertEquals(networkOperator, "label0");
    }

    @Test
    public void testGetNetworkOperatorNoPhoneAccount() throws Exception {
        when(mMockCallInfo.getForegroundCall()).thenReturn(null);
        when(mMockTelephonyManager.getNetworkOperatorName()).thenReturn("label1");
        mBluetoothInCallService.mTelephonyManager = mMockTelephonyManager;

        String networkOperator = mBluetoothInCallService.getNetworkOperator();
        Assert.assertEquals(networkOperator, "label1");
    }

    @Test
    public void testGetSubscriberNumber() throws Exception {
        PhoneAccount fakePhoneAccount = makeQuickAccount("id0", TEST_ACCOUNT_INDEX);
        when(mMockCallInfo.getBestPhoneAccount()).thenReturn(fakePhoneAccount);

        String subscriberNumber = mBluetoothInCallService.getSubscriberNumber();
        Assert.assertEquals(subscriberNumber, TEST_ACCOUNT_ADDRESS + TEST_ACCOUNT_INDEX);
    }

    @Test
    public void testGetSubscriberNumberFallbackToTelephony() throws Exception {
        String fakeNumber = "8675309";
        when(mMockCallInfo.getBestPhoneAccount()).thenReturn(null);
        when(mMockTelephonyManager.getLine1Number()).thenReturn(fakeNumber);
        mBluetoothInCallService.mTelephonyManager = mMockTelephonyManager;

        String subscriberNumber = mBluetoothInCallService.getSubscriberNumber();
        Assert.assertEquals(subscriberNumber, fakeNumber);
    }

    @Test
    public void testListCurrentCallsOneCall() throws Exception {
        ArrayList<BluetoothCall> calls = new ArrayList<>();
        BluetoothCall activeCall = createActiveCall(UUID.randomUUID());
        when(activeCall.getState()).thenReturn(Call.STATE_ACTIVE);
        calls.add(activeCall);
        mBluetoothInCallService.onCallAdded(activeCall);
        when(activeCall.isConference()).thenReturn(false);
        when(activeCall.getHandle()).thenReturn(Uri.parse("tel:555-000"));
        when(mMockCallInfo.getBluetoothCalls()).thenReturn(calls);

        clearInvocations(mMockBluetoothHeadset);
        mBluetoothInCallService.listCurrentCalls();

        verify(mMockBluetoothHeadset)
                .clccResponse(
                        eq(1),
                        eq(0),
                        eq(0),
                        eq(0),
                        eq(false),
                        eq("555000"),
                        eq(PhoneNumberUtils.TOA_Unknown));
        verify(mMockBluetoothHeadset).clccResponse(0, 0, 0, 0, false, null, 0);
    }

    /**
     * Verifies bluetooth call quality reports are properly parceled and set as a call event to
     * Telecom.
     */
    @Test
    public void testBluetoothCallQualityReport() {
        BluetoothCall activeCall = createForegroundCall(UUID.randomUUID());
        when(activeCall.isCallNull()).thenReturn(false);
        mBluetoothInCallService.onCallAdded(activeCall);

        mBluetoothInCallService.sendBluetoothCallQualityReport(
                10, // long timestamp
                20, // int rssi
                30, // int snr
                40, // int retransmissionCount
                50, // int packetsNotReceiveCount
                60 // int negativeAcknowledgementCount
                );

        ArgumentCaptor<Bundle> bundleCaptor = ArgumentCaptor.forClass(Bundle.class);
        verify(activeCall)
                .sendCallEvent(
                        eq(BluetoothCallQualityReport.EVENT_BLUETOOTH_CALL_QUALITY_REPORT),
                        bundleCaptor.capture());
        Bundle bundle = bundleCaptor.getValue();
        BluetoothCallQualityReport report =
                (BluetoothCallQualityReport)
                        bundle.get(BluetoothCallQualityReport.EXTRA_BLUETOOTH_CALL_QUALITY_REPORT);
        Assert.assertEquals(10, report.getSentTimestampMillis());
        Assert.assertEquals(20, report.getRssiDbm());
        Assert.assertEquals(30, report.getSnrDb());
        Assert.assertEquals(40, report.getRetransmittedPacketsCount());
        Assert.assertEquals(50, report.getPacketsNotReceivedCount());
        Assert.assertEquals(60, report.getNegativeAcknowledgementCount());
    }

    @Test
    public void testListCurrentCallsSilentRinging() throws Exception {
        ArrayList<BluetoothCall> calls = new ArrayList<>();
        BluetoothCall silentRingingCall = createActiveCall(UUID.randomUUID());
        when(silentRingingCall.getState()).thenReturn(Call.STATE_RINGING);
        when(silentRingingCall.isSilentRingingRequested()).thenReturn(true);
        calls.add(silentRingingCall);
        mBluetoothInCallService.onCallAdded(silentRingingCall);

        when(silentRingingCall.isConference()).thenReturn(false);
        when(silentRingingCall.getHandle()).thenReturn(Uri.parse("tel:555-000"));
        when(mMockCallInfo.getBluetoothCalls()).thenReturn(calls);
        when(mMockCallInfo.getRingingOrSimulatedRingingCall()).thenReturn(silentRingingCall);

        clearInvocations(mMockBluetoothHeadset);
        mBluetoothInCallService.listCurrentCalls();

        verify(mMockBluetoothHeadset, never())
                .clccResponse(
                        eq(1),
                        eq(0),
                        eq(0),
                        eq(0),
                        eq(false),
                        eq("555000"),
                        eq(PhoneNumberUtils.TOA_Unknown));
        verify(mMockBluetoothHeadset).clccResponse(0, 0, 0, 0, false, null, 0);
    }

    @Test
    public void testConferenceInProgressCDMA() throws Exception {
        // If two calls are being conferenced and updateHeadsetWithCallState runs while this is
        // still occurring, it will look like there is an active and held BluetoothCall still while
        // we are transitioning into a conference.
        // BluetoothCall has been put into a CDMA "conference" with one BluetoothCall on hold.
        ArrayList<BluetoothCall> calls = new ArrayList<>();
        BluetoothCall parentCall = createActiveCall(UUID.randomUUID());
        final BluetoothCall confCall1 = getMockCall(UUID.randomUUID());
        final BluetoothCall confCall2 = createHeldCall(UUID.randomUUID());
        calls.add(parentCall);
        calls.add(confCall1);
        calls.add(confCall2);
        mBluetoothInCallService.onCallAdded(parentCall);
        mBluetoothInCallService.onCallAdded(confCall1);
        mBluetoothInCallService.onCallAdded(confCall2);

        when(mMockCallInfo.getBluetoothCalls()).thenReturn(calls);
        when(confCall1.getState()).thenReturn(Call.STATE_ACTIVE);
        when(confCall2.getState()).thenReturn(Call.STATE_ACTIVE);
        when(confCall1.isIncoming()).thenReturn(false);
        when(confCall2.isIncoming()).thenReturn(true);
        when(confCall1.getGatewayInfo())
                .thenReturn(new GatewayInfo(null, null, Uri.parse("tel:555-0000")));
        when(confCall2.getGatewayInfo())
                .thenReturn(new GatewayInfo(null, null, Uri.parse("tel:555-0001")));
        addCallCapability(parentCall, Connection.CAPABILITY_MERGE_CONFERENCE);
        addCallCapability(parentCall, Connection.CAPABILITY_SWAP_CONFERENCE);
        removeCallCapability(parentCall, Connection.CAPABILITY_CONFERENCE_HAS_NO_CHILDREN);
        Integer confCall1Id = confCall1.getId();
        when(parentCall.getGenericConferenceActiveChildCallId()).thenReturn(confCall1Id);
        when(parentCall.isConference()).thenReturn(true);
        List<Integer> childrenIds = Arrays.asList(confCall1.getId(), confCall2.getId());
        when(parentCall.getChildrenIds()).thenReturn(childrenIds);
        // Add links from child calls to parent
        Integer parentId = parentCall.getId();
        when(confCall1.getParentId()).thenReturn(parentId);
        when(confCall2.getParentId()).thenReturn(parentId);

        clearInvocations(mMockBluetoothHeadset);
        mBluetoothInCallService.queryPhoneState();
        verify(mMockBluetoothHeadset)
                .phoneStateChanged(
                        eq(1), eq(1), eq(CALL_STATE_IDLE), eq(""), eq(128), nullable(String.class));

        when(parentCall.wasConferencePreviouslyMerged()).thenReturn(true);
        List<BluetoothCall> children =
                mBluetoothInCallService.getBluetoothCallsByIds(parentCall.getChildrenIds());
        mBluetoothInCallService.getCallback(parentCall).onChildrenChanged(parentCall, children);
        verify(mMockBluetoothHeadset)
                .phoneStateChanged(
                        eq(1), eq(0), eq(CALL_STATE_IDLE), eq(""), eq(128), nullable(String.class));

        when(mMockCallInfo.getHeldCall()).thenReturn(null);
        // Spurious BluetoothCall to onIsConferencedChanged.
        mBluetoothInCallService.getCallback(parentCall).onChildrenChanged(parentCall, children);
        // Make sure the BluetoothCall has only occurred collectively 2 times (not on the third)
        verify(mMockBluetoothHeadset, times(2))
                .phoneStateChanged(
                        any(int.class),
                        any(int.class),
                        any(int.class),
                        nullable(String.class),
                        any(int.class),
                        nullable(String.class));
    }

    @Test
    public void testListCurrentCallsCdmaHold() throws Exception {
        // BluetoothCall has been put into a CDMA "conference" with one BluetoothCall on hold.
        List<BluetoothCall> calls = new ArrayList<BluetoothCall>();
        BluetoothCall parentCall = createActiveCall(UUID.randomUUID());
        when(parentCall.getHandle()).thenReturn(Uri.parse("tel:555-0000"));
        final BluetoothCall foregroundCall = getMockCall(UUID.randomUUID());
        when(foregroundCall.getHandle()).thenReturn(Uri.parse("tel:555-0001"));
        final BluetoothCall heldCall = createHeldCall(UUID.randomUUID());
        when(heldCall.getHandle()).thenReturn(Uri.parse("tel:555-0002"));
        calls.add(parentCall);
        calls.add(foregroundCall);
        calls.add(heldCall);
        mBluetoothInCallService.onCallAdded(parentCall);
        mBluetoothInCallService.onCallAdded(foregroundCall);
        mBluetoothInCallService.onCallAdded(heldCall);

        when(mMockCallInfo.getBluetoothCalls()).thenReturn(calls);
        when(foregroundCall.getState()).thenReturn(Call.STATE_ACTIVE);
        when(heldCall.getState()).thenReturn(Call.STATE_ACTIVE);
        when(foregroundCall.isIncoming()).thenReturn(false);
        when(heldCall.isIncoming()).thenReturn(true);
        when(foregroundCall.getGatewayInfo())
                .thenReturn(new GatewayInfo(null, null, Uri.parse("tel:555-0001")));
        when(heldCall.getGatewayInfo())
                .thenReturn(new GatewayInfo(null, null, Uri.parse("tel:555-0002")));
        addCallCapability(parentCall, Connection.CAPABILITY_MERGE_CONFERENCE);
        addCallCapability(parentCall, Connection.CAPABILITY_SWAP_CONFERENCE);
        removeCallCapability(parentCall, Connection.CAPABILITY_CONFERENCE_HAS_NO_CHILDREN);

        Integer foregroundCallId = foregroundCall.getId();
        when(parentCall.getGenericConferenceActiveChildCallId()).thenReturn(foregroundCallId);
        when(parentCall.isConference()).thenReturn(true);
        List<Integer> childrenIds = Arrays.asList(foregroundCall.getId(), heldCall.getId());
        when(parentCall.getChildrenIds()).thenReturn(childrenIds);
        // Add links from child calls to parent
        Integer parentId = parentCall.getId();
        when(foregroundCall.getParentId()).thenReturn(parentId);
        when(heldCall.getParentId()).thenReturn(parentId);
        when(parentCall.hasProperty(Call.Details.PROPERTY_GENERIC_CONFERENCE)).thenReturn(true);

        clearInvocations(mMockBluetoothHeadset);
        mBluetoothInCallService.listCurrentCalls();

        verify(mMockBluetoothHeadset)
                .clccResponse(
                        eq(1),
                        eq(0),
                        eq(CALL_STATE_ACTIVE),
                        eq(0),
                        eq(false),
                        eq("5550001"),
                        eq(PhoneNumberUtils.TOA_Unknown));
        verify(mMockBluetoothHeadset)
                .clccResponse(
                        eq(2),
                        eq(1),
                        eq(CALL_STATE_HELD),
                        eq(0),
                        eq(false),
                        eq("5550002"),
                        eq(PhoneNumberUtils.TOA_Unknown));
        verify(mMockBluetoothHeadset).clccResponse(0, 0, 0, 0, false, null, 0);
    }

    @Test
    public void testListCurrentCallsCdmaConference() throws Exception {
        // BluetoothCall is in a true CDMA conference
        ArrayList<BluetoothCall> calls = new ArrayList<>();
        BluetoothCall parentCall = createActiveCall(UUID.randomUUID());
        final BluetoothCall confCall1 = getMockCall(UUID.randomUUID());
        final BluetoothCall confCall2 = createHeldCall(UUID.randomUUID());
        when(parentCall.getHandle()).thenReturn(Uri.parse("tel:555-0000"));
        when(confCall1.getHandle()).thenReturn(Uri.parse("tel:555-0001"));
        when(confCall2.getHandle()).thenReturn(Uri.parse("tel:555-0002"));
        calls.add(parentCall);
        calls.add(confCall1);
        calls.add(confCall2);
        mBluetoothInCallService.onCallAdded(parentCall);
        mBluetoothInCallService.onCallAdded(confCall1);
        mBluetoothInCallService.onCallAdded(confCall2);

        when(mMockCallInfo.getBluetoothCalls()).thenReturn(calls);
        when(confCall1.getState()).thenReturn(Call.STATE_ACTIVE);
        when(confCall2.getState()).thenReturn(Call.STATE_ACTIVE);
        when(confCall1.isIncoming()).thenReturn(false);
        when(confCall2.isIncoming()).thenReturn(true);
        when(confCall1.getGatewayInfo())
                .thenReturn(new GatewayInfo(null, null, Uri.parse("tel:555-0000")));
        when(confCall2.getGatewayInfo())
                .thenReturn(new GatewayInfo(null, null, Uri.parse("tel:555-0001")));
        removeCallCapability(parentCall, Connection.CAPABILITY_MERGE_CONFERENCE);
        removeCallCapability(parentCall, Connection.CAPABILITY_CONFERENCE_HAS_NO_CHILDREN);
        when(parentCall.wasConferencePreviouslyMerged()).thenReturn(true);
        // when(parentCall.getConferenceLevelActiveCall()).thenReturn(confCall1);
        when(parentCall.isConference()).thenReturn(true);
        List<Integer> childrenIds = Arrays.asList(confCall1.getId(), confCall2.getId());
        when(parentCall.getChildrenIds()).thenReturn(childrenIds);
        // Add links from child calls to parent
        Integer parentId = parentCall.getId();
        when(confCall1.getParentId()).thenReturn(parentId);
        when(confCall2.getParentId()).thenReturn(parentId);
        when(parentCall.hasProperty(Call.Details.PROPERTY_GENERIC_CONFERENCE)).thenReturn(true);

        clearInvocations(mMockBluetoothHeadset);
        mBluetoothInCallService.listCurrentCalls();

        verify(mMockBluetoothHeadset)
                .clccResponse(
                        eq(1),
                        eq(0),
                        eq(CALL_STATE_ACTIVE),
                        eq(0),
                        eq(true),
                        eq("5550000"),
                        eq(PhoneNumberUtils.TOA_Unknown));
        verify(mMockBluetoothHeadset)
                .clccResponse(
                        eq(2),
                        eq(1),
                        eq(CALL_STATE_ACTIVE),
                        eq(0),
                        eq(true),
                        eq("5550001"),
                        eq(PhoneNumberUtils.TOA_Unknown));
        verify(mMockBluetoothHeadset).clccResponse(0, 0, 0, 0, false, null, 0);
    }

    @Test
    public void testWaitingCallClccResponse() throws Exception {
        ArrayList<BluetoothCall> calls = new ArrayList<>();
        when(mMockCallInfo.getBluetoothCalls()).thenReturn(calls);
        // This test does not define a value for getForegroundCall(), so this ringing
        // BluetoothCall will be treated as if it is a waiting BluetoothCall
        // when listCurrentCalls() is invoked.
        BluetoothCall waitingCall = createRingingCall(UUID.randomUUID());
        calls.add(waitingCall);
        mBluetoothInCallService.onCallAdded(waitingCall);

        when(waitingCall.isIncoming()).thenReturn(true);
        when(waitingCall.getGatewayInfo())
                .thenReturn(new GatewayInfo(null, null, Uri.parse("tel:555-0000")));
        when(waitingCall.getState()).thenReturn(Call.STATE_RINGING);
        when(waitingCall.isConference()).thenReturn(false);
        when(waitingCall.getHandle()).thenReturn(Uri.parse("tel:555-0000"));

        clearInvocations(mMockBluetoothHeadset);
        mBluetoothInCallService.listCurrentCalls();
        verify(mMockBluetoothHeadset)
                .clccResponse(
                        1,
                        1,
                        CALL_STATE_WAITING,
                        0,
                        false,
                        "5550000",
                        PhoneNumberUtils.TOA_Unknown);
        verify(mMockBluetoothHeadset).clccResponse(0, 0, 0, 0, false, null, 0);
        verify(mMockBluetoothHeadset, times(2))
                .clccResponse(
                        anyInt(),
                        anyInt(),
                        anyInt(),
                        anyInt(),
                        anyBoolean(),
                        nullable(String.class),
                        anyInt());
    }

    @Test
    public void testNewCallClccResponse() throws Exception {
        ArrayList<BluetoothCall> calls = new ArrayList<>();
        when(mMockCallInfo.getBluetoothCalls()).thenReturn(calls);
        BluetoothCall newCall = createForegroundCall(UUID.randomUUID());
        calls.add(newCall);
        mBluetoothInCallService.onCallAdded(newCall);

        when(newCall.getState()).thenReturn(Call.STATE_NEW);
        when(newCall.isConference()).thenReturn(false);

        clearInvocations(mMockBluetoothHeadset);
        mBluetoothInCallService.listCurrentCalls();
        verify(mMockBluetoothHeadset).clccResponse(0, 0, 0, 0, false, null, 0);
        verify(mMockBluetoothHeadset, times(1))
                .clccResponse(
                        anyInt(),
                        anyInt(),
                        anyInt(),
                        anyInt(),
                        anyBoolean(),
                        nullable(String.class),
                        anyInt());
    }

    @Test
    public void testListCurrentCallsCallHandleChanged() throws Exception {
        mBluetoothInCallService.mTelephonyManager = mMockTelephonyManager;
        when(mMockTelephonyManager.getNetworkCountryIso()).thenReturn("");

        ArrayList<BluetoothCall> calls = new ArrayList<>();
        when(mMockCallInfo.getBluetoothCalls()).thenReturn(calls);
        BluetoothCall activeCall = createForegroundCall(UUID.randomUUID());
        calls.add(activeCall);
        mBluetoothInCallService.onCallAdded(activeCall);

        when(activeCall.getState()).thenReturn(Call.STATE_ACTIVE);
        when(activeCall.isIncoming()).thenReturn(true);
        when(activeCall.isConference()).thenReturn(false);
        when(activeCall.getHandle()).thenReturn(Uri.parse("tel:2135550000"));
        Log.w(TAG, "call handle" + Uri.parse("tel:2135550000"));
        when(activeCall.getGatewayInfo())
                .thenReturn(new GatewayInfo(null, null, Uri.parse("tel:2135550000")));

        clearInvocations(mMockBluetoothHeadset);
        mBluetoothInCallService.listCurrentCalls();
        verify(mMockBluetoothHeadset)
                .clccResponse(
                        1,
                        1,
                        CALL_STATE_ACTIVE,
                        0,
                        false,
                        "2135550000",
                        PhoneNumberUtils.TOA_Unknown);

        // call handle changed
        when(activeCall.getHandle()).thenReturn(Uri.parse("tel:213-555-0000"));
        clearInvocations(mMockBluetoothHeadset);
        Log.w(TAG, "call handle" + Uri.parse("tel:213-555-0000"));
        mBluetoothInCallService.listCurrentCalls();
        verify(mMockBluetoothHeadset)
                .clccResponse(
                        1,
                        1,
                        CALL_STATE_ACTIVE,
                        0,
                        false,
                        "2135550000",
                        PhoneNumberUtils.TOA_Unknown);
    }

    @Test
    public void testRingingCallClccResponse() throws Exception {
        ArrayList<BluetoothCall> calls = new ArrayList<>();
        when(mMockCallInfo.getBluetoothCalls()).thenReturn(calls);
        BluetoothCall ringingCall = createForegroundCall(UUID.randomUUID());
        calls.add(ringingCall);
        mBluetoothInCallService.onCallAdded(ringingCall);

        when(ringingCall.getState()).thenReturn(Call.STATE_RINGING);
        when(ringingCall.isIncoming()).thenReturn(true);
        when(ringingCall.isConference()).thenReturn(false);
        when(ringingCall.getHandle()).thenReturn(Uri.parse("tel:555-0000"));
        when(ringingCall.getGatewayInfo())
                .thenReturn(new GatewayInfo(null, null, Uri.parse("tel:555-0000")));

        clearInvocations(mMockBluetoothHeadset);
        mBluetoothInCallService.listCurrentCalls();
        verify(mMockBluetoothHeadset)
                .clccResponse(
                        1,
                        1,
                        CALL_STATE_INCOMING,
                        0,
                        false,
                        "5550000",
                        PhoneNumberUtils.TOA_Unknown);
        verify(mMockBluetoothHeadset).clccResponse(0, 0, 0, 0, false, null, 0);
        verify(mMockBluetoothHeadset, times(2))
                .clccResponse(
                        anyInt(),
                        anyInt(),
                        anyInt(),
                        anyInt(),
                        anyBoolean(),
                        nullable(String.class),
                        anyInt());
    }

    @Test
    public void testCallClccCache() throws Exception {
        ArrayList<BluetoothCall> calls = new ArrayList<>();
        when(mMockCallInfo.getBluetoothCalls()).thenReturn(calls);
        BluetoothCall ringingCall = createForegroundCall(UUID.randomUUID());
        calls.add(ringingCall);
        mBluetoothInCallService.onCallAdded(ringingCall);

        when(ringingCall.getState()).thenReturn(Call.STATE_RINGING);
        when(ringingCall.isIncoming()).thenReturn(true);
        when(ringingCall.isConference()).thenReturn(false);
        when(ringingCall.getHandle()).thenReturn(Uri.parse("tel:5550000"));
        when(ringingCall.getGatewayInfo())
                .thenReturn(new GatewayInfo(null, null, Uri.parse("tel:5550000")));

        clearInvocations(mMockBluetoothHeadset);
        mBluetoothInCallService.listCurrentCalls();
        verify(mMockBluetoothHeadset)
                .clccResponse(
                        1,
                        1,
                        CALL_STATE_INCOMING,
                        0,
                        false,
                        "5550000",
                        PhoneNumberUtils.TOA_Unknown);

        // Test Caching of old BluetoothCall indices in clcc
        when(ringingCall.getState()).thenReturn(Call.STATE_ACTIVE);
        BluetoothCall newHoldingCall = createHeldCall(UUID.randomUUID());
        calls.add(0, newHoldingCall);
        mBluetoothInCallService.onCallAdded(newHoldingCall);

        when(newHoldingCall.getState()).thenReturn(Call.STATE_HOLDING);
        when(newHoldingCall.isIncoming()).thenReturn(true);
        when(newHoldingCall.isConference()).thenReturn(false);
        when(newHoldingCall.getHandle()).thenReturn(Uri.parse("tel:555-0001"));
        when(newHoldingCall.getGatewayInfo())
                .thenReturn(new GatewayInfo(null, null, Uri.parse("tel:555-0001")));

        mBluetoothInCallService.listCurrentCalls();
        verify(mMockBluetoothHeadset)
                .clccResponse(
                        1, 1, CALL_STATE_ACTIVE, 0, false, "5550000", PhoneNumberUtils.TOA_Unknown);
        verify(mMockBluetoothHeadset)
                .clccResponse(
                        2, 1, CALL_STATE_HELD, 0, false, "5550001", PhoneNumberUtils.TOA_Unknown);
        verify(mMockBluetoothHeadset, times(2)).clccResponse(0, 0, 0, 0, false, null, 0);
    }

    @Test
    public void testAlertingCallClccResponse() throws Exception {
        ArrayList<BluetoothCall> calls = new ArrayList<>();
        when(mMockCallInfo.getBluetoothCalls()).thenReturn(calls);
        BluetoothCall dialingCall = createForegroundCall(UUID.randomUUID());
        calls.add(dialingCall);
        mBluetoothInCallService.onCallAdded(dialingCall);

        when(dialingCall.getState()).thenReturn(Call.STATE_DIALING);
        when(dialingCall.isIncoming()).thenReturn(false);
        when(dialingCall.isConference()).thenReturn(false);
        when(dialingCall.getHandle()).thenReturn(Uri.parse("tel:555-0000"));
        when(dialingCall.getGatewayInfo())
                .thenReturn(new GatewayInfo(null, null, Uri.parse("tel:555-0000")));

        clearInvocations(mMockBluetoothHeadset);
        mBluetoothInCallService.listCurrentCalls();
        verify(mMockBluetoothHeadset)
                .clccResponse(
                        1,
                        0,
                        CALL_STATE_ALERTING,
                        0,
                        false,
                        "5550000",
                        PhoneNumberUtils.TOA_Unknown);
        verify(mMockBluetoothHeadset).clccResponse(0, 0, 0, 0, false, null, 0);
        verify(mMockBluetoothHeadset, times(2))
                .clccResponse(
                        anyInt(),
                        anyInt(),
                        anyInt(),
                        anyInt(),
                        anyBoolean(),
                        nullable(String.class),
                        anyInt());
    }

    @Test
    public void testHoldingCallClccResponse() throws Exception {
        ArrayList<BluetoothCall> calls = new ArrayList<>();
        when(mMockCallInfo.getBluetoothCalls()).thenReturn(calls);
        BluetoothCall dialingCall = createForegroundCall(UUID.randomUUID());
        calls.add(dialingCall);
        mBluetoothInCallService.onCallAdded(dialingCall);

        when(dialingCall.getState()).thenReturn(Call.STATE_DIALING);
        when(dialingCall.isIncoming()).thenReturn(false);
        when(dialingCall.isConference()).thenReturn(false);
        when(dialingCall.getHandle()).thenReturn(Uri.parse("tel:555-0000"));
        when(dialingCall.getGatewayInfo())
                .thenReturn(new GatewayInfo(null, null, Uri.parse("tel:555-0000")));
        BluetoothCall holdingCall = createHeldCall(UUID.randomUUID());
        calls.add(holdingCall);
        mBluetoothInCallService.onCallAdded(holdingCall);

        when(holdingCall.getState()).thenReturn(Call.STATE_HOLDING);
        when(holdingCall.isIncoming()).thenReturn(true);
        when(holdingCall.isConference()).thenReturn(false);
        when(holdingCall.getHandle()).thenReturn(Uri.parse("tel:555-0001"));
        when(holdingCall.getGatewayInfo())
                .thenReturn(new GatewayInfo(null, null, Uri.parse("tel:555-0001")));

        clearInvocations(mMockBluetoothHeadset);
        mBluetoothInCallService.listCurrentCalls();
        verify(mMockBluetoothHeadset)
                .clccResponse(
                        1,
                        0,
                        CALL_STATE_ALERTING,
                        0,
                        false,
                        "5550000",
                        PhoneNumberUtils.TOA_Unknown);
        verify(mMockBluetoothHeadset)
                .clccResponse(
                        2, 1, CALL_STATE_HELD, 0, false, "5550001", PhoneNumberUtils.TOA_Unknown);
        verify(mMockBluetoothHeadset).clccResponse(0, 0, 0, 0, false, null, 0);
        verify(mMockBluetoothHeadset, times(3))
                .clccResponse(
                        anyInt(),
                        anyInt(),
                        anyInt(),
                        anyInt(),
                        anyBoolean(),
                        nullable(String.class),
                        anyInt());
    }

    @Test
    public void testListCurrentCallsImsConference() throws Exception {
        ArrayList<BluetoothCall> calls = new ArrayList<>();
        BluetoothCall parentCall = createActiveCall(UUID.randomUUID());

        addCallCapability(parentCall, Connection.CAPABILITY_CONFERENCE_HAS_NO_CHILDREN);
        when(parentCall.isConference()).thenReturn(true);
        when(parentCall.getState()).thenReturn(Call.STATE_ACTIVE);
        when(parentCall.isIncoming()).thenReturn(true);
        when(parentCall.getHandle()).thenReturn(Uri.parse("tel:555-0000"));
        when(mMockCallInfo.getBluetoothCalls()).thenReturn(calls);

        calls.add(parentCall);
        mBluetoothInCallService.onCallAdded(parentCall);

        clearInvocations(mMockBluetoothHeadset);
        mBluetoothInCallService.listCurrentCalls();

        verify(mMockBluetoothHeadset)
                .clccResponse(
                        eq(1),
                        eq(1),
                        eq(CALL_STATE_ACTIVE),
                        eq(0),
                        eq(true),
                        eq("5550000"),
                        eq(129));
        verify(mMockBluetoothHeadset).clccResponse(0, 0, 0, 0, false, null, 0);
    }

    @Test
    public void testListCurrentCallsHeldImsCepConference() throws Exception {
        ArrayList<BluetoothCall> calls = new ArrayList<>();
        BluetoothCall parentCall = createHeldCall(UUID.randomUUID());
        BluetoothCall childCall1 = createActiveCall(UUID.randomUUID());
        BluetoothCall childCall2 = createActiveCall(UUID.randomUUID());
        when(parentCall.getHandle()).thenReturn(Uri.parse("tel:555-0000"));
        when(childCall1.getHandle()).thenReturn(Uri.parse("tel:555-0001"));
        when(childCall2.getHandle()).thenReturn(Uri.parse("tel:555-0002"));

        calls.add(parentCall);
        calls.add(childCall1);
        calls.add(childCall2);
        mBluetoothInCallService.onCallAdded(parentCall);
        mBluetoothInCallService.onCallAdded(childCall1);
        mBluetoothInCallService.onCallAdded(childCall2);

        addCallCapability(parentCall, Connection.CAPABILITY_MANAGE_CONFERENCE);
        Integer parentId = parentCall.getId();
        when(childCall1.getParentId()).thenReturn(parentId);
        when(childCall2.getParentId()).thenReturn(parentId);
        List<Integer> childrenIds = Arrays.asList(childCall1.getId(), childCall2.getId());
        when(parentCall.getChildrenIds()).thenReturn(childrenIds);

        when(parentCall.isConference()).thenReturn(true);
        when(parentCall.getState()).thenReturn(Call.STATE_HOLDING);
        when(childCall1.getState()).thenReturn(Call.STATE_ACTIVE);
        when(childCall2.getState()).thenReturn(Call.STATE_ACTIVE);
        when(parentCall.hasProperty(Call.Details.PROPERTY_GENERIC_CONFERENCE)).thenReturn(true);
        when(parentCall.isIncoming()).thenReturn(true);
        when(mMockCallInfo.getBluetoothCalls()).thenReturn(calls);

        clearInvocations(mMockBluetoothHeadset);
        mBluetoothInCallService.listCurrentCalls();

        verify(mMockBluetoothHeadset)
                .clccResponse(
                        eq(1),
                        eq(0),
                        eq(CALL_STATE_HELD),
                        eq(0),
                        eq(true),
                        eq("5550001"),
                        eq(PhoneNumberUtils.TOA_Unknown));
        verify(mMockBluetoothHeadset)
                .clccResponse(
                        eq(2),
                        eq(0),
                        eq(CALL_STATE_HELD),
                        eq(0),
                        eq(true),
                        eq("5550002"),
                        eq(PhoneNumberUtils.TOA_Unknown));
        verify(mMockBluetoothHeadset).clccResponse(0, 0, 0, 0, false, null, 0);
    }

    @Test
    public void testListCurrentCallsConferenceGetChildrenIsEmpty() throws Exception {
        ArrayList<BluetoothCall> calls = new ArrayList<>();
        BluetoothCall conferenceCall = createActiveCall(UUID.randomUUID());
        when(conferenceCall.getHandle()).thenReturn(Uri.parse("tel:555-1234"));

        addCallCapability(conferenceCall, Connection.CAPABILITY_MANAGE_CONFERENCE);
        when(conferenceCall.isConference()).thenReturn(true);
        when(conferenceCall.getState()).thenReturn(Call.STATE_ACTIVE);
        when(conferenceCall.hasProperty(Call.Details.PROPERTY_GENERIC_CONFERENCE)).thenReturn(true);
        when(conferenceCall.can(Connection.CAPABILITY_CONFERENCE_HAS_NO_CHILDREN))
                .thenReturn(false);
        when(conferenceCall.isIncoming()).thenReturn(true);
        when(mMockCallInfo.getBluetoothCalls()).thenReturn(calls);

        calls.add(conferenceCall);
        mBluetoothInCallService.onCallAdded(conferenceCall);

        clearInvocations(mMockBluetoothHeadset);
        mBluetoothInCallService.listCurrentCalls();
        verify(mMockBluetoothHeadset)
                .clccResponse(eq(1), eq(1), eq(0), eq(0), eq(true), eq("5551234"), eq(129));
    }

    @Test
    public void testListCurrentCallsConferenceEmptyChildrenInference() throws Exception {
        mBluetoothInCallService.mTelephonyManager = mMockTelephonyManager;
        when(mMockTelephonyManager.getNetworkCountryIso()).thenReturn("");

        ArrayList<BluetoothCall> calls = new ArrayList<>();
        when(mMockCallInfo.getBluetoothCalls()).thenReturn(calls);

        // active call is added
        BluetoothCall activeCall = createActiveCall(UUID.randomUUID());
        calls.add(activeCall);
        mBluetoothInCallService.onCallAdded(activeCall);

        when(activeCall.getState()).thenReturn(Call.STATE_ACTIVE);
        when(activeCall.isIncoming()).thenReturn(false);
        when(activeCall.isConference()).thenReturn(false);
        when(activeCall.getHandle()).thenReturn(Uri.parse("tel:555-0001"));
        when(activeCall.getGatewayInfo())
                .thenReturn(new GatewayInfo(null, null, Uri.parse("tel:555-0001")));

        // holding call is added
        BluetoothCall holdingCall = createHeldCall(UUID.randomUUID());
        calls.add(holdingCall);
        mBluetoothInCallService.onCallAdded(holdingCall);

        when(holdingCall.getState()).thenReturn(Call.STATE_HOLDING);
        when(holdingCall.isIncoming()).thenReturn(true);
        when(holdingCall.isConference()).thenReturn(false);
        when(holdingCall.getHandle()).thenReturn(Uri.parse("tel:555-0002"));
        when(holdingCall.getGatewayInfo())
                .thenReturn(new GatewayInfo(null, null, Uri.parse("tel:555-0002")));

        // needs to have at least one CLCC response before merge to enable call inference
        clearInvocations(mMockBluetoothHeadset);
        mBluetoothInCallService.listCurrentCalls();
        verify(mMockBluetoothHeadset)
                .clccResponse(
                        1, 0, CALL_STATE_ACTIVE, 0, false, "5550001", PhoneNumberUtils.TOA_Unknown);
        verify(mMockBluetoothHeadset)
                .clccResponse(
                        2, 1, CALL_STATE_HELD, 0, false, "5550002", PhoneNumberUtils.TOA_Unknown);
        calls.clear();

        // calls merged for conference call
        DisconnectCause cause = new DisconnectCause(DisconnectCause.OTHER);
        when(activeCall.getDisconnectCause()).thenReturn(cause);
        when(holdingCall.getDisconnectCause()).thenReturn(cause);
        mBluetoothInCallService.onCallRemoved(activeCall, true);
        mBluetoothInCallService.onCallRemoved(holdingCall, true);

        BluetoothCall conferenceCall = createActiveCall(UUID.randomUUID());
        addCallCapability(conferenceCall, Connection.CAPABILITY_MANAGE_CONFERENCE);

        when(conferenceCall.getHandle()).thenReturn(Uri.parse("tel:555-1234"));
        when(conferenceCall.isConference()).thenReturn(true);
        when(conferenceCall.getState()).thenReturn(Call.STATE_ACTIVE);
        when(conferenceCall.hasProperty(Call.Details.PROPERTY_GENERIC_CONFERENCE)).thenReturn(true);
        when(conferenceCall.can(Connection.CAPABILITY_CONFERENCE_HAS_NO_CHILDREN))
                .thenReturn(false);
        when(conferenceCall.isIncoming()).thenReturn(true);
        when(mMockCallInfo.getBluetoothCalls()).thenReturn(calls);

        // parent call arrived, but children have not, then do inference on children
        calls.add(conferenceCall);
        Assert.assertEquals(calls.size(), 1);
        mBluetoothInCallService.onCallAdded(conferenceCall);

        clearInvocations(mMockBluetoothHeadset);
        mBluetoothInCallService.listCurrentCalls();
        verify(mMockBluetoothHeadset)
                .clccResponse(
                        1, 0, CALL_STATE_ACTIVE, 0, true, "5550001", PhoneNumberUtils.TOA_Unknown);
        verify(mMockBluetoothHeadset)
                .clccResponse(
                        2, 1, CALL_STATE_ACTIVE, 0, true, "5550002", PhoneNumberUtils.TOA_Unknown);

        // real children arrive, no change on CLCC response
        calls.add(activeCall);
        mBluetoothInCallService.onCallAdded(activeCall);
        when(activeCall.isConference()).thenReturn(true);
        calls.add(holdingCall);
        mBluetoothInCallService.onCallAdded(holdingCall);
        when(holdingCall.getState()).thenReturn(Call.STATE_ACTIVE);
        when(holdingCall.isConference()).thenReturn(true);
        when(conferenceCall.getChildrenIds()).thenReturn(new ArrayList<>(Arrays.asList(1, 2)));

        clearInvocations(mMockBluetoothHeadset);
        mBluetoothInCallService.listCurrentCalls();
        verify(mMockBluetoothHeadset)
                .clccResponse(
                        1, 0, CALL_STATE_ACTIVE, 0, true, "5550001", PhoneNumberUtils.TOA_Unknown);
        verify(mMockBluetoothHeadset)
                .clccResponse(
                        2, 1, CALL_STATE_ACTIVE, 0, true, "5550002", PhoneNumberUtils.TOA_Unknown);

        // when call is terminated, children first removed, then parent
        cause = new DisconnectCause(DisconnectCause.LOCAL);
        when(activeCall.getDisconnectCause()).thenReturn(cause);
        when(holdingCall.getDisconnectCause()).thenReturn(cause);
        mBluetoothInCallService.onCallRemoved(activeCall, true);
        mBluetoothInCallService.onCallRemoved(holdingCall, true);
        calls.remove(activeCall);
        calls.remove(holdingCall);
        Assert.assertEquals(calls.size(), 1);

        clearInvocations(mMockBluetoothHeadset);
        mBluetoothInCallService.listCurrentCalls();
        verify(mMockBluetoothHeadset).clccResponse(0, 0, 0, 0, false, null, 0);
        verify(mMockBluetoothHeadset, times(1))
                .clccResponse(
                        anyInt(),
                        anyInt(),
                        anyInt(),
                        anyInt(),
                        anyBoolean(),
                        nullable(String.class),
                        anyInt());

        // when parent is removed
        when(conferenceCall.getDisconnectCause()).thenReturn(cause);
        calls.remove(conferenceCall);
        mBluetoothInCallService.onCallRemoved(conferenceCall, true);

        clearInvocations(mMockBluetoothHeadset);
        mBluetoothInCallService.listCurrentCalls();
        verify(mMockBluetoothHeadset).clccResponse(0, 0, 0, 0, false, null, 0);
        verify(mMockBluetoothHeadset, times(1))
                .clccResponse(
                        anyInt(),
                        anyInt(),
                        anyInt(),
                        anyInt(),
                        anyBoolean(),
                        nullable(String.class),
                        anyInt());
    }

    @Test
    public void testQueryPhoneState() throws Exception {
        BluetoothCall ringingCall = createRingingCall(UUID.randomUUID());
        when(ringingCall.getHandle()).thenReturn(Uri.parse("tel:5550000"));

        clearInvocations(mMockBluetoothHeadset);
        mBluetoothInCallService.queryPhoneState();

        verify(mMockBluetoothHeadset)
                .phoneStateChanged(
                        eq(0),
                        eq(0),
                        eq(CALL_STATE_INCOMING),
                        eq("5550000"),
                        eq(PhoneNumberUtils.TOA_Unknown),
                        nullable(String.class));
    }

    @Test
    public void testCDMAConferenceQueryState() throws Exception {
        BluetoothCall parentConfCall = createActiveCall(UUID.randomUUID());
        final BluetoothCall confCall1 = getMockCall(UUID.randomUUID());
        final BluetoothCall confCall2 = getMockCall(UUID.randomUUID());
        mBluetoothInCallService.onCallAdded(confCall1);
        mBluetoothInCallService.onCallAdded(confCall2);
        when(parentConfCall.getHandle()).thenReturn(Uri.parse("tel:555-0000"));
        addCallCapability(parentConfCall, Connection.CAPABILITY_SWAP_CONFERENCE);
        removeCallCapability(parentConfCall, Connection.CAPABILITY_CONFERENCE_HAS_NO_CHILDREN);
        when(parentConfCall.wasConferencePreviouslyMerged()).thenReturn(true);
        when(parentConfCall.isConference()).thenReturn(true);
        List<Integer> childrenIds = Arrays.asList(confCall1.getId(), confCall2.getId());
        when(parentConfCall.getChildrenIds()).thenReturn(childrenIds);

        clearInvocations(mMockBluetoothHeadset);
        mBluetoothInCallService.queryPhoneState();
        verify(mMockBluetoothHeadset)
                .phoneStateChanged(
                        eq(1), eq(0), eq(CALL_STATE_IDLE), eq(""), eq(128), nullable(String.class));
    }

    @Test
    public void testProcessChldTypeReleaseHeldRinging() throws Exception {
        BluetoothCall ringingCall = createRingingCall(UUID.randomUUID());
        Log.i("BluetoothInCallService", "asdf start " + Integer.toString(ringingCall.hashCode()));

        boolean didProcess = mBluetoothInCallService.processChld(CHLD_TYPE_RELEASEHELD);

        verify(ringingCall).reject(eq(false), nullable(String.class));
        Assert.assertTrue(didProcess);
    }

    @Test
    public void testProcessChldTypeReleaseHeldHold() throws Exception {
        BluetoothCall onHoldCall = createHeldCall(UUID.randomUUID());
        boolean didProcess = mBluetoothInCallService.processChld(CHLD_TYPE_RELEASEHELD);

        verify(onHoldCall).disconnect();
        Assert.assertTrue(didProcess);
    }

    @Test
    public void testProcessChldReleaseActiveRinging() throws Exception {
        BluetoothCall activeCall = createActiveCall(UUID.randomUUID());
        BluetoothCall ringingCall = createRingingCall(UUID.randomUUID());

        boolean didProcess =
                mBluetoothInCallService.processChld(CHLD_TYPE_RELEASEACTIVE_ACCEPTHELD);

        verify(activeCall).disconnect();
        verify(ringingCall).answer(any(int.class));
        Assert.assertTrue(didProcess);
    }

    @Test
    public void testProcessChldReleaseActiveHold() throws Exception {
        BluetoothCall activeCall = createActiveCall(UUID.randomUUID());
        BluetoothCall heldCall = createHeldCall(UUID.randomUUID());

        boolean didProcess =
                mBluetoothInCallService.processChld(CHLD_TYPE_RELEASEACTIVE_ACCEPTHELD);

        verify(activeCall).disconnect();
        // BluetoothCall unhold will occur as part of CallsManager auto-unholding
        // the background BluetoothCall on its own.
        Assert.assertTrue(didProcess);
    }

    @Test
    public void testProcessChldHoldActiveRinging() throws Exception {
        BluetoothCall ringingCall = createRingingCall(UUID.randomUUID());

        boolean didProcess = mBluetoothInCallService.processChld(CHLD_TYPE_HOLDACTIVE_ACCEPTHELD);

        verify(ringingCall).answer(any(int.class));
        Assert.assertTrue(didProcess);
    }

    @Test
    public void testProcessChldHoldActiveUnhold() throws Exception {
        BluetoothCall heldCall = createHeldCall(UUID.randomUUID());

        boolean didProcess = mBluetoothInCallService.processChld(CHLD_TYPE_HOLDACTIVE_ACCEPTHELD);

        verify(heldCall).unhold();
        Assert.assertTrue(didProcess);
    }

    @Test
    public void testProcessChldHoldActiveHold() throws Exception {
        BluetoothCall activeCall = createActiveCall(UUID.randomUUID());
        addCallCapability(activeCall, Connection.CAPABILITY_HOLD);

        boolean didProcess = mBluetoothInCallService.processChld(CHLD_TYPE_HOLDACTIVE_ACCEPTHELD);

        verify(activeCall).hold();
        Assert.assertTrue(didProcess);
    }

    @Test
    public void testProcessChldAddHeldToConfHolding() throws Exception {
        BluetoothCall activeCall = createActiveCall(UUID.randomUUID());
        addCallCapability(activeCall, Connection.CAPABILITY_MERGE_CONFERENCE);

        boolean didProcess = mBluetoothInCallService.processChld(CHLD_TYPE_ADDHELDTOCONF);

        verify(activeCall).mergeConference();
        Assert.assertTrue(didProcess);
    }

    @Test
    public void testProcessChldAddHeldToConf() throws Exception {
        BluetoothCall activeCall = createActiveCall(UUID.randomUUID());
        removeCallCapability(activeCall, Connection.CAPABILITY_MERGE_CONFERENCE);
        BluetoothCall conferenceableCall = getMockCall(UUID.randomUUID());
        ArrayList<Integer> conferenceableCalls = new ArrayList<>();
        conferenceableCalls.add(conferenceableCall.getId());
        mBluetoothInCallService.onCallAdded(conferenceableCall);

        when(activeCall.getConferenceableCalls()).thenReturn(conferenceableCalls);

        boolean didProcess = mBluetoothInCallService.processChld(CHLD_TYPE_ADDHELDTOCONF);

        verify(activeCall).conference(conferenceableCall);
        Assert.assertTrue(didProcess);
    }

    @Test
    public void testProcessChldHoldActiveSwapConference() throws Exception {
        // Create an active CDMA BluetoothCall with a BluetoothCall on hold
        // and simulate a swapConference().
        BluetoothCall parentCall = createActiveCall(UUID.randomUUID());
        final BluetoothCall foregroundCall = getMockCall(UUID.randomUUID());
        when(foregroundCall.getHandle()).thenReturn(Uri.parse("tel:555-0001"));
        final BluetoothCall heldCall = createHeldCall(UUID.randomUUID());
        when(heldCall.getHandle()).thenReturn(Uri.parse("tel:555-0002"));
        addCallCapability(parentCall, Connection.CAPABILITY_SWAP_CONFERENCE);
        removeCallCapability(parentCall, Connection.CAPABILITY_CONFERENCE_HAS_NO_CHILDREN);
        when(parentCall.isConference()).thenReturn(true);
        when(parentCall.wasConferencePreviouslyMerged()).thenReturn(false);
        when(heldCall.getHandle()).thenReturn(Uri.parse("tel:555-0000"));
        List<Integer> childrenIds = Arrays.asList(foregroundCall.getId(), heldCall.getId());
        when(parentCall.getChildrenIds()).thenReturn(childrenIds);

        clearInvocations(mMockBluetoothHeadset);
        boolean didProcess = mBluetoothInCallService.processChld(CHLD_TYPE_HOLDACTIVE_ACCEPTHELD);

        verify(parentCall).swapConference();
        verify(mMockBluetoothHeadset)
                .phoneStateChanged(
                        eq(1), eq(1), eq(CALL_STATE_IDLE), eq(""), eq(128), nullable(String.class));
        Assert.assertTrue(didProcess);
    }

    // Testing the CallsManager Listener Functionality on Bluetooth
    @Test
    public void testOnCallAddedRinging() throws Exception {
        BluetoothCall ringingCall = createRingingCall(UUID.randomUUID());
        when(ringingCall.getHandle()).thenReturn(Uri.parse("tel:555000"));

        mBluetoothInCallService.onCallAdded(ringingCall);

        verify(mMockBluetoothHeadset)
                .phoneStateChanged(
                        eq(0),
                        eq(0),
                        eq(CALL_STATE_INCOMING),
                        eq("555000"),
                        eq(PhoneNumberUtils.TOA_Unknown),
                        nullable(String.class));
    }

    @Test
    public void testSilentRingingCallState() throws Exception {
        BluetoothCall ringingCall = createRingingCall(UUID.randomUUID());
        when(ringingCall.isSilentRingingRequested()).thenReturn(true);
        when(ringingCall.getHandle()).thenReturn(Uri.parse("tel:555000"));

        mBluetoothInCallService.onCallAdded(ringingCall);

        verify(mMockBluetoothHeadset, never())
                .phoneStateChanged(
                        anyInt(),
                        anyInt(),
                        anyInt(),
                        anyString(),
                        anyInt(),
                        nullable(String.class));
    }

    @Test
    public void testOnCallAddedCdmaActiveHold() throws Exception {
        // BluetoothCall has been put into a CDMA "conference" with one BluetoothCall on hold.
        BluetoothCall parentCall = createActiveCall(UUID.randomUUID());
        final BluetoothCall foregroundCall = getMockCall(UUID.randomUUID());
        final BluetoothCall heldCall = createHeldCall(UUID.randomUUID());
        when(foregroundCall.getHandle()).thenReturn(Uri.parse("tel:555-0001"));
        when(heldCall.getHandle()).thenReturn(Uri.parse("tel:555-0002"));
        addCallCapability(parentCall, Connection.CAPABILITY_MERGE_CONFERENCE);
        removeCallCapability(parentCall, Connection.CAPABILITY_CONFERENCE_HAS_NO_CHILDREN);
        when(parentCall.isConference()).thenReturn(true);
        List<Integer> childrenIds = Arrays.asList(foregroundCall.getId(), heldCall.getId());
        when(parentCall.getChildrenIds()).thenReturn(childrenIds);

        mBluetoothInCallService.onCallAdded(parentCall);

        verify(mMockBluetoothHeadset)
                .phoneStateChanged(
                        eq(1), eq(1), eq(CALL_STATE_IDLE), eq(""), eq(128), nullable(String.class));
    }

    @Test
    public void testOnCallRemoved() throws Exception {
        BluetoothCall activeCall = createActiveCall(UUID.randomUUID());
        mBluetoothInCallService.onCallAdded(activeCall);
        doReturn(null).when(mMockCallInfo).getActiveCall();
        when(activeCall.getHandle()).thenReturn(Uri.parse("tel:555-0001"));

        mBluetoothInCallService.onCallRemoved(activeCall, true /* forceRemoveCallback */);

        verify(mMockBluetoothHeadset)
                .phoneStateChanged(
                        eq(0), eq(0), eq(CALL_STATE_IDLE), eq(""), eq(128), nullable(String.class));
    }

    @Test
    public void testOnDetailsChangeExternalRemovesCall() throws Exception {
        BluetoothCall activeCall = createActiveCall(UUID.randomUUID());
        mBluetoothInCallService.onCallAdded(activeCall);
        doReturn(null).when(mMockCallInfo).getActiveCall();
        when(activeCall.getHandle()).thenReturn(Uri.parse("tel:555-0001"));

        when(activeCall.isExternalCall()).thenReturn(true);
        mBluetoothInCallService.getCallback(activeCall).onDetailsChanged(activeCall, null);

        verify(mMockBluetoothHeadset)
                .phoneStateChanged(
                        eq(0), eq(0), eq(CALL_STATE_IDLE), eq(""), eq(128), nullable(String.class));
    }

    @Test
    public void testOnDetailsChangeExternalAddsCall() throws Exception {
        BluetoothCall activeCall = createActiveCall(UUID.randomUUID());
        mBluetoothInCallService.onCallAdded(activeCall);
        when(activeCall.getHandle()).thenReturn(Uri.parse("tel:555-0001"));
        BluetoothInCallService.CallStateCallback callBack =
                mBluetoothInCallService.getCallback(activeCall);

        when(activeCall.isExternalCall()).thenReturn(true);
        callBack.onDetailsChanged(activeCall, null);

        when(activeCall.isExternalCall()).thenReturn(false);
        callBack.onDetailsChanged(activeCall, null);

        verify(mMockBluetoothHeadset)
                .phoneStateChanged(
                        eq(1), eq(0), eq(CALL_STATE_IDLE), eq(""), eq(128), nullable(String.class));
    }

    @Test
    public void testOnCallStateChangedConnectingCall() throws Exception {
        BluetoothCall activeCall = getMockCall(UUID.randomUUID());
        BluetoothCall connectingCall = getMockCall(UUID.randomUUID());
        when(connectingCall.getState()).thenReturn(Call.STATE_CONNECTING);
        ArrayList<BluetoothCall> calls = new ArrayList<>();
        calls.add(connectingCall);
        calls.add(activeCall);
        mBluetoothInCallService.onCallAdded(connectingCall);
        mBluetoothInCallService.onCallAdded(activeCall);
        when(mMockCallInfo.getBluetoothCalls()).thenReturn(calls);

        mBluetoothInCallService
                .getCallback(activeCall)
                .onStateChanged(activeCall, Call.STATE_HOLDING);

        verify(mMockBluetoothHeadset, never())
                .phoneStateChanged(
                        anyInt(),
                        anyInt(),
                        anyInt(),
                        anyString(),
                        anyInt(),
                        nullable(String.class));
    }

    @Test
    public void testOnCallAddedAudioProcessing() throws Exception {
        BluetoothCall call = getMockCall(UUID.randomUUID());
        when(call.getState()).thenReturn(Call.STATE_AUDIO_PROCESSING);
        mBluetoothInCallService.onCallAdded(call);

        verify(mMockBluetoothHeadset, never())
                .phoneStateChanged(
                        anyInt(),
                        anyInt(),
                        anyInt(),
                        anyString(),
                        anyInt(),
                        nullable(String.class));
    }

    @Test
    public void testOnCallStateChangedRingingToAudioProcessing() throws Exception {
        BluetoothCall ringingCall = createRingingCall(UUID.randomUUID());
        when(ringingCall.getHandle()).thenReturn(Uri.parse("tel:555000"));

        mBluetoothInCallService.onCallAdded(ringingCall);

        verify(mMockBluetoothHeadset)
                .phoneStateChanged(
                        eq(0),
                        eq(0),
                        eq(CALL_STATE_INCOMING),
                        eq("555000"),
                        eq(PhoneNumberUtils.TOA_Unknown),
                        nullable(String.class));

        when(ringingCall.getState()).thenReturn(Call.STATE_AUDIO_PROCESSING);
        when(mMockCallInfo.getRingingOrSimulatedRingingCall()).thenReturn(null);

        mBluetoothInCallService
                .getCallback(ringingCall)
                .onStateChanged(ringingCall, Call.STATE_AUDIO_PROCESSING);

        verify(mMockBluetoothHeadset)
                .phoneStateChanged(
                        eq(0), eq(0), eq(CALL_STATE_IDLE), eq(""), eq(128), nullable(String.class));
    }

    @Test
    public void testOnCallStateChangedAudioProcessingToSimulatedRinging() throws Exception {
        BluetoothCall ringingCall = createRingingCall(UUID.randomUUID());
        when(ringingCall.getHandle()).thenReturn(Uri.parse("tel:555-0000"));
        mBluetoothInCallService.onCallAdded(ringingCall);
        mBluetoothInCallService
                .getCallback(ringingCall)
                .onStateChanged(ringingCall, Call.STATE_SIMULATED_RINGING);

        verify(mMockBluetoothHeadset)
                .phoneStateChanged(
                        eq(0),
                        eq(0),
                        eq(CALL_STATE_INCOMING),
                        eq("555-0000"),
                        eq(PhoneNumberUtils.TOA_Unknown),
                        nullable(String.class));
    }

    @Test
    public void testOnCallStateChangedAudioProcessingToActive() throws Exception {
        BluetoothCall activeCall = createActiveCall(UUID.randomUUID());
        when(activeCall.getState()).thenReturn(Call.STATE_ACTIVE);
        mBluetoothInCallService.onCallAdded(activeCall);
        mBluetoothInCallService
                .getCallback(activeCall)
                .onStateChanged(activeCall, Call.STATE_ACTIVE);

        verify(mMockBluetoothHeadset)
                .phoneStateChanged(
                        eq(1), eq(0), eq(CALL_STATE_IDLE), eq(""), eq(128), nullable(String.class));
    }

    @Test
    public void testOnCallStateChangedDialing() throws Exception {
        BluetoothCall activeCall = createActiveCall(UUID.randomUUID());

        // make "mLastState" STATE_CONNECTING
        BluetoothInCallService.CallStateCallback callback =
                mBluetoothInCallService.new CallStateCallback(Call.STATE_CONNECTING);
        mBluetoothInCallService.mCallbacks.put(activeCall.getId(), callback);

        mBluetoothInCallService
                .mCallbacks
                .get(activeCall.getId())
                .onStateChanged(activeCall, Call.STATE_DIALING);

        verify(mMockBluetoothHeadset, never())
                .phoneStateChanged(
                        anyInt(),
                        anyInt(),
                        anyInt(),
                        anyString(),
                        anyInt(),
                        nullable(String.class));
    }

    @Test
    public void testOnCallStateChangedAlerting() throws Exception {
        BluetoothCall outgoingCall = createOutgoingCall(UUID.randomUUID());
        mBluetoothInCallService.onCallAdded(outgoingCall);
        mBluetoothInCallService
                .getCallback(outgoingCall)
                .onStateChanged(outgoingCall, Call.STATE_DIALING);

        verify(mMockBluetoothHeadset)
                .phoneStateChanged(
                        eq(0),
                        eq(0),
                        eq(CALL_STATE_DIALING),
                        eq(""),
                        eq(128),
                        nullable(String.class));
        verify(mMockBluetoothHeadset)
                .phoneStateChanged(
                        eq(0),
                        eq(0),
                        eq(CALL_STATE_ALERTING),
                        eq(""),
                        eq(128),
                        nullable(String.class));
    }

    @Test
    public void testOnCallStateChangedDisconnected() throws Exception {
        BluetoothCall disconnectedCall = createDisconnectedCall(UUID.randomUUID());
        doReturn(true).when(mMockCallInfo).hasOnlyDisconnectedCalls();
        mBluetoothInCallService.onCallAdded(disconnectedCall);
        mBluetoothInCallService
                .getCallback(disconnectedCall)
                .onStateChanged(disconnectedCall, Call.STATE_DISCONNECTED);
        verify(mMockBluetoothHeadset)
                .phoneStateChanged(
                        eq(0),
                        eq(0),
                        eq(CALL_STATE_DISCONNECTED),
                        eq(""),
                        eq(128),
                        nullable(String.class));
    }

    @Test
    public void testOnCallStateChanged() throws Exception {
        BluetoothCall ringingCall = createRingingCall(UUID.randomUUID());
        when(ringingCall.getHandle()).thenReturn(Uri.parse("tel:555-0000"));
        mBluetoothInCallService.onCallAdded(ringingCall);

        verify(mMockBluetoothHeadset)
                .phoneStateChanged(
                        eq(0),
                        eq(0),
                        eq(CALL_STATE_INCOMING),
                        eq("555-0000"),
                        eq(PhoneNumberUtils.TOA_Unknown),
                        nullable(String.class));

        // Switch to active
        doReturn(null).when(mMockCallInfo).getRingingOrSimulatedRingingCall();
        when(mMockCallInfo.getActiveCall()).thenReturn(ringingCall);

        mBluetoothInCallService
                .getCallback(ringingCall)
                .onStateChanged(ringingCall, Call.STATE_ACTIVE);

        verify(mMockBluetoothHeadset)
                .phoneStateChanged(
                        eq(1), eq(0), eq(CALL_STATE_IDLE), eq(""), eq(128), nullable(String.class));
    }

    @Test
    public void testOnCallStateChangedGSMSwap() throws Exception {
        BluetoothCall heldCall = createHeldCall(UUID.randomUUID());
        when(heldCall.getHandle()).thenReturn(Uri.parse("tel:555-0000"));
        mBluetoothInCallService.onCallAdded(heldCall);
        doReturn(2).when(mMockCallInfo).getNumHeldCalls();

        clearInvocations(mMockBluetoothHeadset);
        mBluetoothInCallService.getCallback(heldCall).onStateChanged(heldCall, Call.STATE_HOLDING);

        verify(mMockBluetoothHeadset, never())
                .phoneStateChanged(
                        eq(0),
                        eq(2),
                        eq(CALL_STATE_HELD),
                        eq("5550000"),
                        eq(PhoneNumberUtils.TOA_Unknown),
                        nullable(String.class));
    }

    @Test
    public void testOnParentOnChildrenChanged() throws Exception {
        // Start with two calls that are being merged into a CDMA conference call. The
        // onIsConferencedChanged method will be called multiple times during the call. Make sure
        // that the bluetooth phone state is updated properly.
        BluetoothCall parentCall = createActiveCall(UUID.randomUUID());
        BluetoothCall activeCall = getMockCall(UUID.randomUUID());
        BluetoothCall heldCall = createHeldCall(UUID.randomUUID());
        mBluetoothInCallService.onCallAdded(parentCall);
        mBluetoothInCallService.onCallAdded(activeCall);
        mBluetoothInCallService.onCallAdded(heldCall);
        Integer parentId = parentCall.getId();
        when(activeCall.getParentId()).thenReturn(parentId);
        when(heldCall.getParentId()).thenReturn(parentId);

        ArrayList<Integer> calls = new ArrayList<>();
        calls.add(activeCall.getId());

        when(parentCall.getChildrenIds()).thenReturn(calls);
        when(parentCall.isConference()).thenReturn(true);

        removeCallCapability(parentCall, Connection.CAPABILITY_CONFERENCE_HAS_NO_CHILDREN);
        addCallCapability(parentCall, Connection.CAPABILITY_SWAP_CONFERENCE);
        when(parentCall.wasConferencePreviouslyMerged()).thenReturn(false);

        clearInvocations(mMockBluetoothHeadset);
        // Be sure that onIsConferencedChanged rejects spurious changes during set up of
        // CDMA "conference"
        mBluetoothInCallService.getCallback(activeCall).onParentChanged(activeCall);
        verify(mMockBluetoothHeadset, never())
                .phoneStateChanged(
                        anyInt(),
                        anyInt(),
                        anyInt(),
                        anyString(),
                        anyInt(),
                        nullable(String.class));

        mBluetoothInCallService.getCallback(heldCall).onParentChanged(heldCall);
        verify(mMockBluetoothHeadset, never())
                .phoneStateChanged(
                        anyInt(),
                        anyInt(),
                        anyInt(),
                        anyString(),
                        anyInt(),
                        nullable(String.class));

        mBluetoothInCallService
                .getCallback(parentCall)
                .onChildrenChanged(
                        parentCall, mBluetoothInCallService.getBluetoothCallsByIds(calls));
        verify(mMockBluetoothHeadset, never())
                .phoneStateChanged(
                        anyInt(),
                        anyInt(),
                        anyInt(),
                        anyString(),
                        anyInt(),
                        nullable(String.class));

        calls.add(heldCall.getId());
        mBluetoothInCallService.onCallAdded(heldCall);
        mBluetoothInCallService
                .getCallback(parentCall)
                .onChildrenChanged(
                        parentCall, mBluetoothInCallService.getBluetoothCallsByIds(calls));
        verify(mMockBluetoothHeadset)
                .phoneStateChanged(
                        eq(1), eq(1), eq(CALL_STATE_IDLE), eq(""), eq(128), nullable(String.class));
    }

    @Test
    public void testBluetoothAdapterReceiver() throws Exception {
        BluetoothCall ringingCall = createRingingCall(UUID.randomUUID());
        when(ringingCall.getHandle()).thenReturn(Uri.parse("tel:5550000"));

        Intent intent = new Intent(BluetoothAdapter.ACTION_STATE_CHANGED);
        intent.putExtra(BluetoothAdapter.EXTRA_STATE, BluetoothAdapter.STATE_ON);
        clearInvocations(mMockBluetoothHeadset);
        mBluetoothInCallService.mBluetoothAdapterReceiver =
                mBluetoothInCallService.new BluetoothAdapterReceiver();
        mBluetoothInCallService.mBluetoothAdapterReceiver.onReceive(
                mBluetoothInCallService, intent);

        verify(mMockBluetoothHeadset)
                .phoneStateChanged(
                        eq(0),
                        eq(0),
                        eq(CALL_STATE_INCOMING),
                        eq("5550000"),
                        eq(PhoneNumberUtils.TOA_Unknown),
                        nullable(String.class));
    }

    @Test
    public void testClear() {
        doNothing()
                .when(mContext)
                .unregisterReceiver(any(BluetoothInCallService.BluetoothAdapterReceiver.class));
        mBluetoothInCallService.attachBaseContext(mContext);
        mBluetoothInCallService.mBluetoothAdapterReceiver =
                mBluetoothInCallService.new BluetoothAdapterReceiver();
        Assert.assertNotNull(mBluetoothInCallService.mBluetoothAdapterReceiver);
        Assert.assertNotNull(mBluetoothInCallService.mBluetoothHeadset);

        mBluetoothInCallService.clear();

        Assert.assertNull(mBluetoothInCallService.mBluetoothAdapterReceiver);
        Assert.assertNull(mBluetoothInCallService.mBluetoothHeadset);
    }

    @Test
    public void testGetBearerTechnology() {
        mBluetoothInCallService.mTelephonyManager = mMockTelephonyManager;

        when(mMockTelephonyManager.getDataNetworkType())
                .thenReturn(TelephonyManager.NETWORK_TYPE_GSM);
        Assert.assertEquals(
                mBluetoothInCallService.getBearerTechnology(),
                BluetoothLeCallControlProxy.BEARER_TECHNOLOGY_GSM);

        when(mMockTelephonyManager.getDataNetworkType())
                .thenReturn(TelephonyManager.NETWORK_TYPE_GPRS);
        Assert.assertEquals(
                mBluetoothInCallService.getBearerTechnology(),
                BluetoothLeCallControlProxy.BEARER_TECHNOLOGY_2G);

        when(mMockTelephonyManager.getDataNetworkType())
                .thenReturn(TelephonyManager.NETWORK_TYPE_EVDO_B);
        Assert.assertEquals(
                mBluetoothInCallService.getBearerTechnology(),
                BluetoothLeCallControlProxy.BEARER_TECHNOLOGY_3G);

        when(mMockTelephonyManager.getDataNetworkType())
                .thenReturn(TelephonyManager.NETWORK_TYPE_TD_SCDMA);
        Assert.assertEquals(
                mBluetoothInCallService.getBearerTechnology(),
                BluetoothLeCallControlProxy.BEARER_TECHNOLOGY_WCDMA);

        when(mMockTelephonyManager.getDataNetworkType())
                .thenReturn(TelephonyManager.NETWORK_TYPE_LTE);
        Assert.assertEquals(
                mBluetoothInCallService.getBearerTechnology(),
                BluetoothLeCallControlProxy.BEARER_TECHNOLOGY_LTE);

        when(mMockTelephonyManager.getDataNetworkType())
                .thenReturn(TelephonyManager.NETWORK_TYPE_1xRTT);
        Assert.assertEquals(
                mBluetoothInCallService.getBearerTechnology(),
                BluetoothLeCallControlProxy.BEARER_TECHNOLOGY_CDMA);

        when(mMockTelephonyManager.getDataNetworkType())
                .thenReturn(TelephonyManager.NETWORK_TYPE_HSPAP);
        Assert.assertEquals(
                mBluetoothInCallService.getBearerTechnology(),
                BluetoothLeCallControlProxy.BEARER_TECHNOLOGY_4G);

        when(mMockTelephonyManager.getDataNetworkType())
                .thenReturn(TelephonyManager.NETWORK_TYPE_IWLAN);
        Assert.assertEquals(
                mBluetoothInCallService.getBearerTechnology(),
                BluetoothLeCallControlProxy.BEARER_TECHNOLOGY_WIFI);

        when(mMockTelephonyManager.getDataNetworkType())
                .thenReturn(TelephonyManager.NETWORK_TYPE_NR);
        Assert.assertEquals(
                mBluetoothInCallService.getBearerTechnology(),
                BluetoothLeCallControlProxy.BEARER_TECHNOLOGY_5G);

        when(mMockTelephonyManager.getDataNetworkType())
                .thenReturn(TelephonyManager.NETWORK_TYPE_LTE_CA);
        Assert.assertEquals(
                mBluetoothInCallService.getBearerTechnology(),
                BluetoothLeCallControlProxy.BEARER_TECHNOLOGY_GSM);
    }

    @Test
    public void testGetTbsTerminationReason() {
        BluetoothCall call = getMockCall(UUID.randomUUID());

        when(call.getDisconnectCause()).thenReturn(null);
        Assert.assertEquals(
                mBluetoothInCallService.getTbsTerminationReason(call),
                BluetoothLeCallControl.TERMINATION_REASON_FAIL);

        DisconnectCause cause = new DisconnectCause(DisconnectCause.BUSY, null, null, null, 1);
        when(call.getDisconnectCause()).thenReturn(cause);
        Assert.assertEquals(
                mBluetoothInCallService.getTbsTerminationReason(call),
                BluetoothLeCallControl.TERMINATION_REASON_LINE_BUSY);

        cause = new DisconnectCause(DisconnectCause.REJECTED, null, null, null, 1);
        when(call.getDisconnectCause()).thenReturn(cause);
        Assert.assertEquals(
                mBluetoothInCallService.getTbsTerminationReason(call),
                BluetoothLeCallControl.TERMINATION_REASON_REMOTE_HANGUP);

        cause = new DisconnectCause(DisconnectCause.LOCAL, null, null, null, 1);
        when(call.getDisconnectCause()).thenReturn(cause);
        mBluetoothInCallService.mIsTerminatedByClient = false;
        Assert.assertEquals(
                mBluetoothInCallService.getTbsTerminationReason(call),
                BluetoothLeCallControl.TERMINATION_REASON_SERVER_HANGUP);

        cause = new DisconnectCause(DisconnectCause.LOCAL, null, null, null, 1);
        when(call.getDisconnectCause()).thenReturn(cause);
        mBluetoothInCallService.mIsTerminatedByClient = true;
        Assert.assertEquals(
                mBluetoothInCallService.getTbsTerminationReason(call),
                BluetoothLeCallControl.TERMINATION_REASON_CLIENT_HANGUP);

        cause = new DisconnectCause(DisconnectCause.ERROR, null, null, null, 1);
        when(call.getDisconnectCause()).thenReturn(cause);
        Assert.assertEquals(
                mBluetoothInCallService.getTbsTerminationReason(call),
                BluetoothLeCallControl.TERMINATION_REASON_NETWORK_CONGESTION);

        cause =
                new DisconnectCause(
                        DisconnectCause.CONNECTION_MANAGER_NOT_SUPPORTED, null, null, null, 1);
        when(call.getDisconnectCause()).thenReturn(cause);
        Assert.assertEquals(
                mBluetoothInCallService.getTbsTerminationReason(call),
                BluetoothLeCallControl.TERMINATION_REASON_INVALID_URI);

        cause = new DisconnectCause(DisconnectCause.ERROR, null, null, null, 1);
        when(call.getDisconnectCause()).thenReturn(cause);
        Assert.assertEquals(
                mBluetoothInCallService.getTbsTerminationReason(call),
                BluetoothLeCallControl.TERMINATION_REASON_NETWORK_CONGESTION);
    }

    @Test
    public void testOnCreate() {
        ApplicationInfo applicationInfo = new ApplicationInfo();
        applicationInfo.targetSdkVersion = Build.VERSION_CODES.S;
        when(mContext.getApplicationInfo()).thenReturn(applicationInfo);
        mBluetoothInCallService.attachBaseContext(mContext);
        mBluetoothInCallService.setOnCreateCalled(false);
        Assert.assertNull(mBluetoothInCallService.mBluetoothAdapterReceiver);

        mBluetoothInCallService.onCreate();

        Assert.assertNotNull(mBluetoothInCallService.mBluetoothAdapterReceiver);
        Assert.assertTrue(mBluetoothInCallService.mOnCreateCalled);
    }

    @Test
    public void testOnDestroy() {
        Assert.assertTrue(mBluetoothInCallService.mOnCreateCalled);

        mBluetoothInCallService.onDestroy();

        Assert.assertFalse(mBluetoothInCallService.mOnCreateCalled);
    }

    @Test
    public void testLeCallControlCallback_onAcceptCall_withUnknownCallId() {
        BluetoothLeCallControlProxy callControlProxy = mock(BluetoothLeCallControlProxy.class);
        mBluetoothInCallService.mBluetoothLeCallControl = callControlProxy;
        BluetoothLeCallControl.Callback callback =
                mBluetoothInCallService.mBluetoothLeCallControlCallback;

        int requestId = 1;
        UUID unknownCallId = UUID.randomUUID();
        callback.onAcceptCall(requestId, unknownCallId);

        verify(callControlProxy)
                .requestResult(requestId, BluetoothLeCallControl.RESULT_ERROR_UNKNOWN_CALL_ID);
    }

    @Test
    public void testLeCallControlCallback_onTerminateCall_withUnknownCallId() {
        BluetoothLeCallControlProxy callControlProxy = mock(BluetoothLeCallControlProxy.class);
        mBluetoothInCallService.mBluetoothLeCallControl = callControlProxy;
        BluetoothLeCallControl.Callback callback =
                mBluetoothInCallService.mBluetoothLeCallControlCallback;

        int requestId = 1;
        UUID unknownCallId = UUID.randomUUID();
        callback.onTerminateCall(requestId, unknownCallId);

        verify(callControlProxy)
                .requestResult(requestId, BluetoothLeCallControl.RESULT_ERROR_UNKNOWN_CALL_ID);
    }

    @Test
    public void testLeCallControlCallback_onHoldCall_withUnknownCallId() {
        BluetoothLeCallControlProxy callControlProxy = mock(BluetoothLeCallControlProxy.class);
        mBluetoothInCallService.mBluetoothLeCallControl = callControlProxy;
        BluetoothLeCallControl.Callback callback =
                mBluetoothInCallService.mBluetoothLeCallControlCallback;

        int requestId = 1;
        UUID unknownCallId = UUID.randomUUID();
        callback.onHoldCall(requestId, unknownCallId);

        verify(callControlProxy)
                .requestResult(requestId, BluetoothLeCallControl.RESULT_ERROR_UNKNOWN_CALL_ID);
    }

    @Test
    public void testLeCallControlCallback_onUnholdCall_withUnknownCallId() {
        BluetoothLeCallControlProxy callControlProxy = mock(BluetoothLeCallControlProxy.class);
        mBluetoothInCallService.mBluetoothLeCallControl = callControlProxy;
        BluetoothLeCallControl.Callback callback =
                mBluetoothInCallService.mBluetoothLeCallControlCallback;

        int requestId = 1;
        UUID unknownCallId = UUID.randomUUID();
        callback.onUnholdCall(requestId, unknownCallId);

        verify(callControlProxy)
                .requestResult(requestId, BluetoothLeCallControl.RESULT_ERROR_UNKNOWN_CALL_ID);
    }

    @Test
    public void testLeCallControlCallback_onJoinCalls() {
        BluetoothLeCallControlProxy callControlProxy = mock(BluetoothLeCallControlProxy.class);
        mBluetoothInCallService.mBluetoothLeCallControl = callControlProxy;
        BluetoothLeCallControl.Callback callback =
                mBluetoothInCallService.mBluetoothLeCallControlCallback;

        int requestId = 1;
        UUID baseCallId = UUID.randomUUID();
        UUID firstJoiningCallId = UUID.randomUUID();
        UUID secondJoiningCallId = UUID.randomUUID();
        List<UUID> uuids =
                new ArrayList<>(Arrays.asList(baseCallId, firstJoiningCallId, secondJoiningCallId));
        ArrayList<BluetoothCall> calls = new ArrayList<>();
        BluetoothCall baseCall = createActiveCall(baseCallId);
        BluetoothCall firstCall = createRingingCall(firstJoiningCallId);
        BluetoothCall secondCall = createRingingCall(secondJoiningCallId);
        when(baseCall.getState()).thenReturn(Call.STATE_ACTIVE);
        when(firstCall.getState()).thenReturn(Call.STATE_RINGING);
        when(secondCall.getState()).thenReturn(Call.STATE_RINGING);
        calls.add(baseCall);
        calls.add(firstCall);
        calls.add(secondCall);
        mBluetoothInCallService.onCallAdded(baseCall);
        mBluetoothInCallService.onCallAdded(firstCall);
        mBluetoothInCallService.onCallAdded(secondCall);
        when(baseCall.getHandle()).thenReturn(Uri.parse("tel:111-111"));
        when(firstCall.getHandle()).thenReturn(Uri.parse("tel:222-222"));
        when(secondCall.getHandle()).thenReturn(Uri.parse("tel:333-333"));
        when(mMockCallInfo.getBluetoothCalls()).thenReturn(calls);

        doReturn(baseCall).when(mMockCallInfo).getCallByCallId(baseCallId);
        doReturn(firstCall).when(mMockCallInfo).getCallByCallId(firstJoiningCallId);
        doReturn(secondCall).when(mMockCallInfo).getCallByCallId(secondJoiningCallId);

        callback.onJoinCalls(requestId, uuids);

        verify(callControlProxy).requestResult(requestId, BluetoothLeCallControl.RESULT_SUCCESS);
        verify(baseCall, times(2)).conference(any(BluetoothCall.class));
    }

    @Test
    public void testLeCallControlCallback_onJoinCalls_omitDoubledCalls() {
        BluetoothLeCallControlProxy callControlProxy = mock(BluetoothLeCallControlProxy.class);
        mBluetoothInCallService.mBluetoothLeCallControl = callControlProxy;
        BluetoothLeCallControl.Callback callback =
                mBluetoothInCallService.mBluetoothLeCallControlCallback;

        int requestId = 1;
        UUID baseCallId = UUID.randomUUID();
        UUID firstJoiningCallId = UUID.randomUUID();
        List<UUID> uuids =
                new ArrayList<>(Arrays.asList(baseCallId, firstJoiningCallId, firstJoiningCallId));
        ArrayList<BluetoothCall> calls = new ArrayList<>();
        BluetoothCall baseCall = createActiveCall(baseCallId);
        BluetoothCall firstCall = createRingingCall(firstJoiningCallId);
        when(baseCall.getState()).thenReturn(Call.STATE_ACTIVE);
        when(firstCall.getState()).thenReturn(Call.STATE_RINGING);
        calls.add(baseCall);
        calls.add(firstCall);
        mBluetoothInCallService.onCallAdded(baseCall);
        mBluetoothInCallService.onCallAdded(firstCall);
        when(baseCall.getHandle()).thenReturn(Uri.parse("tel:111-111"));
        when(firstCall.getHandle()).thenReturn(Uri.parse("tel:222-222"));
        when(mMockCallInfo.getBluetoothCalls()).thenReturn(calls);

        doReturn(baseCall).when(mMockCallInfo).getCallByCallId(baseCallId);
        doReturn(firstCall).when(mMockCallInfo).getCallByCallId(firstJoiningCallId);

        callback.onJoinCalls(requestId, uuids);

        verify(callControlProxy).requestResult(requestId, BluetoothLeCallControl.RESULT_SUCCESS);
        verify(baseCall, times(1)).conference(any(BluetoothCall.class));
    }

    @Test
    public void testLeCallControlCallback_onJoinCalls_omitNullCalls() {
        BluetoothLeCallControlProxy callControlProxy = mock(BluetoothLeCallControlProxy.class);
        mBluetoothInCallService.mBluetoothLeCallControl = callControlProxy;
        BluetoothLeCallControl.Callback callback =
                mBluetoothInCallService.mBluetoothLeCallControlCallback;

        int requestId = 1;
        UUID baseCallId = UUID.randomUUID();
        UUID firstJoiningCallId = UUID.randomUUID();
        UUID secondJoiningCallId = UUID.randomUUID();
        List<UUID> uuids =
                new ArrayList<>(Arrays.asList(baseCallId, firstJoiningCallId, secondJoiningCallId));
        ArrayList<BluetoothCall> calls = new ArrayList<>();
        BluetoothCall baseCall = createActiveCall(baseCallId);
        BluetoothCall firstCall = createRingingCall(firstJoiningCallId);
        BluetoothCall secondCall = createRingingCall(secondJoiningCallId);
        when(baseCall.getState()).thenReturn(Call.STATE_ACTIVE);
        when(firstCall.getState()).thenReturn(Call.STATE_RINGING);
        when(secondCall.getState()).thenReturn(Call.STATE_RINGING);
        calls.add(baseCall);
        calls.add(firstCall);
        calls.add(secondCall);
        mBluetoothInCallService.onCallAdded(baseCall);
        mBluetoothInCallService.onCallAdded(firstCall);
        mBluetoothInCallService.onCallAdded(secondCall);
        when(baseCall.getHandle()).thenReturn(Uri.parse("tel:111-111"));
        when(firstCall.getHandle()).thenReturn(Uri.parse("tel:222-222"));
        when(secondCall.getHandle()).thenReturn(Uri.parse("tel:333-333"));
        when(mMockCallInfo.getBluetoothCalls()).thenReturn(calls);

        doReturn(baseCall).when(mMockCallInfo).getCallByCallId(null);
        doReturn(firstCall).when(mMockCallInfo).getCallByCallId(firstJoiningCallId);
        doReturn(secondCall).when(mMockCallInfo).getCallByCallId(secondJoiningCallId);

        callback.onJoinCalls(requestId, uuids);

        verify(callControlProxy).requestResult(requestId, BluetoothLeCallControl.RESULT_SUCCESS);
        verify(firstCall, times(1)).conference(any(BluetoothCall.class));
    }

    private void addCallCapability(BluetoothCall call, int capability) {
        when(call.can(capability)).thenReturn(true);
    }

    private void removeCallCapability(BluetoothCall call, int capability) {
        when(call.can(capability)).thenReturn(false);
    }

    private BluetoothCall createActiveCall(UUID uuid) {
        BluetoothCall call = getMockCall(uuid);
        when(mMockCallInfo.getActiveCall()).thenReturn(call);
        return call;
    }

    private BluetoothCall createRingingCall(UUID uuid) {
        BluetoothCall call = getMockCall(uuid);
        Log.i("BluetoothInCallService", "asdf creaete " + Integer.toString(call.hashCode()));
        when(mMockCallInfo.getRingingOrSimulatedRingingCall()).thenReturn(call);
        return call;
    }

    private BluetoothCall createHeldCall(UUID uuid) {
        BluetoothCall call = getMockCall(uuid);
        when(mMockCallInfo.getHeldCall()).thenReturn(call);
        return call;
    }

    private BluetoothCall createOutgoingCall(UUID uuid) {
        BluetoothCall call = getMockCall(uuid);
        when(mMockCallInfo.getOutgoingCall()).thenReturn(call);
        return call;
    }

    private BluetoothCall createDisconnectedCall(UUID uuid) {
        BluetoothCall call = getMockCall(uuid);
        when(mMockCallInfo.getCallByState(Call.STATE_DISCONNECTED)).thenReturn(call);
        return call;
    }

    private BluetoothCall createForegroundCall(UUID uuid) {
        BluetoothCall call = getMockCall(uuid);
        when(mMockCallInfo.getForegroundCall()).thenReturn(call);
        return call;
    }

    private static ComponentName makeQuickConnectionServiceComponentName() {
        return new ComponentName(
                "com.android.server.telecom.tests",
                "com.android.server.telecom.tests.MockConnectionService");
    }

    private static PhoneAccountHandle makeQuickAccountHandle(String id) {
        return new PhoneAccountHandle(
                makeQuickConnectionServiceComponentName(), id, Binder.getCallingUserHandle());
    }

    private PhoneAccount.Builder makeQuickAccountBuilder(String id, int idx) {
        return new PhoneAccount.Builder(makeQuickAccountHandle(id), "label" + idx);
    }

    private PhoneAccount makeQuickAccount(String id, int idx) {
        return makeQuickAccountBuilder(id, idx)
                .setAddress(Uri.parse(TEST_ACCOUNT_ADDRESS + idx))
                .setSubscriptionAddress(Uri.parse("tel:555-000" + idx))
                .setCapabilities(idx)
                .setShortDescription("desc" + idx)
                .setIsEnabled(true)
                .build();
    }

    private BluetoothCall getMockCall(UUID uuid) {
        BluetoothCall call = mock(com.android.bluetooth.telephony.BluetoothCall.class);
        Integer integerUuid = uuid.hashCode();
        when(call.getId()).thenReturn(integerUuid);
        return call;
    }
}<|MERGE_RESOLUTION|>--- conflicted
+++ resolved
@@ -43,10 +43,6 @@
 import android.telephony.TelephonyManager;
 import android.util.Log;
 
-<<<<<<< HEAD
-import androidx.test.InstrumentationRegistry;
-=======
->>>>>>> 67a65fc1
 import androidx.test.core.app.ApplicationProvider;
 import androidx.test.filters.MediumTest;
 import androidx.test.platform.app.InstrumentationRegistry;
@@ -103,25 +99,6 @@
     private TestableBluetoothInCallService mBluetoothInCallService;
 
     @Rule
-<<<<<<< HEAD
-    public final ServiceTestRule mServiceRule
-            = ServiceTestRule.withTimeout(1, TimeUnit.SECONDS);
-
-    @Rule public MockitoRule mockitoRule = MockitoJUnit.rule();
-
-    @Mock
-    private BluetoothHeadsetProxy mMockBluetoothHeadset;
-    @Mock
-    private BluetoothLeCallControlProxy mMockBluetoothLeCallControl;
-    @Mock
-    private BluetoothInCallService.CallInfo mMockCallInfo;
-    @Mock
-    private TelephonyManager mMockTelephonyManager;
-    @Mock
-    private Context mContext = ApplicationProvider.getApplicationContext();
-
-    public class TestableBluetoothInCallService extends BluetoothInCallService {
-=======
     public final ServiceTestRule mServiceRule = ServiceTestRule.withTimeout(1, TimeUnit.SECONDS);
 
     @Rule public MockitoRule mockitoRule = MockitoJUnit.rule();
@@ -133,7 +110,6 @@
     @Mock private Context mContext;
 
     private static class TestableBluetoothInCallService extends BluetoothInCallService {
->>>>>>> 67a65fc1
         @Override
         public IBinder onBind(Intent intent) {
             IBinder binder = super.onBind(intent);
@@ -155,13 +131,9 @@
 
     @Before
     public void setUp() throws Exception {
-<<<<<<< HEAD
-        InstrumentationRegistry.getInstrumentation().getUiAutomation().adoptShellPermissionIdentity();
-=======
         InstrumentationRegistry.getInstrumentation()
                 .getUiAutomation()
                 .adoptShellPermissionIdentity();
->>>>>>> 67a65fc1
 
         // Create the service Intent.
         Intent serviceIntent =

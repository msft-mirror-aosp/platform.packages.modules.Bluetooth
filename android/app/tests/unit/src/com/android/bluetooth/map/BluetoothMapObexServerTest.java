/*
 * Copyright 2023 The Android Open Source Project
 *
 * Licensed under the Apache License, Version 2.0 (the "License");
 * you may not use this file except in compliance with the License.
 * You may obtain a copy of the License at
 *
 *      http://www.apache.org/licenses/LICENSE-2.0
 *
 * Unless required by applicable law or agreed to in writing, software
 * distributed under the License is distributed on an "AS IS" BASIS,
 * WITHOUT WARRANTIES OR CONDITIONS OF ANY KIND, either express or implied.
 * See the License for the specific language governing permissions and
 * limitations under the License.
 */

package com.android.bluetooth.map;

import static com.google.common.truth.Truth.assertThat;

import static org.junit.Assert.assertThrows;
import static org.mockito.ArgumentMatchers.any;
import static org.mockito.ArgumentMatchers.eq;
import static org.mockito.Mockito.doReturn;
import static org.mockito.Mockito.doThrow;
import static org.mockito.Mockito.mock;
import static org.mockito.Mockito.when;

import android.content.ContentProviderClient;
import android.content.Context;
import android.database.MatrixCursor;
import android.graphics.drawable.ColorDrawable;
import android.graphics.drawable.Drawable;
import android.os.Bundle;
import android.os.RemoteException;

import androidx.test.filters.SmallTest;
import androidx.test.runner.AndroidJUnit4;

import com.android.bluetooth.BluetoothMethodProxy;
import com.android.bluetooth.mapapi.BluetoothMapContract;
import com.android.obex.ResponseCodes;

import org.junit.Before;
import org.junit.Rule;
import org.junit.Test;
import org.junit.runner.RunWith;
import org.mockito.Mock;
import org.mockito.Spy;
import org.mockito.junit.MockitoJUnit;
import org.mockito.junit.MockitoRule;

@SmallTest
@RunWith(AndroidJUnit4.class)
public class BluetoothMapObexServerTest {
    private static final int TEST_MAS_ID = 1;
    private static final boolean TEST_ENABLE_SMS_MMS = true;
    private static final String TEST_NAME = "test_name";
    private static final String TEST_PACKAGE_NAME = "test.package.name";
    private static final String TEST_ID = "1111";
    private static final String TEST_PROVIDER_AUTHORITY = "test.project.provider";
    private static final Drawable TEST_DRAWABLE = new ColorDrawable();
    private static final BluetoothMapUtils.TYPE TEST_TYPE = BluetoothMapUtils.TYPE.IM;
    private static final String TEST_UCI = "uci";
    private static final String TEST_UCI_PREFIX = "uci_prefix";

    private BluetoothMapAccountItem mAccountItem;
    private BluetoothMapMasInstance mMasInstance;
    private BluetoothMapObexServer mObexServer;
    private BluetoothMapAppParams mParams;

    @Rule public MockitoRule mockitoRule = MockitoJUnit.rule();

<<<<<<< HEAD
    @Mock
    private Context mContext;
    @Mock
    private BluetoothMapService mMapService;
    @Mock
    private ContentProviderClient mProviderClient;
    @Mock
    private BluetoothMapContentObserver mObserver;
    @Spy
    private BluetoothMethodProxy mMapMethodProxy = BluetoothMethodProxy.getInstance();
=======
    @Mock private Context mContext;
    @Mock private BluetoothMapService mMapService;
    @Mock private ContentProviderClient mProviderClient;
    @Mock private BluetoothMapContentObserver mObserver;
    @Spy private BluetoothMethodProxy mMapMethodProxy = BluetoothMethodProxy.getInstance();
>>>>>>> 6cdb3953

    @Before
    public void setUp() throws Exception {
        BluetoothMethodProxy.setInstanceForTesting(mMapMethodProxy);
        doReturn(mProviderClient)
                .when(mMapMethodProxy)
                .contentResolverAcquireUnstableContentProviderClient(any(), any());
        mAccountItem =
                BluetoothMapAccountItem.create(
                        TEST_ID,
                        TEST_NAME,
                        TEST_PACKAGE_NAME,
                        TEST_PROVIDER_AUTHORITY,
                        TEST_DRAWABLE,
                        TEST_TYPE,
                        TEST_UCI,
                        TEST_UCI_PREFIX);
        mMasInstance =
                new BluetoothMapMasInstance(
                        mMapService, mContext, mAccountItem, TEST_MAS_ID, TEST_ENABLE_SMS_MMS);
        mParams = new BluetoothMapAppParams();
        mObexServer =
                new BluetoothMapObexServer(
                        null, mContext, mObserver, mMasInstance, mAccountItem, TEST_ENABLE_SMS_MMS);
    }

    @Test
    public void setOwnerStatus_withAccountTypeEmail() throws Exception {
        doReturn(null).when(mProviderClient).query(any(), any(), any(), any(), any());
        BluetoothMapAccountItem accountItemWithTypeEmail =
                BluetoothMapAccountItem.create(
                        TEST_ID,
                        TEST_NAME,
                        TEST_PACKAGE_NAME,
                        TEST_PROVIDER_AUTHORITY,
                        TEST_DRAWABLE,
                        BluetoothMapUtils.TYPE.EMAIL,
                        TEST_UCI,
                        TEST_UCI_PREFIX);
        BluetoothMapObexServer obexServer =
                new BluetoothMapObexServer(
                        null,
                        mContext,
                        mObserver,
                        mMasInstance,
                        accountItemWithTypeEmail,
                        TEST_ENABLE_SMS_MMS);

        assertThat(obexServer.setOwnerStatus(mParams))
                .isEqualTo(ResponseCodes.OBEX_HTTP_UNAVAILABLE);
    }

    @Test
    public void setOwnerStatus_withAppParamsInvalid() throws Exception {
        BluetoothMapAppParams params = mock(BluetoothMapAppParams.class);
        when(params.getPresenceAvailability())
                .thenReturn(BluetoothMapAppParams.INVALID_VALUE_PARAMETER);
        when(params.getPresenceStatus()).thenReturn(null);
        when(params.getLastActivity())
                .thenReturn((long) BluetoothMapAppParams.INVALID_VALUE_PARAMETER);
        when(params.getChatState()).thenReturn(BluetoothMapAppParams.INVALID_VALUE_PARAMETER);
        when(params.getChatStateConvoIdString()).thenReturn(null);

        assertThat(mObexServer.setOwnerStatus(params))
                .isEqualTo(ResponseCodes.OBEX_HTTP_PRECON_FAILED);
    }

    @Test
    public void setOwnerStatus_withNonNullBundle() throws Exception {
        setUpBluetoothMapAppParams(mParams);
        Bundle bundle = new Bundle();
        when(mProviderClient.call(any(), any(), any())).thenReturn(bundle);

        assertThat(mObexServer.setOwnerStatus(mParams)).isEqualTo(ResponseCodes.OBEX_HTTP_OK);
    }

    @Test
    public void setOwnerStatus_withNullBundle() throws Exception {
        setUpBluetoothMapAppParams(mParams);
        when(mProviderClient.call(any(), any(), any())).thenReturn(null);

        assertThat(mObexServer.setOwnerStatus(mParams))
                .isEqualTo(ResponseCodes.OBEX_HTTP_NOT_IMPLEMENTED);
    }

    @Test
    public void setOwnerStatus_withRemoteExceptionThrown() throws Exception {
        setUpBluetoothMapAppParams(mParams);
        doThrow(RemoteException.class).when(mProviderClient).call(any(), any(), any());

        assertThat(mObexServer.setOwnerStatus(mParams))
                .isEqualTo(ResponseCodes.OBEX_HTTP_UNAVAILABLE);
    }

    @Test
    public void setOwnerStatus_withNullPointerExceptionThrown() throws Exception {
        setUpBluetoothMapAppParams(mParams);
        doThrow(NullPointerException.class).when(mProviderClient).call(any(), any(), any());

        assertThat(mObexServer.setOwnerStatus(mParams))
                .isEqualTo(ResponseCodes.OBEX_HTTP_UNAVAILABLE);
    }

    @Test
    public void setOwnerStatus_withIllegalArgumentExceptionThrown() throws Exception {
        setUpBluetoothMapAppParams(mParams);
        doThrow(IllegalArgumentException.class).when(mProviderClient).call(any(), any(), any());

        assertThat(mObexServer.setOwnerStatus(mParams))
                .isEqualTo(ResponseCodes.OBEX_HTTP_UNAVAILABLE);
    }

    @Test
    public void addEmailFolders() throws Exception {
        MatrixCursor cursor =
                new MatrixCursor(
                        new String[] {
                            BluetoothMapContract.FolderColumns.NAME,
                            BluetoothMapContract.FolderColumns._ID
                        });
        long parentId = 1;
        long childId = 2;
        cursor.addRow(new Object[] {"test_name", childId});
        cursor.moveToFirst();
        BluetoothMapFolderElement parentFolder = new BluetoothMapFolderElement("parent", null);
        parentFolder.setFolderId(parentId);
        doReturn(cursor)
                .when(mProviderClient)
                .query(
                        any(),
                        any(),
                        eq(BluetoothMapContract.FolderColumns.PARENT_FOLDER_ID + " = " + parentId),
                        any(),
                        any());

        mObexServer.addEmailFolders(parentFolder);

        assertThat(parentFolder.getFolderById(childId)).isNotNull();
    }

    @Test
    public void setMsgTypeFilterParams_withAccountNull_andOverwriteTrue() throws Exception {
        BluetoothMapObexServer obexServer =
                new BluetoothMapObexServer(null, mContext, mObserver, mMasInstance, null, false);

        obexServer.setMsgTypeFilterParams(mParams, true);

        int expectedMask = 0;
        expectedMask |= BluetoothMapAppParams.FILTER_NO_SMS_CDMA;
        expectedMask |= BluetoothMapAppParams.FILTER_NO_SMS_GSM;
        expectedMask |= BluetoothMapAppParams.FILTER_NO_MMS;
        expectedMask |= BluetoothMapAppParams.FILTER_NO_EMAIL;
        expectedMask |= BluetoothMapAppParams.FILTER_NO_IM;
        assertThat(mParams.getFilterMessageType()).isEqualTo(expectedMask);
    }

    @Test
    public void setMsgTypeFilterParams_withInvalidFilterMessageType() throws Exception {
        BluetoothMapAccountItem accountItemWithTypeEmail =
                BluetoothMapAccountItem.create(
                        TEST_ID,
                        TEST_NAME,
                        TEST_PACKAGE_NAME,
                        TEST_PROVIDER_AUTHORITY,
                        TEST_DRAWABLE,
                        BluetoothMapUtils.TYPE.EMAIL,
                        TEST_UCI,
                        TEST_UCI_PREFIX);
        BluetoothMapObexServer obexServer =
                new BluetoothMapObexServer(
                        null,
                        mContext,
                        mObserver,
                        mMasInstance,
                        accountItemWithTypeEmail,
                        TEST_ENABLE_SMS_MMS);

        // Passing mParams without any previous settings pass invalid filter message type
        assertThrows(
                IllegalArgumentException.class,
                () -> obexServer.setMsgTypeFilterParams(mParams, false));
    }

    @Test
    public void setMsgTypeFilterParams_withValidFilterMessageType() throws Exception {
        BluetoothMapAccountItem accountItemWithTypeIm =
                BluetoothMapAccountItem.create(
                        TEST_ID,
                        TEST_NAME,
                        TEST_PACKAGE_NAME,
                        TEST_PROVIDER_AUTHORITY,
                        TEST_DRAWABLE,
                        BluetoothMapUtils.TYPE.IM,
                        TEST_UCI,
                        TEST_UCI_PREFIX);
        BluetoothMapObexServer obexServer =
                new BluetoothMapObexServer(
                        null,
                        mContext,
                        mObserver,
                        mMasInstance,
                        accountItemWithTypeIm,
                        TEST_ENABLE_SMS_MMS);
        int expectedMask = 1;
        mParams.setFilterMessageType(expectedMask);

        obexServer.setMsgTypeFilterParams(mParams, false);

        int masFilterMask = 0;
        masFilterMask |= BluetoothMapAppParams.FILTER_NO_EMAIL;
        expectedMask |= masFilterMask;
        assertThat(mParams.getFilterMessageType()).isEqualTo(expectedMask);
    }

    private void setUpBluetoothMapAppParams(BluetoothMapAppParams params) {
        params.setPresenceAvailability(1);
        params.setPresenceStatus("test_presence_status");
        params.setLastActivity(0);
        params.setChatState(1);
        params.setChatStateConvoId(1, 1);
    }
}<|MERGE_RESOLUTION|>--- conflicted
+++ resolved
@@ -71,24 +71,11 @@
 
     @Rule public MockitoRule mockitoRule = MockitoJUnit.rule();
 
-<<<<<<< HEAD
-    @Mock
-    private Context mContext;
-    @Mock
-    private BluetoothMapService mMapService;
-    @Mock
-    private ContentProviderClient mProviderClient;
-    @Mock
-    private BluetoothMapContentObserver mObserver;
-    @Spy
-    private BluetoothMethodProxy mMapMethodProxy = BluetoothMethodProxy.getInstance();
-=======
     @Mock private Context mContext;
     @Mock private BluetoothMapService mMapService;
     @Mock private ContentProviderClient mProviderClient;
     @Mock private BluetoothMapContentObserver mObserver;
     @Spy private BluetoothMethodProxy mMapMethodProxy = BluetoothMethodProxy.getInstance();
->>>>>>> 6cdb3953
 
     @Before
     public void setUp() throws Exception {

/*
 * Copyright 2023 The Android Open Source Project
 *
 * Licensed under the Apache License, Version 2.0 (the "License");
 * you may not use this file except in compliance with the License.
 * You may obtain a copy of the License at
 *
 *      http://www.apache.org/licenses/LICENSE-2.0
 *
 * Unless required by applicable law or agreed to in writing, software
 * distributed under the License is distributed on an "AS IS" BASIS,
 * WITHOUT WARRANTIES OR CONDITIONS OF ANY KIND, either express or implied.
 * See the License for the specific language governing permissions and
 * limitations under the License.
 */

package com.android.bluetooth.opp;

import static com.android.bluetooth.opp.BluetoothOppManager.OPP_PREFERENCE_FILE;

import static com.google.common.truth.Truth.assertThat;

import static org.mockito.ArgumentMatchers.any;
import static org.mockito.ArgumentMatchers.eq;
import static org.mockito.Mockito.doReturn;
import static org.mockito.Mockito.spy;

import android.bluetooth.BluetoothDevice;
import android.bluetooth.BluetoothManager;
import android.content.Context;
import android.content.ContextWrapper;

import androidx.test.platform.app.InstrumentationRegistry;
import androidx.test.runner.AndroidJUnit4;

import com.android.bluetooth.BluetoothMethodProxy;

import org.junit.After;
import org.junit.Before;
import org.junit.Test;
import org.junit.runner.RunWith;

@RunWith(AndroidJUnit4.class)
public class BluetoothOppPreferenceTest {
    Context mContext;

    BluetoothMethodProxy mCallProxy;

    @Before
    public void setUp() {
<<<<<<< HEAD
        mContext = spy(new ContextWrapper(
                InstrumentationRegistry.getInstrumentation().getTargetContext()));
=======
        mContext =
                spy(
                        new ContextWrapper(
                                InstrumentationRegistry.getInstrumentation().getTargetContext()));
>>>>>>> e110efe6

        mCallProxy = spy(BluetoothMethodProxy.getInstance());
        BluetoothMethodProxy.setInstanceForTesting(mCallProxy);

        doReturn(null)
                .when(mCallProxy)
                .contentResolverInsert(any(), eq(BluetoothShare.CONTENT_URI), any());
    }

    @After
    public void tearDown() {
        BluetoothMethodProxy.setInstanceForTesting(null);
        BluetoothOppUtility.sSendFileMap.clear();
        mContext.getSharedPreferences(OPP_PREFERENCE_FILE, 0).edit().clear().apply();
        BluetoothOppManager.sInstance = null;
    }

    @Test
    public void dump_shouldNotThrow() {
        BluetoothOppPreference.getInstance(mContext).dump();
    }

    @Test
    public void setNameAndGetNameAndRemoveName_setsAndGetsAndRemovesNameCorrectly() {
        String address = "AA:BB:CC:DD:EE:FF";
        String name = "randomName";
        BluetoothDevice device =
                (mContext.getSystemService(BluetoothManager.class))
                        .getAdapter()
                        .getRemoteDevice(address);
        BluetoothOppPreference.getInstance(mContext).setName(device, name);

        assertThat(BluetoothOppPreference.getInstance(mContext).getName(device)).isEqualTo(name);

        // Undo the change so this will not be saved on share preference
        BluetoothOppPreference.getInstance(mContext).removeName(device);
        assertThat(BluetoothOppPreference.getInstance(mContext).getName(device)).isNull();
    }

    @Test
    public void setChannelAndGetAndRemoveChannel_setsAndGetsAndRemovesChannelCorrectly() {
        String address = "AA:BB:CC:DD:EE:FF";
        int uuid = 1234;
        int channel = 78910;
        BluetoothDevice device =
                (mContext.getSystemService(BluetoothManager.class))
                        .getAdapter()
                        .getRemoteDevice(address);
        BluetoothOppPreference.getInstance(mContext).setChannel(device, uuid, channel);
        assertThat(BluetoothOppPreference.getInstance(mContext).getChannel(device, uuid))
                .isEqualTo(channel);

        // Undo the change so this will not be saved on share preference
        BluetoothOppPreference.getInstance(mContext).removeChannel(device, uuid);
        assertThat(BluetoothOppPreference.getInstance(mContext).getChannel(device, uuid))
                .isEqualTo(-1);
    }
}<|MERGE_RESOLUTION|>--- conflicted
+++ resolved
@@ -48,15 +48,10 @@
 
     @Before
     public void setUp() {
-<<<<<<< HEAD
-        mContext = spy(new ContextWrapper(
-                InstrumentationRegistry.getInstrumentation().getTargetContext()));
-=======
         mContext =
                 spy(
                         new ContextWrapper(
                                 InstrumentationRegistry.getInstrumentation().getTargetContext()));
->>>>>>> e110efe6
 
         mCallProxy = spy(BluetoothMethodProxy.getInstance());
         BluetoothMethodProxy.setInstanceForTesting(mCallProxy);

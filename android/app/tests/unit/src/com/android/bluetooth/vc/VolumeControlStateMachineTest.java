/*
 * Copyright 2020 HIMSA II K/S - www.himsa.com.
 * Represented by EHIMA - www.ehima.com
 *
 * Licensed under the Apache License, Version 2.0 (the "License");
 * you may not use this file except in compliance with the License.
 * You may obtain a copy of the License at
 *
 *      http://www.apache.org/licenses/LICENSE-2.0
 *
 * Unless required by applicable law or agreed to in writing, software
 * distributed under the License is distributed on an "AS IS" BASIS,
 * WITHOUT WARRANTIES OR CONDITIONS OF ANY KIND, either express or implied.
 * See the License for the specific language governing permissions and
 * limitations under the License.
 */

package com.android.bluetooth.vc;

import static org.mockito.Mockito.after;
import static org.mockito.Mockito.any;
import static org.mockito.Mockito.anyString;
import static org.mockito.Mockito.doReturn;
import static org.mockito.Mockito.eq;
import static org.mockito.Mockito.timeout;
import static org.mockito.Mockito.verify;

import android.bluetooth.BluetoothAdapter;
import android.bluetooth.BluetoothDevice;
import android.bluetooth.BluetoothProfile;
import android.content.Context;
import android.content.Intent;
import android.os.HandlerThread;
import android.os.Message;

import androidx.test.InstrumentationRegistry;
import androidx.test.filters.MediumTest;
import androidx.test.runner.AndroidJUnit4;

import com.android.bluetooth.TestUtils;
import com.android.bluetooth.btservice.AdapterService;

import org.hamcrest.core.IsInstanceOf;
import org.junit.After;
import org.junit.Assert;
import org.junit.Before;
import org.junit.Rule;
import org.junit.Test;
import org.junit.runner.RunWith;
import org.mockito.ArgumentCaptor;
import org.mockito.Mock;
import org.mockito.Mockito;
import org.mockito.junit.MockitoJUnit;
import org.mockito.junit.MockitoRule;

@MediumTest
@RunWith(AndroidJUnit4.class)
public class VolumeControlStateMachineTest {
    private BluetoothAdapter mAdapter;
    private Context mTargetContext;
    private HandlerThread mHandlerThread;
    private VolumeControlStateMachine mVolumeControlStateMachine;
    private BluetoothDevice mTestDevice;
    private static final int TIMEOUT_MS = 1000;

    @Rule public MockitoRule mockitoRule = MockitoJUnit.rule();

    @Mock private AdapterService mAdapterService;
    @Mock private VolumeControlService mVolumeControlService;
    @Mock private VolumeControlNativeInterface mVolumeControlNativeInterface;

    @Before
    public void setUp() throws Exception {
        mTargetContext = InstrumentationRegistry.getTargetContext();
<<<<<<< HEAD
        InstrumentationRegistry.getInstrumentation().getUiAutomation().adoptShellPermissionIdentity();
=======
        InstrumentationRegistry.getInstrumentation()
                .getUiAutomation()
                .adoptShellPermissionIdentity();
>>>>>>> e110efe6
        TestUtils.setAdapterService(mAdapterService);

        mAdapter = BluetoothAdapter.getDefaultAdapter();

        // Get a device for testing
        mTestDevice = mAdapter.getRemoteDevice("00:01:02:03:04:05");

        // Set up thread and looper
        mHandlerThread = new HandlerThread("VolumeControlStateMachineTestHandlerThread");
        mHandlerThread.start();
        mVolumeControlStateMachine =
                new VolumeControlStateMachine(
                        mTestDevice,
                        mVolumeControlService,
                        mVolumeControlNativeInterface,
                        mHandlerThread.getLooper());
        // Override the timeout value to speed up the test
        mVolumeControlStateMachine.sConnectTimeoutMs = 1000; // 1s
        mVolumeControlStateMachine.start();
    }

    @After
    public void tearDown() throws Exception {
        mHandlerThread.quit();
        TestUtils.clearAdapterService(mAdapterService);
    }

    /** Test that default state is disconnected */
    @Test
    public void testDefaultDisconnectedState() {
        Assert.assertEquals(
                BluetoothProfile.STATE_DISCONNECTED,
                mVolumeControlStateMachine.getConnectionState());
    }

    /**
     * Allow/disallow connection to any device.
     *
     * @param allow if true, connection is allowed
     */
    private void allowConnection(boolean allow) {
        doReturn(allow).when(mVolumeControlService).okToConnect(any(BluetoothDevice.class));
    }

    /** Test that an incoming connection with policy forbidding connection is rejected */
    @Test
    public void testIncomingPolicyReject() {
        allowConnection(false);

        // Inject an event for when incoming connection is requested
        VolumeControlStackEvent connStCh =
                new VolumeControlStackEvent(
                        VolumeControlStackEvent.EVENT_TYPE_CONNECTION_STATE_CHANGED);
        connStCh.device = mTestDevice;
        connStCh.valueInt1 = VolumeControlStackEvent.CONNECTION_STATE_CONNECTED;
        mVolumeControlStateMachine.sendMessage(VolumeControlStateMachine.STACK_EVENT, connStCh);

        // Verify that no connection state broadcast is executed
        verify(mVolumeControlService, after(TIMEOUT_MS).never())
                .sendBroadcast(any(Intent.class), anyString());
        // Check that we are in Disconnected state
        Assert.assertThat(
                mVolumeControlStateMachine.getCurrentState(),
                IsInstanceOf.instanceOf(VolumeControlStateMachine.Disconnected.class));
    }

    /** Test that an incoming connection with policy allowing connection is accepted */
    @Test
    public void testIncomingPolicyAccept() {
        allowConnection(true);

        // Inject an event for when incoming connection is requested
        VolumeControlStackEvent connStCh =
                new VolumeControlStackEvent(
                        VolumeControlStackEvent.EVENT_TYPE_CONNECTION_STATE_CHANGED);
        connStCh.device = mTestDevice;
        connStCh.valueInt1 = VolumeControlStackEvent.CONNECTION_STATE_CONNECTING;
        mVolumeControlStateMachine.sendMessage(VolumeControlStateMachine.STACK_EVENT, connStCh);

        // Verify that one connection state broadcast is executed
        ArgumentCaptor<Intent> intentArgument1 = ArgumentCaptor.forClass(Intent.class);
        verify(mVolumeControlService, timeout(TIMEOUT_MS).times(1))
                .sendBroadcast(intentArgument1.capture(), anyString());
        Assert.assertEquals(
                BluetoothProfile.STATE_CONNECTING,
                intentArgument1.getValue().getIntExtra(BluetoothProfile.EXTRA_STATE, -1));

        // Check that we are in Connecting state
        Assert.assertThat(
                mVolumeControlStateMachine.getCurrentState(),
                IsInstanceOf.instanceOf(VolumeControlStateMachine.Connecting.class));

        // Send a message to trigger connection completed
        VolumeControlStackEvent connCompletedEvent =
                new VolumeControlStackEvent(
                        VolumeControlStackEvent.EVENT_TYPE_CONNECTION_STATE_CHANGED);
        connCompletedEvent.device = mTestDevice;
        connCompletedEvent.valueInt1 = VolumeControlStackEvent.CONNECTION_STATE_CONNECTED;
        mVolumeControlStateMachine.sendMessage(
                VolumeControlStateMachine.STACK_EVENT, connCompletedEvent);

        // Verify that the expected number of broadcasts are executed:
        // - two calls to broadcastConnectionState(): Disconnected -> Connecting -> Connected
        ArgumentCaptor<Intent> intentArgument2 = ArgumentCaptor.forClass(Intent.class);
        verify(mVolumeControlService, timeout(TIMEOUT_MS).times(2))
                .sendBroadcast(intentArgument2.capture(), anyString());
        // Check that we are in Connected state
        Assert.assertThat(
                mVolumeControlStateMachine.getCurrentState(),
                IsInstanceOf.instanceOf(VolumeControlStateMachine.Connected.class));
    }

    /** Test that an outgoing connection times out */
    @Test
    public void testOutgoingTimeout() {
        allowConnection(true);
        doReturn(true)
                .when(mVolumeControlNativeInterface)
                .connectVolumeControl(any(BluetoothDevice.class));
        doReturn(true)
                .when(mVolumeControlNativeInterface)
                .disconnectVolumeControl(any(BluetoothDevice.class));

        // Send a connect request
        mVolumeControlStateMachine.sendMessage(VolumeControlStateMachine.CONNECT, mTestDevice);

        // Verify that one connection state broadcast is executed
        ArgumentCaptor<Intent> intentArgument1 = ArgumentCaptor.forClass(Intent.class);
        verify(mVolumeControlService, timeout(TIMEOUT_MS).times(1))
                .sendBroadcast(intentArgument1.capture(), anyString());
        Assert.assertEquals(
                BluetoothProfile.STATE_CONNECTING,
                intentArgument1.getValue().getIntExtra(BluetoothProfile.EXTRA_STATE, -1));

        // Check that we are in Connecting state
        Assert.assertThat(
                mVolumeControlStateMachine.getCurrentState(),
                IsInstanceOf.instanceOf(VolumeControlStateMachine.Connecting.class));

        // Verify that one connection state broadcast is executed
        ArgumentCaptor<Intent> intentArgument2 = ArgumentCaptor.forClass(Intent.class);
        verify(
                        mVolumeControlService,
                        timeout(VolumeControlStateMachine.sConnectTimeoutMs * 2).times(2))
                .sendBroadcast(intentArgument2.capture(), anyString());
        Assert.assertEquals(
                BluetoothProfile.STATE_DISCONNECTED,
                intentArgument2.getValue().getIntExtra(BluetoothProfile.EXTRA_STATE, -1));

        // Check that we are in Disconnected state
        Assert.assertThat(
                mVolumeControlStateMachine.getCurrentState(),
                IsInstanceOf.instanceOf(VolumeControlStateMachine.Disconnected.class));
        verify(mVolumeControlNativeInterface).disconnectVolumeControl(eq(mTestDevice));
    }

    /** Test that an incoming connection times out */
    @Test
    public void testIncomingTimeout() {
        allowConnection(true);
        doReturn(true)
                .when(mVolumeControlNativeInterface)
                .connectVolumeControl(any(BluetoothDevice.class));
        doReturn(true)
                .when(mVolumeControlNativeInterface)
                .disconnectVolumeControl(any(BluetoothDevice.class));

        // Inject an event for when incoming connection is requested
        VolumeControlStackEvent connStCh =
                new VolumeControlStackEvent(
                        VolumeControlStackEvent.EVENT_TYPE_CONNECTION_STATE_CHANGED);
        connStCh.device = mTestDevice;
        connStCh.valueInt1 = VolumeControlStackEvent.CONNECTION_STATE_CONNECTING;
        mVolumeControlStateMachine.sendMessage(VolumeControlStateMachine.STACK_EVENT, connStCh);

        // Verify that one connection state broadcast is executed
        ArgumentCaptor<Intent> intentArgument1 = ArgumentCaptor.forClass(Intent.class);
        verify(mVolumeControlService, timeout(TIMEOUT_MS).times(1))
                .sendBroadcast(intentArgument1.capture(), anyString());
        Assert.assertEquals(
                BluetoothProfile.STATE_CONNECTING,
                intentArgument1.getValue().getIntExtra(BluetoothProfile.EXTRA_STATE, -1));

        // Check that we are in Connecting state
        Assert.assertThat(
                mVolumeControlStateMachine.getCurrentState(),
                IsInstanceOf.instanceOf(VolumeControlStateMachine.Connecting.class));

        // Verify that one connection state broadcast is executed
        ArgumentCaptor<Intent> intentArgument2 = ArgumentCaptor.forClass(Intent.class);
        verify(
                        mVolumeControlService,
                        timeout(VolumeControlStateMachine.sConnectTimeoutMs * 2).times(2))
                .sendBroadcast(intentArgument2.capture(), anyString());
        Assert.assertEquals(
                BluetoothProfile.STATE_DISCONNECTED,
                intentArgument2.getValue().getIntExtra(BluetoothProfile.EXTRA_STATE, -1));

        // Check that we are in Disconnected state
        Assert.assertThat(
                mVolumeControlStateMachine.getCurrentState(),
                IsInstanceOf.instanceOf(VolumeControlStateMachine.Disconnected.class));
        verify(mVolumeControlNativeInterface).disconnectVolumeControl(eq(mTestDevice));
    }

    @Test
    public void testStatesChangesWithMessages() {
        allowConnection(true);
        doReturn(true)
                .when(mVolumeControlNativeInterface)
                .connectVolumeControl(any(BluetoothDevice.class));
        doReturn(true)
                .when(mVolumeControlNativeInterface)
                .disconnectVolumeControl(any(BluetoothDevice.class));

        // Check that we are in Disconnected state
        Assert.assertThat(
                mVolumeControlStateMachine.getCurrentState(),
                IsInstanceOf.instanceOf(VolumeControlStateMachine.Disconnected.class));

        mVolumeControlStateMachine.sendMessage(mVolumeControlStateMachine.DISCONNECT);
        // Check that we are in Disconnected state
        Assert.assertThat(
                mVolumeControlStateMachine.getCurrentState(),
                IsInstanceOf.instanceOf(VolumeControlStateMachine.Disconnected.class));

        // disconnected -> connecting
        sendMessageAndVerifyTransition(
                mVolumeControlStateMachine.obtainMessage(mVolumeControlStateMachine.CONNECT),
                VolumeControlStateMachine.Connecting.class);
        // connecting -> disconnected
        sendMessageAndVerifyTransition(
                mVolumeControlStateMachine.obtainMessage(VolumeControlStateMachine.CONNECT_TIMEOUT),
                VolumeControlStateMachine.Disconnected.class);

        // disconnected -> connecting
        VolumeControlStackEvent stackEvent =
                new VolumeControlStackEvent(
                        VolumeControlStackEvent.EVENT_TYPE_CONNECTION_STATE_CHANGED);
        stackEvent.device = mTestDevice;
        stackEvent.valueInt1 = VolumeControlStackEvent.CONNECTION_STATE_CONNECTING;
        sendMessageAndVerifyTransition(
                mVolumeControlStateMachine.obtainMessage(
                        mVolumeControlStateMachine.STACK_EVENT, stackEvent),
                VolumeControlStateMachine.Connecting.class);

        // connecting -> disconnected
        sendMessageAndVerifyTransition(
                mVolumeControlStateMachine.obtainMessage(mVolumeControlStateMachine.DISCONNECT),
                VolumeControlStateMachine.Disconnected.class);

        // disconnected -> connecting
        sendMessageAndVerifyTransition(
                mVolumeControlStateMachine.obtainMessage(mVolumeControlStateMachine.CONNECT),
                VolumeControlStateMachine.Connecting.class);
        // connecting -> disconnecting
        stackEvent =
                new VolumeControlStackEvent(
                        VolumeControlStackEvent.EVENT_TYPE_CONNECTION_STATE_CHANGED);
        stackEvent.device = mTestDevice;
        stackEvent.valueInt1 = VolumeControlStackEvent.CONNECTION_STATE_DISCONNECTING;
        sendMessageAndVerifyTransition(
                mVolumeControlStateMachine.obtainMessage(
                        mVolumeControlStateMachine.STACK_EVENT, stackEvent),
                VolumeControlStateMachine.Disconnecting.class);
        // disconnecting -> connecting
        stackEvent =
                new VolumeControlStackEvent(
                        VolumeControlStackEvent.EVENT_TYPE_CONNECTION_STATE_CHANGED);
        stackEvent.device = mTestDevice;
        stackEvent.valueInt1 = VolumeControlStackEvent.CONNECTION_STATE_CONNECTING;
        sendMessageAndVerifyTransition(
                mVolumeControlStateMachine.obtainMessage(
                        mVolumeControlStateMachine.STACK_EVENT, stackEvent),
                VolumeControlStateMachine.Connecting.class);
        // connecting -> connected
        stackEvent =
                new VolumeControlStackEvent(
                        VolumeControlStackEvent.EVENT_TYPE_CONNECTION_STATE_CHANGED);
        stackEvent.device = mTestDevice;
        stackEvent.valueInt1 = VolumeControlStackEvent.CONNECTION_STATE_CONNECTED;
        sendMessageAndVerifyTransition(
                mVolumeControlStateMachine.obtainMessage(
                        mVolumeControlStateMachine.STACK_EVENT, stackEvent),
                VolumeControlStateMachine.Connected.class);
        // connected -> disconnecting
        stackEvent =
                new VolumeControlStackEvent(
                        VolumeControlStackEvent.EVENT_TYPE_CONNECTION_STATE_CHANGED);
        stackEvent.device = mTestDevice;
        stackEvent.valueInt1 = VolumeControlStackEvent.CONNECTION_STATE_DISCONNECTING;
        sendMessageAndVerifyTransition(
                mVolumeControlStateMachine.obtainMessage(
                        mVolumeControlStateMachine.STACK_EVENT, stackEvent),
                VolumeControlStateMachine.Disconnecting.class);
        // disconnecting -> disconnected
        sendMessageAndVerifyTransition(
                mVolumeControlStateMachine.obtainMessage(VolumeControlStateMachine.CONNECT_TIMEOUT),
                VolumeControlStateMachine.Disconnected.class);

        // disconnected -> connected
        stackEvent =
                new VolumeControlStackEvent(
                        VolumeControlStackEvent.EVENT_TYPE_CONNECTION_STATE_CHANGED);
        stackEvent.device = mTestDevice;
        stackEvent.valueInt1 = VolumeControlStackEvent.CONNECTION_STATE_CONNECTED;
        sendMessageAndVerifyTransition(
                mVolumeControlStateMachine.obtainMessage(
                        mVolumeControlStateMachine.STACK_EVENT, stackEvent),
                VolumeControlStateMachine.Connected.class);
        // connected -> disconnected
        sendMessageAndVerifyTransition(
                mVolumeControlStateMachine.obtainMessage(mVolumeControlStateMachine.DISCONNECT),
                VolumeControlStateMachine.Disconnecting.class);

        // disconnecting -> connected
        stackEvent =
                new VolumeControlStackEvent(
                        VolumeControlStackEvent.EVENT_TYPE_CONNECTION_STATE_CHANGED);
        stackEvent.device = mTestDevice;
        stackEvent.valueInt1 = VolumeControlStackEvent.CONNECTION_STATE_CONNECTED;
        sendMessageAndVerifyTransition(
                mVolumeControlStateMachine.obtainMessage(
                        mVolumeControlStateMachine.STACK_EVENT, stackEvent),
                VolumeControlStateMachine.Connected.class);
        // connected -> disconnected
        stackEvent =
                new VolumeControlStackEvent(
                        VolumeControlStackEvent.EVENT_TYPE_CONNECTION_STATE_CHANGED);
        stackEvent.device = mTestDevice;
        stackEvent.valueInt1 = VolumeControlStackEvent.CONNECTION_STATE_DISCONNECTED;
        sendMessageAndVerifyTransition(
                mVolumeControlStateMachine.obtainMessage(
                        VolumeControlStateMachine.STACK_EVENT, stackEvent),
                VolumeControlStateMachine.Disconnected.class);
    }

    private <T> void sendMessageAndVerifyTransition(Message msg, Class<T> type) {
        Mockito.clearInvocations(mVolumeControlService);
        mVolumeControlStateMachine.sendMessage(msg);
        // Verify that one connection state broadcast is executed
        verify(mVolumeControlService, timeout(TIMEOUT_MS).times(1))
                .sendBroadcast(any(Intent.class), anyString());
        Assert.assertThat(
                mVolumeControlStateMachine.getCurrentState(), IsInstanceOf.instanceOf(type));
    }
}<|MERGE_RESOLUTION|>--- conflicted
+++ resolved
@@ -72,13 +72,9 @@
     @Before
     public void setUp() throws Exception {
         mTargetContext = InstrumentationRegistry.getTargetContext();
-<<<<<<< HEAD
-        InstrumentationRegistry.getInstrumentation().getUiAutomation().adoptShellPermissionIdentity();
-=======
         InstrumentationRegistry.getInstrumentation()
                 .getUiAutomation()
                 .adoptShellPermissionIdentity();
->>>>>>> e110efe6
         TestUtils.setAdapterService(mAdapterService);
 
         mAdapter = BluetoothAdapter.getDefaultAdapter();

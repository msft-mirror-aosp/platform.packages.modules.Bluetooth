/*
 * Copyright 2022 The Android Open Source Project
 *
 * Licensed under the Apache License, Version 2.0 (the "License");
 * you may not use this file except in compliance with the License.
 * You may obtain a copy of the License at
 *
 *      http://www.apache.org/licenses/LICENSE-2.0
 *
 * Unless required by applicable law or agreed to in writing, software
 * distributed under the License is distributed on an "AS IS" BASIS,
 * WITHOUT WARRANTIES OR CONDITIONS OF ANY KIND, either express or implied.
 * See the License for the specific language governing permissions and
 * limitations under the License.
 */

package com.android.bluetooth.sap;

import static com.android.bluetooth.sap.SapMessage.CON_STATUS_OK;
import static com.android.bluetooth.sap.SapMessage.DISC_GRACEFULL;
import static com.android.bluetooth.sap.SapMessage.ID_CONNECT_RESP;
import static com.android.bluetooth.sap.SapMessage.ID_DISCONNECT_RESP;
import static com.android.bluetooth.sap.SapMessage.ID_POWER_SIM_OFF_REQ;
import static com.android.bluetooth.sap.SapMessage.ID_POWER_SIM_OFF_RESP;
import static com.android.bluetooth.sap.SapMessage.ID_POWER_SIM_ON_REQ;
import static com.android.bluetooth.sap.SapMessage.ID_POWER_SIM_ON_RESP;
import static com.android.bluetooth.sap.SapMessage.ID_RESET_SIM_RESP;
import static com.android.bluetooth.sap.SapMessage.ID_RIL_UNKNOWN;
import static com.android.bluetooth.sap.SapMessage.ID_RIL_UNSOL_DISCONNECT_IND;
import static com.android.bluetooth.sap.SapMessage.ID_SET_TRANSPORT_PROTOCOL_RESP;
import static com.android.bluetooth.sap.SapMessage.ID_STATUS_IND;
import static com.android.bluetooth.sap.SapMessage.ID_TRANSFER_APDU_RESP;
import static com.android.bluetooth.sap.SapMessage.ID_TRANSFER_ATR_RESP;
import static com.android.bluetooth.sap.SapMessage.ID_TRANSFER_CARD_READER_STATUS_RESP;
import static com.android.bluetooth.sap.SapMessage.RESULT_OK;
import static com.android.bluetooth.sap.SapMessage.STATUS_CARD_INSERTED;
import static com.android.bluetooth.sap.SapServer.ISAP_GET_SERVICE_DELAY_MILLIS;
import static com.android.bluetooth.sap.SapServer.SAP_MSG_RFC_REPLY;
import static com.android.bluetooth.sap.SapServer.SAP_MSG_RIL_CONNECT;
import static com.android.bluetooth.sap.SapServer.SAP_MSG_RIL_IND;
import static com.android.bluetooth.sap.SapServer.SAP_PROXY_DEAD;
import static com.android.bluetooth.sap.SapServer.SAP_RIL_SOCK_CLOSED;

import static com.google.common.truth.Truth.assertThat;

import static org.mockito.Mockito.any;
import static org.mockito.Mockito.argThat;
import static org.mockito.Mockito.eq;
import static org.mockito.Mockito.timeout;
import static org.mockito.Mockito.verify;

import android.os.Handler;
import android.os.HandlerThread;
import android.os.Message;

import androidx.test.filters.LargeTest;
import androidx.test.runner.AndroidJUnit4;

import com.android.bluetooth.jarjar.android.hardware.radio.V1_0.ISap;

import org.junit.After;
import org.junit.Before;
import org.junit.Rule;
import org.junit.Test;
import org.junit.runner.RunWith;
import org.mockito.ArgumentMatcher;
import org.mockito.Mock;
import org.mockito.Spy;
import org.mockito.junit.MockitoJUnit;
import org.mockito.junit.MockitoRule;

import java.util.ArrayList;
import java.util.Arrays;

@LargeTest
@RunWith(AndroidJUnit4.class)
public class SapRilReceiverHidlTest {

    private static final long TIMEOUT_MS = 1_000;

    private HandlerThread mHandlerThread;
    private Handler mServerMsgHandler;

    @Spy private TestHandlerCallback mCallback = new TestHandlerCallback();

    @Rule public MockitoRule mockitoRule = MockitoJUnit.rule();

<<<<<<< HEAD
    @Rule public MockitoRule mockitoRule = MockitoJUnit.rule();

    @Mock
    private Handler mServiceHandler;
=======
    @Mock private Handler mServiceHandler;
>>>>>>> e110efe6

    @Mock private ISap mSapProxy;

    private SapRilReceiverHidl mReceiver;

    @Before
    public void setUp() throws Exception {

        mHandlerThread = new HandlerThread("SapRilReceiverTest");
        mHandlerThread.start();

        mServerMsgHandler = new Handler(mHandlerThread.getLooper(), mCallback);
        mReceiver = new SapRilReceiverHidl(mServerMsgHandler, mServiceHandler);
        mReceiver.mSapProxy = mSapProxy;
        mServerMsgHandler.removeMessages(SAP_PROXY_DEAD);
    }

    @After
    public void tearDown() {
        mHandlerThread.quit();
    }

    @Test
    public void getSapProxyLock() {
        assertThat(mReceiver.getSapProxyLock()).isNotNull();
    }

    @Test
    public void resetSapProxy() throws Exception {
        mReceiver.resetSapProxy();

        assertThat(mReceiver.mSapProxy).isNull();
        verify(mSapProxy).unlinkToDeath(any());
    }

    @Test
    public void notifyShutdown() throws Exception {
        mReceiver.notifyShutdown();

        verify(mCallback, timeout(TIMEOUT_MS)).receiveMessage(eq(SAP_RIL_SOCK_CLOSED), any());
    }

    @Test
    public void sendRilConnectMessage() throws Exception {
        mReceiver.sendRilConnectMessage();

        verify(mCallback, timeout(TIMEOUT_MS)).receiveMessage(eq(SAP_MSG_RIL_CONNECT), any());
    }

    @Test
    public void serviceDied() throws Exception {
        long cookie = 1;
        mReceiver.mSapProxyDeathRecipient.serviceDied(cookie);

        verify(mCallback, timeout(ISAP_GET_SERVICE_DELAY_MILLIS + TIMEOUT_MS))
                .receiveMessage(
                        eq(SAP_PROXY_DEAD),
                        argThat(arg -> (arg instanceof Long) && ((Long) arg == cookie)));
    }

    @Test
    public void callback_connectResponse() throws Exception {
        int token = 1;
        int sapConnectRsp = CON_STATUS_OK;
        int maxMsgSize = 512;
        mReceiver.mSapCallback.connectResponse(token, sapConnectRsp, maxMsgSize);

        verify(mCallback, timeout(TIMEOUT_MS))
                .receiveMessage(
                        eq(SAP_MSG_RFC_REPLY),
                        argThat(
                                new ArgumentMatcher<Object>() {
                                    @Override
                                    public boolean matches(Object arg) {
                                        if (!(arg instanceof SapMessage)) {
                                            return false;
                                        }
                                        SapMessage sapMsg = (SapMessage) arg;
                                        return sapMsg.getMsgType() == ID_CONNECT_RESP
                                                && sapMsg.getConnectionStatus() == sapConnectRsp;
                                    }
                                }));
    }

    @Test
    public void callback_disconnectResponse() throws Exception {
        int token = 1;
        mReceiver.mSapCallback.disconnectResponse(token);

        verify(mCallback, timeout(TIMEOUT_MS))
                .receiveMessage(
                        eq(SAP_MSG_RFC_REPLY),
                        argThat(
                                new ArgumentMatcher<Object>() {
                                    @Override
                                    public boolean matches(Object arg) {
                                        if (!(arg instanceof SapMessage)) {
                                            return false;
                                        }
                                        SapMessage sapMsg = (SapMessage) arg;
                                        return sapMsg.getMsgType() == ID_DISCONNECT_RESP;
                                    }
                                }));
    }

    @Test
    public void callback_disconnectIndication() throws Exception {
        int token = 1;
        int disconnectType = DISC_GRACEFULL;
        mReceiver.mSapCallback.disconnectIndication(token, disconnectType);

        verify(mCallback, timeout(TIMEOUT_MS))
                .receiveMessage(
                        eq(SAP_MSG_RIL_IND),
                        argThat(
                                new ArgumentMatcher<Object>() {
                                    @Override
                                    public boolean matches(Object arg) {
                                        if (!(arg instanceof SapMessage)) {
                                            return false;
                                        }
                                        SapMessage sapMsg = (SapMessage) arg;
                                        return sapMsg.getMsgType() == ID_RIL_UNSOL_DISCONNECT_IND
                                                && sapMsg.getDisconnectionType() == disconnectType;
                                    }
                                }));
    }

    @Test
    public void callback_apduResponse() throws Exception {
        int token = 1;
        int resultCode = RESULT_OK;
        byte[] apduRsp = new byte[] {0x03, 0x04};
        ArrayList<Byte> apduRspList = new ArrayList<>();
        for (byte b : apduRsp) {
            apduRspList.add(b);
        }

        mReceiver.mSapCallback.apduResponse(token, resultCode, apduRspList);

        verify(mCallback, timeout(TIMEOUT_MS))
                .receiveMessage(
                        eq(SAP_MSG_RFC_REPLY),
                        argThat(
                                new ArgumentMatcher<Object>() {
                                    @Override
                                    public boolean matches(Object arg) {
                                        if (!(arg instanceof SapMessage)) {
                                            return false;
                                        }
                                        SapMessage sapMsg = (SapMessage) arg;
                                        return sapMsg.getMsgType() == ID_TRANSFER_APDU_RESP
                                                && sapMsg.getResultCode() == resultCode
                                                && Arrays.equals(sapMsg.getApduResp(), apduRsp);
                                    }
                                }));
    }

    @Test
    public void callback_transferAtrResponse() throws Exception {
        int token = 1;
        int resultCode = RESULT_OK;
        byte[] atr = new byte[] {0x03, 0x04};
        ArrayList<Byte> atrList = new ArrayList<>();
        for (byte b : atr) {
            atrList.add(b);
        }

        mReceiver.mSapCallback.transferAtrResponse(token, resultCode, atrList);

        verify(mCallback, timeout(TIMEOUT_MS))
                .receiveMessage(
                        eq(SAP_MSG_RFC_REPLY),
                        argThat(
                                new ArgumentMatcher<Object>() {
                                    @Override
                                    public boolean matches(Object arg) {
                                        if (!(arg instanceof SapMessage)) {
                                            return false;
                                        }
                                        SapMessage sapMsg = (SapMessage) arg;
                                        return sapMsg.getMsgType() == ID_TRANSFER_ATR_RESP
                                                && sapMsg.getResultCode() == resultCode
                                                && Arrays.equals(sapMsg.getAtr(), atr);
                                    }
                                }));
    }

    @Test
    public void callback_powerResponse_powerOff() throws Exception {
        int token = 1;
        int reqType = ID_POWER_SIM_OFF_REQ;
        int resultCode = RESULT_OK;
        SapMessage.sOngoingRequests.clear();
        SapMessage.sOngoingRequests.put(token, reqType);

        mReceiver.mSapCallback.powerResponse(token, resultCode);

        verify(mCallback, timeout(TIMEOUT_MS))
                .receiveMessage(
                        eq(SAP_MSG_RFC_REPLY),
                        argThat(
                                new ArgumentMatcher<Object>() {
                                    @Override
                                    public boolean matches(Object arg) {
                                        if (!(arg instanceof SapMessage)) {
                                            return false;
                                        }
                                        SapMessage sapMsg = (SapMessage) arg;
                                        return sapMsg.getMsgType() == ID_POWER_SIM_OFF_RESP
                                                && sapMsg.getResultCode() == resultCode;
                                    }
                                }));
    }

    @Test
    public void callback_powerResponse_powerOn() throws Exception {
        int token = 1;
        int reqType = ID_POWER_SIM_ON_REQ;
        int resultCode = RESULT_OK;
        SapMessage.sOngoingRequests.clear();
        SapMessage.sOngoingRequests.put(token, reqType);

        mReceiver.mSapCallback.powerResponse(token, resultCode);

        verify(mCallback, timeout(TIMEOUT_MS))
                .receiveMessage(
                        eq(SAP_MSG_RFC_REPLY),
                        argThat(
                                new ArgumentMatcher<Object>() {
                                    @Override
                                    public boolean matches(Object arg) {
                                        if (!(arg instanceof SapMessage)) {
                                            return false;
                                        }
                                        SapMessage sapMsg = (SapMessage) arg;
                                        return sapMsg.getMsgType() == ID_POWER_SIM_ON_RESP
                                                && sapMsg.getResultCode() == resultCode;
                                    }
                                }));
    }

    @Test
    public void callback_resetSimResponse() throws Exception {
        int token = 1;
        int resultCode = RESULT_OK;

        mReceiver.mSapCallback.resetSimResponse(token, resultCode);

        verify(mCallback, timeout(TIMEOUT_MS))
                .receiveMessage(
                        eq(SAP_MSG_RFC_REPLY),
                        argThat(
                                new ArgumentMatcher<Object>() {
                                    @Override
                                    public boolean matches(Object arg) {
                                        if (!(arg instanceof SapMessage)) {
                                            return false;
                                        }
                                        SapMessage sapMsg = (SapMessage) arg;
                                        return sapMsg.getMsgType() == ID_RESET_SIM_RESP
                                                && sapMsg.getResultCode() == resultCode;
                                    }
                                }));
    }

    @Test
    public void callback_statusIndication() throws Exception {
        int token = 1;
        int statusChange = 2;

        mReceiver.mSapCallback.statusIndication(token, statusChange);

        verify(mCallback, timeout(TIMEOUT_MS))
                .receiveMessage(
                        eq(SAP_MSG_RFC_REPLY),
                        argThat(
                                new ArgumentMatcher<Object>() {
                                    @Override
                                    public boolean matches(Object arg) {
                                        if (!(arg instanceof SapMessage)) {
                                            return false;
                                        }
                                        SapMessage sapMsg = (SapMessage) arg;
                                        return sapMsg.getMsgType() == ID_STATUS_IND
                                                && sapMsg.getStatusChange() == statusChange;
                                    }
                                }));
    }

    @Test
    public void callback_transferCardReaderStatusResponse() throws Exception {
        int token = 1;
        int resultCode = RESULT_OK;
        int cardReaderStatus = STATUS_CARD_INSERTED;

        mReceiver.mSapCallback.transferCardReaderStatusResponse(
                token, resultCode, cardReaderStatus);

        verify(mCallback, timeout(TIMEOUT_MS))
                .receiveMessage(
                        eq(SAP_MSG_RFC_REPLY),
                        argThat(
                                new ArgumentMatcher<Object>() {
                                    @Override
                                    public boolean matches(Object arg) {
                                        if (!(arg instanceof SapMessage)) {
                                            return false;
                                        }
                                        SapMessage sapMsg = (SapMessage) arg;
                                        return sapMsg.getMsgType()
                                                        == ID_TRANSFER_CARD_READER_STATUS_RESP
                                                && sapMsg.getResultCode() == resultCode;
                                    }
                                }));
    }

    @Test
    public void callback_errorResponse() throws Exception {
        int token = 1;

        mReceiver.mSapCallback.errorResponse(token);

        verify(mCallback, timeout(TIMEOUT_MS))
                .receiveMessage(
                        eq(SAP_MSG_RIL_IND),
                        argThat(
                                new ArgumentMatcher<Object>() {
                                    @Override
                                    public boolean matches(Object arg) {
                                        if (!(arg instanceof SapMessage)) {
                                            return false;
                                        }
                                        SapMessage sapMsg = (SapMessage) arg;
                                        return sapMsg.getMsgType() == ID_RIL_UNKNOWN;
                                    }
                                }));
    }

    @Test
    public void callback_transferProtocolResponse() throws Exception {
        int token = 1;
        int resultCode = RESULT_OK;

        mReceiver.mSapCallback.transferProtocolResponse(token, resultCode);

        verify(mCallback, timeout(TIMEOUT_MS))
                .receiveMessage(
                        eq(SAP_MSG_RFC_REPLY),
                        argThat(
                                new ArgumentMatcher<Object>() {
                                    @Override
                                    public boolean matches(Object arg) {
                                        if (!(arg instanceof SapMessage)) {
                                            return false;
                                        }
                                        SapMessage sapMsg = (SapMessage) arg;
                                        return sapMsg.getMsgType() == ID_SET_TRANSPORT_PROTOCOL_RESP
                                                && sapMsg.getResultCode() == resultCode;
                                    }
                                }));
    }

    public static class TestHandlerCallback implements Handler.Callback {

        @Override
        public boolean handleMessage(Message msg) {
            receiveMessage(msg.what, msg.obj);
            return true;
        }

        public void receiveMessage(int what, Object obj) {}
    }
}<|MERGE_RESOLUTION|>--- conflicted
+++ resolved
@@ -85,14 +85,7 @@
 
     @Rule public MockitoRule mockitoRule = MockitoJUnit.rule();
 
-<<<<<<< HEAD
-    @Rule public MockitoRule mockitoRule = MockitoJUnit.rule();
-
-    @Mock
-    private Handler mServiceHandler;
-=======
     @Mock private Handler mServiceHandler;
->>>>>>> e110efe6
 
     @Mock private ISap mSapProxy;
 

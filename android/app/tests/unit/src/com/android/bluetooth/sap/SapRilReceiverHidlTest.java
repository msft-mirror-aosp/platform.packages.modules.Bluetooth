--- conflicted
+++ resolved
@@ -85,14 +85,7 @@
 
     @Rule public MockitoRule mockitoRule = MockitoJUnit.rule();
 
-<<<<<<< HEAD
-    @Rule public MockitoRule mockitoRule = MockitoJUnit.rule();
-
-    @Mock
-    private Handler mServiceHandler;
-=======
     @Mock private Handler mServiceHandler;
->>>>>>> 6cdb3953
 
     @Mock private ISap mSapProxy;
 

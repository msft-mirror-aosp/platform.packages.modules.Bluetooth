/*
 * Copyright 2018 The Android Open Source Project
 *
 * Licensed under the Apache License, Version 2.0 (the "License");
 * you may not use this file except in compliance with the License.
 * You may obtain a copy of the License at
 *
 *      http://www.apache.org/licenses/LICENSE-2.0
 *
 * Unless required by applicable law or agreed to in writing, software
 * distributed under the License is distributed on an "AS IS" BASIS,
 * WITHOUT WARRANTIES OR CONDITIONS OF ANY KIND, either express or implied.
 * See the License for the specific language governing permissions and
 * limitations under the License.
 */

package com.android.bluetooth.sdp;

import static com.google.common.truth.Truth.assertThat;

import static org.mockito.Mockito.doReturn;
import static org.mockito.Mockito.verify;

import android.bluetooth.BluetoothAdapter;
import android.bluetooth.BluetoothDevice;
import android.bluetooth.BluetoothUuid;
import android.bluetooth.SdpDipRecord;
import android.content.Context;
import android.content.Intent;
import android.os.Bundle;
import android.os.Looper;

import androidx.test.InstrumentationRegistry;
import androidx.test.filters.SmallTest;
import androidx.test.runner.AndroidJUnit4;

import com.android.bluetooth.TestUtils;
import com.android.bluetooth.Utils;
import com.android.bluetooth.btservice.AbstractionLayer;
import com.android.bluetooth.btservice.AdapterService;

import org.junit.After;
import org.junit.Before;
import org.junit.Rule;
import org.junit.Test;
import org.junit.runner.RunWith;
import org.mockito.ArgumentCaptor;
import org.mockito.Mock;
import org.mockito.junit.MockitoJUnit;
import org.mockito.junit.MockitoRule;

@SmallTest
@RunWith(AndroidJUnit4.class)
public class DipTest {
    private BluetoothAdapter mAdapter;
    private Context mTargetContext;
    private SdpManager mSdpManager;
    private BluetoothDevice mTestDevice;

    private ArgumentCaptor<Intent> mIntentArgument = ArgumentCaptor.forClass(Intent.class);
    private ArgumentCaptor<String> mStringArgument = ArgumentCaptor.forClass(String.class);
    private ArgumentCaptor<Bundle> mBundleArgument = ArgumentCaptor.forClass(Bundle.class);

    @Rule public MockitoRule mockitoRule = MockitoJUnit.rule();

<<<<<<< HEAD
    @Mock private AdapterService mAdapterService = null;
=======
    @Mock private AdapterService mAdapterService;
>>>>>>> e110efe6
    @Mock private SdpManagerNativeInterface mNativeInterface;

    @Before
    public void setUp() throws Exception {
        mTargetContext = InstrumentationRegistry.getTargetContext();

        SdpManagerNativeInterface.setInstance(mNativeInterface);
        TestUtils.setAdapterService(mAdapterService);
        doReturn("00:01:02:03:04:05").when(mAdapterService).getIdentityAddress("00:01:02:03:04:05");

        if (Looper.myLooper() == null) {
            Looper.prepare();
        }

        mAdapter = BluetoothAdapter.getDefaultAdapter();
        mSdpManager = new SdpManager(mAdapterService);

        // Get a device for testing
        mTestDevice = mAdapter.getRemoteDevice("00:01:02:03:04:05");
    }

    @After
    public void tearDown() throws Exception {
        TestUtils.clearAdapterService(mAdapterService);
        SdpManagerNativeInterface.setInstance(null);
    }

    private void verifyDipSdpRecordIntent(
            ArgumentCaptor<Intent> intentArgument,
            int status,
            BluetoothDevice device,
            byte[] uuid,
            int specificationId,
            int vendorId,
            int vendorIdSource,
            int productId,
            int version,
            boolean primaryRecord) {
        Intent intent = intentArgument.getValue();

        assertThat(intent).isNotEqualTo(null);
        assertThat(intent.getAction()).isEqualTo(BluetoothDevice.ACTION_SDP_RECORD);
        assertThat(device).isEqualTo(intent.getParcelableExtra(BluetoothDevice.EXTRA_DEVICE));
        assertThat(Utils.byteArrayToUuid(uuid)[0])
                .isEqualTo(intent.getParcelableExtra(BluetoothDevice.EXTRA_UUID));
        assertThat(status)
                .isEqualTo(intent.getIntExtra(BluetoothDevice.EXTRA_SDP_SEARCH_STATUS, -1));

        SdpDipRecord record = intent.getParcelableExtra(BluetoothDevice.EXTRA_SDP_RECORD);
        assertThat(record).isNotEqualTo(null);
        assertThat(specificationId).isEqualTo(record.getSpecificationId());
        assertThat(vendorId).isEqualTo(record.getVendorId());
        assertThat(vendorIdSource).isEqualTo(record.getVendorIdSource());
        assertThat(productId).isEqualTo(record.getProductId());
        assertThat(version).isEqualTo(record.getVersion());
        assertThat(primaryRecord).isEqualTo(record.getPrimaryRecord());
    }

    /** Test that an outgoing connection/disconnection succeeds */
    @Test
    @SmallTest
    public void testDipCallbackSuccess() {
        // DIP uuid in bytes
        byte[] uuid = {0, 0, 18, 0, 0, 0, 16, 0, -128, 0, 0, -128, 95, -101, 52, -5};
        int specificationId = 0x0103;
        int vendorId = 0x18d1;
        int vendorIdSource = 1;
        int productId = 0x1234;
        int version = 0x0100;
        boolean primaryRecord = true;
        boolean moreResults = false;

        mSdpManager.sdpSearch(mTestDevice, BluetoothUuid.DIP);
        mSdpManager.sdpDipRecordFoundCallback(
                AbstractionLayer.BT_STATUS_SUCCESS,
                Utils.getByteAddress(mTestDevice),
                uuid,
                specificationId,
                vendorId,
                vendorIdSource,
                productId,
                version,
                primaryRecord,
                moreResults);
        verify(mAdapterService)
                .sendBroadcast(
                        mIntentArgument.capture(),
                        mStringArgument.capture(),
                        mBundleArgument.capture());
        verifyDipSdpRecordIntent(
                mIntentArgument,
                AbstractionLayer.BT_STATUS_SUCCESS,
                mTestDevice,
                uuid,
                specificationId,
                vendorId,
                vendorIdSource,
                productId,
                version,
                primaryRecord);
    }
}<|MERGE_RESOLUTION|>--- conflicted
+++ resolved
@@ -63,11 +63,7 @@
 
     @Rule public MockitoRule mockitoRule = MockitoJUnit.rule();
 
-<<<<<<< HEAD
-    @Mock private AdapterService mAdapterService = null;
-=======
     @Mock private AdapterService mAdapterService;
->>>>>>> e110efe6
     @Mock private SdpManagerNativeInterface mNativeInterface;
 
     @Before

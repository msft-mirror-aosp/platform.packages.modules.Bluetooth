--- conflicted
+++ resolved
@@ -1037,14 +1037,10 @@
   void OnTrackAdvFoundLost(AdvertisingTrackInfo track_info) {
     std::shared_lock<std::shared_mutex> lock(callbacks_mutex);
     CallbackEnv sCallbackEnv(__func__);
-<<<<<<< HEAD
-    if (!sCallbackEnv.valid() || !mScanCallbacksObj) return;
-=======
     if (!sCallbackEnv.valid() || !mScanCallbacksObj) {
       log::error("sCallbackEnv not valid or no mScanCallbacksObj.");
       return;
     }
->>>>>>> 67a65fc1
 
     ScopedLocalRef<jstring> address(
         sCallbackEnv.get(),
@@ -2725,12 +2721,8 @@
        (void*)transferSetInfoNative},
   };
   const int result = REGISTER_NATIVE_METHODS(
-<<<<<<< HEAD
-      env, "com/android/bluetooth/le_scan/PeriodicScanNativeInterface", methods);
-=======
       env, "com/android/bluetooth/le_scan/PeriodicScanNativeInterface",
       methods);
->>>>>>> 67a65fc1
   if (result != 0) {
     return result;
   }

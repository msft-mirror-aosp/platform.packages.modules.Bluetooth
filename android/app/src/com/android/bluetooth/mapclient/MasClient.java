/*
 * Copyright (C) 2016 The Android Open Source Project
 *
 * Licensed under the Apache License, Version 2.0 (the "License");
 * you may not use this file except in compliance with the License.
 * You may obtain a copy of the License at
 *
 *      http://www.apache.org/licenses/LICENSE-2.0
 *
 * Unless required by applicable law or agreed to in writing, software
 * distributed under the License is distributed on an "AS IS" BASIS,
 * WITHOUT WARRANTIES OR CONDITIONS OF ANY KIND, either express or implied.
 * See the License for the specific language governing permissions and
 * limitations under the License.
 */

package com.android.bluetooth.mapclient;

import android.bluetooth.BluetoothDevice;
import android.bluetooth.BluetoothSocket;
import android.bluetooth.SdpMasRecord;
import android.os.Handler;
import android.os.HandlerThread;
import android.os.Looper;
import android.os.Message;
import android.util.Log;

import com.android.bluetooth.BluetoothObexTransport;
import com.android.bluetooth.ObexAppParameters;
import com.android.internal.util.StateMachine;
import com.android.obex.ClientSession;
import com.android.obex.HeaderSet;
import com.android.obex.ResponseCodes;

import java.io.IOException;
import java.lang.ref.WeakReference;

/* MasClient is a one time use connection to a server defined by the SDP record passed in at
 * construction.  After use shutdown() must be called to properly clean up.
 */
public class MasClient {
    private static final String TAG = MasClient.class.getSimpleName();

    private static final int CONNECT = 0;
    private static final int DISCONNECT = 1;
    private static final int REQUEST = 2;
<<<<<<< HEAD
    private static final byte[] BLUETOOTH_UUID_OBEX_MAS = new byte[]{
            (byte) 0xbb,
            0x58,
            0x2b,
            0x40,
            0x42,
            0x0c,
            0x11,
            (byte) 0xdb,
            (byte) 0xb0,
            (byte) 0xde,
            0x08,
            0x00,
            0x20,
            0x0c,
            (byte) 0x9a,
            0x66
    };
=======
    private static final byte[] BLUETOOTH_UUID_OBEX_MAS =
            new byte[] {
                (byte) 0xbb,
                0x58,
                0x2b,
                0x40,
                0x42,
                0x0c,
                0x11,
                (byte) 0xdb,
                (byte) 0xb0,
                (byte) 0xde,
                0x08,
                0x00,
                0x20,
                0x0c,
                (byte) 0x9a,
                0x66
            };
>>>>>>> e110efe6
    private static final byte OAP_TAGID_MAP_SUPPORTED_FEATURES = 0x29;
    private static final int L2CAP_INVALID_PSM = -1;
    private static final int MAP_FEATURE_NOTIFICATION_REGISTRATION = 0x00000001;
    private static final int MAP_FEATURE_NOTIFICATION = 0x00000002;
    private static final int MAP_FEATURE_BROWSING = 0x00000004;
    private static final int MAP_FEATURE_UPLOADING = 0x00000008;
    private static final int MAP_FEATURE_EXTENDED_EVENT_REPORT_1_1 = 0x00000040;
    static final int MAP_SUPPORTED_FEATURES =
            MAP_FEATURE_NOTIFICATION_REGISTRATION
                    | MAP_FEATURE_NOTIFICATION
                    | MAP_FEATURE_BROWSING
                    | MAP_FEATURE_UPLOADING
                    | MAP_FEATURE_EXTENDED_EVENT_REPORT_1_1;

    private final StateMachine mCallback;
    private Handler mHandler;
    private BluetoothSocket mSocket;
    private BluetoothObexTransport mTransport;
    private BluetoothDevice mRemoteDevice;
    private ClientSession mSession;
    private HandlerThread mThread;
    private boolean mConnected = false;
    SdpMasRecord mSdpMasRecord;

    public MasClient(
            BluetoothDevice remoteDevice, StateMachine callback, SdpMasRecord sdpMasRecord) {
        if (remoteDevice == null) {
            throw new NullPointerException("Obex transport is null");
        }
        mRemoteDevice = remoteDevice;
        mCallback = callback;
        mSdpMasRecord = sdpMasRecord;
        mThread = new HandlerThread("Client");
        mThread.start();
        /* This will block until the looper have started, hence it will be safe to use it,
        when the constructor completes */
        Looper looper = mThread.getLooper();
        mHandler = new MasClientHandler(looper, this);

        mHandler.obtainMessage(CONNECT).sendToTarget();
    }

    private void connect() {
        try {
            int l2capSocket = mSdpMasRecord.getL2capPsm();

            if (l2capSocket != L2CAP_INVALID_PSM) {
                Log.d(TAG, "Connecting to OBEX on L2CAP channel " + l2capSocket);
                mSocket = mRemoteDevice.createL2capSocket(l2capSocket);
            } else {
<<<<<<< HEAD
                Log.d(TAG, "Connecting to OBEX on RFCOM channel "
                        + mSdpMasRecord.getRfcommCannelNumber());
=======
                Log.d(
                        TAG,
                        "Connecting to OBEX on RFCOM channel "
                                + mSdpMasRecord.getRfcommCannelNumber());
>>>>>>> e110efe6
                mSocket = mRemoteDevice.createRfcommSocket(mSdpMasRecord.getRfcommCannelNumber());
            }
            Log.d(TAG, mRemoteDevice.toString() + "Socket: " + mSocket.toString());
            mSocket.connect();
            mTransport = new BluetoothObexTransport(mSocket);

            mSession = new ClientSession(mTransport);
            HeaderSet headerset = new HeaderSet();
            headerset.setHeader(HeaderSet.TARGET, BLUETOOTH_UUID_OBEX_MAS);
            ObexAppParameters oap = new ObexAppParameters();

            oap.add(OAP_TAGID_MAP_SUPPORTED_FEATURES, MAP_SUPPORTED_FEATURES);

            oap.addToHeaderSet(headerset);

            headerset = mSession.connect(headerset);
            Log.d(TAG, "Connection results" + headerset.getResponseCode());

            if (headerset.getResponseCode() == ResponseCodes.OBEX_HTTP_OK) {
                Log.d(TAG, "Connection Successful");
                mConnected = true;
                mCallback.sendMessage(MceStateMachine.MSG_MAS_CONNECTED);
            } else {
                disconnect();
            }

        } catch (IOException e) {
            Log.e(TAG, "Caught an exception " + e.toString());
            disconnect();
        }
    }

    private void disconnect() {
        if (mSession != null) {
            try {
                mSession.disconnect(null);
            } catch (IOException e) {
                Log.e(TAG, "Caught an exception while disconnecting:" + e.toString());
            }

            try {
                mSession.close();
            } catch (IOException e) {
                Log.e(TAG, "Caught an exception while closing:" + e.toString());
            }
        }

        mConnected = false;
        mCallback.sendMessage(MceStateMachine.MSG_MAS_DISCONNECTED);
    }

    private void executeRequest(Request request) {
        try {
            request.execute(mSession);
            mCallback.sendMessage(MceStateMachine.MSG_MAS_REQUEST_COMPLETED, request);
        } catch (IOException e) {
            Log.d(TAG, "Request failed: " + request);
            // Disconnect to cleanup.
            disconnect();
        }
    }

    public boolean makeRequest(Request request) {
        Log.d(TAG, "makeRequest called with: " + request);

        boolean status = mHandler.sendMessage(mHandler.obtainMessage(REQUEST, request));
        if (!status) {
            Log.e(TAG, "Adding messages failed, state: " + mConnected);
            return false;
        }
        return true;
    }

    /**
     * Invokes {@link Request#abort} and removes it from the Handler's message queue.
     *
     * @param request The {@link Request} to abort.
     */
    public void abortRequest(Request request) {
        Log.d(TAG, "abortRequest called with: " + request);

        request.abort();
        mHandler.removeMessages(REQUEST, request);
    }

    public void shutdown() {
        mHandler.obtainMessage(DISCONNECT).sendToTarget();
        mThread.quitSafely();
    }

    public enum CharsetType {
        NATIVE,
        UTF_8;
    }

    SdpMasRecord getSdpMasRecord() {
        return mSdpMasRecord;
    }

    private static class MasClientHandler extends Handler {
        WeakReference<MasClient> mInst;

        MasClientHandler(Looper looper, MasClient inst) {
            super(looper);
            mInst = new WeakReference<>(inst);
        }

        @Override
        public void handleMessage(Message msg) {
            MasClient inst = mInst.get();
            switch (msg.what) {
                case CONNECT:
                    if (!inst.mConnected) {
                        inst.connect();
                    }
                    break;

                case DISCONNECT:
                    if (inst.mConnected) {
                        inst.disconnect();
                    }
                    break;

                case REQUEST:
                    if (inst.mConnected) {
                        inst.executeRequest((Request) msg.obj);
                    }
                    break;
            }
        }
    }
}<|MERGE_RESOLUTION|>--- conflicted
+++ resolved
@@ -44,26 +44,6 @@
     private static final int CONNECT = 0;
     private static final int DISCONNECT = 1;
     private static final int REQUEST = 2;
-<<<<<<< HEAD
-    private static final byte[] BLUETOOTH_UUID_OBEX_MAS = new byte[]{
-            (byte) 0xbb,
-            0x58,
-            0x2b,
-            0x40,
-            0x42,
-            0x0c,
-            0x11,
-            (byte) 0xdb,
-            (byte) 0xb0,
-            (byte) 0xde,
-            0x08,
-            0x00,
-            0x20,
-            0x0c,
-            (byte) 0x9a,
-            0x66
-    };
-=======
     private static final byte[] BLUETOOTH_UUID_OBEX_MAS =
             new byte[] {
                 (byte) 0xbb,
@@ -83,7 +63,6 @@
                 (byte) 0x9a,
                 0x66
             };
->>>>>>> e110efe6
     private static final byte OAP_TAGID_MAP_SUPPORTED_FEATURES = 0x29;
     private static final int L2CAP_INVALID_PSM = -1;
     private static final int MAP_FEATURE_NOTIFICATION_REGISTRATION = 0x00000001;
@@ -134,15 +113,10 @@
                 Log.d(TAG, "Connecting to OBEX on L2CAP channel " + l2capSocket);
                 mSocket = mRemoteDevice.createL2capSocket(l2capSocket);
             } else {
-<<<<<<< HEAD
-                Log.d(TAG, "Connecting to OBEX on RFCOM channel "
-                        + mSdpMasRecord.getRfcommCannelNumber());
-=======
                 Log.d(
                         TAG,
                         "Connecting to OBEX on RFCOM channel "
                                 + mSdpMasRecord.getRfcommCannelNumber());
->>>>>>> e110efe6
                 mSocket = mRemoteDevice.createRfcommSocket(mSdpMasRecord.getRfcommCannelNumber());
             }
             Log.d(TAG, mRemoteDevice.toString() + "Socket: " + mSocket.toString());

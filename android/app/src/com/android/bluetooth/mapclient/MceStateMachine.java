/*
 * Copyright (C) 2016 The Android Open Source Project
 *
 * Licensed under the Apache License, Version 2.0 (the "License");
 * you may not use this file except in compliance with the License.
 * You may obtain a copy of the License at
 *
 *      http://www.apache.org/licenses/LICENSE-2.0
 *
 * Unless required by applicable law or agreed to in writing, software
 * distributed under the License is distributed on an "AS IS" BASIS,
 * WITHOUT WARRANTIES OR CONDITIONS OF ANY KIND, either express or implied.
 * See the License for the specific language governing permissions and
 * limitations under the License.
 */

/**
 * Bluetooth MAP MCE StateMachine (Disconnected) | ^ CONNECT | | DISCONNECTED V | (Connecting)
 * (Disconnecting) | ^ CONNECTED | | DISCONNECT V | (Connected)
 *
 * <p>Valid Transitions: State + Event -> Transition:
 *
 * <p>Disconnected + CONNECT -> Connecting Connecting + CONNECTED -> Connected Connecting + TIMEOUT
 * -> Disconnecting Connecting + DISCONNECT/CONNECT -> Defer Message Connected + DISCONNECT ->
 * Disconnecting Connected + CONNECT -> Disconnecting + Defer Message Disconnecting + DISCONNECTED
 * -> (Safe) Disconnected Disconnecting + TIMEOUT -> (Force) Disconnected Disconnecting +
 * DISCONNECT/CONNECT : Defer Message
 */
package com.android.bluetooth.mapclient;

import static android.Manifest.permission.BLUETOOTH_CONNECT;
import static android.Manifest.permission.BLUETOOTH_PRIVILEGED;
import static android.Manifest.permission.RECEIVE_SMS;

import android.app.Activity;
import android.app.PendingIntent;
import android.bluetooth.BluetoothDevice;
import android.bluetooth.BluetoothMapClient;
import android.bluetooth.BluetoothProfile;
import android.bluetooth.BluetoothUuid;
import android.bluetooth.SdpMasRecord;
import android.content.Intent;
import android.net.Uri;
import android.os.Looper;
import android.os.Message;
import android.os.SystemProperties;
import android.provider.Telephony;
import android.telecom.PhoneAccount;
import android.telephony.SmsManager;
import android.util.Log;

import com.android.bluetooth.BluetoothMetricsProto;
import com.android.bluetooth.Utils;
import com.android.bluetooth.btservice.AdapterService;
import com.android.bluetooth.btservice.MetricsLogger;
import com.android.bluetooth.btservice.ProfileService;
import com.android.bluetooth.flags.Flags;
import com.android.bluetooth.map.BluetoothMapbMessageMime;
import com.android.internal.annotations.VisibleForTesting;
import com.android.internal.util.State;
import com.android.internal.util.StateMachine;
import com.android.vcard.VCardConstants;
import com.android.vcard.VCardEntry;
import com.android.vcard.VCardProperty;

import java.time.Instant;
import java.util.ArrayList;
import java.util.Calendar;
import java.util.HashMap;
import java.util.HashSet;
import java.util.List;
import java.util.Set;
import java.util.concurrent.ConcurrentHashMap;

/* The MceStateMachine is responsible for setting up and maintaining a connection to a single
 * specific Messaging Server Equipment endpoint.  Upon connect command an SDP record is retrieved,
 * a connection to the Message Access Server is created and a request to enable notification of new
 * messages is sent.
 */
class MceStateMachine extends StateMachine {
    private static final String TAG = MceStateMachine.class.getSimpleName();

    // Messages for events handled by the StateMachine
    static final int MSG_MAS_CONNECTED = 1001;
    static final int MSG_MAS_DISCONNECTED = 1002;
    static final int MSG_MAS_REQUEST_COMPLETED = 1003;
    static final int MSG_MAS_REQUEST_FAILED = 1004;
    static final int MSG_MAS_SDP_DONE = 1005;
    static final int MSG_MAS_SDP_UNSUCCESSFUL = 1006;
    static final int MSG_OUTBOUND_MESSAGE = 2001;
    static final int MSG_INBOUND_MESSAGE = 2002;
    static final int MSG_NOTIFICATION = 2003;
    static final int MSG_GET_LISTING = 2004;
    static final int MSG_GET_MESSAGE_LISTING = 2005;
    // Set message status to read or deleted
    static final int MSG_SET_MESSAGE_STATUS = 2006;
    static final int MSG_SEARCH_OWN_NUMBER_TIMEOUT = 2007;

    // SAVE_OUTBOUND_MESSAGES defaults to true to place the responsibility of managing content on
    // Bluetooth, to work with the default Car Messenger.  This may need to be set to false if the
    // messaging app takes that responsibility.
    private static final Boolean SAVE_OUTBOUND_MESSAGES = true;
    private static final int DISCONNECT_TIMEOUT = 3000;
    private static final int CONNECT_TIMEOUT = 10000;
    private static final int MAX_MESSAGES = 20;
    private static final int MSG_CONNECT = 1;
    private static final int MSG_DISCONNECT = 2;
    static final int MSG_CONNECTING_TIMEOUT = 3;
    private static final int MSG_DISCONNECTING_TIMEOUT = 4;

    // Constants for SDP. Note that these values come from the native stack, but no centralized
    // constants exist for them as part of the various SDP APIs.
    public static final int SDP_SUCCESS = 0;
    public static final int SDP_FAILED = 1;
    public static final int SDP_BUSY = 2;

    private static final boolean MESSAGE_SEEN = true;
    private static final boolean MESSAGE_NOT_SEEN = false;

    // Folder names as defined in Bluetooth.org MAP spec V10
    private static final String FOLDER_TELECOM = "telecom";
    private static final String FOLDER_MSG = "msg";
    private static final String FOLDER_OUTBOX = "outbox";
    static final String FOLDER_INBOX = "inbox";
    static final String FOLDER_SENT = "sent";
    private static final String INBOX_PATH = "telecom/msg/inbox";

    // URI Scheme for messages with email contact
    private static final String SCHEME_MAILTO = "mailto";

    private static final String FETCH_MESSAGE_TYPE =
            "persist.bluetooth.pts.mapclient.fetchmessagetype";
    private static final String SEND_MESSAGE_TYPE =
            "persist.bluetooth.pts.mapclient.sendmessagetype";

    // Connectivity States
    private int mPreviousState = BluetoothProfile.STATE_DISCONNECTED;
    private int mMostRecentState = BluetoothProfile.STATE_DISCONNECTED;
    private State mDisconnected;
    private State mConnecting;
    private State mConnected;
    private State mDisconnecting;

    private final BluetoothDevice mDevice;
    private MapClientService mService;
    private MasClient mMasClient;
    private MapClientContent mDatabase;
    private HashMap<String, Bmessage> mSentMessageLog = new HashMap<>(MAX_MESSAGES);
    private HashMap<Bmessage, PendingIntent> mSentReceiptRequested = new HashMap<>(MAX_MESSAGES);
    private HashMap<Bmessage, PendingIntent> mDeliveryReceiptRequested =
            new HashMap<>(MAX_MESSAGES);
    private Bmessage.Type mDefaultMessageType = Bmessage.Type.SMS_CDMA;

    // The amount of time for MCE to search for remote device's own phone number before:
    // (1) MCE registering itself for being notified of the arrival of new messages; and
    // (2) MCE start downloading existing messages off of MSE.
    // NOTE: the value is not "final" so that it can be modified in the unit tests
    @VisibleForTesting static int sOwnNumberSearchTimeoutMs = 3_000;

    /**
     * An object to hold the necessary meta-data for each message so we can broadcast it alongside
     * the message content.
     *
     * <p>This is necessary because the metadata is inferred or received separately from the actual
     * message content.
     *
     * <p>Note: In the future it may be best to use the entries from the MessageListing in full
     * instead of this small subset.
     */
    @VisibleForTesting
    static class MessageMetadata {
        private final String mHandle;
        private final Long mTimestamp;
        private boolean mRead;
        private boolean mSeen;

        MessageMetadata(String handle, Long timestamp, boolean read, boolean seen) {
            mHandle = handle;
            mTimestamp = timestamp;
            mRead = read;
            mSeen = seen;
        }

        public String getHandle() {
            return mHandle;
        }

        public Long getTimestamp() {
            return mTimestamp;
        }

        public synchronized boolean getRead() {
            return mRead;
        }

        public synchronized void setRead(boolean read) {
            mRead = read;
        }

        public synchronized boolean getSeen() {
            return mSeen;
        }
    }

    // Map each message to its metadata via the handle
    @VisibleForTesting
    ConcurrentHashMap<String, MessageMetadata> mMessages =
            new ConcurrentHashMap<String, MessageMetadata>();

    MceStateMachine(MapClientService service, BluetoothDevice device) {
        this(service, device, null, null);
    }

    MceStateMachine(MapClientService service, BluetoothDevice device, Looper looper) {
        this(service, device, null, null, looper);
    }

    @VisibleForTesting
    MceStateMachine(
            MapClientService service,
            BluetoothDevice device,
            MasClient masClient,
            MapClientContent database) {
        super(TAG);
        mService = service;
        mMasClient = masClient;
        mDevice = device;
        mDatabase = database;
        initStateMachine();
    }

    @VisibleForTesting
    MceStateMachine(
            MapClientService service,
            BluetoothDevice device,
            MasClient masClient,
            MapClientContent database,
            Looper looper) {
        super(TAG, looper);
        mService = service;
        mMasClient = masClient;
        mDevice = device;
        mDatabase = database;
        initStateMachine();
    }

    private void initStateMachine() {
        mPreviousState = BluetoothProfile.STATE_DISCONNECTED;

        mDisconnected = new Disconnected();
        mConnecting = new Connecting();
        mDisconnecting = new Disconnecting();
        mConnected = new Connected();

        addState(mDisconnected);
        addState(mConnecting);
        addState(mDisconnecting);
        addState(mConnected);
        setInitialState(mConnecting);
        start();
    }

    public void doQuit() {
        quitNow();
    }

    @Override
    protected void onQuitting() {
        if (mService != null) {
            mService.cleanupDevice(mDevice, this);
        }
    }

    synchronized BluetoothDevice getDevice() {
        return mDevice;
    }

    private void onConnectionStateChanged(int prevState, int state) {
        if (mMostRecentState == state) {
            return;
        }
        // mDevice == null only at setInitialState
        if (mDevice == null) {
            return;
        }
<<<<<<< HEAD
        Log.d(TAG, Utils.getLoggableAddress(mDevice) + ": Connection state changed, prev="
                + prevState + ", new=" + state);
=======
        Log.d(
                TAG,
                Utils.getLoggableAddress(mDevice)
                        + ": Connection state changed, prev="
                        + prevState
                        + ", new="
                        + state);
>>>>>>> 67a65fc1
        if (prevState != state && state == BluetoothProfile.STATE_CONNECTED) {
            MetricsLogger.logProfileConnectionEvent(BluetoothMetricsProto.ProfileId.MAP_CLIENT);
        }
        setState(state);

        AdapterService adapterService = AdapterService.getAdapterService();
        if (adapterService != null) {
            adapterService.updateProfileConnectionAdapterProperties(
                    mDevice, BluetoothProfile.MAP_CLIENT, state, prevState);
        }

        Intent intent = new Intent(BluetoothMapClient.ACTION_CONNECTION_STATE_CHANGED);
        intent.putExtra(BluetoothProfile.EXTRA_PREVIOUS_STATE, prevState);
        intent.putExtra(BluetoothProfile.EXTRA_STATE, state);
        intent.putExtra(BluetoothDevice.EXTRA_DEVICE, mDevice);
        intent.addFlags(Intent.FLAG_RECEIVER_REGISTERED_ONLY_BEFORE_BOOT);
        mService.sendBroadcastMultiplePermissions(
                intent,
                new String[] {BLUETOOTH_CONNECT, BLUETOOTH_PRIVILEGED},
                Utils.getTempBroadcastOptions());
    }

    private synchronized void setState(int state) {
        mMostRecentState = state;
    }

    public synchronized int getState() {
        return mMostRecentState;
    }

    /** Notify of SDP completion. */
    public void sendSdpResult(int status, SdpMasRecord record) {
        Log.d(TAG, "Received SDP Result, status=" + status + ", record=" + record);
        if (status != SDP_SUCCESS || record == null) {
            Log.w(TAG, "SDP unsuccessful, status: " + status + ", record: " + record);
            sendMessage(MceStateMachine.MSG_MAS_SDP_UNSUCCESSFUL, status);
            return;
        }
        sendMessage(MceStateMachine.MSG_MAS_SDP_DONE, record);
    }

    public boolean disconnect() {
        Log.d(TAG, "Disconnect Request " + mDevice);
        sendMessage(MSG_DISCONNECT, mDevice);
        return true;
    }

<<<<<<< HEAD
    public synchronized boolean sendMapMessage(Uri[] contacts, String message,
            PendingIntent sentIntent, PendingIntent deliveredIntent) {
=======
    public synchronized boolean sendMapMessage(
            Uri[] contacts,
            String message,
            PendingIntent sentIntent,
            PendingIntent deliveredIntent) {
>>>>>>> 67a65fc1
        Log.d(TAG, Utils.getLoggableAddress(mDevice) + ": Send, message=" + message);
        if (contacts == null || contacts.length <= 0) {
            return false;
        }
        if (mMostRecentState == BluetoothProfile.STATE_CONNECTED) {
            Bmessage bmsg = new Bmessage();
            // Set type and status.
            bmsg.setType(getDefaultMessageType());
            bmsg.setStatus(Bmessage.Status.READ);

            for (Uri contact : contacts) {
                // Who to send the message to.
                Log.v(TAG, "Scheme " + contact.getScheme());
                if (PhoneAccount.SCHEME_TEL.equals(contact.getScheme())) {
                    String path = contact.getPath();
                    if (path != null && path.contains(Telephony.Threads.CONTENT_URI.toString())) {
                        mDatabase.addThreadContactsToEntries(bmsg, contact.getLastPathSegment());
                    } else {
                        VCardEntry destEntry = new VCardEntry();
                        VCardProperty destEntryPhone = new VCardProperty();
                        destEntryPhone.setName(VCardConstants.PROPERTY_TEL);
                        destEntryPhone.addValues(contact.getSchemeSpecificPart());
                        destEntry.addProperty(destEntryPhone);
                        bmsg.addRecipient(destEntry);
                        Log.v(TAG, "Sending to phone numbers " + destEntryPhone.getValueList());
                    }
                } else if (SCHEME_MAILTO.equals(contact.getScheme())) {
                    VCardEntry destEntry = new VCardEntry();
                    VCardProperty destEntryContact = new VCardProperty();
                    destEntryContact.setName(VCardConstants.PROPERTY_EMAIL);
                    destEntryContact.addValues(contact.getSchemeSpecificPart());
                    destEntry.addProperty(destEntryContact);
                    bmsg.addRecipient(destEntry);
                    Log.d(TAG, "SPECIFIC: " + contact.getSchemeSpecificPart());
<<<<<<< HEAD
                    Log.d(TAG, "Sending to emails "
                            + destEntryContact.getValueList());
=======
                    Log.d(TAG, "Sending to emails " + destEntryContact.getValueList());
>>>>>>> 67a65fc1
                } else {
                    Log.w(TAG, "Scheme " + contact.getScheme() + " not supported.");
                    return false;
                }
            }

            // Message of the body.
            bmsg.setBodyContent(message);
            if (sentIntent != null) {
                mSentReceiptRequested.put(bmsg, sentIntent);
            }
            if (deliveredIntent != null) {
                mDeliveryReceiptRequested.put(bmsg, deliveredIntent);
            }
            sendMessage(MSG_OUTBOUND_MESSAGE, bmsg);
            return true;
        }
        return false;
    }

    synchronized boolean getMessage(String handle) {
        Log.d(TAG, "getMessage" + handle);
        if (mMostRecentState == BluetoothProfile.STATE_CONNECTED) {
            sendMessage(MSG_INBOUND_MESSAGE, handle);
            return true;
        }
        return false;
    }

    synchronized boolean getUnreadMessages() {
        Log.d(TAG, "getMessage");
        if (mMostRecentState == BluetoothProfile.STATE_CONNECTED) {
            sendMessage(MSG_GET_MESSAGE_LISTING, FOLDER_INBOX);
            return true;
        }
        return false;
    }

    synchronized int getSupportedFeatures() {
        if (mMostRecentState == BluetoothProfile.STATE_CONNECTED && mMasClient != null) {
            Log.d(TAG, "returning getSupportedFeatures from SDP record");
            return mMasClient.getSdpMasRecord().getSupportedFeatures();
        }
        Log.d(TAG, "getSupportedFeatures: no connection, returning 0");
        return 0;
    }

    synchronized boolean setMessageStatus(String handle, int status) {
        Log.d(TAG, "setMessageStatus(" + handle + ", " + status + ")");
        if (mMostRecentState == BluetoothProfile.STATE_CONNECTED) {
            RequestSetMessageStatus.StatusIndicator statusIndicator;
            byte value;
            switch (status) {
                case BluetoothMapClient.UNREAD:
                    statusIndicator = RequestSetMessageStatus.StatusIndicator.READ;
                    value = RequestSetMessageStatus.STATUS_NO;
                    break;

                case BluetoothMapClient.READ:
                    statusIndicator = RequestSetMessageStatus.StatusIndicator.READ;
                    value = RequestSetMessageStatus.STATUS_YES;
                    break;

                case BluetoothMapClient.UNDELETED:
                    statusIndicator = RequestSetMessageStatus.StatusIndicator.DELETED;
                    value = RequestSetMessageStatus.STATUS_NO;
                    break;

                case BluetoothMapClient.DELETED:
                    statusIndicator = RequestSetMessageStatus.StatusIndicator.DELETED;
                    value = RequestSetMessageStatus.STATUS_YES;
                    break;

                default:
                    Log.e(TAG, "Invalid parameter for status" + status);
                    return false;
            }
            sendMessage(
                    MSG_SET_MESSAGE_STATUS,
                    0,
                    0,
                    new RequestSetMessageStatus(handle, statusIndicator, value));
            return true;
        }
        return false;
    }

    private String getContactURIFromPhone(String number) {
        return PhoneAccount.SCHEME_TEL + ":" + number;
    }

    private String getContactURIFromEmail(String email) {
        return SCHEME_MAILTO + "://" + email;
    }

    Bmessage.Type getDefaultMessageType() {
        synchronized (mDefaultMessageType) {
            if (Utils.isPtsTestMode()) {
                int messageType = SystemProperties.getInt(SEND_MESSAGE_TYPE, -1);
                if (messageType > 0 && messageType < Bmessage.Type.values().length) {
                    return Bmessage.Type.values()[messageType];
                }
            }
            return mDefaultMessageType;
        }
    }

    void setDefaultMessageType(SdpMasRecord sdpMasRecord) {
        int supportedMessageTypes = sdpMasRecord.getSupportedMessageTypes();
        synchronized (mDefaultMessageType) {
            if ((supportedMessageTypes & SdpMasRecord.MessageType.MMS) > 0) {
                mDefaultMessageType = Bmessage.Type.MMS;
            } else if ((supportedMessageTypes & SdpMasRecord.MessageType.SMS_CDMA) > 0) {
                mDefaultMessageType = Bmessage.Type.SMS_CDMA;
            } else if ((supportedMessageTypes & SdpMasRecord.MessageType.SMS_GSM) > 0) {
                mDefaultMessageType = Bmessage.Type.SMS_GSM;
            }
        }
    }

    public void dump(StringBuilder sb) {
        ProfileService.println(
                sb,
                "mCurrentDevice: "
                        + mDevice
                        + "("
                        + Utils.getName(mDevice)
                        + ") "
                        + this.toString());
        if (mDatabase != null) {
            mDatabase.dump(sb);
        } else {
            ProfileService.println(sb, "  Device Message DB: null");
        }
        sb.append("\n");
    }

    class Disconnected extends State {
        @Override
        public void enter() {
<<<<<<< HEAD
            Log.d(TAG, Utils.getLoggableAddress(mDevice) + " [Disconnected]: Entered, message="
                    + getMessageName(getCurrentMessage().what));
=======
            Log.d(
                    TAG,
                    Utils.getLoggableAddress(mDevice)
                            + " [Disconnected]: Entered, message="
                            + getMessageName(getCurrentMessage().what));
>>>>>>> 67a65fc1
            onConnectionStateChanged(mPreviousState, BluetoothProfile.STATE_DISCONNECTED);
            mPreviousState = BluetoothProfile.STATE_DISCONNECTED;
            quit();
        }

        @Override
        public void exit() {
            mPreviousState = BluetoothProfile.STATE_DISCONNECTED;
        }
    }

    class Connecting extends State {
        @Override
        public void enter() {
<<<<<<< HEAD
            Log.d(TAG, Utils.getLoggableAddress(mDevice) + " [Connecting]: Entered, message="
                    + getMessageName(getCurrentMessage().what));
=======
            Log.d(
                    TAG,
                    Utils.getLoggableAddress(mDevice)
                            + " [Connecting]: Entered, message="
                            + getMessageName(getCurrentMessage().what));
>>>>>>> 67a65fc1
            onConnectionStateChanged(mPreviousState, BluetoothProfile.STATE_CONNECTING);

            // When commanded to connect begin SDP to find the MAS server.
            mDevice.sdpSearch(BluetoothUuid.MAS);
            sendMessageDelayed(MSG_CONNECTING_TIMEOUT, CONNECT_TIMEOUT);
            Log.i(TAG, Utils.getLoggableAddress(mDevice) + " [Connecting]: Await SDP results");
        }

        @Override
        public boolean processMessage(Message message) {
<<<<<<< HEAD
            Log.d(TAG, Utils.getLoggableAddress(mDevice) + " [Connecting]: Received "
                    + getMessageName(message.what));
=======
            Log.d(
                    TAG,
                    Utils.getLoggableAddress(mDevice)
                            + " [Connecting]: Received "
                            + getMessageName(message.what));
>>>>>>> 67a65fc1

            switch (message.what) {
                case MSG_MAS_SDP_DONE:
                    Log.i(TAG, Utils.getLoggableAddress(mDevice) + " [Connecting]: SDP Complete");
                    if (mMasClient == null) {
                        SdpMasRecord record = (SdpMasRecord) message.obj;
                        if (record == null) {
                            Log.e(
                                    TAG,
                                    Utils.getLoggableAddress(mDevice)
                                            + " [Connecting]: SDP record is null");
                            return NOT_HANDLED;
                        }
                        mMasClient = new MasClient(mDevice, MceStateMachine.this, record);
                        setDefaultMessageType(record);
                    }
                    break;

                case MSG_MAS_SDP_UNSUCCESSFUL:
                    int sdpStatus = message.arg1;
                    Log.i(
                            TAG,
                            Utils.getLoggableAddress(mDevice)
                                    + " [Connecting]: SDP unsuccessful, status="
                                    + sdpStatus);
                    if (sdpStatus == SDP_BUSY) {
<<<<<<< HEAD
                        Log.d(TAG, Utils.getLoggableAddress(mDevice)
                                + " [Connecting]: SDP was busy, try again");
=======
                        Log.d(
                                TAG,
                                Utils.getLoggableAddress(mDevice)
                                        + " [Connecting]: SDP was busy, try again");
>>>>>>> 67a65fc1
                        mDevice.sdpSearch(BluetoothUuid.MAS);
                    } else {
                        // This means the status is 0 (success, but no record) or 1 (organic
                        // failure). We historically have never retried SDP in failure cases, so we
                        // don't need to wait for the timeout anymore.
<<<<<<< HEAD
                        Log.d(TAG, Utils.getLoggableAddress(mDevice)
                                + " [Connecting]: SDP failed completely, disconnecting");
=======
                        Log.d(
                                TAG,
                                Utils.getLoggableAddress(mDevice)
                                        + " [Connecting]: SDP failed completely, disconnecting");
>>>>>>> 67a65fc1
                        transitionTo(mDisconnecting);
                    }
                    break;

                case MSG_MAS_CONNECTED:
                    transitionTo(mConnected);
                    break;

                case MSG_MAS_DISCONNECTED:
                    if (mMasClient != null) {
                        mMasClient.shutdown();
                    }
                    transitionTo(mDisconnected);
                    break;

                case MSG_CONNECTING_TIMEOUT:
                    transitionTo(mDisconnecting);
                    break;

                case MSG_CONNECT:
                case MSG_DISCONNECT:
                    deferMessage(message);
                    break;

                default:
                    Log.w(
                            TAG,
                            Utils.getLoggableAddress(mDevice)
                                    + " [Connecting]: Unexpected message: "
                                    + getMessageName(message.what));
                    return NOT_HANDLED;
            }
            return HANDLED;
        }

        @Override
        public void exit() {
            mPreviousState = BluetoothProfile.STATE_CONNECTING;
            removeMessages(MSG_CONNECTING_TIMEOUT);
        }
    }

    class Connected extends State {
        @Override
        public void enter() {
<<<<<<< HEAD
            Log.d(TAG, Utils.getLoggableAddress(mDevice) + " [Connected]: Entered, message="
                    + getMessageName(getCurrentMessage().what));

            MapClientContent.Callbacks callbacks = new MapClientContent.Callbacks(){
                @Override
                public void onMessageStatusChanged(String handle, int status) {
                    setMessageStatus(handle, status);
                }
            };
=======
            Log.d(
                    TAG,
                    Utils.getLoggableAddress(mDevice)
                            + " [Connected]: Entered, message="
                            + getMessageName(getCurrentMessage().what));

            MapClientContent.Callbacks callbacks =
                    new MapClientContent.Callbacks() {
                        @Override
                        public void onMessageStatusChanged(String handle, int status) {
                            setMessageStatus(handle, status);
                        }
                    };
>>>>>>> 67a65fc1
            // Keeps mock database from being overwritten in tests
            if (mDatabase == null) {
                mDatabase = new MapClientContent(mService, callbacks, mDevice);
            }
            onConnectionStateChanged(mPreviousState, BluetoothProfile.STATE_CONNECTED);
            if (Utils.isPtsTestMode()) return;

            mMasClient.makeRequest(new RequestSetPath(FOLDER_TELECOM));
            mMasClient.makeRequest(new RequestSetPath(FOLDER_MSG));
            mMasClient.makeRequest(new RequestSetPath(FOLDER_INBOX));
            mMasClient.makeRequest(new RequestGetFolderListing(0, 0));
            mMasClient.makeRequest(new RequestSetPath(false));
            // Start searching for remote device's own phone number. Only until either:
            //   (a) the search completes (with or without finding the number), or
            //   (b) the timeout expires,
            // does the MCE:
            //   (a) register itself for being notified of the arrival of new messages, and
            //   (b) start downloading existing messages off of MSE.
            // In other words, the MCE shouldn't handle any messages (new or existing) until after
            // it has tried obtaining the remote's own phone number.
            RequestGetMessagesListingForOwnNumber requestForOwnNumber =
                    new RequestGetMessagesListingForOwnNumber();
            mMasClient.makeRequest(requestForOwnNumber);
            sendMessageDelayed(
                    MSG_SEARCH_OWN_NUMBER_TIMEOUT, requestForOwnNumber, sOwnNumberSearchTimeoutMs);
            Log.i(TAG, Utils.getLoggableAddress(mDevice) + "[Connected]: Find phone number");
        }

        @Override
        public boolean processMessage(Message message) {
<<<<<<< HEAD
            Log.d(TAG, Utils.getLoggableAddress(mDevice) + " [Connected]: Received "
                    + getMessageName(message.what));
=======
            Log.d(
                    TAG,
                    Utils.getLoggableAddress(mDevice)
                            + " [Connected]: Received "
                            + getMessageName(message.what));
>>>>>>> 67a65fc1
            switch (message.what) {
                case MSG_DISCONNECT:
                    if (mDevice.equals(message.obj)) {
                        transitionTo(mDisconnecting);
                    }
                    break;

                case MSG_MAS_DISCONNECTED:
                    deferMessage(message);
                    transitionTo(mDisconnecting);
                    break;

                case MSG_OUTBOUND_MESSAGE:
                    mMasClient.makeRequest(
                            new RequestPushMessage(
                                    FOLDER_OUTBOX, (Bmessage) message.obj, null, false, false));
                    break;

                case MSG_INBOUND_MESSAGE:
                    mMasClient.makeRequest(
                            new RequestGetMessage(
                                    (String) message.obj, MasClient.CharsetType.UTF_8, false));
                    break;

                case MSG_NOTIFICATION:
                    EventReport notification = (EventReport) message.obj;
                    processNotification(notification);
                    break;

                case MSG_GET_LISTING:
                    mMasClient.makeRequest(new RequestGetFolderListing(0, 0));
                    break;

                case MSG_GET_MESSAGE_LISTING:
                    // Get the 50 most recent messages from the last week
                    Calendar calendar = Calendar.getInstance();
                    calendar.add(Calendar.DATE, -7);
                    byte messageType;
                    if (Utils.isPtsTestMode()) {
                        messageType =
                                (byte)
                                        SystemProperties.getInt(
                                                FETCH_MESSAGE_TYPE,
                                                MessagesFilter.MESSAGE_TYPE_ALL);
                    } else {
                        messageType = MessagesFilter.MESSAGE_TYPE_ALL;
                    }

                    mMasClient.makeRequest(
                            new RequestGetMessagesListing(
                                    (String) message.obj,
                                    0,
                                    new MessagesFilter.Builder()
                                            .setPeriod(calendar.getTime(), null)
                                            .setMessageType(messageType)
                                            .build(),
                                    0,
                                    50,
                                    0));
                    break;

                case MSG_SET_MESSAGE_STATUS:
                    if (message.obj instanceof RequestSetMessageStatus) {
                        mMasClient.makeRequest((RequestSetMessageStatus) message.obj);
                    }
                    break;

                case MSG_MAS_REQUEST_COMPLETED:
                    if (message.obj instanceof RequestGetMessage) {
                        processInboundMessage((RequestGetMessage) message.obj);
                    } else if (message.obj instanceof RequestPushMessage) {
                        RequestPushMessage requestPushMessage = (RequestPushMessage) message.obj;
                        String messageHandle = requestPushMessage.getMsgHandle();
                        Log.i(
                                TAG,
                                Utils.getLoggableAddress(mDevice)
                                        + " [Connected]: Message Sent, handle="
                                        + messageHandle);
                        // ignore the top-order byte (converted to string) in the handle for now
                        // some test devices don't populate messageHandle field.
                        // in such cases, no need to wait up for response for such messages.
                        if (messageHandle != null && messageHandle.length() > 2) {
                            if (SAVE_OUTBOUND_MESSAGES) {
                                mDatabase.storeMessage(
                                        requestPushMessage.getBMsg(),
                                        messageHandle,
                                        System.currentTimeMillis(),
                                        MESSAGE_SEEN);
                            }
                            mSentMessageLog.put(
                                    messageHandle.substring(2), requestPushMessage.getBMsg());
                        }
                    } else if (message.obj instanceof RequestGetMessagesListing) {
                        processMessageListing((RequestGetMessagesListing) message.obj);
                    } else if (message.obj instanceof RequestSetMessageStatus) {
                        processSetMessageStatus((RequestSetMessageStatus) message.obj);
                    } else if (message.obj instanceof RequestGetMessagesListingForOwnNumber) {
                        processMessageListingForOwnNumber(
                                (RequestGetMessagesListingForOwnNumber) message.obj);
                    }
                    break;

                case MSG_CONNECT:
                    if (!mDevice.equals(message.obj)) {
                        deferMessage(message);
                        transitionTo(mDisconnecting);
                    }
                    break;

                case MSG_SEARCH_OWN_NUMBER_TIMEOUT:
                    Log.w(TAG, "Timeout while searching for own phone number.");
                    // Abort any outstanding Request so it doesn't execute on MasClient
                    RequestGetMessagesListingForOwnNumber request =
                            (RequestGetMessagesListingForOwnNumber) message.obj;
                    mMasClient.abortRequest(request);
                    // Remove any executed/completed Request that MasClient has passed back to
                    // state machine. Note: {@link StateMachine} doesn't provide a {@code
                    // removeMessages(int what, Object obj)}, nor direct access to {@link
                    // mSmHandler}, so this will remove *all* {@code MSG_MAS_REQUEST_COMPLETED}
                    // messages. However, {@link RequestGetMessagesListingForOwnNumber} should be
                    // the only MAS Request enqueued at this point, since none of the other MAS
                    // Requests should trigger/start until after getOwnNumber has completed.
                    removeMessages(MSG_MAS_REQUEST_COMPLETED);
                    // If failed to complete search for remote device's own phone number,
                    // proceed without it (i.e., register MCE for MNS and start download
                    // of existing messages from MSE).
                    notificationRegistrationAndStartDownloadMessages();
                    break;

                default:
                    Log.w(
                            TAG,
                            Utils.getLoggableAddress(mDevice)
                                    + " [Connected]: Unexpected message: "
                                    + getMessageName(message.what));
                    return NOT_HANDLED;
            }
            return HANDLED;
        }

        @Override
        public void exit() {
            mDatabase.cleanUp();
            mDatabase = null;
            mPreviousState = BluetoothProfile.STATE_CONNECTED;
        }

        /**
         * Given a message notification event, will ensure message caching and updating and update
         * interested applications.
         *
         * <p>Message notifications arrive for both remote message reception and Message-Listing
         * object updates that are triggered by the server side.
         *
         * @param event - object describing the remote event
         */
        private void processNotification(EventReport event) {
            Log.i(
                    TAG,
                    Utils.getLoggableAddress(mDevice)
                            + " [Connected]: Received Notification, event="
                            + event);

            if (event == null) {
                Log.w(
                        TAG,
                        Utils.getLoggableAddress(mDevice)
                                + "[Connected]: Notification event is null");
                return;
            }

            switch (event.getType()) {
                case NEW_MESSAGE:
                    if (!mMessages.containsKey(event.getHandle())) {
                        Long timestamp = event.getTimestamp();
                        if (timestamp == null) {
                            // Infer the timestamp for this message as 'now' and read status
                            // false instead of getting the message listing data for it
                            timestamp = Instant.now().toEpochMilli();
                        }
                        MessageMetadata metadata =
                                new MessageMetadata(
                                        event.getHandle(), timestamp, false, MESSAGE_NOT_SEEN);
                        mMessages.put(event.getHandle(), metadata);
                    }
                    mMasClient.makeRequest(
                            new RequestGetMessage(
                                    event.getHandle(), MasClient.CharsetType.UTF_8, false));
                    break;
                case DELIVERY_FAILURE:
                    // fall through
                case SENDING_FAILURE:
                    if (!Flags.handleDeliverySendingFailureEvents()) {
                        break;
                    }
                    // fall through
                case DELIVERY_SUCCESS:
                    // fall through
                case SENDING_SUCCESS:
                    notifySentMessageStatus(event.getHandle(), event.getType());
                    break;
                case READ_STATUS_CHANGED:
                    mDatabase.markRead(event.getHandle());
                    break;
                case MESSAGE_DELETED:
                    mDatabase.deleteMessage(event.getHandle());
                    break;
                default:
                    Log.d(TAG, "processNotification: ignoring event type=" + event.getType());
            }
        }

        /**
         * Given the result of a Message Listing request, will cache the contents of each Message in
         * the Message Listing Object and kick off requests to retrieve message contents from the
         * remote device.
         *
         * @param request - A request object that has been resolved and returned with a message list
         */
        private void processMessageListing(RequestGetMessagesListing request) {
            Log.i(
                    TAG,
                    Utils.getLoggableAddress(mDevice)
                            + " [Connected]: Received Message Listing, listing="
                            + (request != null
                                    ? (request.getList() != null
                                            ? String.valueOf(request.getList().size())
                                            : "null list")
                                    : "null request"));

            ArrayList<com.android.bluetooth.mapclient.Message> messageListing = request.getList();
            if (messageListing != null) {
                // Message listings by spec arrive ordered newest first but we wish to broadcast as
                // oldest first. Iterate in reverse order so we initiate requests oldest first.
                for (int i = messageListing.size() - 1; i >= 0; i--) {
                    com.android.bluetooth.mapclient.Message msg = messageListing.get(i);
<<<<<<< HEAD
                    Log.d(TAG, Utils.getLoggableAddress(mDevice)
                            + " [Connected]: fetch message content, handle=" + msg.getHandle());
=======
                    Log.d(
                            TAG,
                            Utils.getLoggableAddress(mDevice)
                                    + " [Connected]: fetch message content, handle="
                                    + msg.getHandle());
>>>>>>> 67a65fc1
                    // A message listing coming from the server should always have up to date data
                    if (msg.getDateTime() == null) {
                        Log.w(
                                TAG,
                                "message with handle "
                                        + msg.getHandle()
                                        + " has a null datetime, ignoring");
                        continue;
                    }
                    mMessages.put(
                            msg.getHandle(),
                            new MessageMetadata(
                                    msg.getHandle(),
                                    msg.getDateTime().getTime(),
                                    msg.isRead(),
                                    MESSAGE_SEEN));
                    getMessage(msg.getHandle());
                }
            }
        }

        /**
         * Process the result of a MessageListing request that was made specifically to obtain the
         * remote device's own phone number.
         *
         * @param request - A request object that has been resolved and returned with: - a phone
         *     number (possibly null if a number wasn't found) - a flag indicating whether there are
         *     still messages that can be searched/requested. - the request will automatically
         *     update itself if a number wasn't found and there are still messages that can be
         *     searched.
         */
        private void processMessageListingForOwnNumber(
                RequestGetMessagesListingForOwnNumber request) {

            if (request.isSearchCompleted()) {
                Log.d(TAG, "processMessageListingForOwnNumber: search completed");
                if (request.getOwnNumber() != null) {
                    // A phone number was found (should be the remote device's).
<<<<<<< HEAD
                    Log.d(TAG, "processMessageListingForOwnNumber: number found = "
                            + request.getOwnNumber());
=======
                    Log.d(
                            TAG,
                            "processMessageListingForOwnNumber: number found = "
                                    + request.getOwnNumber());
>>>>>>> 67a65fc1
                    mDatabase.setRemoteDeviceOwnNumber(request.getOwnNumber());
                }
                // Remove any outstanding timeouts from state machine queue
                removeDeferredMessages(MSG_SEARCH_OWN_NUMBER_TIMEOUT);
                removeMessages(MSG_SEARCH_OWN_NUMBER_TIMEOUT);
                // Move on to next stage of connection process
                notificationRegistrationAndStartDownloadMessages();
            } else {
                // A phone number wasn't found, but there are still additional messages that can
                // be requested and searched.
                Log.d(TAG, "processMessageListingForOwnNumber: continuing search");
                mMasClient.makeRequest(request);
            }
        }

        /**
         * (1) MCE registering itself for being notified of the arrival of new messages; and (2) MCE
         * downloading existing messages of off MSE.
         */
        private void notificationRegistrationAndStartDownloadMessages() {
            Log.i(TAG, Utils.getLoggableAddress(mDevice) + "[Connected]: Queue Message downloads");
            mMasClient.makeRequest(new RequestSetNotificationRegistration(true));
            sendMessage(MSG_GET_MESSAGE_LISTING, FOLDER_SENT);
            sendMessage(MSG_GET_MESSAGE_LISTING, FOLDER_INBOX);
        }

        private void processSetMessageStatus(RequestSetMessageStatus request) {
            Log.d(TAG, "processSetMessageStatus");
            int result = BluetoothMapClient.RESULT_SUCCESS;
            if (!request.isSuccess()) {
                Log.e(TAG, "Set message status failed");
                result = BluetoothMapClient.RESULT_FAILURE;
            }
            RequestSetMessageStatus.StatusIndicator status = request.getStatusIndicator();
            switch (status) {
                case READ:
                    {
                        Intent intent =
                                new Intent(BluetoothMapClient.ACTION_MESSAGE_READ_STATUS_CHANGED);
                        intent.putExtra(
                                BluetoothMapClient.EXTRA_MESSAGE_READ_STATUS,
                                request.getValue() == RequestSetMessageStatus.STATUS_YES
                                        ? true
                                        : false);
                        intent.putExtra(
                                BluetoothMapClient.EXTRA_MESSAGE_HANDLE, request.getHandle());
                        intent.putExtra(BluetoothMapClient.EXTRA_RESULT_CODE, result);
                        mService.sendBroadcast(intent, BLUETOOTH_CONNECT);
                        break;
                    }
                case DELETED:
                    {
                        Intent intent =
                                new Intent(
                                        BluetoothMapClient.ACTION_MESSAGE_DELETED_STATUS_CHANGED);
                        intent.putExtra(
                                BluetoothMapClient.EXTRA_MESSAGE_DELETED_STATUS,
                                request.getValue() == RequestSetMessageStatus.STATUS_YES
                                        ? true
                                        : false);
                        intent.putExtra(
                                BluetoothMapClient.EXTRA_MESSAGE_HANDLE, request.getHandle());
                        intent.putExtra(BluetoothMapClient.EXTRA_RESULT_CODE, result);
                        mService.sendBroadcast(intent, BLUETOOTH_CONNECT);
                        break;
                    }
                default:
                    Log.e(TAG, "Unknown status indicator " + status);
                    return;
            }
        }

        /**
         * Given the response of a GetMessage request, will broadcast the bMessage contents on to
         * all registered applications.
         *
         * <p>Inbound messages arrive as bMessage objects following a GetMessage request. GetMessage
         * uses a message handle that can arrive from both a GetMessageListing request or a Message
         * Notification event.
         *
         * @param request - A request object that has been resolved and returned with message data
         */
        private void processInboundMessage(RequestGetMessage request) {
            Bmessage message = request.getMessage();
            Log.d(TAG, "Notify inbound Message" + message);

            if (message == null) {
                return;
            }
            mDatabase.storeMessage(
                    message,
                    request.getHandle(),
                    mMessages.get(request.getHandle()).getTimestamp(),
                    mMessages.get(request.getHandle()).getSeen());
            if (!INBOX_PATH.equalsIgnoreCase(message.getFolder())) {
                Log.d(TAG, "Ignoring message received in " + message.getFolder() + ".");
                return;
            }
            switch (message.getType()) {
                case SMS_CDMA:
                case SMS_GSM:
                case MMS:
                    Log.d(TAG, "Body: " + message.getBodyContent());
                    Log.d(TAG, message.toString());
                    Log.d(TAG, "Recipients" + message.getRecipients().toString());

                    // Grab the message metadata and update the cached read status from the bMessage
                    MessageMetadata metadata = mMessages.get(request.getHandle());
                    metadata.setRead(request.getMessage().getStatus() == Bmessage.Status.READ);

                    Intent intent = new Intent();
                    intent.setAction(BluetoothMapClient.ACTION_MESSAGE_RECEIVED);
                    intent.putExtra(BluetoothDevice.EXTRA_DEVICE, mDevice);
                    intent.putExtra(BluetoothMapClient.EXTRA_MESSAGE_HANDLE, request.getHandle());
                    intent.putExtra(
                            BluetoothMapClient.EXTRA_MESSAGE_TIMESTAMP, metadata.getTimestamp());
                    intent.putExtra(
                            BluetoothMapClient.EXTRA_MESSAGE_READ_STATUS, metadata.getRead());
                    intent.putExtra(android.content.Intent.EXTRA_TEXT, message.getBodyContent());
                    VCardEntry originator = message.getOriginator();
                    if (originator != null) {
                        Log.d(TAG, originator.toString());
                        List<VCardEntry.PhoneData> phoneData = originator.getPhoneList();
                        List<VCardEntry.EmailData> emailData = originator.getEmailList();
                        if (phoneData != null && phoneData.size() > 0) {
                            String phoneNumber = phoneData.get(0).getNumber();
                            Log.d(TAG, "Originator number: " + phoneNumber);
<<<<<<< HEAD
                            intent.putExtra(BluetoothMapClient.EXTRA_SENDER_CONTACT_URI,
=======
                            intent.putExtra(
                                    BluetoothMapClient.EXTRA_SENDER_CONTACT_URI,
>>>>>>> 67a65fc1
                                    getContactURIFromPhone(phoneNumber));
                        } else if (emailData != null && emailData.size() > 0) {
                            String email = emailData.get(0).getAddress();
                            Log.d(TAG, "Originator email: " + email);
<<<<<<< HEAD
                            intent.putExtra(BluetoothMapClient.EXTRA_SENDER_CONTACT_URI,
=======
                            intent.putExtra(
                                    BluetoothMapClient.EXTRA_SENDER_CONTACT_URI,
>>>>>>> 67a65fc1
                                    getContactURIFromEmail(email));
                        }
                        intent.putExtra(
                                BluetoothMapClient.EXTRA_SENDER_CONTACT_NAME,
                                originator.getDisplayName());
                    }
                    if (message.getType() == Bmessage.Type.MMS) {
                        BluetoothMapbMessageMime mmsBmessage = new BluetoothMapbMessageMime();
                        mmsBmessage.parseMsgPart(message.getBodyContent());
                        intent.putExtra(
                                android.content.Intent.EXTRA_TEXT, mmsBmessage.getMessageAsText());
                        ArrayList<VCardEntry> recipients = message.getRecipients();
                        if (recipients != null && !recipients.isEmpty()) {
                            intent.putExtra(
                                    android.content.Intent.EXTRA_CC, getRecipientsUri(recipients));
                        }
                    }
                    String defaultMessagingPackage = Telephony.Sms.getDefaultSmsPackage(mService);
                    if (defaultMessagingPackage == null) {
                        // Broadcast to all RECEIVE_SMS recipients, including the SMS receiver
                        // package defined in system properties if one exists
                        mService.sendBroadcast(intent, RECEIVE_SMS);
                    } else {
                        String smsReceiverPackageName =
                                SystemProperties.get(
                                        "bluetooth.profile.map_client.sms_receiver_package", null);
                        if (smsReceiverPackageName != null && !smsReceiverPackageName.isEmpty()) {
                            // Clone intent and broadcast to SMS receiver package if one exists
                            Intent messageNotificationIntent = (Intent) intent.clone();
                            messageNotificationIntent.setPackage(smsReceiverPackageName);
                            mService.sendBroadcast(messageNotificationIntent, RECEIVE_SMS);
                        }
                        // Broadcast to default messaging package
                        intent.setPackage(defaultMessagingPackage);
                        mService.sendBroadcast(intent, RECEIVE_SMS);
                    }
                    break;
                case EMAIL:
                default:
                    Log.e(TAG, "Received unhandled type" + message.getType().toString());
                    break;
            }
        }

        /**
         * Retrieves the URIs of all the participants of a group conversation, besides the sender of
         * the message.
         */
        private String[] getRecipientsUri(ArrayList<VCardEntry> recipients) {
            Set<String> uris = new HashSet<>();

            for (VCardEntry recipient : recipients) {
                List<VCardEntry.PhoneData> phoneData = recipient.getPhoneList();
                if (phoneData != null && phoneData.size() > 0) {
                    String phoneNumber = phoneData.get(0).getNumber();
                    Log.d(TAG, "CC Recipient number: " + phoneNumber);
                    uris.add(getContactURIFromPhone(phoneNumber));
                }
            }
            String[] stringUris = new String[uris.size()];
            return uris.toArray(stringUris);
        }

        private void notifySentMessageStatus(String handle, EventReport.Type status) {
            Log.d(TAG, "got a status for " + handle + " Status = " + status);
            // some test devices don't populate messageHandle field.
            // in such cases, ignore such messages.
            if (handle == null || handle.length() <= 2) return;
            PendingIntent intentToSend = null;
            // ignore the top-order byte (converted to string) in the handle for now
            String shortHandle = handle.substring(2);
            if (status == EventReport.Type.SENDING_FAILURE
                    || status == EventReport.Type.SENDING_SUCCESS) {
                intentToSend = mSentReceiptRequested.remove(mSentMessageLog.get(shortHandle));
            } else if (status == EventReport.Type.DELIVERY_SUCCESS
                    || status == EventReport.Type.DELIVERY_FAILURE) {
                intentToSend = mDeliveryReceiptRequested.remove(mSentMessageLog.get(shortHandle));
            }

            if (intentToSend != null) {
                try {
                    Log.d(TAG, "*******Sending " + intentToSend);
                    int result = Activity.RESULT_OK;
                    if (status == EventReport.Type.SENDING_FAILURE
                            || status == EventReport.Type.DELIVERY_FAILURE) {
                        result = SmsManager.RESULT_ERROR_GENERIC_FAILURE;
                    }
                    intentToSend.send(result);
                } catch (PendingIntent.CanceledException e) {
                    Log.w(TAG, "Notification Request Canceled" + e);
                }
            } else {
                Log.e(
                        TAG,
                        "Received a notification on message with handle = "
                                + handle
                                + ", but it is NOT found in mSentMessageLog! where did it go?");
            }
        }
    }

    class Disconnecting extends State {
        @Override
        public void enter() {
<<<<<<< HEAD
            Log.d(TAG, Utils.getLoggableAddress(mDevice) + " [Disconnecting]: Entered, message="
                    + getMessageName(getCurrentMessage().what));
=======
            Log.d(
                    TAG,
                    Utils.getLoggableAddress(mDevice)
                            + " [Disconnecting]: Entered, message="
                            + getMessageName(getCurrentMessage().what));
>>>>>>> 67a65fc1

            onConnectionStateChanged(mPreviousState, BluetoothProfile.STATE_DISCONNECTING);

            if (mMasClient != null) {
                mMasClient.makeRequest(new RequestSetNotificationRegistration(false));
                mMasClient.shutdown();
                sendMessageDelayed(MSG_DISCONNECTING_TIMEOUT, DISCONNECT_TIMEOUT);
            } else {
                // MAP was never connected
                transitionTo(mDisconnected);
            }
        }

        @Override
        public boolean processMessage(Message message) {
<<<<<<< HEAD
            Log.d(TAG, Utils.getLoggableAddress(mDevice) + " [Disconnecting]: Received "
                    + getMessageName(message.what));
=======
            Log.d(
                    TAG,
                    Utils.getLoggableAddress(mDevice)
                            + " [Disconnecting]: Received "
                            + getMessageName(message.what));
>>>>>>> 67a65fc1
            switch (message.what) {
                case MSG_DISCONNECTING_TIMEOUT:
                case MSG_MAS_DISCONNECTED:
                    mMasClient = null;
                    transitionTo(mDisconnected);
                    break;

                case MSG_CONNECT:
                case MSG_DISCONNECT:
                    deferMessage(message);
                    break;

                default:
                    Log.w(
                            TAG,
                            Utils.getLoggableAddress(mDevice)
                                    + " [Disconnecting]: Unexpected message: "
                                    + getMessageName(message.what));
                    return NOT_HANDLED;
            }
            return HANDLED;
        }

        @Override
        public void exit() {
            mPreviousState = BluetoothProfile.STATE_DISCONNECTING;
            removeMessages(MSG_DISCONNECTING_TIMEOUT);
        }
    }

    void receiveEvent(EventReport ev) {
<<<<<<< HEAD
        Log.d(TAG, "Message Type = " + ev.getType()
                + ", Message handle = " + ev.getHandle());
=======
        Log.d(TAG, "Message Type = " + ev.getType() + ", Message handle = " + ev.getHandle());
>>>>>>> 67a65fc1
        sendMessage(MSG_NOTIFICATION, ev);
    }

    private String getMessageName(int what) {
        switch (what) {
            case MSG_MAS_CONNECTED:
                return "MSG_MAS_CONNECTED";
            case MSG_MAS_DISCONNECTED:
                return "MSG_MAS_DISCONNECTED";
            case MSG_MAS_REQUEST_COMPLETED:
                return "MSG_MAS_REQUEST_COMPLETED";
            case MSG_MAS_REQUEST_FAILED:
                return "MSG_MAS_REQUEST_FAILED";
            case MSG_MAS_SDP_DONE:
                return "MSG_MAS_SDP_DONE";
            case MSG_MAS_SDP_UNSUCCESSFUL:
                return "MSG_MAS_SDP_UNSUCCESSFUL";
            case MSG_OUTBOUND_MESSAGE:
                return "MSG_OUTBOUND_MESSAGE";
            case MSG_INBOUND_MESSAGE:
                return "MSG_INBOUND_MESSAGE";
            case MSG_NOTIFICATION:
                return "MSG_NOTIFICATION";
            case MSG_GET_LISTING:
                return "MSG_GET_LISTING";
            case MSG_GET_MESSAGE_LISTING:
                return "MSG_GET_MESSAGE_LISTING";
            case MSG_SET_MESSAGE_STATUS:
                return "MSG_SET_MESSAGE_STATUS";
            case DISCONNECT_TIMEOUT:
                return "DISCONNECT_TIMEOUT";
            case CONNECT_TIMEOUT:
                return "CONNECT_TIMEOUT";
            case MSG_CONNECT:
                return "MSG_CONNECT";
            case MSG_DISCONNECT:
                return "MSG_DISCONNECT";
            case MSG_CONNECTING_TIMEOUT:
                return "MSG_CONNECTING_TIMEOUT";
            case MSG_DISCONNECTING_TIMEOUT:
                return "MSG_DISCONNECTING_TIMEOUT";
        }
        return "UNKNOWN";
    }
}<|MERGE_RESOLUTION|>--- conflicted
+++ resolved
@@ -283,10 +283,6 @@
         if (mDevice == null) {
             return;
         }
-<<<<<<< HEAD
-        Log.d(TAG, Utils.getLoggableAddress(mDevice) + ": Connection state changed, prev="
-                + prevState + ", new=" + state);
-=======
         Log.d(
                 TAG,
                 Utils.getLoggableAddress(mDevice)
@@ -294,7 +290,6 @@
                         + prevState
                         + ", new="
                         + state);
->>>>>>> 67a65fc1
         if (prevState != state && state == BluetoothProfile.STATE_CONNECTED) {
             MetricsLogger.logProfileConnectionEvent(BluetoothMetricsProto.ProfileId.MAP_CLIENT);
         }
@@ -342,16 +337,11 @@
         return true;
     }
 
-<<<<<<< HEAD
-    public synchronized boolean sendMapMessage(Uri[] contacts, String message,
-            PendingIntent sentIntent, PendingIntent deliveredIntent) {
-=======
     public synchronized boolean sendMapMessage(
             Uri[] contacts,
             String message,
             PendingIntent sentIntent,
             PendingIntent deliveredIntent) {
->>>>>>> 67a65fc1
         Log.d(TAG, Utils.getLoggableAddress(mDevice) + ": Send, message=" + message);
         if (contacts == null || contacts.length <= 0) {
             return false;
@@ -386,12 +376,7 @@
                     destEntry.addProperty(destEntryContact);
                     bmsg.addRecipient(destEntry);
                     Log.d(TAG, "SPECIFIC: " + contact.getSchemeSpecificPart());
-<<<<<<< HEAD
-                    Log.d(TAG, "Sending to emails "
-                            + destEntryContact.getValueList());
-=======
                     Log.d(TAG, "Sending to emails " + destEntryContact.getValueList());
->>>>>>> 67a65fc1
                 } else {
                     Log.w(TAG, "Scheme " + contact.getScheme() + " not supported.");
                     return false;
@@ -532,16 +517,11 @@
     class Disconnected extends State {
         @Override
         public void enter() {
-<<<<<<< HEAD
-            Log.d(TAG, Utils.getLoggableAddress(mDevice) + " [Disconnected]: Entered, message="
-                    + getMessageName(getCurrentMessage().what));
-=======
             Log.d(
                     TAG,
                     Utils.getLoggableAddress(mDevice)
                             + " [Disconnected]: Entered, message="
                             + getMessageName(getCurrentMessage().what));
->>>>>>> 67a65fc1
             onConnectionStateChanged(mPreviousState, BluetoothProfile.STATE_DISCONNECTED);
             mPreviousState = BluetoothProfile.STATE_DISCONNECTED;
             quit();
@@ -556,16 +536,11 @@
     class Connecting extends State {
         @Override
         public void enter() {
-<<<<<<< HEAD
-            Log.d(TAG, Utils.getLoggableAddress(mDevice) + " [Connecting]: Entered, message="
-                    + getMessageName(getCurrentMessage().what));
-=======
             Log.d(
                     TAG,
                     Utils.getLoggableAddress(mDevice)
                             + " [Connecting]: Entered, message="
                             + getMessageName(getCurrentMessage().what));
->>>>>>> 67a65fc1
             onConnectionStateChanged(mPreviousState, BluetoothProfile.STATE_CONNECTING);
 
             // When commanded to connect begin SDP to find the MAS server.
@@ -576,16 +551,11 @@
 
         @Override
         public boolean processMessage(Message message) {
-<<<<<<< HEAD
-            Log.d(TAG, Utils.getLoggableAddress(mDevice) + " [Connecting]: Received "
-                    + getMessageName(message.what));
-=======
             Log.d(
                     TAG,
                     Utils.getLoggableAddress(mDevice)
                             + " [Connecting]: Received "
                             + getMessageName(message.what));
->>>>>>> 67a65fc1
 
             switch (message.what) {
                 case MSG_MAS_SDP_DONE:
@@ -612,29 +582,19 @@
                                     + " [Connecting]: SDP unsuccessful, status="
                                     + sdpStatus);
                     if (sdpStatus == SDP_BUSY) {
-<<<<<<< HEAD
-                        Log.d(TAG, Utils.getLoggableAddress(mDevice)
-                                + " [Connecting]: SDP was busy, try again");
-=======
                         Log.d(
                                 TAG,
                                 Utils.getLoggableAddress(mDevice)
                                         + " [Connecting]: SDP was busy, try again");
->>>>>>> 67a65fc1
                         mDevice.sdpSearch(BluetoothUuid.MAS);
                     } else {
                         // This means the status is 0 (success, but no record) or 1 (organic
                         // failure). We historically have never retried SDP in failure cases, so we
                         // don't need to wait for the timeout anymore.
-<<<<<<< HEAD
-                        Log.d(TAG, Utils.getLoggableAddress(mDevice)
-                                + " [Connecting]: SDP failed completely, disconnecting");
-=======
                         Log.d(
                                 TAG,
                                 Utils.getLoggableAddress(mDevice)
                                         + " [Connecting]: SDP failed completely, disconnecting");
->>>>>>> 67a65fc1
                         transitionTo(mDisconnecting);
                     }
                     break;
@@ -680,17 +640,6 @@
     class Connected extends State {
         @Override
         public void enter() {
-<<<<<<< HEAD
-            Log.d(TAG, Utils.getLoggableAddress(mDevice) + " [Connected]: Entered, message="
-                    + getMessageName(getCurrentMessage().what));
-
-            MapClientContent.Callbacks callbacks = new MapClientContent.Callbacks(){
-                @Override
-                public void onMessageStatusChanged(String handle, int status) {
-                    setMessageStatus(handle, status);
-                }
-            };
-=======
             Log.d(
                     TAG,
                     Utils.getLoggableAddress(mDevice)
@@ -704,7 +653,6 @@
                             setMessageStatus(handle, status);
                         }
                     };
->>>>>>> 67a65fc1
             // Keeps mock database from being overwritten in tests
             if (mDatabase == null) {
                 mDatabase = new MapClientContent(mService, callbacks, mDevice);
@@ -735,16 +683,11 @@
 
         @Override
         public boolean processMessage(Message message) {
-<<<<<<< HEAD
-            Log.d(TAG, Utils.getLoggableAddress(mDevice) + " [Connected]: Received "
-                    + getMessageName(message.what));
-=======
             Log.d(
                     TAG,
                     Utils.getLoggableAddress(mDevice)
                             + " [Connected]: Received "
                             + getMessageName(message.what));
->>>>>>> 67a65fc1
             switch (message.what) {
                 case MSG_DISCONNECT:
                     if (mDevice.equals(message.obj)) {
@@ -981,16 +924,11 @@
                 // oldest first. Iterate in reverse order so we initiate requests oldest first.
                 for (int i = messageListing.size() - 1; i >= 0; i--) {
                     com.android.bluetooth.mapclient.Message msg = messageListing.get(i);
-<<<<<<< HEAD
-                    Log.d(TAG, Utils.getLoggableAddress(mDevice)
-                            + " [Connected]: fetch message content, handle=" + msg.getHandle());
-=======
                     Log.d(
                             TAG,
                             Utils.getLoggableAddress(mDevice)
                                     + " [Connected]: fetch message content, handle="
                                     + msg.getHandle());
->>>>>>> 67a65fc1
                     // A message listing coming from the server should always have up to date data
                     if (msg.getDateTime() == null) {
                         Log.w(
@@ -1029,15 +967,10 @@
                 Log.d(TAG, "processMessageListingForOwnNumber: search completed");
                 if (request.getOwnNumber() != null) {
                     // A phone number was found (should be the remote device's).
-<<<<<<< HEAD
-                    Log.d(TAG, "processMessageListingForOwnNumber: number found = "
-                            + request.getOwnNumber());
-=======
                     Log.d(
                             TAG,
                             "processMessageListingForOwnNumber: number found = "
                                     + request.getOwnNumber());
->>>>>>> 67a65fc1
                     mDatabase.setRemoteDeviceOwnNumber(request.getOwnNumber());
                 }
                 // Remove any outstanding timeouts from state machine queue
@@ -1165,22 +1098,14 @@
                         if (phoneData != null && phoneData.size() > 0) {
                             String phoneNumber = phoneData.get(0).getNumber();
                             Log.d(TAG, "Originator number: " + phoneNumber);
-<<<<<<< HEAD
-                            intent.putExtra(BluetoothMapClient.EXTRA_SENDER_CONTACT_URI,
-=======
                             intent.putExtra(
                                     BluetoothMapClient.EXTRA_SENDER_CONTACT_URI,
->>>>>>> 67a65fc1
                                     getContactURIFromPhone(phoneNumber));
                         } else if (emailData != null && emailData.size() > 0) {
                             String email = emailData.get(0).getAddress();
                             Log.d(TAG, "Originator email: " + email);
-<<<<<<< HEAD
-                            intent.putExtra(BluetoothMapClient.EXTRA_SENDER_CONTACT_URI,
-=======
                             intent.putExtra(
                                     BluetoothMapClient.EXTRA_SENDER_CONTACT_URI,
->>>>>>> 67a65fc1
                                     getContactURIFromEmail(email));
                         }
                         intent.putExtra(
@@ -1285,16 +1210,11 @@
     class Disconnecting extends State {
         @Override
         public void enter() {
-<<<<<<< HEAD
-            Log.d(TAG, Utils.getLoggableAddress(mDevice) + " [Disconnecting]: Entered, message="
-                    + getMessageName(getCurrentMessage().what));
-=======
             Log.d(
                     TAG,
                     Utils.getLoggableAddress(mDevice)
                             + " [Disconnecting]: Entered, message="
                             + getMessageName(getCurrentMessage().what));
->>>>>>> 67a65fc1
 
             onConnectionStateChanged(mPreviousState, BluetoothProfile.STATE_DISCONNECTING);
 
@@ -1310,16 +1230,11 @@
 
         @Override
         public boolean processMessage(Message message) {
-<<<<<<< HEAD
-            Log.d(TAG, Utils.getLoggableAddress(mDevice) + " [Disconnecting]: Received "
-                    + getMessageName(message.what));
-=======
             Log.d(
                     TAG,
                     Utils.getLoggableAddress(mDevice)
                             + " [Disconnecting]: Received "
                             + getMessageName(message.what));
->>>>>>> 67a65fc1
             switch (message.what) {
                 case MSG_DISCONNECTING_TIMEOUT:
                 case MSG_MAS_DISCONNECTED:
@@ -1351,12 +1266,7 @@
     }
 
     void receiveEvent(EventReport ev) {
-<<<<<<< HEAD
-        Log.d(TAG, "Message Type = " + ev.getType()
-                + ", Message handle = " + ev.getHandle());
-=======
         Log.d(TAG, "Message Type = " + ev.getType() + ", Message handle = " + ev.getHandle());
->>>>>>> 67a65fc1
         sendMessage(MSG_NOTIFICATION, ev);
     }
 

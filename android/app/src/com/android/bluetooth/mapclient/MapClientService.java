--- conflicted
+++ resolved
@@ -71,18 +71,6 @@
     }
 
     @VisibleForTesting
-<<<<<<< HEAD
-    private Handler mHandler;
-
-    private Looper mSmLooper;
-
-    public MapClientService(Context ctx) {
-        super(ctx);
-    }
-
-    @VisibleForTesting
-=======
->>>>>>> 67a65fc1
     MapClientService(Context ctx, Looper looper, MnsService mnsServer) {
         this(ctx);
         mSmLooper = looper;
@@ -191,13 +179,8 @@
 
     @RequiresPermission(android.Manifest.permission.BLUETOOTH_PRIVILEGED)
     public synchronized boolean disconnect(BluetoothDevice device) {
-<<<<<<< HEAD
-        enforceCallingOrSelfPermission(BLUETOOTH_PRIVILEGED,
-                "Need BLUETOOTH_PRIVILEGED permission");
-=======
         enforceCallingOrSelfPermission(
                 BLUETOOTH_PRIVILEGED, "Need BLUETOOTH_PRIVILEGED permission");
->>>>>>> 67a65fc1
         Log.d(TAG, "disconnect(device= " + device + "): devices=" + mMapInstanceMap.keySet());
         MceStateMachine mapStateMachine = mMapInstanceMap.get(device);
         // a map state machine instance doesn't exist. maybe it is already gone?
@@ -210,12 +193,7 @@
             return false;
         }
         mapStateMachine.disconnect();
-<<<<<<< HEAD
-        Log.d(TAG, "disconnect(device= " + device + "): end devices="
-                + mMapInstanceMap.keySet());
-=======
         Log.d(TAG, "disconnect(device= " + device + "): end devices=" + mMapInstanceMap.keySet());
->>>>>>> 67a65fc1
         return true;
     }
 
@@ -270,13 +248,8 @@
     @RequiresPermission(android.Manifest.permission.BLUETOOTH_PRIVILEGED)
     public boolean setConnectionPolicy(BluetoothDevice device, int connectionPolicy) {
         Log.v(TAG, "Saved connectionPolicy " + device + " = " + connectionPolicy);
-<<<<<<< HEAD
-        enforceCallingOrSelfPermission(BLUETOOTH_PRIVILEGED,
-                "Need BLUETOOTH_PRIVILEGED permission");
-=======
         enforceCallingOrSelfPermission(
                 BLUETOOTH_PRIVILEGED, "Need BLUETOOTH_PRIVILEGED permission");
->>>>>>> 67a65fc1
 
         if (!mDatabaseManager.setProfileConnectionPolicy(
                 device, BluetoothProfile.MAP_CLIENT, connectionPolicy)) {
@@ -332,8 +305,6 @@
                 Objects.requireNonNull(
                         AdapterService.getAdapterService().getDatabase(),
                         "DatabaseManager cannot be null when MapClientService starts");
-
-        mHandler = new Handler(Looper.getMainLooper());
 
         mHandler = new Handler(Looper.getMainLooper());
 
@@ -658,17 +629,12 @@
             return;
         }
 
-<<<<<<< HEAD
-        Log.i(TAG, "Received ACL disconnection event, device=" + device.toString()
-                + ", transport=" + transport);
-=======
         Log.i(
                 TAG,
                 "Received ACL disconnection event, device="
                         + device.toString()
                         + ", transport="
                         + transport);
->>>>>>> 67a65fc1
 
         if (transport != BluetoothDevice.TRANSPORT_BREDR) {
             return;

/*
 * Copyright (C) 2016 The Android Open Source Project
 *
 * Licensed under the Apache License, Version 2.0 (the "License");
 * you may not use this file except in compliance with the License.
 * You may obtain a copy of the License at
 *
 *      http://www.apache.org/licenses/LICENSE-2.0
 *
 * Unless required by applicable law or agreed to in writing, software
 * distributed under the License is distributed on an "AS IS" BASIS,
 * WITHOUT WARRANTIES OR CONDITIONS OF ANY KIND, either express or implied.
 * See the License for the specific language governing permissions and
 * limitations under the License.
 */

package com.android.bluetooth.mapclient;

import android.Manifest;
import android.annotation.RequiresPermission;
import android.app.PendingIntent;
import android.bluetooth.BluetoothAdapter;
import android.bluetooth.BluetoothDevice;
import android.bluetooth.BluetoothProfile;
import android.bluetooth.BluetoothUuid;
import android.bluetooth.IBluetoothMapClient;
import android.bluetooth.SdpMasRecord;
import android.content.AttributionSource;
import android.content.Context;
import android.net.Uri;
import android.os.Handler;
import android.os.Looper;
import android.os.ParcelUuid;
import android.os.Parcelable;
import android.sysprop.BluetoothProperties;
import android.util.Log;

import com.android.bluetooth.Utils;
import com.android.bluetooth.btservice.AdapterService;
import com.android.bluetooth.btservice.ProfileService;
import com.android.bluetooth.btservice.storage.DatabaseManager;
import com.android.internal.annotations.VisibleForTesting;

import java.util.ArrayList;
import java.util.Arrays;
import java.util.Collections;
import java.util.Iterator;
import java.util.List;
import java.util.Map;
import java.util.Objects;
import java.util.concurrent.ConcurrentHashMap;

public class MapClientService extends ProfileService {
    private static final String TAG = MapClientService.class.getSimpleName();

    static final int MAXIMUM_CONNECTED_DEVICES = 4;

    private final Map<BluetoothDevice, MceStateMachine> mMapInstanceMap =
            new ConcurrentHashMap<>(1);
    private MnsService mMnsServer;

    private AdapterService mAdapterService;
    private DatabaseManager mDatabaseManager;
    private static MapClientService sMapClientService;
    @VisibleForTesting private Handler mHandler;

    private Looper mSmLooper;

    public MapClientService(Context ctx) {
        super(ctx);
    }

    @VisibleForTesting
<<<<<<< HEAD
    private Handler mHandler;

    private Looper mSmLooper;

    public MapClientService(Context ctx) {
        super(ctx);
    }

    @VisibleForTesting
=======
>>>>>>> e110efe6
    MapClientService(Context ctx, Looper looper, MnsService mnsServer) {
        this(ctx);
        mSmLooper = looper;
        mMnsServer = mnsServer;
    }

    public static boolean isEnabled() {
        return BluetoothProperties.isProfileMapClientEnabled().orElse(false);
    }

    public static synchronized MapClientService getMapClientService() {
        if (sMapClientService == null) {
            Log.w(TAG, "getMapClientService(): service is null");
            return null;
        }
        if (!sMapClientService.isAvailable()) {
            Log.w(TAG, "getMapClientService(): service is not available ");
            return null;
        }
        return sMapClientService;
    }

    @VisibleForTesting
    static synchronized void setMapClientService(MapClientService instance) {
        Log.d(TAG, "setMapClientService(): set to: " + instance);
        sMapClientService = instance;
    }

    @VisibleForTesting
    Map<BluetoothDevice, MceStateMachine> getInstanceMap() {
        return mMapInstanceMap;
    }

    /**
     * Connect the given Bluetooth device.
     *
     * @param device
     * @return true if connection is successful, false otherwise.
     */
    @RequiresPermission(android.Manifest.permission.BLUETOOTH_PRIVILEGED)
    public synchronized boolean connect(BluetoothDevice device) {
        enforceCallingOrSelfPermission(
                BLUETOOTH_PRIVILEGED, "Need BLUETOOTH_PRIVILEGED permission");
        if (device == null) {
            throw new IllegalArgumentException("Null device");
        }
        Log.d(TAG, "connect(device= " + device + "): devices=" + mMapInstanceMap.keySet());
        if (getConnectionPolicy(device) == BluetoothProfile.CONNECTION_POLICY_FORBIDDEN) {
            Log.w(
                    TAG,
                    "Connection not allowed: <"
                            + device.getAddress()
                            + "> is CONNECTION_POLICY_FORBIDDEN");
            return false;
        }
        MceStateMachine mapStateMachine = mMapInstanceMap.get(device);
        if (mapStateMachine == null) {
            // a map state machine instance doesn't exist yet, create a new one if we can.
            if (mMapInstanceMap.size() < MAXIMUM_CONNECTED_DEVICES) {
                addDeviceToMapAndConnect(device);
                return true;
            } else {
                // Maxed out on the number of allowed connections.
                // see if some of the current connections can be cleaned-up, to make room.
                removeUncleanAccounts();
                if (mMapInstanceMap.size() < MAXIMUM_CONNECTED_DEVICES) {
                    addDeviceToMapAndConnect(device);
                    return true;
                } else {
                    Log.e(
                            TAG,
                            "Maxed out on the number of allowed MAP connections. "
                                    + "Connect request rejected on "
                                    + device);
                    return false;
                }
            }
        }

        // statemachine already exists in the map.
        int state = getConnectionState(device);
        if (state == BluetoothProfile.STATE_CONNECTED
                || state == BluetoothProfile.STATE_CONNECTING) {
            Log.w(TAG, "Received connect request while already connecting/connected.");
            return true;
        }

        // Statemachine exists but not in connecting or connected state! it should
        // have been removed form the map. lets get rid of it and add a new one.
        Log.d(TAG, "Statemachine exists for a device in unexpected state: " + state);
        mMapInstanceMap.remove(device);
        mapStateMachine.doQuit();

        addDeviceToMapAndConnect(device);
        Log.d(TAG, "connect(device= " + device + "): end devices=" + mMapInstanceMap.keySet());
        return true;
    }

    private synchronized void addDeviceToMapAndConnect(BluetoothDevice device) {
        // When creating a new statemachine, its state is set to CONNECTING - which will trigger
        // connect.
        MceStateMachine mapStateMachine;
        if (mSmLooper != null) mapStateMachine = new MceStateMachine(this, device, mSmLooper);
        else mapStateMachine = new MceStateMachine(this, device);
        mMapInstanceMap.put(device, mapStateMachine);
    }

    @RequiresPermission(android.Manifest.permission.BLUETOOTH_PRIVILEGED)
    public synchronized boolean disconnect(BluetoothDevice device) {
<<<<<<< HEAD
        enforceCallingOrSelfPermission(BLUETOOTH_PRIVILEGED,
                "Need BLUETOOTH_PRIVILEGED permission");
=======
        enforceCallingOrSelfPermission(
                BLUETOOTH_PRIVILEGED, "Need BLUETOOTH_PRIVILEGED permission");
>>>>>>> e110efe6
        Log.d(TAG, "disconnect(device= " + device + "): devices=" + mMapInstanceMap.keySet());
        MceStateMachine mapStateMachine = mMapInstanceMap.get(device);
        // a map state machine instance doesn't exist. maybe it is already gone?
        if (mapStateMachine == null) {
            return false;
        }
        int connectionState = mapStateMachine.getState();
        if (connectionState != BluetoothProfile.STATE_CONNECTED
                && connectionState != BluetoothProfile.STATE_CONNECTING) {
            return false;
        }
        mapStateMachine.disconnect();
<<<<<<< HEAD
        Log.d(TAG, "disconnect(device= " + device + "): end devices="
                + mMapInstanceMap.keySet());
=======
        Log.d(TAG, "disconnect(device= " + device + "): end devices=" + mMapInstanceMap.keySet());
>>>>>>> e110efe6
        return true;
    }

    public List<BluetoothDevice> getConnectedDevices() {
        return getDevicesMatchingConnectionStates(new int[] {BluetoothAdapter.STATE_CONNECTED});
    }

    MceStateMachine getMceStateMachineForDevice(BluetoothDevice device) {
        return mMapInstanceMap.get(device);
    }

    public synchronized List<BluetoothDevice> getDevicesMatchingConnectionStates(int[] states) {
        Log.d(TAG, "getDevicesMatchingConnectionStates" + Arrays.toString(states));
        List<BluetoothDevice> deviceList = new ArrayList<>();
        BluetoothDevice[] bondedDevices = mAdapterService.getBondedDevices();
        int connectionState;
        for (BluetoothDevice device : bondedDevices) {
            connectionState = getConnectionState(device);
            Log.d(TAG, "Device: " + device + "State: " + connectionState);
            for (int i = 0; i < states.length; i++) {
                if (connectionState == states[i]) {
                    deviceList.add(device);
                }
            }
        }
        Log.d(TAG, deviceList.toString());
        return deviceList;
    }

    public synchronized int getConnectionState(BluetoothDevice device) {
        MceStateMachine mapStateMachine = mMapInstanceMap.get(device);
        // a map state machine instance doesn't exist yet, create a new one if we can.
        return (mapStateMachine == null)
                ? BluetoothProfile.STATE_DISCONNECTED
                : mapStateMachine.getState();
    }

    /**
     * Set connection policy of the profile and connects it if connectionPolicy is {@link
     * BluetoothProfile#CONNECTION_POLICY_ALLOWED} or disconnects if connectionPolicy is {@link
     * BluetoothProfile#CONNECTION_POLICY_FORBIDDEN}
     *
     * <p>The device should already be paired. Connection policy can be one of: {@link
     * BluetoothProfile#CONNECTION_POLICY_ALLOWED}, {@link
     * BluetoothProfile#CONNECTION_POLICY_FORBIDDEN}, {@link
     * BluetoothProfile#CONNECTION_POLICY_UNKNOWN}
     *
     * @param device Paired bluetooth device
     * @param connectionPolicy is the connection policy to set to for this profile
     * @return true if connectionPolicy is set, false on error
     */
    @RequiresPermission(android.Manifest.permission.BLUETOOTH_PRIVILEGED)
    public boolean setConnectionPolicy(BluetoothDevice device, int connectionPolicy) {
        Log.v(TAG, "Saved connectionPolicy " + device + " = " + connectionPolicy);
<<<<<<< HEAD
        enforceCallingOrSelfPermission(BLUETOOTH_PRIVILEGED,
                "Need BLUETOOTH_PRIVILEGED permission");
=======
        enforceCallingOrSelfPermission(
                BLUETOOTH_PRIVILEGED, "Need BLUETOOTH_PRIVILEGED permission");
>>>>>>> e110efe6

        if (!mDatabaseManager.setProfileConnectionPolicy(
                device, BluetoothProfile.MAP_CLIENT, connectionPolicy)) {
            return false;
        }
        if (connectionPolicy == BluetoothProfile.CONNECTION_POLICY_ALLOWED) {
            connect(device);
        } else if (connectionPolicy == BluetoothProfile.CONNECTION_POLICY_FORBIDDEN) {
            disconnect(device);
        }
        return true;
    }

    /**
     * Get the connection policy of the profile.
     *
     * <p>The connection policy can be any of: {@link BluetoothProfile#CONNECTION_POLICY_ALLOWED},
     * {@link BluetoothProfile#CONNECTION_POLICY_FORBIDDEN}, {@link
     * BluetoothProfile#CONNECTION_POLICY_UNKNOWN}
     *
     * @param device Bluetooth device
     * @return connection policy of the device
     */
    @RequiresPermission(android.Manifest.permission.BLUETOOTH_PRIVILEGED)
    public int getConnectionPolicy(BluetoothDevice device) {
        enforceCallingOrSelfPermission(
                BLUETOOTH_PRIVILEGED, "Need BLUETOOTH_PRIVILEGED permission");
        return mDatabaseManager.getProfileConnectionPolicy(device, BluetoothProfile.MAP_CLIENT);
    }

    public synchronized boolean sendMessage(
            BluetoothDevice device,
            Uri[] contacts,
            String message,
            PendingIntent sentIntent,
            PendingIntent deliveredIntent) {
        MceStateMachine mapStateMachine = mMapInstanceMap.get(device);
        return mapStateMachine != null
                && mapStateMachine.sendMapMessage(contacts, message, sentIntent, deliveredIntent);
    }

    @Override
    public IProfileServiceBinder initBinder() {
        return new Binder(this);
    }

    @Override
    public synchronized void start() {
        Log.d(TAG, "start()");

        mAdapterService = AdapterService.getAdapterService();
        mDatabaseManager =
                Objects.requireNonNull(
                        AdapterService.getAdapterService().getDatabase(),
                        "DatabaseManager cannot be null when MapClientService starts");

        mHandler = new Handler(Looper.getMainLooper());

        mHandler = new Handler(Looper.getMainLooper());

        if (mMnsServer == null) {
            mMnsServer = new MnsService(this);
        }

        removeUncleanAccounts();
        MapClientContent.clearAllContent(this);
        setMapClientService(this);
    }

    @Override
    public synchronized void stop() {
        Log.d(TAG, "stop()");

        if (mMnsServer != null) {
            mMnsServer.stop();
        }
        for (MceStateMachine stateMachine : mMapInstanceMap.values()) {
            if (stateMachine.getState() == BluetoothAdapter.STATE_CONNECTED) {
                stateMachine.disconnect();
            }
            stateMachine.doQuit();
        }
        mMapInstanceMap.clear();

        // Unregister Handler and stop all queued messages.
        if (mHandler != null) {
            mHandler.removeCallbacksAndMessages(null);
            mHandler = null;
        }
    }

    @Override
    public void cleanup() {
        Log.d(TAG, "cleanup");
        removeUncleanAccounts();
        // TODO(b/72948646): should be moved to stop()
        setMapClientService(null);
    }

    /**
     * cleanupDevice removes the associated state machine from the instance map
     *
     * @param device BluetoothDevice address of remote device
     * @param sm the state machine to clean up or {@code null} to clean up any state machine.
     */
    @VisibleForTesting
    public void cleanupDevice(BluetoothDevice device, MceStateMachine sm) {
        Log.d(TAG, "cleanup(device= " + device + "): devices=" + mMapInstanceMap.keySet());
        synchronized (mMapInstanceMap) {
            MceStateMachine stateMachine = mMapInstanceMap.get(device);
            if (stateMachine != null) {
                if (sm == null || stateMachine == sm) {
                    mMapInstanceMap.remove(device);
                    stateMachine.doQuit();
                } else {
                    Log.w(TAG, "Trying to clean up wrong state machine");
                }
            }
        }
        Log.d(TAG, "cleanup(device= " + device + "): end devices=" + mMapInstanceMap.keySet());
    }

    @VisibleForTesting
    void removeUncleanAccounts() {
        Log.d(TAG, "removeUncleanAccounts(): devices=" + mMapInstanceMap.keySet());
        Iterator iterator = mMapInstanceMap.entrySet().iterator();
        while (iterator.hasNext()) {
            Map.Entry<BluetoothDevice, MceStateMachine> profileConnection =
                    (Map.Entry) iterator.next();
            if (profileConnection.getValue().getState() == BluetoothProfile.STATE_DISCONNECTED) {
                iterator.remove();
            }
        }
        Log.d(TAG, "removeUncleanAccounts(): end devices=" + mMapInstanceMap.keySet());
    }

    public synchronized boolean getUnreadMessages(BluetoothDevice device) {
        MceStateMachine mapStateMachine = mMapInstanceMap.get(device);
        if (mapStateMachine == null) {
            return false;
        }
        return mapStateMachine.getUnreadMessages();
    }

    /**
     * Returns the SDP record's MapSupportedFeatures field (see Bluetooth MAP 1.4 spec, page 114).
     *
     * @param device The Bluetooth device to get this value for.
     * @return the SDP record's MapSupportedFeatures field.
     */
    public synchronized int getSupportedFeatures(BluetoothDevice device) {
        MceStateMachine mapStateMachine = mMapInstanceMap.get(device);
        if (mapStateMachine == null) {
            Log.d(TAG, "in getSupportedFeatures, returning 0");
            return 0;
        }
        return mapStateMachine.getSupportedFeatures();
    }

    public synchronized boolean setMessageStatus(
            BluetoothDevice device, String handle, int status) {
        MceStateMachine mapStateMachine = mMapInstanceMap.get(device);
        if (mapStateMachine == null) {
            return false;
        }
        return mapStateMachine.setMessageStatus(handle, status);
    }

    @Override
    public void dump(StringBuilder sb) {
        super.dump(sb);
        for (MceStateMachine stateMachine : mMapInstanceMap.values()) {
            stateMachine.dump(sb);
        }
    }

    // Binder object: Must be static class or memory leak may occur

    /**
     * This class implements the IClient interface - or actually it validates the preconditions for
     * calling the actual functionality in the MapClientService, and calls it.
     */
    @VisibleForTesting
    static class Binder extends IBluetoothMapClient.Stub implements IProfileServiceBinder {
        private MapClientService mService;

        Binder(MapClientService service) {
            Log.v(TAG, "Binder()");
            mService = service;
        }

        @RequiresPermission(android.Manifest.permission.BLUETOOTH_CONNECT)
        private MapClientService getService(AttributionSource source) {
            if (Utils.isInstrumentationTestMode()) {
                return mService;
            }
            if (!Utils.checkServiceAvailable(mService, TAG)
                    || !(getCallingUserHandle().isSystem()
                            || Utils.checkCallerIsSystemOrActiveOrManagedUser(mService, TAG))
                    || !Utils.checkConnectPermissionForDataDelivery(mService, source, TAG)) {
                return null;
            }
            return mService;
        }

        @Override
        public void cleanup() {
            mService = null;
        }

        @Override
        public boolean isConnected(BluetoothDevice device, AttributionSource source) {
            Log.v(TAG, "isConnected()");

            MapClientService service = getService(source);
            if (service == null) {
                return false;
            }

            return service.getConnectionState(device) == BluetoothProfile.STATE_CONNECTED;
        }

        @Override
        public boolean connect(BluetoothDevice device, AttributionSource source) {
            Log.v(TAG, "connect()");

            MapClientService service = getService(source);
            if (service == null) {
                return false;
            }

            return service.connect(device);
        }

        @Override
        public boolean disconnect(BluetoothDevice device, AttributionSource source) {
            Log.v(TAG, "disconnect()");

            MapClientService service = getService(source);
            if (service == null) {
                return false;
            }

            return service.disconnect(device);
        }

        @Override
        public List<BluetoothDevice> getConnectedDevices(AttributionSource source) {
            Log.v(TAG, "getConnectedDevices()");

            MapClientService service = getService(source);
            if (service == null) {
                return Collections.emptyList();
            }

            return service.getConnectedDevices();
        }

        @Override
        public List<BluetoothDevice> getDevicesMatchingConnectionStates(
                int[] states, AttributionSource source) {
            Log.v(TAG, "getDevicesMatchingConnectionStates()");

            MapClientService service = getService(source);
            if (service == null) {
                return Collections.emptyList();
            }
            return service.getDevicesMatchingConnectionStates(states);
        }

        @Override
        public int getConnectionState(BluetoothDevice device, AttributionSource source) {
            Log.v(TAG, "getConnectionState()");

            MapClientService service = getService(source);
            if (service == null) {
                return BluetoothProfile.STATE_DISCONNECTED;
            }

            return service.getConnectionState(device);
        }

        @Override
        public boolean setConnectionPolicy(
                BluetoothDevice device, int connectionPolicy, AttributionSource source) {
            Log.v(TAG, "setConnectionPolicy()");

            MapClientService service = getService(source);
            if (service == null) {
                return false;
            }

            return service.setConnectionPolicy(device, connectionPolicy);
        }

        @Override
        public int getConnectionPolicy(BluetoothDevice device, AttributionSource source) {
            Log.v(TAG, "getConnectionPolicy()");

            MapClientService service = getService(source);
            if (service == null) {
                return BluetoothProfile.CONNECTION_POLICY_UNKNOWN;
            }

            return service.getConnectionPolicy(device);
        }

        @Override
        public boolean sendMessage(
                BluetoothDevice device,
                Uri[] contacts,
                String message,
                PendingIntent sentIntent,
                PendingIntent deliveredIntent,
                AttributionSource source) {
            Log.v(TAG, "sendMessage()");

            MapClientService service = getService(source);
            if (service == null) {
                return false;
            }

            Log.d(TAG, "Checking Permission of sendMessage");
            mService.enforceCallingOrSelfPermission(
                    Manifest.permission.SEND_SMS, "Need SEND_SMS permission");

            return service.sendMessage(device, contacts, message, sentIntent, deliveredIntent);
        }

        @Override
        public boolean getUnreadMessages(BluetoothDevice device, AttributionSource source) {
            Log.v(TAG, "getUnreadMessages()");

            MapClientService service = getService(source);
            if (service == null) {
                return false;
            }

            mService.enforceCallingOrSelfPermission(
                    Manifest.permission.READ_SMS, "Need READ_SMS permission");
            return service.getUnreadMessages(device);
        }

        @Override
        public int getSupportedFeatures(BluetoothDevice device, AttributionSource source) {
            Log.v(TAG, "getSupportedFeatures()");

            MapClientService service = getService(source);
            if (service == null) {
                Log.d(TAG, "in MapClientService getSupportedFeatures stub, returning 0");
                return 0;
            }
            return service.getSupportedFeatures(device);
        }

        @Override
        public boolean setMessageStatus(
                BluetoothDevice device, String handle, int status, AttributionSource source) {
            Log.v(TAG, "setMessageStatus()");

            MapClientService service = getService(source);
            if (service == null) {
                return false;
            }
            mService.enforceCallingOrSelfPermission(
                    Manifest.permission.READ_SMS, "Need READ_SMS permission");
            return service.setMessageStatus(device, handle, status);
        }
    }

    public void aclDisconnected(BluetoothDevice device, int transport) {
        mHandler.post(() -> handleAclDisconnected(device, transport));
    }

    private void handleAclDisconnected(BluetoothDevice device, int transport) {
        MceStateMachine stateMachine = mMapInstanceMap.get(device);
        if (stateMachine == null) {
            Log.e(TAG, "No Statemachine found for the device=" + device.toString());
            return;
        }

<<<<<<< HEAD
        Log.i(TAG, "Received ACL disconnection event, device=" + device.toString()
                + ", transport=" + transport);
=======
        Log.i(
                TAG,
                "Received ACL disconnection event, device="
                        + device.toString()
                        + ", transport="
                        + transport);
>>>>>>> e110efe6

        if (transport != BluetoothDevice.TRANSPORT_BREDR) {
            return;
        }

        if (stateMachine.getState() == BluetoothProfile.STATE_CONNECTED) {
            stateMachine.disconnect();
        }
    }

    public void receiveSdpSearchRecord(
            BluetoothDevice device, int status, Parcelable record, ParcelUuid uuid) {
        mHandler.post(() -> handleSdpSearchRecordReceived(device, status, record, uuid));
    }

    private void handleSdpSearchRecordReceived(
            BluetoothDevice device, int status, Parcelable record, ParcelUuid uuid) {
        MceStateMachine stateMachine = mMapInstanceMap.get(device);
        Log.d(TAG, "Received SDP Record, device=" + device.toString() + ", uuid=" + uuid);
        if (stateMachine == null) {
            Log.e(TAG, "No Statemachine found for the device=" + device.toString());
            return;
        }
        if (uuid.equals(BluetoothUuid.MAS)) {
            // Check if we have a valid SDP record.
            SdpMasRecord masRecord = (SdpMasRecord) record;
            Log.d(TAG, "SDP complete, status: " + status + ", record:" + masRecord);
            stateMachine.sendSdpResult(status, masRecord);
        }
    }
}<|MERGE_RESOLUTION|>--- conflicted
+++ resolved
@@ -71,18 +71,6 @@
     }
 
     @VisibleForTesting
-<<<<<<< HEAD
-    private Handler mHandler;
-
-    private Looper mSmLooper;
-
-    public MapClientService(Context ctx) {
-        super(ctx);
-    }
-
-    @VisibleForTesting
-=======
->>>>>>> e110efe6
     MapClientService(Context ctx, Looper looper, MnsService mnsServer) {
         this(ctx);
         mSmLooper = looper;
@@ -192,13 +180,8 @@
 
     @RequiresPermission(android.Manifest.permission.BLUETOOTH_PRIVILEGED)
     public synchronized boolean disconnect(BluetoothDevice device) {
-<<<<<<< HEAD
-        enforceCallingOrSelfPermission(BLUETOOTH_PRIVILEGED,
-                "Need BLUETOOTH_PRIVILEGED permission");
-=======
         enforceCallingOrSelfPermission(
                 BLUETOOTH_PRIVILEGED, "Need BLUETOOTH_PRIVILEGED permission");
->>>>>>> e110efe6
         Log.d(TAG, "disconnect(device= " + device + "): devices=" + mMapInstanceMap.keySet());
         MceStateMachine mapStateMachine = mMapInstanceMap.get(device);
         // a map state machine instance doesn't exist. maybe it is already gone?
@@ -211,12 +194,7 @@
             return false;
         }
         mapStateMachine.disconnect();
-<<<<<<< HEAD
-        Log.d(TAG, "disconnect(device= " + device + "): end devices="
-                + mMapInstanceMap.keySet());
-=======
         Log.d(TAG, "disconnect(device= " + device + "): end devices=" + mMapInstanceMap.keySet());
->>>>>>> e110efe6
         return true;
     }
 
@@ -271,13 +249,8 @@
     @RequiresPermission(android.Manifest.permission.BLUETOOTH_PRIVILEGED)
     public boolean setConnectionPolicy(BluetoothDevice device, int connectionPolicy) {
         Log.v(TAG, "Saved connectionPolicy " + device + " = " + connectionPolicy);
-<<<<<<< HEAD
-        enforceCallingOrSelfPermission(BLUETOOTH_PRIVILEGED,
-                "Need BLUETOOTH_PRIVILEGED permission");
-=======
         enforceCallingOrSelfPermission(
                 BLUETOOTH_PRIVILEGED, "Need BLUETOOTH_PRIVILEGED permission");
->>>>>>> e110efe6
 
         if (!mDatabaseManager.setProfileConnectionPolicy(
                 device, BluetoothProfile.MAP_CLIENT, connectionPolicy)) {
@@ -333,8 +306,6 @@
                 Objects.requireNonNull(
                         AdapterService.getAdapterService().getDatabase(),
                         "DatabaseManager cannot be null when MapClientService starts");
-
-        mHandler = new Handler(Looper.getMainLooper());
 
         mHandler = new Handler(Looper.getMainLooper());
 
@@ -659,17 +630,12 @@
             return;
         }
 
-<<<<<<< HEAD
-        Log.i(TAG, "Received ACL disconnection event, device=" + device.toString()
-                + ", transport=" + transport);
-=======
         Log.i(
                 TAG,
                 "Received ACL disconnection event, device="
                         + device.toString()
                         + ", transport="
                         + transport);
->>>>>>> e110efe6
 
         if (transport != BluetoothDevice.TRANSPORT_BREDR) {
             return;

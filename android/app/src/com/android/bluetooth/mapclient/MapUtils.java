/*
 * Copyright (C) 2017 The Android Open Source Project
 *
 * Licensed under the Apache License, Version 2.0 (the "License");
 * you may not use this file except in compliance with the License.
 * You may obtain a copy of the License at
 *
 *      http://www.apache.org/licenses/LICENSE-2.0
 *
 * Unless required by applicable law or agreed to in writing, software
 * distributed under the License is distributed on an "AS IS" BASIS,
 * WITHOUT WARRANTIES OR CONDITIONS OF ANY KIND, either express or implied.
 * See the License for the specific language governing permissions and
 * limitations under the License.
 */
package com.android.bluetooth.mapclient;

<<<<<<< HEAD
import androidx.annotation.VisibleForTesting;
=======
import com.android.internal.annotations.VisibleForTesting;
>>>>>>> 5d1ed69c

class MapUtils {
    private static MnsService sMnsService = null;

    @VisibleForTesting
    static void setMnsService(MnsService service) {
        sMnsService = service;
    }

    static MnsService newMnsServiceInstance(MapClientService mapClientService) {
        return (sMnsService == null) ? new MnsService(mapClientService) : sMnsService;
    }
}<|MERGE_RESOLUTION|>--- conflicted
+++ resolved
@@ -15,11 +15,7 @@
  */
 package com.android.bluetooth.mapclient;
 
-<<<<<<< HEAD
-import androidx.annotation.VisibleForTesting;
-=======
 import com.android.internal.annotations.VisibleForTesting;
->>>>>>> 5d1ed69c
 
 class MapUtils {
     private static MnsService sMnsService = null;

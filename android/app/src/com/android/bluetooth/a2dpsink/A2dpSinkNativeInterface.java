/*
 * Copyright (C) 2021 The Android Open Source Project
 *
 * Licensed under the Apache License, Version 2.0 (the "License");
 * you may not use this file except in compliance with the License.
 * You may obtain a copy of the License at
 *
 *      http://www.apache.org/licenses/LICENSE-2.0
 *
 * Unless required by applicable law or agreed to in writing, software
 * distributed under the License is distributed on an "AS IS" BASIS,
 * WITHOUT WARRANTIES OR CONDITIONS OF ANY KIND, either express or implied.
 * See the License for the specific language governing permissions and
 * limitations under the License.
 */

package com.android.bluetooth.a2dpsink;

import android.bluetooth.BluetoothDevice;
import android.util.Log;

import com.android.bluetooth.Utils;
import com.android.bluetooth.btservice.AdapterService;
import com.android.bluetooth.flags.Flags;
import com.android.internal.annotations.GuardedBy;
import com.android.internal.annotations.VisibleForTesting;

import java.util.Objects;

/** A2DP Sink Native Interface to/from JNI. */
public class A2dpSinkNativeInterface {
    private static final String TAG = A2dpSinkNativeInterface.class.getSimpleName();
    private AdapterService mAdapterService;

    @GuardedBy("INSTANCE_LOCK")
    private static A2dpSinkNativeInterface sInstance;

    private static final Object INSTANCE_LOCK = new Object();

    private A2dpSinkNativeInterface() {
        mAdapterService =
                Objects.requireNonNull(
                        AdapterService.getAdapterService(),
                        "AdapterService cannot be null when A2dpSinkNativeInterface init");
    }

    /** Get singleton instance. */
    public static A2dpSinkNativeInterface getInstance() {
        synchronized (INSTANCE_LOCK) {
            if (sInstance == null) {
                sInstance = new A2dpSinkNativeInterface();
            }
            return sInstance;
        }
    }

    /** Set singleton instance. */
    @VisibleForTesting
    public static void setInstance(A2dpSinkNativeInterface instance) {
        synchronized (INSTANCE_LOCK) {
            sInstance = instance;
        }
    }

    /**
     * Initializes the native interface and sets the max number of connected devices
     *
     * @param maxConnectedAudioDevices The maximum number of devices that can be connected at once
     */
    public void init(int maxConnectedAudioDevices) {
        initNative(maxConnectedAudioDevices);
    }

    /** Cleanup the native interface. */
    public void cleanup() {
        cleanupNative();
    }

    private BluetoothDevice getDevice(byte[] address) {
        return mAdapterService.getDeviceFromByte(address);
    }

    private byte[] getByteAddress(BluetoothDevice device) {
        if (Flags.identityAddressNullIfUnknown()) {
            return Utils.getByteBrEdrAddress(device);
        } else {
            return mAdapterService.getByteIdentityAddress(device);
        }
    }

    /**
     * Initiates an A2DP connection to a remote device.
     *
     * @param device the remote device
     * @return true on success, otherwise false.
     */
    public boolean connectA2dpSink(BluetoothDevice device) {
        return connectA2dpNative(getByteAddress(device));
    }

    /**
     * Disconnects A2DP from a remote device.
     *
     * @param device the remote device
     * @return true on success, otherwise false.
     */
    public boolean disconnectA2dpSink(BluetoothDevice device) {
        return disconnectA2dpNative(getByteAddress(device));
    }

    /**
     * Set a BluetoothDevice as the active device
     *
     * <p>The active device is the only one that will receive passthrough commands and the only one
     * that will have its audio decoded.
     *
     * <p>Sending null for the active device will make no device active.
     *
     * @param device
     * @return True if the active device request has been scheduled
     */
    public boolean setActiveDevice(BluetoothDevice device) {
        // Translate to byte address for JNI. Use an all 0 MAC for no active device
        byte[] address = null;
        if (device != null) {
            address = getByteAddress(device);
        } else {
            address = Utils.getBytesFromAddress("00:00:00:00:00:00");
        }
        return setActiveDeviceNative(address);
    }

    /**
     * Inform A2DP decoder of the current audio focus
     *
     * @param focusGranted
     */
    public void informAudioFocusState(int focusGranted) {
        informAudioFocusStateNative(focusGranted);
    }

    /**
     * Inform A2DP decoder the desired audio gain
     *
     * @param gain
     */
    public void informAudioTrackGain(float gain) {
        informAudioTrackGainNative(gain);
    }

    /** Send a stack event up to the A2DP Sink Service */
    private void sendMessageToService(StackEvent event) {
        A2dpSinkService service = A2dpSinkService.getA2dpSinkService();
        if (service != null) {
            service.messageFromNative(event);
        } else {
            Log.e(TAG, "Event ignored, service not available: " + event);
        }
    }

    /** For the JNI to send messages about connection state changes */
    public void onConnectionStateChanged(byte[] address, int state) {
<<<<<<< HEAD
        StackEvent event =
                StackEvent.connectionStateChanged(getDevice(address), state);
=======
        StackEvent event = StackEvent.connectionStateChanged(getDevice(address), state);
>>>>>>> e110efe6
        Log.d(TAG, "onConnectionStateChanged: " + event);
        sendMessageToService(event);
    }

    /** For the JNI to send messages about audio stream state changes */
    public void onAudioStateChanged(byte[] address, int state) {
        StackEvent event = StackEvent.audioStateChanged(getDevice(address), state);
        Log.d(TAG, "onAudioStateChanged: " + event);
        sendMessageToService(event);
    }

    /** For the JNI to send messages about audio configuration changes */
    public void onAudioConfigChanged(byte[] address, int sampleRate, int channelCount) {
<<<<<<< HEAD
        StackEvent event = StackEvent.audioConfigChanged(
                getDevice(address), sampleRate, channelCount);
=======
        StackEvent event =
                StackEvent.audioConfigChanged(getDevice(address), sampleRate, channelCount);
>>>>>>> e110efe6
        Log.d(TAG, "onAudioConfigChanged: " + event);
        sendMessageToService(event);
    }

    // Native methods that call into the JNI interface
    private native void initNative(int maxConnectedAudioDevices);

    private native void cleanupNative();

    private native boolean connectA2dpNative(byte[] address);

    private native boolean disconnectA2dpNative(byte[] address);

    private native boolean setActiveDeviceNative(byte[] address);

    private native void informAudioFocusStateNative(int focusGranted);

    private native void informAudioTrackGainNative(float gain);
}<|MERGE_RESOLUTION|>--- conflicted
+++ resolved
@@ -160,12 +160,7 @@
 
     /** For the JNI to send messages about connection state changes */
     public void onConnectionStateChanged(byte[] address, int state) {
-<<<<<<< HEAD
-        StackEvent event =
-                StackEvent.connectionStateChanged(getDevice(address), state);
-=======
         StackEvent event = StackEvent.connectionStateChanged(getDevice(address), state);
->>>>>>> e110efe6
         Log.d(TAG, "onConnectionStateChanged: " + event);
         sendMessageToService(event);
     }
@@ -179,13 +174,8 @@
 
     /** For the JNI to send messages about audio configuration changes */
     public void onAudioConfigChanged(byte[] address, int sampleRate, int channelCount) {
-<<<<<<< HEAD
-        StackEvent event = StackEvent.audioConfigChanged(
-                getDevice(address), sampleRate, channelCount);
-=======
         StackEvent event =
                 StackEvent.audioConfigChanged(getDevice(address), sampleRate, channelCount);
->>>>>>> e110efe6
         Log.d(TAG, "onAudioConfigChanged: " + event);
         sendMessageToService(event);
     }

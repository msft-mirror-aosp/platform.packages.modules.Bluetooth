/*
 * Copyright (C) 2014 The Android Open Source Project
 *
 * Licensed under the Apache License, Version 2.0 (the "License");
 * you may not use this file except in compliance with the License.
 * You may obtain a copy of the License at
 *
 *      http://www.apache.org/licenses/LICENSE-2.0
 *
 * Unless required by applicable law or agreed to in writing, software
 * distributed under the License is distributed on an "AS IS" BASIS,
 * WITHOUT WARRANTIES OR CONDITIONS OF ANY KIND, either express or implied.
 * See the License for the specific language governing permissions and
 * limitations under the License.
 */
package com.android.bluetooth.a2dpsink;

import static android.Manifest.permission.BLUETOOTH_CONNECT;

import android.annotation.RequiresPermission;
import android.bluetooth.BluetoothA2dpSink;
import android.bluetooth.BluetoothAudioConfig;
import android.bluetooth.BluetoothDevice;
import android.bluetooth.BluetoothProfile;
import android.content.Intent;
import android.media.AudioFormat;
import android.os.Looper;
import android.os.Message;
import android.util.Log;

import com.android.bluetooth.BluetoothMetricsProto;
import com.android.bluetooth.Utils;
import com.android.bluetooth.btservice.MetricsLogger;
import com.android.bluetooth.btservice.ProfileService;
import com.android.internal.annotations.VisibleForTesting;
import com.android.internal.util.State;
import com.android.internal.util.StateMachine;

class A2dpSinkStateMachine extends StateMachine {
    private static final String TAG = A2dpSinkStateMachine.class.getSimpleName();

    // 0->99 Events from Outside
    @VisibleForTesting static final int CONNECT = 1;
    @VisibleForTesting static final int DISCONNECT = 2;

    // 100->199 Internal Events
    @VisibleForTesting static final int CLEANUP = 100;
    @VisibleForTesting static final int CONNECT_TIMEOUT = 101;

    // 200->299 Events from Native
    @VisibleForTesting static final int STACK_EVENT = 200;

    static final int CONNECT_TIMEOUT_MS = 10000;

    protected final BluetoothDevice mDevice;
    protected final byte[] mDeviceAddress;
    protected final A2dpSinkService mService;
    protected final A2dpSinkNativeInterface mNativeInterface;
    protected final Disconnected mDisconnected;
    protected final Connecting mConnecting;
    protected final Connected mConnected;
    protected final Disconnecting mDisconnecting;

    protected int mMostRecentState = BluetoothProfile.STATE_DISCONNECTED;
    protected BluetoothAudioConfig mAudioConfig = null;

    A2dpSinkStateMachine(
            Looper looper,
            BluetoothDevice device,
            A2dpSinkService service,
            A2dpSinkNativeInterface nativeInterface) {
        super(TAG, looper);
        mDevice = device;
        mDeviceAddress = Utils.getByteAddress(mDevice);
        mService = service;
        mNativeInterface = nativeInterface;

        mDisconnected = new Disconnected();
        mConnecting = new Connecting();
        mConnected = new Connected();
        mDisconnecting = new Disconnecting();

        addState(mDisconnected);
        addState(mConnecting);
        addState(mConnected);
        addState(mDisconnecting);

        setInitialState(mDisconnected);
        Log.d(TAG, "[" + mDevice + "] State machine created");
    }

    /**
     * Get the current connection state
     *
     * @return current State
     */
    public int getState() {
        return mMostRecentState;
    }

    /** get current audio config */
    BluetoothAudioConfig getAudioConfig() {
        return mAudioConfig;
    }

    /**
     * Get the underlying device tracked by this state machine
     *
     * @return device in focus
     */
    public synchronized BluetoothDevice getDevice() {
        return mDevice;
    }

    /** send the Connect command asynchronously */
    final void connect() {
        sendMessage(CONNECT);
    }

    /** send the Disconnect command asynchronously */
    final void disconnect() {
        sendMessage(DISCONNECT);
    }

    /** send the stack event asynchronously */
    final void onStackEvent(StackEvent event) {
        sendMessage(STACK_EVENT, event);
    }

    /**
     * Dump the current State Machine to the string builder.
     *
     * @param sb output string
     */
    public void dump(StringBuilder sb) {
        ProfileService.println(
                sb, "mDevice: " + mDevice + "(" + Utils.getName(mDevice) + ") " + this.toString());
    }

    @Override
    protected void unhandledMessage(Message msg) {
<<<<<<< HEAD
        Log.w(TAG, "[" + mDevice + "] unhandledMessage state=" + getCurrentState() + ", msg.what="
                + msg.what);
=======
        Log.w(
                TAG,
                "["
                        + mDevice
                        + "] unhandledMessage state="
                        + getCurrentState()
                        + ", msg.what="
                        + msg.what);
>>>>>>> e110efe6
    }

    class Disconnected extends State {
        @Override
        public void enter() {
            Log.d(TAG, "[" + mDevice + "] Enter Disconnected");
            if (mMostRecentState != BluetoothProfile.STATE_DISCONNECTED) {
                sendMessage(CLEANUP);
            }
            onConnectionStateChanged(BluetoothProfile.STATE_DISCONNECTED);
        }

        @Override
        public boolean processMessage(Message message) {
            switch (message.what) {
                case STACK_EVENT:
                    processStackEvent((StackEvent) message.obj);
                    return true;
                case CONNECT:
                    Log.d(TAG, "[" + mDevice + "] Connect");
                    transitionTo(mConnecting);
                    return true;
                case CLEANUP:
                    mService.removeStateMachine(A2dpSinkStateMachine.this);
                    return true;
            }
            return false;
        }

        @RequiresPermission(android.Manifest.permission.BLUETOOTH_PRIVILEGED)
        void processStackEvent(StackEvent event) {
            switch (event.mType) {
                case StackEvent.EVENT_TYPE_CONNECTION_STATE_CHANGED:
                    switch (event.mState) {
                        case StackEvent.CONNECTION_STATE_CONNECTING:
                            if (mService.getConnectionPolicy(mDevice)
                                    == BluetoothProfile.CONNECTION_POLICY_FORBIDDEN) {
<<<<<<< HEAD
                                Log.w(TAG, "[" + mDevice + "] Ignore incoming connection, profile"
                                        + " is turned off");
=======
                                Log.w(
                                        TAG,
                                        "["
                                                + mDevice
                                                + "] Ignore incoming connection, profile"
                                                + " is turned off");
>>>>>>> e110efe6
                                mNativeInterface.disconnectA2dpSink(mDevice);
                            } else {
                                mConnecting.mIncomingConnection = true;
                                transitionTo(mConnecting);
                            }
                            break;
                        case StackEvent.CONNECTION_STATE_CONNECTED:
                            transitionTo(mConnected);
                            break;
                        case StackEvent.CONNECTION_STATE_DISCONNECTED:
                            sendMessage(CLEANUP);
                            break;
                    }
            }
        }
    }

    class Connecting extends State {
        boolean mIncomingConnection = false;

        @Override
        public void enter() {
            Log.d(TAG, "[" + mDevice + "] Enter Connecting");
            onConnectionStateChanged(BluetoothProfile.STATE_CONNECTING);
            sendMessageDelayed(CONNECT_TIMEOUT, CONNECT_TIMEOUT_MS);

            if (!mIncomingConnection) {
                mNativeInterface.connectA2dpSink(mDevice);
            }

            super.enter();
        }

        @Override
        public boolean processMessage(Message message) {
            switch (message.what) {
                case STACK_EVENT:
                    processStackEvent((StackEvent) message.obj);
                    return true;
                case CONNECT_TIMEOUT:
                    transitionTo(mDisconnected);
                    return true;
                case DISCONNECT:
<<<<<<< HEAD
                    Log.d(TAG, "[" + mDevice + "] Received disconnect message while connecting."
                            + "deferred");
=======
                    Log.d(
                            TAG,
                            "["
                                    + mDevice
                                    + "] Received disconnect message while connecting."
                                    + "deferred");
>>>>>>> e110efe6
                    deferMessage(message);
                    return true;
            }
            return false;
        }

        void processStackEvent(StackEvent event) {
            switch (event.mType) {
                case StackEvent.EVENT_TYPE_CONNECTION_STATE_CHANGED:
                    switch (event.mState) {
                        case StackEvent.CONNECTION_STATE_CONNECTED:
                            transitionTo(mConnected);
                            break;
                        case StackEvent.CONNECTION_STATE_DISCONNECTED:
                            transitionTo(mDisconnected);
                            break;
                    }
            }
        }

        @Override
        public void exit() {
            removeMessages(CONNECT_TIMEOUT);
            mIncomingConnection = false;
        }
    }

    class Connected extends State {
        @Override
        public void enter() {
            Log.d(TAG, "[" + mDevice + "] Enter Connected");
            onConnectionStateChanged(BluetoothProfile.STATE_CONNECTED);
        }

        @Override
        public boolean processMessage(Message message) {
            switch (message.what) {
                case DISCONNECT:
                    transitionTo(mDisconnecting);
                    mNativeInterface.disconnectA2dpSink(mDevice);
                    return true;
                case STACK_EVENT:
                    processStackEvent((StackEvent) message.obj);
                    return true;
            }
            return false;
        }

        void processStackEvent(StackEvent event) {
            switch (event.mType) {
                case StackEvent.EVENT_TYPE_CONNECTION_STATE_CHANGED:
                    switch (event.mState) {
                        case StackEvent.CONNECTION_STATE_DISCONNECTING:
                            transitionTo(mDisconnecting);
                            break;
                        case StackEvent.CONNECTION_STATE_DISCONNECTED:
                            transitionTo(mDisconnected);
                            break;
                    }
                    break;
                case StackEvent.EVENT_TYPE_AUDIO_CONFIG_CHANGED:
                    mAudioConfig =
                            new BluetoothAudioConfig(
                                    event.mSampleRate,
                                    event.mChannelCount,
                                    AudioFormat.ENCODING_PCM_16BIT);
                    break;
            }
        }
    }

    protected class Disconnecting extends State {
        @Override
        public void enter() {
            Log.d(TAG, "[" + mDevice + "] Enter Disconnecting");
            onConnectionStateChanged(BluetoothProfile.STATE_DISCONNECTING);
            transitionTo(mDisconnected);
        }
    }

    protected void onConnectionStateChanged(int currentState) {
        if (mMostRecentState == currentState) {
            return;
        }
        if (currentState == BluetoothProfile.STATE_CONNECTED) {
            MetricsLogger.logProfileConnectionEvent(BluetoothMetricsProto.ProfileId.A2DP_SINK);
        }
        Log.d(TAG, "[" + mDevice + "] Connection state: " + mMostRecentState + "->" + currentState);
        Intent intent = new Intent(BluetoothA2dpSink.ACTION_CONNECTION_STATE_CHANGED);
        intent.putExtra(BluetoothProfile.EXTRA_PREVIOUS_STATE, mMostRecentState);
        intent.putExtra(BluetoothProfile.EXTRA_STATE, currentState);
        intent.putExtra(BluetoothDevice.EXTRA_DEVICE, mDevice);
        intent.addFlags(Intent.FLAG_RECEIVER_REGISTERED_ONLY_BEFORE_BOOT);
        mService.connectionStateChanged(mDevice, mMostRecentState, currentState);
        mMostRecentState = currentState;
        mService.sendBroadcast(
                intent, BLUETOOTH_CONNECT, Utils.getTempBroadcastOptions().toBundle());
    }
}<|MERGE_RESOLUTION|>--- conflicted
+++ resolved
@@ -139,10 +139,6 @@
 
     @Override
     protected void unhandledMessage(Message msg) {
-<<<<<<< HEAD
-        Log.w(TAG, "[" + mDevice + "] unhandledMessage state=" + getCurrentState() + ", msg.what="
-                + msg.what);
-=======
         Log.w(
                 TAG,
                 "["
@@ -151,7 +147,6 @@
                         + getCurrentState()
                         + ", msg.what="
                         + msg.what);
->>>>>>> e110efe6
     }
 
     class Disconnected extends State {
@@ -189,17 +184,12 @@
                         case StackEvent.CONNECTION_STATE_CONNECTING:
                             if (mService.getConnectionPolicy(mDevice)
                                     == BluetoothProfile.CONNECTION_POLICY_FORBIDDEN) {
-<<<<<<< HEAD
-                                Log.w(TAG, "[" + mDevice + "] Ignore incoming connection, profile"
-                                        + " is turned off");
-=======
                                 Log.w(
                                         TAG,
                                         "["
                                                 + mDevice
                                                 + "] Ignore incoming connection, profile"
                                                 + " is turned off");
->>>>>>> e110efe6
                                 mNativeInterface.disconnectA2dpSink(mDevice);
                             } else {
                                 mConnecting.mIncomingConnection = true;
@@ -243,17 +233,12 @@
                     transitionTo(mDisconnected);
                     return true;
                 case DISCONNECT:
-<<<<<<< HEAD
-                    Log.d(TAG, "[" + mDevice + "] Received disconnect message while connecting."
-                            + "deferred");
-=======
                     Log.d(
                             TAG,
                             "["
                                     + mDevice
                                     + "] Received disconnect message while connecting."
                                     + "deferred");
->>>>>>> e110efe6
                     deferMessage(message);
                     return true;
             }

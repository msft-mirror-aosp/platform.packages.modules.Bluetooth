--- conflicted
+++ resolved
@@ -91,20 +91,12 @@
     private final AudioManager mAudioManager;
     private final DatabaseManager mDatabaseManager;
     private final CompanionDeviceManager mCompanionDeviceManager;
-<<<<<<< HEAD
-=======
     private final Looper mLooper;
     private final Handler mHandler;
->>>>>>> e110efe6
 
     private HandlerThread mStateMachinesThread;
 
-<<<<<<< HEAD
-    @VisibleForTesting
-    ServiceFactory mFactory = new ServiceFactory();
-=======
     @VisibleForTesting ServiceFactory mFactory = new ServiceFactory();
->>>>>>> e110efe6
     private A2dpCodecConfig mA2dpCodecConfig;
 
     @GuardedBy("mStateMachines")
@@ -131,35 +123,21 @@
             new AudioManagerAudioDeviceCallback();
 
     public A2dpService(AdapterService adapterService) {
-<<<<<<< HEAD
-        this(adapterService, A2dpNativeInterface.getInstance());
-    }
-
-    @VisibleForTesting
-    A2dpService(AdapterService adapterService, A2dpNativeInterface nativeInterface) {
-=======
         this(adapterService, A2dpNativeInterface.getInstance(), Looper.getMainLooper());
     }
 
     @VisibleForTesting
     A2dpService(AdapterService adapterService, A2dpNativeInterface nativeInterface, Looper looper) {
->>>>>>> e110efe6
         super(requireNonNull(adapterService));
         mAdapterService = adapterService;
         mNativeInterface = requireNonNull(nativeInterface);
         mDatabaseManager = requireNonNull(mAdapterService.getDatabase());
         mAudioManager = requireNonNull(getSystemService(AudioManager.class));
-<<<<<<< HEAD
-
-        // Some platform may not have the FEATURE_COMPANION_DEVICE_SETUP
-        mCompanionDeviceManager = getSystemService(CompanionDeviceManager.class);
-=======
         mLooper = requireNonNull(looper);
 
         // Some platform may not have the FEATURE_COMPANION_DEVICE_SETUP
         mCompanionDeviceManager = getSystemService(CompanionDeviceManager.class);
         mHandler = new Handler(mLooper);
->>>>>>> e110efe6
     }
 
     public static boolean isEnabled() {
@@ -691,13 +669,8 @@
      */
     @RequiresPermission(android.Manifest.permission.BLUETOOTH_PRIVILEGED)
     public boolean setConnectionPolicy(BluetoothDevice device, int connectionPolicy) {
-<<<<<<< HEAD
-        enforceCallingOrSelfPermission(BLUETOOTH_PRIVILEGED,
-                "Need BLUETOOTH_PRIVILEGED permission");
-=======
         enforceCallingOrSelfPermission(
                 BLUETOOTH_PRIVILEGED, "Need BLUETOOTH_PRIVILEGED permission");
->>>>>>> e110efe6
         Log.d(TAG, "Saved connectionPolicy " + device + " = " + connectionPolicy);
 
         if (!mDatabaseManager.setProfileConnectionPolicy(
@@ -781,15 +754,8 @@
      *     device.
      * @param codecConfig the codec configuration preference
      */
-<<<<<<< HEAD
-    public void setCodecConfigPreference(BluetoothDevice device,
-                                         BluetoothCodecConfig codecConfig) {
-        Log.d(TAG, "setCodecConfigPreference(" + device + "): "
-                + Objects.toString(codecConfig));
-=======
     public void setCodecConfigPreference(BluetoothDevice device, BluetoothCodecConfig codecConfig) {
         Log.d(TAG, "setCodecConfigPreference(" + device + "): " + Objects.toString(codecConfig));
->>>>>>> e110efe6
         if (device == null) {
             device = mActiveDevice;
         }
@@ -812,13 +778,8 @@
     /**
      * Enables the optional codecs.
      *
-<<<<<<< HEAD
-     * @param device the remote Bluetooth device. If null, use the currect
-     * active A2DP Bluetooth device.
-=======
      * @param device the remote Bluetooth device. If null, use the currect active A2DP Bluetooth
      *     device.
->>>>>>> e110efe6
      */
     public void enableOptionalCodecs(BluetoothDevice device) {
         Log.d(TAG, "enableOptionalCodecs(" + device + ")");
@@ -845,13 +806,8 @@
     /**
      * Disables the optional codecs.
      *
-<<<<<<< HEAD
-     * @param device the remote Bluetooth device. If null, use the currect
-     * active A2DP Bluetooth device.
-=======
      * @param device the remote Bluetooth device. If null, use the currect active A2DP Bluetooth
      *     device.
->>>>>>> e110efe6
      */
     public void disableOptionalCodecs(BluetoothDevice device) {
         Log.d(TAG, "disableOptionalCodecs(" + device + ")");
@@ -1119,17 +1075,12 @@
                     byte[] addressBytes = Utils.getBytesFromAddress(address);
                     BluetoothDevice device = mAdapterService.getDeviceFromByte(addressBytes);
 
-<<<<<<< HEAD
-                    Log.d(TAG, " onAudioDevicesAdded: " + device + ", device type: "
-                            + deviceInfo.getType());
-=======
                     Log.d(
                             TAG,
                             " onAudioDevicesAdded: "
                                     + device
                                     + ", device type: "
                                     + deviceInfo.getType());
->>>>>>> e110efe6
 
                     /* Don't expose already exposed active device */
                     if (device.equals(mExposedActiveDevice)) {
@@ -1177,11 +1128,6 @@
 
                     mExposedActiveDevice = null;
 
-<<<<<<< HEAD
-                    Log.d(TAG, " onAudioDevicesRemoved: " + address + ", device type: "
-                            + deviceInfo.getType()
-                            + ", mActiveDevice: " + mActiveDevice);
-=======
                     Log.d(
                             TAG,
                             " onAudioDevicesRemoved: "
@@ -1190,7 +1136,6 @@
                                     + deviceInfo.getType()
                                     + ", mActiveDevice: "
                                     + mActiveDevice);
->>>>>>> e110efe6
                 }
             }
         }
@@ -1585,7 +1530,6 @@
             A2dpService service = getService(source);
             if (service == null) {
                 return Collections.emptyList();
-<<<<<<< HEAD
             }
 
             enforceBluetoothPrivilegedPermission(service);
@@ -1600,22 +1544,6 @@
                 return null;
             }
 
-=======
-            }
-
-            enforceBluetoothPrivilegedPermission(service);
-            return service.getSupportedCodecTypes();
-        }
-
-        @Override
-        public BluetoothCodecStatus getCodecStatus(
-                BluetoothDevice device, AttributionSource source) {
-            A2dpService service = getService(source);
-            if (service == null) {
-                return null;
-            }
-
->>>>>>> e110efe6
             return service.getCodecStatus(device);
         }
 
@@ -1636,17 +1564,12 @@
                                     + " setCodecConfigPreference without a CompanionDeviceManager"
                                     + " service");
                 }
-<<<<<<< HEAD
-                enforceCdmAssociation(service.mCompanionDeviceManager, service,
-                        source.getPackageName(), Binder.getCallingUid(), device);
-=======
                 enforceCdmAssociation(
                         service.mCompanionDeviceManager,
                         service,
                         source.getPackageName(),
                         Binder.getCallingUid(),
                         device);
->>>>>>> e110efe6
             }
             service.setCodecConfigPreference(device, codecConfig);
         }
@@ -1656,82 +1579,54 @@
             A2dpService service = getService(source);
             if (service == null) {
                 return;
-            }
-
-<<<<<<< HEAD
-            if (checkCallerTargetSdk(mService, source.getPackageName(),
-                        Build.VERSION_CODES.TIRAMISU)) {
-=======
-            if (checkCallerTargetSdk(
-                    mService, source.getPackageName(), Build.VERSION_CODES.TIRAMISU)) {
->>>>>>> e110efe6
-                enforceBluetoothPrivilegedPermission(service);
-            }
-            service.enableOptionalCodecs(device);
-        }
-
-        @Override
-        public void disableOptionalCodecs(BluetoothDevice device, AttributionSource source) {
-            A2dpService service = getService(source);
-            if (service == null) {
-                return;
-            }
-
-<<<<<<< HEAD
-            if (checkCallerTargetSdk(mService, source.getPackageName(),
-                        Build.VERSION_CODES.TIRAMISU)) {
-=======
-            if (checkCallerTargetSdk(
-                    mService, source.getPackageName(), Build.VERSION_CODES.TIRAMISU)) {
->>>>>>> e110efe6
-                enforceBluetoothPrivilegedPermission(service);
-            }
-            service.disableOptionalCodecs(device);
-        }
-
-        @Override
-        public int isOptionalCodecsSupported(BluetoothDevice device, AttributionSource source) {
-            A2dpService service = getService(source);
-            if (service == null) {
-                return BluetoothA2dp.OPTIONAL_CODECS_SUPPORT_UNKNOWN;
-<<<<<<< HEAD
             }
 
             if (checkCallerTargetSdk(
                     mService, source.getPackageName(), Build.VERSION_CODES.TIRAMISU)) {
                 enforceBluetoothPrivilegedPermission(service);
             }
-=======
+            service.enableOptionalCodecs(device);
+        }
+
+        @Override
+        public void disableOptionalCodecs(BluetoothDevice device, AttributionSource source) {
+            A2dpService service = getService(source);
+            if (service == null) {
+                return;
             }
 
             if (checkCallerTargetSdk(
                     mService, source.getPackageName(), Build.VERSION_CODES.TIRAMISU)) {
                 enforceBluetoothPrivilegedPermission(service);
             }
->>>>>>> e110efe6
-            return service.getSupportsOptionalCodecs(device);
-        }
-
-        @Override
-        public int isOptionalCodecsEnabled(BluetoothDevice device, AttributionSource source) {
-            A2dpService service = getService(source);
-            if (service == null) {
-                return BluetoothA2dp.OPTIONAL_CODECS_PREF_UNKNOWN;
-<<<<<<< HEAD
+            service.disableOptionalCodecs(device);
+        }
+
+        @Override
+        public int isOptionalCodecsSupported(BluetoothDevice device, AttributionSource source) {
+            A2dpService service = getService(source);
+            if (service == null) {
+                return BluetoothA2dp.OPTIONAL_CODECS_SUPPORT_UNKNOWN;
             }
 
             if (checkCallerTargetSdk(
                     mService, source.getPackageName(), Build.VERSION_CODES.TIRAMISU)) {
                 enforceBluetoothPrivilegedPermission(service);
             }
-=======
+            return service.getSupportsOptionalCodecs(device);
+        }
+
+        @Override
+        public int isOptionalCodecsEnabled(BluetoothDevice device, AttributionSource source) {
+            A2dpService service = getService(source);
+            if (service == null) {
+                return BluetoothA2dp.OPTIONAL_CODECS_PREF_UNKNOWN;
             }
 
             if (checkCallerTargetSdk(
                     mService, source.getPackageName(), Build.VERSION_CODES.TIRAMISU)) {
                 enforceBluetoothPrivilegedPermission(service);
             }
->>>>>>> e110efe6
             return service.getOptionalCodecsEnabled(device);
         }
 
@@ -1743,13 +1638,8 @@
                 return;
             }
 
-<<<<<<< HEAD
-            if (checkCallerTargetSdk(mService, source.getPackageName(),
-                        Build.VERSION_CODES.TIRAMISU)) {
-=======
             if (checkCallerTargetSdk(
                     mService, source.getPackageName(), Build.VERSION_CODES.TIRAMISU)) {
->>>>>>> e110efe6
                 enforceBluetoothPrivilegedPermission(service);
             }
             service.setOptionalCodecsEnabled(device, value);

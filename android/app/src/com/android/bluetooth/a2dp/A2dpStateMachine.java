/*
 * Copyright (C) 2012 The Android Open Source Project
 *
 * Licensed under the Apache License, Version 2.0 (the "License");
 * you may not use this file except in compliance with the License.
 * You may obtain a copy of the License at
 *
 *      http://www.apache.org/licenses/LICENSE-2.0
 *
 * Unless required by applicable law or agreed to in writing, software
 * distributed under the License is distributed on an "AS IS" BASIS,
 * WITHOUT WARRANTIES OR CONDITIONS OF ANY KIND, either express or implied.
 * See the License for the specific language governing permissions and
 * limitations under the License.
 */

/**
 * Bluetooth A2DP StateMachine. There is one instance per remote device. - "Disconnected" and
 * "Connected" are steady states. - "Connecting" and "Disconnecting" are transient states until the
 * connection / disconnection is completed.
 *
 * <p>(Disconnected) | ^ CONNECT | | DISCONNECTED V | (Connecting)<--->(Disconnecting) | ^ CONNECTED
 * | | DISCONNECT V | (Connected) NOTES: - If state machine is in "Connecting" state and the remote
 * device sends DISCONNECT request, the state machine transitions to "Disconnecting" state. -
 * Similarly, if the state machine is in "Disconnecting" state and the remote device sends CONNECT
 * request, the state machine transitions to "Connecting" state.
 *
 * <p>DISCONNECT (Connecting) ---------------> (Disconnecting) <--------------- CONNECT
 */
package com.android.bluetooth.a2dp;

import static android.Manifest.permission.BLUETOOTH_CONNECT;

import android.bluetooth.BluetoothA2dp;
import android.bluetooth.BluetoothCodecConfig;
import android.bluetooth.BluetoothCodecStatus;
import android.bluetooth.BluetoothDevice;
import android.bluetooth.BluetoothProfile;
import android.bluetooth.BluetoothProtoEnums;
import android.content.Intent;
import android.os.Looper;
import android.os.Message;
import android.util.Log;

import com.android.bluetooth.BluetoothStatsLog;
import com.android.bluetooth.Utils;
import com.android.bluetooth.btservice.MetricsLogger;
import com.android.bluetooth.btservice.ProfileService;
import com.android.internal.annotations.VisibleForTesting;
import com.android.internal.util.State;
import com.android.internal.util.StateMachine;

import java.io.FileDescriptor;
import java.io.PrintWriter;
import java.io.StringWriter;
import java.util.List;
import java.util.Objects;
import java.util.Scanner;

final class A2dpStateMachine extends StateMachine {
    private static final String TAG = A2dpStateMachine.class.getSimpleName();

    static final int CONNECT = 1;
    static final int DISCONNECT = 2;
    @VisibleForTesting static final int STACK_EVENT = 101;
    private static final int CONNECT_TIMEOUT = 201;

    // NOTE: the value is not "final" - it is modified in the unit tests
    @VisibleForTesting static int sConnectTimeoutMs = 30000; // 30s

    private Disconnected mDisconnected;
    private Connecting mConnecting;
    private Disconnecting mDisconnecting;
    private Connected mConnected;
    private int mConnectionState = BluetoothProfile.STATE_DISCONNECTED;
    private int mLastConnectionState = -1;

    private A2dpService mA2dpService;
    private A2dpNativeInterface mA2dpNativeInterface;
    @VisibleForTesting boolean mA2dpOffloadEnabled = false;
    private final BluetoothDevice mDevice;
    private boolean mIsPlaying = false;
    private BluetoothCodecStatus mCodecStatus;

    A2dpStateMachine(
            BluetoothDevice device,
            A2dpService a2dpService,
            A2dpNativeInterface a2dpNativeInterface,
            Looper looper) {
        super(TAG, looper);

        // Let the logging framework enforce the log level. TAG is set above in the parent
        // constructor.
        setDbg(true);

        mDevice = device;
        mA2dpService = a2dpService;
        mA2dpNativeInterface = a2dpNativeInterface;

        mDisconnected = new Disconnected();
        mConnecting = new Connecting();
        mDisconnecting = new Disconnecting();
        mConnected = new Connected();

        addState(mDisconnected);
        addState(mConnecting);
        addState(mDisconnecting);
        addState(mConnected);
        mA2dpOffloadEnabled = mA2dpService.mA2dpOffloadEnabled;

        setInitialState(mDisconnected);
    }

    static A2dpStateMachine make(
            BluetoothDevice device,
            A2dpService a2dpService,
            A2dpNativeInterface a2dpNativeInterface,
            Looper looper) {
        Log.i(TAG, "make for device " + device);
        A2dpStateMachine a2dpSm =
                new A2dpStateMachine(device, a2dpService, a2dpNativeInterface, looper);
        a2dpSm.start();
        return a2dpSm;
    }

    public void doQuit() {
        log("doQuit for device " + mDevice);
        if (mIsPlaying) {
            // Stop if auido is still playing
            log("doQuit: stopped playing " + mDevice);
            mIsPlaying = false;
            broadcastAudioState(BluetoothA2dp.STATE_NOT_PLAYING, BluetoothA2dp.STATE_PLAYING);
        }
        quitNow();
    }

    public void cleanup() {
        log("cleanup for device " + mDevice);
    }

    @VisibleForTesting
    class Disconnected extends State {
        @Override
        public void enter() {
            Message currentMessage = getCurrentMessage();
            Log.i(
                    TAG,
                    "Enter Disconnected("
                            + mDevice
                            + "): "
                            + (currentMessage == null
                                    ? "null"
                                    : messageWhatToString(currentMessage.what)));
            mConnectionState = BluetoothProfile.STATE_DISCONNECTED;

            removeDeferredMessages(DISCONNECT);

            if (mLastConnectionState != -1) {
                // Don't broadcast during startup
                broadcastConnectionState(mConnectionState, mLastConnectionState);
                if (mIsPlaying) {
                    Log.i(TAG, "Disconnected: stopped playing: " + mDevice);
                    mIsPlaying = false;
                    broadcastAudioState(
                            BluetoothA2dp.STATE_NOT_PLAYING, BluetoothA2dp.STATE_PLAYING);
                }
            }

            logFailureIfNeeded();
        }

        @Override
        public void exit() {
            Message currentMessage = getCurrentMessage();
            log(
                    "Exit Disconnected("
                            + mDevice
                            + "): "
                            + (currentMessage == null
                                    ? "null"
                                    : messageWhatToString(currentMessage.what)));
            mLastConnectionState = BluetoothProfile.STATE_DISCONNECTED;
        }

        @Override
        public boolean processMessage(Message message) {
            log(
                    "Disconnected process message("
                            + mDevice
                            + "): "
                            + messageWhatToString(message.what));

            switch (message.what) {
                case CONNECT:
                    Log.i(TAG, "Connecting to " + mDevice);
                    if (!mA2dpNativeInterface.connectA2dp(mDevice)) {
                        Log.e(TAG, "Disconnected: error connecting to " + mDevice);
                        break;
                    }
                    if (mA2dpService.okToConnect(mDevice, true)) {
                        transitionTo(mConnecting);
                    } else {
                        // Reject the request and stay in Disconnected state
                        Log.w(TAG, "Outgoing A2DP Connecting request rejected: " + mDevice);
                    }
                    break;
                case DISCONNECT:
                    Log.w(TAG, "Disconnected: DISCONNECT ignored: " + mDevice);
                    break;
                case STACK_EVENT:
                    A2dpStackEvent event = (A2dpStackEvent) message.obj;
                    log("Disconnected: stack event: " + event);
                    if (!mDevice.equals(event.device)) {
                        Log.wtf(TAG, "Device(" + mDevice + "): event mismatch: " + event);
                    }
                    switch (event.type) {
                        case A2dpStackEvent.EVENT_TYPE_CONNECTION_STATE_CHANGED:
                            processConnectionEvent(event.valueInt);
                            break;
                        case A2dpStackEvent.EVENT_TYPE_CODEC_CONFIG_CHANGED:
                            processCodecConfigEvent(event.codecStatus);
                            break;
                        default:
                            Log.e(TAG, "Disconnected: ignoring stack event: " + event);
                            break;
                    }
                    break;
                default:
                    return NOT_HANDLED;
            }
            return HANDLED;
        }

        // in Disconnected state
        private void processConnectionEvent(int event) {
            switch (event) {
                case A2dpStackEvent.CONNECTION_STATE_DISCONNECTED:
                    Log.w(TAG, "Ignore A2DP DISCONNECTED event: " + mDevice);
                    break;
                case A2dpStackEvent.CONNECTION_STATE_CONNECTING:
                    if (mA2dpService.okToConnect(mDevice, false)) {
                        Log.i(TAG, "Incoming A2DP Connecting request accepted: " + mDevice);
                        transitionTo(mConnecting);
                    } else {
                        // Reject the connection and stay in Disconnected state itself
                        Log.w(TAG, "Incoming A2DP Connecting request rejected: " + mDevice);
                        mA2dpNativeInterface.disconnectA2dp(mDevice);
                    }
                    break;
                case A2dpStackEvent.CONNECTION_STATE_CONNECTED:
                    Log.w(TAG, "A2DP Connected from Disconnected state: " + mDevice);
                    if (mA2dpService.okToConnect(mDevice, false)) {
                        Log.i(TAG, "Incoming A2DP Connected request accepted: " + mDevice);
                        transitionTo(mConnected);
                    } else {
                        // Reject the connection and stay in Disconnected state itself
                        Log.w(TAG, "Incoming A2DP Connected request rejected: " + mDevice);
                        mA2dpNativeInterface.disconnectA2dp(mDevice);
                    }
                    break;
                case A2dpStackEvent.CONNECTION_STATE_DISCONNECTING:
                    Log.w(TAG, "Ignore A2DP DISCONNECTING event: " + mDevice);
                    break;
                default:
                    Log.e(TAG, "Incorrect event: " + event + " device: " + mDevice);
                    break;
            }
        }

        private void logFailureIfNeeded() {
            if (mLastConnectionState == BluetoothProfile.STATE_CONNECTING
                    || mLastConnectionState == BluetoothProfile.STATE_DISCONNECTED) {
                // Result for disconnected -> disconnected is unknown as it should
                // not have occurred.
                int result =
                        (mLastConnectionState == BluetoothProfile.STATE_CONNECTING)
                                ? BluetoothProtoEnums.RESULT_FAILURE
                                : BluetoothProtoEnums.RESULT_UNKNOWN;

                BluetoothStatsLog.write(
                        BluetoothStatsLog.BLUETOOTH_PROFILE_CONNECTION_ATTEMPTED,
                        BluetoothProfile.A2DP,
                        result,
                        mLastConnectionState,
                        BluetoothProfile.STATE_DISCONNECTED,
                        BluetoothProtoEnums.REASON_UNEXPECTED_STATE,
                        MetricsLogger.getInstance().getRemoteDeviceInfoProto(mDevice));
            }
        }
    }

    @VisibleForTesting
    class Connecting extends State {
        @Override
        public void enter() {
            Message currentMessage = getCurrentMessage();
            Log.i(
                    TAG,
                    "Enter Connecting("
                            + mDevice
                            + "): "
                            + (currentMessage == null
                                    ? "null"
                                    : messageWhatToString(currentMessage.what)));
            sendMessageDelayed(CONNECT_TIMEOUT, sConnectTimeoutMs);
            mConnectionState = BluetoothProfile.STATE_CONNECTING;
            broadcastConnectionState(mConnectionState, mLastConnectionState);
        }

        @Override
        public void exit() {
            Message currentMessage = getCurrentMessage();
            log(
                    "Exit Connecting("
                            + mDevice
                            + "): "
                            + (currentMessage == null
                                    ? "null"
                                    : messageWhatToString(currentMessage.what)));
            mLastConnectionState = BluetoothProfile.STATE_CONNECTING;
            removeMessages(CONNECT_TIMEOUT);
        }

        @Override
        public boolean processMessage(Message message) {
            log(
                    "Connecting process message("
                            + mDevice
                            + "): "
                            + messageWhatToString(message.what));

            switch (message.what) {
                case CONNECT:
                    deferMessage(message);
                    break;
                case CONNECT_TIMEOUT:
                    {
                        Log.w(TAG, "Connecting connection timeout: " + mDevice);
                        mA2dpNativeInterface.disconnectA2dp(mDevice);
                        A2dpStackEvent event =
                                new A2dpStackEvent(
                                        A2dpStackEvent.EVENT_TYPE_CONNECTION_STATE_CHANGED);
                        event.device = mDevice;
                        event.valueInt = A2dpStackEvent.CONNECTION_STATE_DISCONNECTED;
                        sendMessage(STACK_EVENT, event);
                        MetricsLogger.getInstance()
                                .count(BluetoothProtoEnums.A2DP_CONNECTION_TIMEOUT, 1);
                        break;
                    }
                case DISCONNECT:
                    // Cancel connection
                    Log.i(TAG, "Connecting: connection canceled to " + mDevice);
                    mA2dpNativeInterface.disconnectA2dp(mDevice);
                    transitionTo(mDisconnected);
                    break;
                case STACK_EVENT:
                    A2dpStackEvent event = (A2dpStackEvent) message.obj;
                    log("Connecting: stack event: " + event);
                    if (!mDevice.equals(event.device)) {
                        Log.wtf(TAG, "Device(" + mDevice + "): event mismatch: " + event);
                    }
                    switch (event.type) {
                        case A2dpStackEvent.EVENT_TYPE_CONNECTION_STATE_CHANGED:
                            processConnectionEvent(event.valueInt);
                            break;
                        case A2dpStackEvent.EVENT_TYPE_CODEC_CONFIG_CHANGED:
                            processCodecConfigEvent(event.codecStatus);
                            break;
                        case A2dpStackEvent.EVENT_TYPE_AUDIO_STATE_CHANGED:
                            break;
                        default:
                            Log.e(TAG, "Connecting: ignoring stack event: " + event);
                            break;
                    }
                    break;
                default:
                    return NOT_HANDLED;
            }
            return HANDLED;
        }

        // in Connecting state
        private void processConnectionEvent(int event) {
            switch (event) {
                case A2dpStackEvent.CONNECTION_STATE_DISCONNECTED:
                    Log.w(TAG, "Connecting device disconnected: " + mDevice);
                    transitionTo(mDisconnected);
                    break;
                case A2dpStackEvent.CONNECTION_STATE_CONNECTED:
                    transitionTo(mConnected);
                    break;
                case A2dpStackEvent.CONNECTION_STATE_CONNECTING:
                    // Ignored - probably an event that the outgoing connection was initiated
                    break;
                case A2dpStackEvent.CONNECTION_STATE_DISCONNECTING:
                    Log.w(TAG, "Connecting interrupted: device is disconnecting: " + mDevice);
                    transitionTo(mDisconnecting);
                    break;
                default:
                    Log.e(TAG, "Incorrect event: " + event);
                    break;
            }
        }
    }

    @VisibleForTesting
    class Disconnecting extends State {
        @Override
        public void enter() {
            Message currentMessage = getCurrentMessage();
            Log.i(
                    TAG,
                    "Enter Disconnecting("
                            + mDevice
                            + "): "
                            + (currentMessage == null
                                    ? "null"
                                    : messageWhatToString(currentMessage.what)));
            sendMessageDelayed(CONNECT_TIMEOUT, sConnectTimeoutMs);
            mConnectionState = BluetoothProfile.STATE_DISCONNECTING;
            broadcastConnectionState(mConnectionState, mLastConnectionState);
        }

        @Override
        public void exit() {
            Message currentMessage = getCurrentMessage();
            log(
                    "Exit Disconnecting("
                            + mDevice
                            + "): "
                            + (currentMessage == null
                                    ? "null"
                                    : messageWhatToString(currentMessage.what)));
            mLastConnectionState = BluetoothProfile.STATE_DISCONNECTING;
            removeMessages(CONNECT_TIMEOUT);
        }

        @Override
        public boolean processMessage(Message message) {
            log(
                    "Disconnecting process message("
                            + mDevice
                            + "): "
                            + messageWhatToString(message.what));

            switch (message.what) {
                case CONNECT:
                    deferMessage(message);
                    break;
                case CONNECT_TIMEOUT:
                    {
                        Log.w(TAG, "Disconnecting connection timeout: " + mDevice);
                        mA2dpNativeInterface.disconnectA2dp(mDevice);
                        A2dpStackEvent event =
                                new A2dpStackEvent(
                                        A2dpStackEvent.EVENT_TYPE_CONNECTION_STATE_CHANGED);
                        event.device = mDevice;
                        event.valueInt = A2dpStackEvent.CONNECTION_STATE_DISCONNECTED;
                        sendMessage(STACK_EVENT, event);
                        break;
                    }
                case DISCONNECT:
                    deferMessage(message);
                    break;
                case STACK_EVENT:
                    A2dpStackEvent event = (A2dpStackEvent) message.obj;
                    log("Disconnecting: stack event: " + event);
                    if (!mDevice.equals(event.device)) {
                        Log.wtf(TAG, "Device(" + mDevice + "): event mismatch: " + event);
                    }
                    switch (event.type) {
                        case A2dpStackEvent.EVENT_TYPE_CONNECTION_STATE_CHANGED:
                            processConnectionEvent(event.valueInt);
                            break;
                        case A2dpStackEvent.EVENT_TYPE_CODEC_CONFIG_CHANGED:
                            processCodecConfigEvent(event.codecStatus);
                            break;
                        case A2dpStackEvent.EVENT_TYPE_AUDIO_STATE_CHANGED:
                        default:
                            Log.e(TAG, "Disconnecting: ignoring stack event: " + event);
                            break;
                    }
                    break;
                default:
                    return NOT_HANDLED;
            }
            return HANDLED;
        }

        // in Disconnecting state
        private void processConnectionEvent(int event) {
            switch (event) {
                case A2dpStackEvent.CONNECTION_STATE_DISCONNECTED:
                    Log.i(TAG, "Disconnected: " + mDevice);
                    transitionTo(mDisconnected);
                    break;
                case A2dpStackEvent.CONNECTION_STATE_CONNECTED:
                    if (mA2dpService.okToConnect(mDevice, false)) {
                        Log.w(TAG, "Disconnecting interrupted: device is connected: " + mDevice);
                        transitionTo(mConnected);
                    } else {
                        // Reject the connection and stay in Disconnecting state
                        Log.w(TAG, "Incoming A2DP Connected request rejected: " + mDevice);
                        mA2dpNativeInterface.disconnectA2dp(mDevice);
                    }
                    break;
                case A2dpStackEvent.CONNECTION_STATE_CONNECTING:
                    if (mA2dpService.okToConnect(mDevice, false)) {
                        Log.i(TAG, "Disconnecting interrupted: try to reconnect: " + mDevice);
                        transitionTo(mConnecting);
                    } else {
                        // Reject the connection and stay in Disconnecting state
                        Log.w(TAG, "Incoming A2DP Connecting request rejected: " + mDevice);
                        mA2dpNativeInterface.disconnectA2dp(mDevice);
                    }
                    break;
                case A2dpStackEvent.CONNECTION_STATE_DISCONNECTING:
                    // We are already disconnecting, do nothing
                    break;
                default:
                    Log.e(TAG, "Incorrect event: " + event);
                    break;
            }
        }
    }

    @VisibleForTesting
    class Connected extends State {
        @Override
        public void enter() {
            Message currentMessage = getCurrentMessage();
            Log.i(
                    TAG,
                    "Enter Connected("
                            + mDevice
                            + "): "
                            + (currentMessage == null
                                    ? "null"
                                    : messageWhatToString(currentMessage.what)));
            mConnectionState = BluetoothProfile.STATE_CONNECTED;

            removeDeferredMessages(CONNECT);

            // Each time a device connects, we want to re-check if it supports optional
            // codecs (perhaps it's had a firmware update, etc.) and save that state if
            // it differs from what we had saved before.
            mA2dpService.updateOptionalCodecsSupport(mDevice);
            mA2dpService.updateLowLatencyAudioSupport(mDevice);

            broadcastConnectionState(mConnectionState, mLastConnectionState);
            // Upon connected, the audio starts out as stopped
            broadcastAudioState(BluetoothA2dp.STATE_NOT_PLAYING, BluetoothA2dp.STATE_PLAYING);
            logSuccessIfNeeded();
        }

        @Override
        public void exit() {
            Message currentMessage = getCurrentMessage();
            log(
                    "Exit Connected("
                            + mDevice
                            + "): "
                            + (currentMessage == null
                                    ? "null"
                                    : messageWhatToString(currentMessage.what)));
            mLastConnectionState = BluetoothProfile.STATE_CONNECTED;
        }

        @Override
        public boolean processMessage(Message message) {
            log("Connected process message(" + mDevice + "): " + messageWhatToString(message.what));

            switch (message.what) {
                case CONNECT:
                    Log.w(TAG, "Connected: CONNECT ignored: " + mDevice);
                    break;
                case DISCONNECT:
                    {
                        Log.i(TAG, "Disconnecting from " + mDevice);
                        if (!mA2dpNativeInterface.disconnectA2dp(mDevice)) {
                            // If error in the native stack, transition directly to Disconnected
                            // state.
                            Log.e(TAG, "Connected: error disconnecting from " + mDevice);
                            transitionTo(mDisconnected);
                            break;
                        }
                        transitionTo(mDisconnecting);
                    }
                    break;
                case STACK_EVENT:
                    A2dpStackEvent event = (A2dpStackEvent) message.obj;
                    log("Connected: stack event: " + event);
                    if (!mDevice.equals(event.device)) {
                        Log.wtf(TAG, "Device(" + mDevice + "): event mismatch: " + event);
                    }
                    switch (event.type) {
                        case A2dpStackEvent.EVENT_TYPE_CONNECTION_STATE_CHANGED:
                            processConnectionEvent(event.valueInt);
                            break;
                        case A2dpStackEvent.EVENT_TYPE_AUDIO_STATE_CHANGED:
                            processAudioStateEvent(event.valueInt);
                            break;
                        case A2dpStackEvent.EVENT_TYPE_CODEC_CONFIG_CHANGED:
                            processCodecConfigEvent(event.codecStatus);
                            break;
                        default:
                            Log.e(TAG, "Connected: ignoring stack event: " + event);
                            break;
                    }
                    break;
                default:
                    return NOT_HANDLED;
            }
            return HANDLED;
        }

        // in Connected state
        private void processConnectionEvent(int event) {
            switch (event) {
                case A2dpStackEvent.CONNECTION_STATE_DISCONNECTED:
                    Log.i(TAG, "Disconnected from " + mDevice);
                    transitionTo(mDisconnected);
                    break;
                case A2dpStackEvent.CONNECTION_STATE_CONNECTED:
                    Log.w(TAG, "Ignore A2DP CONNECTED event: " + mDevice);
                    break;
                case A2dpStackEvent.CONNECTION_STATE_CONNECTING:
                    Log.w(TAG, "Ignore A2DP CONNECTING event: " + mDevice);
                    break;
                case A2dpStackEvent.CONNECTION_STATE_DISCONNECTING:
                    Log.i(TAG, "Disconnecting from " + mDevice);
                    transitionTo(mDisconnecting);
                    break;
                default:
                    Log.e(TAG, "Connection State Device: " + mDevice + " bad event: " + event);
                    break;
            }
        }

        // in Connected state
        private void processAudioStateEvent(int state) {
            switch (state) {
                case A2dpStackEvent.AUDIO_STATE_STARTED:
                    synchronized (this) {
                        if (!mIsPlaying) {
                            Log.i(TAG, "Connected: started playing: " + mDevice);
                            mIsPlaying = true;
                            broadcastAudioState(
                                    BluetoothA2dp.STATE_PLAYING, BluetoothA2dp.STATE_NOT_PLAYING);
                        }
                    }
                    break;
                case A2dpStackEvent.AUDIO_STATE_REMOTE_SUSPEND:
                case A2dpStackEvent.AUDIO_STATE_STOPPED:
                    synchronized (this) {
                        if (mIsPlaying) {
                            Log.i(TAG, "Connected: stopped playing: " + mDevice);
                            mIsPlaying = false;
                            broadcastAudioState(
                                    BluetoothA2dp.STATE_NOT_PLAYING, BluetoothA2dp.STATE_PLAYING);
                        }
                    }
                    break;
                default:
                    Log.e(TAG, "Audio State Device: " + mDevice + " bad state: " + state);
                    break;
            }
        }

        private void logSuccessIfNeeded() {
            if (mLastConnectionState == BluetoothProfile.STATE_CONNECTING
                    || mLastConnectionState == BluetoothProfile.STATE_DISCONNECTED) {
                BluetoothStatsLog.write(
                        BluetoothStatsLog.BLUETOOTH_PROFILE_CONNECTION_ATTEMPTED,
                        BluetoothProfile.A2DP,
                        BluetoothProtoEnums.RESULT_SUCCESS,
                        mLastConnectionState,
                        BluetoothProfile.STATE_CONNECTED,
                        BluetoothProtoEnums.REASON_SUCCESS,
                        MetricsLogger.getInstance().getRemoteDeviceInfoProto(mDevice));
            }
        }
    }

    int getConnectionState() {
        return mConnectionState;
    }

    BluetoothDevice getDevice() {
        return mDevice;
    }

    boolean isConnected() {
        synchronized (this) {
            return (getConnectionState() == BluetoothProfile.STATE_CONNECTED);
        }
    }

    boolean isPlaying() {
        synchronized (this) {
            return mIsPlaying;
        }
    }

    BluetoothCodecStatus getCodecStatus() {
        synchronized (this) {
            return mCodecStatus;
        }
    }

    // NOTE: This event is processed in any state
    @VisibleForTesting
    void processCodecConfigEvent(BluetoothCodecStatus newCodecStatus) {
        BluetoothCodecConfig prevCodecConfig = null;
        BluetoothCodecStatus prevCodecStatus = mCodecStatus;

        synchronized (this) {
            if (mCodecStatus != null) {
                prevCodecConfig = mCodecStatus.getCodecConfig();
            }
            mCodecStatus = newCodecStatus;
        }

        // The following is a large enough debug operation such that we want to guard it was an
        // isLoggable check
        if (Log.isLoggable(TAG, Log.DEBUG)) {
<<<<<<< HEAD
            Log.d(TAG, "A2DP Codec Config: " + prevCodecConfig + "->"
                    + newCodecStatus.getCodecConfig());
            for (BluetoothCodecConfig codecConfig :
                    newCodecStatus.getCodecsLocalCapabilities()) {
=======
            Log.d(
                    TAG,
                    "A2DP Codec Config: "
                            + prevCodecConfig
                            + "->"
                            + newCodecStatus.getCodecConfig());
            for (BluetoothCodecConfig codecConfig : newCodecStatus.getCodecsLocalCapabilities()) {
>>>>>>> 67a65fc1
                Log.d(TAG, "A2DP Codec Local Capability: " + codecConfig);
            }
            for (BluetoothCodecConfig codecConfig :
                    newCodecStatus.getCodecsSelectableCapabilities()) {
                Log.d(TAG, "A2DP Codec Selectable Capability: " + codecConfig);
            }
        }

        if (isConnected() && !sameSelectableCodec(prevCodecStatus, mCodecStatus)) {
            // Remote selectable codec could be changed if codec config changed
            // in connected state, we need to re-check optional codec status
            // for this codec change event.
            mA2dpService.updateOptionalCodecsSupport(mDevice);
        }
        mA2dpService.updateLowLatencyAudioSupport(mDevice);
        if (mA2dpOffloadEnabled) {
            boolean update = false;
            BluetoothCodecConfig newCodecConfig = mCodecStatus.getCodecConfig();
            if ((prevCodecConfig != null)
                    && (prevCodecConfig.getCodecType() != newCodecConfig.getCodecType())) {
                update = true;
            } else if (!newCodecConfig.sameAudioFeedingParameters(prevCodecConfig)) {
                update = true;
            } else if ((newCodecConfig.getCodecType()
                            == BluetoothCodecConfig.SOURCE_CODEC_TYPE_LDAC)
                    && (prevCodecConfig != null)
                    && (prevCodecConfig.getCodecSpecific1()
                            != newCodecConfig.getCodecSpecific1())) {
                update = true;
            } else if ((newCodecConfig.getCodecType()
                            == BluetoothCodecConfig.SOURCE_CODEC_TYPE_OPUS)
                    && (prevCodecConfig != null)
                    // check framesize field
                    && (prevCodecConfig.getCodecSpecific1()
                            != newCodecConfig.getCodecSpecific1())) {
                update = true;
            }
            if (update) {
                mA2dpService.codecConfigUpdated(mDevice, mCodecStatus, false);
            }
            return;
        }

        boolean sameAudioFeedingParameters =
                newCodecStatus.getCodecConfig().sameAudioFeedingParameters(prevCodecConfig);
        mA2dpService.codecConfigUpdated(mDevice, mCodecStatus, sameAudioFeedingParameters);
    }

    // This method does not check for error condition (newState == prevState)
    private void broadcastConnectionState(int newState, int prevState) {
        log(
                "Connection state "
                        + mDevice
                        + ": "
                        + profileStateToString(prevState)
                        + "->"
                        + profileStateToString(newState));

        Intent intent = new Intent(BluetoothA2dp.ACTION_CONNECTION_STATE_CHANGED);
        intent.putExtra(BluetoothProfile.EXTRA_PREVIOUS_STATE, prevState);
        intent.putExtra(BluetoothProfile.EXTRA_STATE, newState);
        intent.putExtra(BluetoothDevice.EXTRA_DEVICE, mDevice);
        intent.addFlags(
                Intent.FLAG_RECEIVER_REGISTERED_ONLY_BEFORE_BOOT
                        | Intent.FLAG_RECEIVER_INCLUDE_BACKGROUND);
        mA2dpService.handleConnectionStateChanged(mDevice, prevState, newState);
        mA2dpService.sendBroadcast(
                intent, BLUETOOTH_CONNECT, Utils.getTempBroadcastOptions().toBundle());
    }

    private void broadcastAudioState(int newState, int prevState) {
        log(
                "A2DP Playing state : device: "
                        + mDevice
                        + " State:"
                        + audioStateToString(prevState)
                        + "->"
                        + audioStateToString(newState));
        Intent intent = new Intent(BluetoothA2dp.ACTION_PLAYING_STATE_CHANGED);
        intent.putExtra(BluetoothDevice.EXTRA_DEVICE, mDevice);
        intent.putExtra(BluetoothProfile.EXTRA_PREVIOUS_STATE, prevState);
        intent.putExtra(BluetoothProfile.EXTRA_STATE, newState);
        intent.addFlags(Intent.FLAG_RECEIVER_REGISTERED_ONLY_BEFORE_BOOT);
        mA2dpService.sendBroadcast(
                intent, BLUETOOTH_CONNECT, Utils.getTempBroadcastOptions().toBundle());
    }

    @Override
    protected String getLogRecString(Message msg) {
        StringBuilder builder = new StringBuilder();
        builder.append(messageWhatToString(msg.what));
        builder.append(": ");
        builder.append("arg1=")
                .append(msg.arg1)
                .append(", arg2=")
                .append(msg.arg2)
                .append(", obj=")
                .append(msg.obj);
        return builder.toString();
    }

    private static boolean sameSelectableCodec(
            BluetoothCodecStatus prevCodecStatus, BluetoothCodecStatus newCodecStatus) {
        if (prevCodecStatus == null || newCodecStatus == null) {
            return false;
        }
        List<BluetoothCodecConfig> c1 = prevCodecStatus.getCodecsSelectableCapabilities();
        List<BluetoothCodecConfig> c2 = newCodecStatus.getCodecsSelectableCapabilities();
        if (c1 == null) {
            return (c2 == null);
        }
        if (c2 == null) {
            return false;
        }
        if (c1.size() != c2.size()) {
            return false;
        }
        return c1.containsAll(c2);
    }

    private static String messageWhatToString(int what) {
        switch (what) {
            case CONNECT:
                return "CONNECT";
            case DISCONNECT:
                return "DISCONNECT";
            case STACK_EVENT:
                return "STACK_EVENT";
            case CONNECT_TIMEOUT:
                return "CONNECT_TIMEOUT";
            default:
                break;
        }
        return Integer.toString(what);
    }

    private static String profileStateToString(int state) {
        switch (state) {
            case BluetoothProfile.STATE_DISCONNECTED:
                return "DISCONNECTED";
            case BluetoothProfile.STATE_CONNECTING:
                return "CONNECTING";
            case BluetoothProfile.STATE_CONNECTED:
                return "CONNECTED";
            case BluetoothProfile.STATE_DISCONNECTING:
                return "DISCONNECTING";
            default:
                break;
        }
        return Integer.toString(state);
    }

    private static String audioStateToString(int state) {
        switch (state) {
            case BluetoothA2dp.STATE_PLAYING:
                return "PLAYING";
            case BluetoothA2dp.STATE_NOT_PLAYING:
                return "NOT_PLAYING";
            default:
                break;
        }
        return Integer.toString(state);
    }

    public void dump(StringBuilder sb) {
        boolean isActive = Objects.equals(mDevice, mA2dpService.getActiveDevice());
        ProfileService.println(
                sb, "=== A2dpStateMachine for " + mDevice + (isActive ? " (Active) ===" : " ==="));
        ProfileService.println(
                sb, "  getConnectionPolicy: " + mA2dpService.getConnectionPolicy(mDevice));
        ProfileService.println(
                sb,
                "  mConnectionState: "
                        + profileStateToString(mConnectionState)
                        + ", mLastConnectionState: "
                        + profileStateToString(mLastConnectionState));
        ProfileService.println(sb, "  mIsPlaying: " + mIsPlaying);
        ProfileService.println(
                sb,
                "  getSupportsOptionalCodecs: "
                        + mA2dpService.getSupportsOptionalCodecs(mDevice)
                        + ", getOptionalCodecsEnabled: "
                        + mA2dpService.getOptionalCodecsEnabled(mDevice));
        synchronized (this) {
            if (mCodecStatus != null) {
                ProfileService.println(sb, "  mCodecConfig: " + mCodecStatus.getCodecConfig());
                ProfileService.println(sb, "  mCodecsSelectableCapabilities:");
                for (BluetoothCodecConfig config : mCodecStatus.getCodecsSelectableCapabilities()) {
                    ProfileService.println(sb, "    " + config);
                }
            }
        }
        ProfileService.println(sb, "  StateMachine: " + this.toString());
        // Dump the state machine logs
        StringWriter stringWriter = new StringWriter();
        PrintWriter printWriter = new PrintWriter(stringWriter);
        super.dump(new FileDescriptor(), printWriter, new String[] {});
        printWriter.flush();
        stringWriter.flush();
        ProfileService.println(sb, "  StateMachineLog:");
        Scanner scanner = new Scanner(stringWriter.toString());
        while (scanner.hasNextLine()) {
            String line = scanner.nextLine();
            ProfileService.println(sb, "    " + line);
        }
        scanner.close();
    }

    @Override
    protected void log(String msg) {
        super.log(msg);
    }
}<|MERGE_RESOLUTION|>--- conflicted
+++ resolved
@@ -724,12 +724,6 @@
         // The following is a large enough debug operation such that we want to guard it was an
         // isLoggable check
         if (Log.isLoggable(TAG, Log.DEBUG)) {
-<<<<<<< HEAD
-            Log.d(TAG, "A2DP Codec Config: " + prevCodecConfig + "->"
-                    + newCodecStatus.getCodecConfig());
-            for (BluetoothCodecConfig codecConfig :
-                    newCodecStatus.getCodecsLocalCapabilities()) {
-=======
             Log.d(
                     TAG,
                     "A2DP Codec Config: "
@@ -737,7 +731,6 @@
                             + "->"
                             + newCodecStatus.getCodecConfig());
             for (BluetoothCodecConfig codecConfig : newCodecStatus.getCodecsLocalCapabilities()) {
->>>>>>> 67a65fc1
                 Log.d(TAG, "A2DP Codec Local Capability: " + codecConfig);
             }
             for (BluetoothCodecConfig codecConfig :

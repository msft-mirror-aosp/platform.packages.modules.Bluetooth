--- conflicted
+++ resolved
@@ -34,21 +34,11 @@
 import com.android.bluetooth.le_audio.LeAudioService;
 import com.android.internal.annotations.VisibleForTesting;
 
-<<<<<<< HEAD
-import java.util.Collections;
-=======
->>>>>>> 67a65fc1
 import java.util.HashMap;
 import java.util.List;
 import java.util.Map;
 
-<<<<<<< HEAD
-/**
- * Provides Media Control Profile, as a service in the Bluetooth application.
- */
-=======
 /** Provides Media Control Profile, as a service in the Bluetooth application. */
->>>>>>> 67a65fc1
 public class McpService extends ProfileService {
     private static final String TAG = "BluetoothMcpService";
 
@@ -72,10 +62,6 @@
         }
     }
 
-    public McpService(Context ctx) {
-        super(ctx);
-    }
-
     public static boolean isEnabled() {
         return BluetoothProperties.isProfileMcpServerEnabled().orElse(false);
     }
@@ -124,11 +110,6 @@
                         mGmcs.init();
                     }
                 });
-<<<<<<< HEAD
-            }
-        }
-=======
->>>>>>> 67a65fc1
     }
 
     @Override
@@ -260,13 +241,8 @@
         }
 
         @Override
-<<<<<<< HEAD
-        public void setDeviceAuthorized(BluetoothDevice device, boolean isAuthorized,
-                AttributionSource source) {
-=======
         public void setDeviceAuthorized(
                 BluetoothDevice device, boolean isAuthorized, AttributionSource source) {
->>>>>>> 67a65fc1
             McpService service = getService();
             if (service == null) {
                 return;

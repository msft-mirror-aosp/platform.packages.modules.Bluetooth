--- conflicted
+++ resolved
@@ -33,21 +33,11 @@
 import com.android.bluetooth.le_audio.LeAudioService;
 import com.android.internal.annotations.VisibleForTesting;
 
-<<<<<<< HEAD
-import java.util.Collections;
-=======
->>>>>>> e110efe6
 import java.util.HashMap;
 import java.util.List;
 import java.util.Map;
 
-<<<<<<< HEAD
-/**
- * Provides Media Control Profile, as a service in the Bluetooth application.
- */
-=======
 /** Provides Media Control Profile, as a service in the Bluetooth application. */
->>>>>>> e110efe6
 public class McpService extends ProfileService {
     private static final String TAG = "BluetoothMcpService";
 
@@ -71,10 +61,6 @@
         }
     }
 
-    public McpService(Context ctx) {
-        super(ctx);
-    }
-
     public static boolean isEnabled() {
         return BluetoothProperties.isProfileMcpServerEnabled().orElse(false);
     }
@@ -119,11 +105,6 @@
                         mGmcs.init();
                     }
                 });
-<<<<<<< HEAD
-            }
-        }
-=======
->>>>>>> e110efe6
     }
 
     @Override
@@ -255,13 +236,8 @@
         }
 
         @Override
-<<<<<<< HEAD
-        public void setDeviceAuthorized(BluetoothDevice device, boolean isAuthorized,
-                AttributionSource source) {
-=======
         public void setDeviceAuthorized(
                 BluetoothDevice device, boolean isAuthorized, AttributionSource source) {
->>>>>>> e110efe6
             McpService service = getService();
             if (service == null) {
                 return;

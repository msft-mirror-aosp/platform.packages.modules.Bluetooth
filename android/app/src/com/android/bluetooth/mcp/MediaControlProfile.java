/*
 * Copyright (C) 2021 The Android Open Source Project
 *
 * Licensed under the Apache License, Version 2.0 (the "License");
 * you may not use this file except in compliance with the License.
 * You may obtain a copy of the License at
 *
 *      http://www.apache.org/licenses/LICENSE-2.0
 *
 * Unless required by applicable law or agreed to in writing, software
 * distributed under the License is distributed on an "AS IS" BASIS,
 * WITHOUT WARRANTIES OR CONDITIONS OF ANY KIND, either express or implied.
 * See the License for the specific language governing permissions and
 * limitations under the License.
 */

package com.android.bluetooth.mcp;

import static java.util.Map.entry;
import static java.util.Objects.requireNonNull;

import android.annotation.NonNull;
import android.bluetooth.BluetoothAvrcp;
import android.bluetooth.BluetoothDevice;
import android.bluetooth.BluetoothLeAudio;
import android.bluetooth.BluetoothUuid;
import android.content.Context;
import android.content.pm.ApplicationInfo;
import android.content.pm.PackageManager;
import android.media.session.PlaybackState;
import android.os.Looper;
import android.os.ParcelUuid;
import android.os.SystemClock;
import android.util.Log;

import com.android.bluetooth.BluetoothEventLogger;
import com.android.bluetooth.Utils;
import com.android.bluetooth.audio_util.MediaData;
import com.android.bluetooth.audio_util.MediaPlayerList;
import com.android.bluetooth.audio_util.MediaPlayerWrapper;
import com.android.bluetooth.flags.Flags;
import com.android.bluetooth.le_audio.ContentControlIdKeeper;
import com.android.internal.annotations.VisibleForTesting;

import java.util.ArrayList;
import java.util.Arrays;
import java.util.Collections;
import java.util.HashMap;
import java.util.List;
import java.util.Map;
import java.util.Objects;
import java.util.Set;
import java.util.stream.Collectors;
import java.util.stream.Stream;

/*
 * Generic Media Control Profile hooks into the currently active media player using the MediaSession
 * and MediaController wrapper helpers. It registers a single GMCS instance and connects the two
 * pieces together. It exposes current media player state through the registered MCS GATT service
 * instance and reacts on bluetooth peer device commands with calls to the proper media player's
 * controller. GMCS should be able to control any media player which works nicely with the
 * Android's Media Session framework.
 *
 * Implemented according to Media Control Service v1.0 specification.
 */
public class MediaControlProfile implements MediaControlServiceCallbacks {
<<<<<<< HEAD
    private static final String TAG = "MediaControlProfile";
    private final Context mContext;
=======
    private static final String TAG = MediaControlProfile.class.getSimpleName();
>>>>>>> 67a65fc1

    private static final int LOG_NB_EVENTS = 100;

    private final BluetoothEventLogger mEventLogger =
            new BluetoothEventLogger(LOG_NB_EVENTS, TAG + " event log");
    private final Context mContext;
    private final McpService mMcpService;
    private final Map<String, MediaControlGattServiceInterface> mServiceMap = new HashMap<>();

    // Media players data
    private final MediaPlayerList mMediaPlayerList;
    private MediaData mCurrentData;

    // MCP service instance
    private MediaControlGattServiceInterface mGMcsService;

    // MCP Service requests for stete fields needed to fill the characteristic values
    private List<PlayerStateField> mPendingStateRequest;

    private MediaPlayerWrapper mLastActivePlayer = null;

    static MediaPlayerList sMediaPlayerListForTesting = null;

    static void setsMediaPlayerListForTesting(MediaPlayerList mediaPlayerList) {
        sMediaPlayerListForTesting = mediaPlayerList;
    }

    // Same base feature set as the player item features defined in `avrcp/get_foder_items.cc`
    private static final long BASE_PLAYER_ACTION_SET =
            PlaybackState.ACTION_PLAY
                    | PlaybackState.ACTION_STOP
                    | PlaybackState.ACTION_PAUSE
                    | PlaybackState.ACTION_REWIND
                    | PlaybackState.ACTION_FAST_FORWARD
                    | PlaybackState.ACTION_SKIP_TO_NEXT
                    | PlaybackState.ACTION_SKIP_TO_PREVIOUS;

    @VisibleForTesting
    long getCurrentPlayerSupportedActions() {
        // Notice: Stay compatible with the currently hard-codded ACRVP supported player features
        if (mCurrentData != null && mCurrentData.state != null) {
            return Long.valueOf(mCurrentData.state.getActions() | BASE_PLAYER_ACTION_SET);
        }
        return Long.valueOf(BASE_PLAYER_ACTION_SET);
    }

    public class ListCallback implements MediaPlayerList.MediaUpdateCallback {
        @Override
        public void run(MediaData data) {
            boolean metadata = !Objects.equals(mCurrentData.metadata, data.metadata);
            boolean state = !MediaPlayerWrapper.playstateEquals(mCurrentData.state, data.state);
            boolean queue = !Objects.equals(mCurrentData.queue, data.queue);

            if (metadata || state || queue) {
                mEventLogger.logd(
                        TAG,
                        "onMediaUpdated: track_changed="
                                + metadata
                                + " state_changed="
                                + state
                                + " queue_changed="
                                + queue);
            }

            mCurrentData = data;

            onCurrentPlayerStateUpdated(state, metadata);
            if (queue) onCurrentPlayerQueueUpdated();
            processPendingPlayerStateRequest();
        }

        @Override
        public void run(boolean availablePlayers, boolean addressedPlayers, boolean uids) {
            mEventLogger.logd(
                    TAG,
                    "onFolderUpdated: available_players= "
                            + availablePlayers
                            + " addressedPlayers="
                            + addressedPlayers
                            + " uids="
                            + uids);
        }
    }

    @VisibleForTesting
    long getCurrentTrackDuration() {
        if (mCurrentData != null && mCurrentData.metadata != null) {
            return Long.valueOf(mCurrentData.metadata.duration);
        }
        return MediaControlGattServiceInterface.TRACK_DURATION_UNAVAILABLE;
    }

    private void onCurrentPlayerQueueUpdated() {
        Log.d(TAG, "onCurrentPlayerQueueUpdated: not implemented");

        /* TODO: Implement once we have the Object Transfer Service */
        if (mCurrentData.queue == null) return;
    }

    @VisibleForTesting
    void onCurrentPlayerStateUpdated(boolean stateChanged, boolean metadataChanged) {
        Map<PlayerStateField, Object> state_map = new HashMap<>();

        if (mMediaPlayerList.getActivePlayer() != mLastActivePlayer) {
            String playerName = getCurrentPlayerName();
            if (playerName != null) {
                state_map.put(PlayerStateField.PLAYER_NAME, playerName);
            }
        }

        if (stateChanged) {
            if (mCurrentData.state != null) {
                MediaState playback_state = playerState2McsState(mCurrentData.state.getState());
                state_map.put(PlayerStateField.PLAYBACK_STATE, playback_state);

                if ((mCurrentData.state.getActions() & BASE_PLAYER_ACTION_SET)
                        != BASE_PLAYER_ACTION_SET) {
                    mEventLogger.loge(
                            TAG,
                            "onCurrentPlayerStateUpdated: base actions not supported, player"
                                    + " actions= "
                                    + Long.toHexString(mCurrentData.state.getActions())
                                    + ", expected at least= "
                                    + Long.toHexString(BASE_PLAYER_ACTION_SET));
                }

                int opcodes = playerActions2McsSupportedOpcodes(getCurrentPlayerSupportedActions());
                state_map.put(PlayerStateField.OPCODES_SUPPORTED, opcodes);

                if (playback_state != MediaState.INACTIVE) {
                    state_map.put(
                            PlayerStateField.SEEKING_SPEED, mCurrentData.state.getPlaybackSpeed());
                    state_map.put(
                            PlayerStateField.PLAYBACK_SPEED, mCurrentData.state.getPlaybackSpeed());
                    state_map.put(
                            PlayerStateField.TRACK_POSITION,
                            getDriftCorrectedTrackPosition(mCurrentData.state));
                }

                mEventLogger.logd(
                        TAG,
                        "onCurrentPlayerStateUpdated state= "
                                + playback_state
                                + ", supported opcodes= "
                                + Request.SupportedOpcodes.toString(opcodes)
                                + ", track position= "
                                + getDriftCorrectedTrackPosition(mCurrentData.state)
                                + " ("
                                + mCurrentData.state.getPosition()
                                + ")");
            } else {
                // Just update the state and the service should set it's characteristics as required
                state_map.put(PlayerStateField.PLAYBACK_STATE, MediaState.INACTIVE);
            }
        }

        if (metadataChanged) {
            if (mCurrentData.metadata != null) {
                mEventLogger.logd(
                        TAG,
                        "onCurrentPlayerStateUpdated metadata: title= '"
                                + mCurrentData.metadata.title
                                + "', duration= "
                                + mCurrentData.metadata.duration);

                state_map.put(
                        PlayerStateField.TRACK_DURATION,
                        mCurrentData.metadata.duration != null
                                ? Long.valueOf(mCurrentData.metadata.duration)
                                : Long.valueOf(
                                        MediaControlGattServiceInterface
                                                .TRACK_DURATION_UNAVAILABLE));

                state_map.put(
                        PlayerStateField.TRACK_TITLE,
                        mCurrentData.metadata.title != null ? mCurrentData.metadata.title : "");

                // Update the position if track has changed
                state_map.put(
                        PlayerStateField.TRACK_POSITION,
                        mCurrentData.state != null
                                ? getDriftCorrectedTrackPosition(mCurrentData.state)
                                : Long.valueOf(
                                        MediaControlGattServiceInterface
                                                .TRACK_POSITION_UNAVAILABLE));
            } else {
                state_map.put(
                        PlayerStateField.TRACK_DURATION,
                        Long.valueOf(MediaControlGattServiceInterface.TRACK_DURATION_UNAVAILABLE));
                state_map.put(PlayerStateField.TRACK_TITLE, "");
                state_map.put(
                        PlayerStateField.TRACK_POSITION,
                        Long.valueOf(MediaControlGattServiceInterface.TRACK_POSITION_UNAVAILABLE));
            }
        }

        // If any of these were previously requested, just clean-up the requests
        removePendingStateRequests(state_map.keySet());

        if (mGMcsService != null) {
            mGMcsService.updatePlayerState(state_map);
        }
    }

    private synchronized void removePendingStateRequests(Set<PlayerStateField> fields) {
        if (mPendingStateRequest == null) return;

        for (PlayerStateField field : fields) {
            mPendingStateRequest.remove(field);
        }

        if (mPendingStateRequest.isEmpty()) mPendingStateRequest = null;
    }

    public MediaControlProfile(@NonNull McpService mcpService) {
        Log.v(TAG, "Creating Generic Media Control Service");

        mMcpService = requireNonNull(mcpService);
        mContext = mcpService;

        if (sMediaPlayerListForTesting != null) {
            mMediaPlayerList = sMediaPlayerListForTesting;
        } else {
            mMediaPlayerList = new MediaPlayerList(Looper.myLooper(), mContext);
        }

    }

    @Override
<<<<<<< HEAD
    public void onServiceInstanceRegistered(ServiceStatus status,
            MediaControlGattServiceInterface service) {
=======
    public void onServiceInstanceRegistered(
            ServiceStatus status, MediaControlGattServiceInterface service) {
>>>>>>> 67a65fc1
        mEventLogger.logd(TAG, "onServiceInstanceRegistered: status= " + status);
        mGMcsService = service;
    }

    @Override
    public void onServiceInstanceUnregistered(ServiceStatus status) {
        mEventLogger.logd(TAG, "onServiceInstanceUnregistered: status= " + status);
        mGMcsService = null;
    }

    private long TrackPositionRelativeToAbsolute(long position) {
        /* MCS v1.0; Sec. 3.7.1
         * "If the value is zero or greater, then the current playing position shall be set to
         * the offset from the start of the track. If the value is less than zero, then the
         * current playing position shall be set to the offset from the end of the track and
         * the value of the Track Position characteristic shall be set to the offset from the start
         * of the track to the new playing position.
         * If the value written does not correspond to a valid track position, the server shall
         * set the Track Position characteristic to a valid value."
         */

        // Limit the possible position to valid track positions
        long track_duration = getCurrentTrackDuration();
        if (position < 0) return Math.max(0, position + track_duration);
        return Math.min(track_duration, position);
    }

    @Override
    public void onCurrentTrackObjectIdSet(long objectId) {
        // TODO: Implement once we have Object Transfer Service
    }

    @Override
    public void onNextTrackObjectIdSet(long objectId) {
        // TODO: Implement once we have Object Transfer Service
    }

    @Override
    public void onCurrentGroupObjectIdSet(long objectId) {
        // TODO: Implement once we have Object Transfer Service
    }

    @Override
    public void onPlayerStateRequest(PlayerStateField[] stateFields) {
        synchronized (this) {
            mPendingStateRequest = Stream.of(stateFields).collect(Collectors.toList());
        }
        processPendingPlayerStateRequest();
    }

    @Override
    public long onGetFeatureFlags() {
        return SUPPORTED_FEATURES;
    }

    @Override
    public long onGetCurrentTrackPosition() {
        mEventLogger.logd(TAG, "getCurrentTrackPosition");
        return getLatestTrackPosition();
    }

    @Override
    public void onTrackPositionSetRequest(long position) {
        mEventLogger.logd(TAG, "GMCS onTrackPositionSetRequest");

        if (mMediaPlayerList.getActivePlayer() == null) return;
        if ((getCurrentPlayerSupportedActions() & PlaybackState.ACTION_SEEK_TO) != 0) {
            mMediaPlayerList.getActivePlayer().seekTo(TrackPositionRelativeToAbsolute(position));
        } else {
            // player does not support seek to command, notify last known track position only
            Map<PlayerStateField, Object> state_map = new HashMap<>();
            state_map.put(PlayerStateField.TRACK_POSITION, getLatestTrackPosition());

            if (mGMcsService != null) {
                mGMcsService.updatePlayerState(state_map);
            }
        }
    }

    @Override
    public void onCurrentTrackMetadataRequest() {
        mEventLogger.logd(TAG, "GMCS onCurrentTrackMetadataRequest");
        // FIXME: Seems to be not used right now
    }

    @Override
    public void onPlayingOrderSetRequest(int order) {
        mEventLogger.logd(TAG, "GMCS onPlayingOrderSetRequest");
        // Notice: MediaPlayerWrapper does not support play order control.
        // Ignore the request for now.
    }

    @Override
    public void onPlaybackSpeedSetRequest(float speed) {
        mEventLogger.logd(TAG, "GMCS onPlaybackSpeedSetRequest");
        if (mMediaPlayerList.getActivePlayer() == null) return;
        mMediaPlayerList.getActivePlayer().setPlaybackSpeed(speed);
    }

    @Override
    public void onSetObjectIdRequest(int objField, long objectId) {
        mEventLogger.logd(TAG, "GMCS onSetObjectIdRequest");
        // TODO: Implement once we have the Object Transfer Service
    }

    @Override
    public void onSearchRequest(SearchRequest request) {
        mEventLogger.logd(TAG, "GMCS onSearchRequest");
        // TODO: Implement once we have the Object Transfer Service
    }

    @Override
    public void onMediaControlRequest(Request request) {
        mEventLogger.logd(
                TAG,
                "GMCS onMediaControlRequest: opcode= "
                        + Request.Opcodes.toString(request.getOpcode()));
        Request.Results status = Request.Results.COMMAND_CANNOT_BE_COMPLETED;

        if (Flags.mcpAllowPlayWithoutActivePlayer()
                && !Utils.isPtsTestMode()
                && mMediaPlayerList.getActivePlayer() == null
                && request.getOpcode() == Request.Opcodes.PLAY) {
            Log.d(TAG, "Player is not active. GMCS send media key for PLAY");
            mMediaPlayerList.sendMediaKeyEvent(BluetoothAvrcp.PASSTHROUGH_ID_PLAY, true);
            mMediaPlayerList.sendMediaKeyEvent(BluetoothAvrcp.PASSTHROUGH_ID_PLAY, false);
            return;
        }

        if (mMediaPlayerList.getActivePlayer() == null || mCurrentData.state == null) {
            Log.w(TAG, "no active MediaPlayer or mCurrentData is null");
            if (mGMcsService != null) {
                mGMcsService.setMediaControlRequestResult(request, status);
            } else {
                Log.e(TAG, "mGMcsService is null");
            }
            return;
        }

        long actions = getCurrentPlayerSupportedActions();
        switch (request.getOpcode()) {
            case Request.Opcodes.PLAY:
                if ((actions & PlaybackState.ACTION_PLAY) != 0
                        || (actions & PlaybackState.ACTION_PLAY_PAUSE) != 0) {
                    mMediaPlayerList.getActivePlayer().playCurrent();
                    status = Request.Results.SUCCESS;
                }
                break;
            case Request.Opcodes.PAUSE:
                if ((actions & PlaybackState.ACTION_PAUSE) != 0
                        || (actions & PlaybackState.ACTION_PLAY_PAUSE) != 0) {
                    // Notice: Pause may function as Pause/Play toggle switch when triggered on
                    // a Media Player which is already in Paused state.
                    if (mCurrentData.state.getState() != PlaybackState.STATE_PAUSED) {
                        mMediaPlayerList.getActivePlayer().pauseCurrent();
                    }
                    status = Request.Results.SUCCESS;
                }
                break;
            case Request.Opcodes.STOP:
                if ((actions & PlaybackState.ACTION_STOP) != 0) {
                    mMediaPlayerList.getActivePlayer().seekTo(0);
                    mMediaPlayerList.getActivePlayer().stopCurrent();
                    status = Request.Results.SUCCESS;
                }
                break;
            case Request.Opcodes.PREVIOUS_TRACK:
                if ((actions & PlaybackState.ACTION_SKIP_TO_PREVIOUS) != 0) {
                    mMediaPlayerList.getActivePlayer().skipToPrevious();
                    status = Request.Results.SUCCESS;
                }
                break;
            case Request.Opcodes.NEXT_TRACK:
                if ((actions & PlaybackState.ACTION_SKIP_TO_NEXT) != 0) {
                    mMediaPlayerList.getActivePlayer().skipToNext();
                    status = Request.Results.SUCCESS;
                }
                break;
            case Request.Opcodes.FAST_REWIND:
                if ((actions & PlaybackState.ACTION_REWIND) != 0) {
                    mMediaPlayerList.getActivePlayer().rewind();
                    status = Request.Results.SUCCESS;
                }
                break;
            case Request.Opcodes.FAST_FORWARD:
                if ((actions & PlaybackState.ACTION_FAST_FORWARD) != 0) {
                    mMediaPlayerList.getActivePlayer().fastForward();
                    status = Request.Results.SUCCESS;
                }
                break;
            case Request.Opcodes.MOVE_RELATIVE:
                if ((actions & PlaybackState.ACTION_SEEK_TO) != 0) {
                    long requested_offset_ms = request.getIntArg();
                    long current_pos_ms = getLatestTrackPosition();
                    long track_duration_ms = getCurrentTrackDuration();

                    if (track_duration_ms
                            != MediaControlGattServiceInterface.TRACK_DURATION_UNAVAILABLE) {
                        current_pos_ms = current_pos_ms + requested_offset_ms;
                        if (current_pos_ms < 0) {
                            current_pos_ms = 0;
                        } else if (current_pos_ms > track_duration_ms) {
                            current_pos_ms = track_duration_ms;
                        }

                        mMediaPlayerList.getActivePlayer().seekTo(current_pos_ms);
                        status = Request.Results.SUCCESS;
                    }
                }
                break;
        }

        // These LE Audio opcodes can't be mapped to Android media session actions:
        // Request.Opcodes.PREVIOUS_SEGMENT:
        // Request.Opcodes.NEXT_SEGMENT:
        // Request.Opcodes.FIRST_SEGMENT:
        // Request.Opcodes.LAST_SEGMENT:
        // Request.Opcodes.GOTO_SEGMENT:
        // Request.Opcodes.FIRST_TRACK:
        // Request.Opcodes.LAST_TRACK:
        // Request.Opcodes.GOTO_TRACK:
        // Request.Opcodes.PREVIOUS_GROUP:
        // Request.Opcodes.NEXT_GROUP:
        // Request.Opcodes.FIRST_GROUP:
        // Request.Opcodes.LAST_GROUP:
        // Request.Opcodes.GOTO_GROUP:

        if (mGMcsService != null) {
            mGMcsService.setMediaControlRequestResult(request, status);
        }
    }

    private synchronized long getLatestTrackPosition() {
        if (mMediaPlayerList.getActivePlayer() != null) {
            PlaybackState state = mMediaPlayerList.getActivePlayer().getPlaybackState();
            if (state != null) return getDriftCorrectedTrackPosition(state);
        }
        return MediaControlGattServiceInterface.TRACK_POSITION_UNAVAILABLE;
    }

    private long getDriftCorrectedTrackPosition(PlaybackState state) {
        long position = state.getPosition();
        if (playerState2McsState(state.getState()) == MediaState.PLAYING) {
            position = position + SystemClock.elapsedRealtime() - state.getLastPositionUpdateTime();
        }

        // Limit the possible position to valid track positions
        if (position < 0) return 0;

        long duration = getCurrentTrackDuration();
        if (duration == MediaControlGattServiceInterface.TRACK_DURATION_UNAVAILABLE) {
            return position;
        }

        return Math.min(duration, position);
    }

    @VisibleForTesting
    static int playerActions2McsSupportedOpcodes(long supportedPlayerActions) {
        int opcodesSupported = 0;

        if ((supportedPlayerActions & PlaybackState.ACTION_STOP) != 0) {
            opcodesSupported |= Request.SupportedOpcodes.STOP;
        }

        if ((supportedPlayerActions & PlaybackState.ACTION_PAUSE) != 0
                || (supportedPlayerActions & PlaybackState.ACTION_PLAY_PAUSE) != 0) {
            opcodesSupported |= Request.SupportedOpcodes.PAUSE;
        }

        if ((supportedPlayerActions & PlaybackState.ACTION_PLAY) != 0
                || (supportedPlayerActions & PlaybackState.ACTION_PLAY_PAUSE) != 0) {
            opcodesSupported |= Request.SupportedOpcodes.PLAY;
        }

        if ((supportedPlayerActions & PlaybackState.ACTION_REWIND) != 0) {
            opcodesSupported |= Request.SupportedOpcodes.FAST_REWIND;
        }

        if ((supportedPlayerActions & PlaybackState.ACTION_SKIP_TO_PREVIOUS) != 0) {
            opcodesSupported |= Request.SupportedOpcodes.PREVIOUS_TRACK;
        }

        if ((supportedPlayerActions & PlaybackState.ACTION_SKIP_TO_NEXT) != 0) {
            opcodesSupported |= Request.SupportedOpcodes.NEXT_TRACK;
        }

        if ((supportedPlayerActions & PlaybackState.ACTION_FAST_FORWARD) != 0) {
            opcodesSupported |= Request.SupportedOpcodes.FAST_FORWARD;
        }

        if ((supportedPlayerActions & PlaybackState.ACTION_SEEK_TO) != 0) {
            opcodesSupported |= Request.SupportedOpcodes.MOVE_RELATIVE;
        }

        // This Android media session actions can't be mapped to LE Audio:
        // PlaybackState.ACTION_SET_RATING
        // PlaybackState.ACTION_PLAY_FROM_MEDIA_ID
        // PlaybackState.ACTION_PLAY_FROM_SEARCH
        // PlaybackState.ACTION_SKIP_TO_QUEUE_ITEM
        // PlaybackState.ACTION_PLAY_FROM_URI
        // PlaybackState.ACTION_PREPARE
        // PlaybackState.ACTION_PREPARE_FROM_MEDIA_ID
        // PlaybackState.ACTION_PREPARE_FROM_SEARCH
        // PlaybackState.ACTION_PREPARE_FROM_URI

        return opcodesSupported;
    }

    private void processPendingPlayerStateRequest() {
        Log.d(TAG, "GMCS processPendingPlayerStateRequest");

        Map<PlayerStateField, Object> handled_request_map = new HashMap<>();

        synchronized (this) {
            if (mPendingStateRequest == null) return;
            // Notice: If we are unable to provide the requested field it will stay queued until we
            //         are able to provide it.
            for (PlayerStateField settings_field : mPendingStateRequest) {
                switch (settings_field) {
                    case PLAYBACK_STATE:
                        if (mCurrentData.state != null) {
                            handled_request_map.put(
                                    settings_field,
                                    playerState2McsState(mCurrentData.state.getState()));
                        }
                        break;
                    case TRACK_DURATION:
                        handled_request_map.put(settings_field, getCurrentTrackDuration());
                        break;
                    case PLAYBACK_SPEED:
                        if (mCurrentData.state != null) {
                            handled_request_map.put(
                                    settings_field, mCurrentData.state.getPlaybackSpeed());
                        }
                        break;
                    case SEEKING_SPEED:
                        float seeking_speed = 1.0f;
                        if (mCurrentData.state != null) {
                            if ((mCurrentData.state.getState()
                                            == PlaybackState.STATE_FAST_FORWARDING)
                                    || (mCurrentData.state.getState()
                                            == PlaybackState.STATE_REWINDING)) {
                                seeking_speed = mCurrentData.state.getPlaybackSpeed();
                            }
                        }

                        handled_request_map.put(settings_field, seeking_speed);
                        break;
                    case PLAYING_ORDER:
                        handled_request_map.put(settings_field, getCurrentPlayerPlayingOrder());
                        break;
                    case TRACK_POSITION:
                        if (mCurrentData.state != null) {
                            handled_request_map.put(
                                    settings_field,
                                    getDriftCorrectedTrackPosition(mCurrentData.state));
                        }
                        break;
                    case PLAYER_NAME:
                        String player_name = getCurrentPlayerName();
                        if (player_name != null) {
                            handled_request_map.put(settings_field, player_name);
                        }
                        break;
                    case ICON_URL:
                        // Not implemented
                        break;
                    case ICON_OBJ_ID:
                        // TODO: Implement once we have Object Transfer Service
                        break;
                    case PLAYING_ORDER_SUPPORTED:
                        Integer playing_order = getSupportedPlayingOrder();
                        if (playing_order != null) {
                            handled_request_map.put(settings_field, playing_order.intValue());
                        }
                        break;
                    case OPCODES_SUPPORTED:
                        if (mCurrentData.state != null) {
                            int opcodes =
                                    playerActions2McsSupportedOpcodes(
                                            getCurrentPlayerSupportedActions());
                            handled_request_map.put(settings_field, opcodes);
                            mEventLogger.logd(
                                    TAG,
                                    "updateSupportedOpcodes setting supported opcodes to: "
                                            + opcodes);
                        }
                        break;
                }
            }
        }

        if (!handled_request_map.isEmpty()) {
            removePendingStateRequests(handled_request_map.keySet());
            if (mGMcsService != null) {
                mGMcsService.updatePlayerState(handled_request_map);
            }
        }

        synchronized (this) {
            if (mPendingStateRequest != null && !mPendingStateRequest.isEmpty()) {
                Log.w(TAG, "MCS service state fields left unhandled: ");
                for (PlayerStateField item : mPendingStateRequest) {
                    Log.w(TAG, "   > " + item);
                }
            }
        }
    }

    @VisibleForTesting
    PlayingOrder getCurrentPlayerPlayingOrder() {
        MediaPlayerWrapper mp = mMediaPlayerList.getActivePlayer();
        if (mp == null) return PlayingOrder.IN_ORDER_ONCE;

        // Notice: We don't support all the possible MCP playing orders
        if (mp.isShuffleSet()) {
            if (mp.isRepeatSet()) {
                return PlayingOrder.SHUFFLE_REPEAT;
            } else {
                return PlayingOrder.SHUFFLE_ONCE;
            }

        } else {
            if (mp.isRepeatSet()) {
                return PlayingOrder.IN_ORDER_REPEAT;
            } else {
                return PlayingOrder.IN_ORDER_ONCE;
            }
        }
    }

    @VisibleForTesting
    Integer getSupportedPlayingOrder() {
        MediaPlayerWrapper mp = mMediaPlayerList.getActivePlayer();
        if (mp == null) return null;

        // Notice: We don't support all the possible MCP playing orders
        int playing_order = SupportedPlayingOrder.IN_ORDER_ONCE;
        if (mp.isRepeatSupported()) playing_order |= SupportedPlayingOrder.IN_ORDER_REPEAT;

        if (mp.isShuffleSupported()) {
            if (mp.isRepeatSupported()) {
                playing_order |= SupportedPlayingOrder.SHUFFLE_REPEAT;
            } else {
                playing_order |= SupportedPlayingOrder.SHUFFLE_ONCE;
            }
        }
        return playing_order;
    }

    private String getCurrentPlayerName() {
        MediaPlayerWrapper player = mMediaPlayerList.getActivePlayer();
        if (player == null) return null;

        String player_name = player.getPackageName();
        try {
            PackageManager pm = mContext.getApplicationContext().getPackageManager();
            ApplicationInfo info = pm.getApplicationInfo(player.getPackageName(), 0);
            player_name = info.loadLabel(pm).toString();
        } catch (PackageManager.NameNotFoundException e) {
            e.printStackTrace();
        }
        return player_name;
    }

    public void init() {
        mCurrentData = new MediaData(null, null, null);
        mMediaPlayerList.init(new ListCallback());

        String appToken = mContext.getPackageName();
        synchronized (mServiceMap) {
            if (mServiceMap.get(appToken) != null) {
                Log.w(TAG, "Was already registered: " + appToken);
                return;
            }

            // Instantiate a Service Instance and it's state machine
            int ccid =
                    ContentControlIdKeeper.acquireCcid(
                            BluetoothUuid.GENERIC_MEDIA_CONTROL,
                            BluetoothLeAudio.CONTEXT_TYPE_MEDIA
                                    | BluetoothLeAudio.CONTEXT_TYPE_LIVE);
            if (ccid == ContentControlIdKeeper.CCID_INVALID) {
                Log.e(TAG, "Unable to acquire valid CCID!");
                return;
            }

            // Only the bluetooth app is allowed to create generic media control service
            boolean isGenericMcs = appToken.equals(mContext.getPackageName());

            mEventLogger.logd(
                    TAG,
                    "Register MediaControlGattService instance ccid= "
                            + ccid
                            + ", features= "
                            + ServiceFeature.featuresToString(SUPPORTED_FEATURES, "\n\t\t\t"));

            MediaControlGattService svc = new MediaControlGattService(mMcpService, this, ccid);
            svc.init(
                    isGenericMcs
                            ? BluetoothUuid.GENERIC_MEDIA_CONTROL.getUuid()
                            : BluetoothUuid.MEDIA_CONTROL.getUuid());
            mServiceMap.put(appToken, svc);
        }
    }

    public void injectGattServiceForTesting(String appToken, MediaControlGattServiceInterface svc) {
        mServiceMap.put(appToken, svc);
    }

    public void cleanup() {
        mMediaPlayerList.cleanup();

        unregisterServiceInstance(mContext.getPackageName());

        // Shut down each registered service
        for (MediaControlGattServiceInterface svc : mServiceMap.values()) {
            svc.destroy();
        }
        mServiceMap.clear();
    }

    @VisibleForTesting
    static MediaState playerState2McsState(int playerState) {
        MediaState playback_state = sPlayerState2McsStateMap.get(playerState);

        if (playback_state == null) playback_state = MediaState.INACTIVE;

        return playback_state;
    }

    private static final Map<Integer, MediaState> sPlayerState2McsStateMap =
            Map.ofEntries(
                    entry(PlaybackState.STATE_NONE, MediaState.INACTIVE),
                    entry(PlaybackState.STATE_STOPPED, MediaState.PAUSED),
                    entry(PlaybackState.STATE_PAUSED, MediaState.PAUSED),
                    entry(PlaybackState.STATE_PLAYING, MediaState.PLAYING),
                    entry(PlaybackState.STATE_FAST_FORWARDING, MediaState.SEEKING),
                    entry(PlaybackState.STATE_REWINDING, MediaState.SEEKING),
                    entry(PlaybackState.STATE_BUFFERING, MediaState.PAUSED),
                    entry(PlaybackState.STATE_ERROR, MediaState.INACTIVE),
                    entry(PlaybackState.STATE_CONNECTING, MediaState.INACTIVE),
                    entry(PlaybackState.STATE_SKIPPING_TO_PREVIOUS, MediaState.PAUSED),
                    entry(PlaybackState.STATE_SKIPPING_TO_NEXT, MediaState.PAUSED),
                    entry(PlaybackState.STATE_SKIPPING_TO_QUEUE_ITEM, MediaState.PAUSED));

    private static final long SUPPORTED_FEATURES =
            ServiceFeature.PLAYER_NAME
                    | ServiceFeature.PLAYER_NAME_NOTIFY
                    // It seems that can't provide player icon URIs that easily
                    // BluetoothMcs.ServiceFeature.PLAYER_ICON_URL |
                    | ServiceFeature.TRACK_CHANGED
                    | ServiceFeature.TRACK_TITLE
                    | ServiceFeature.TRACK_TITLE_NOTIFY
                    | ServiceFeature.TRACK_DURATION
                    | ServiceFeature.TRACK_DURATION_NOTIFY
                    | ServiceFeature.TRACK_POSITION
                    | ServiceFeature.TRACK_POSITION_NOTIFY
                    | ServiceFeature.PLAYBACK_SPEED
                    | ServiceFeature.PLAYBACK_SPEED_NOTIFY
                    | ServiceFeature.SEEKING_SPEED
                    | ServiceFeature.SEEKING_SPEED_NOTIFY
                    | ServiceFeature.PLAYING_ORDER
                    | ServiceFeature.PLAYING_ORDER_NOTIFY
                    | ServiceFeature.PLAYING_ORDER_SUPPORTED
                    | ServiceFeature.MEDIA_STATE
                    | ServiceFeature.MEDIA_CONTROL_POINT
                    | ServiceFeature.MEDIA_CONTROL_POINT_OPCODES_SUPPORTED
                    | ServiceFeature.MEDIA_CONTROL_POINT_OPCODES_SUPPORTED_NOTIFY
                    | ServiceFeature.CONTENT_CONTROL_ID;

    public void unregisterServiceInstance(String appToken) {
        mEventLogger.logd(TAG, "unregisterServiceInstance");

        synchronized (mServiceMap) {
            MediaControlGattServiceInterface service = mServiceMap.get(appToken);
            if (service != null) {
                Integer ccid = service.getContentControlId();

                // Destroy will call the appropriate callback
                service.destroy();

                // Release ccid
                ContentControlIdKeeper.releaseCcid(ccid);

                mServiceMap.remove(appToken);
            }
        }
    }

    public void onDeviceAuthorizationSet(BluetoothDevice device) {
        // Notify all service instances in case of pending operations
        for (MediaControlGattServiceInterface svc : mServiceMap.values()) {
            svc.onDeviceAuthorizationSet(device);
        }
    }

    private boolean isGenericMediaService(int ccid) {
        for (MediaControlGattServiceInterface svc : mServiceMap.values()) {
            if (svc.getContentControlId() == ccid) {
                return svc.getServiceUuid().equals(BluetoothUuid.GENERIC_MEDIA_CONTROL.getUuid());
            }
        }
        return false;
    }

    List<ParcelUuid> getNotificationSubscriptions(int ccid, BluetoothDevice device) {
        // TODO: Support multiple MCS instances
        if (isGenericMediaService(ccid)) {
            byte[] gmcs_cccd = device.getMetadata(BluetoothDevice.METADATA_GMCS_CCCD);
            if ((gmcs_cccd != null) && (gmcs_cccd.length != 0)) {
                return Arrays.asList(Utils.byteArrayToUuid(gmcs_cccd));
            }
        }
        return Collections.emptyList();
    }

    void setNotificationSubscription(
            int ccid, BluetoothDevice device, ParcelUuid charUuid, boolean doNotify) {
        // TODO: Support multiple MCS instances
        if (isGenericMediaService(ccid)) {
            byte[] gmcs_cccd = device.getMetadata(BluetoothDevice.METADATA_GMCS_CCCD);
            List<ParcelUuid> uuidList;

            if ((gmcs_cccd == null) || (gmcs_cccd.length == 0)) {
                uuidList = new ArrayList<ParcelUuid>();
            } else {
                uuidList =
                        new ArrayList<ParcelUuid>(Arrays.asList(Utils.byteArrayToUuid(gmcs_cccd)));
            }

            boolean updateDb = false;
            if (doNotify) {
                if (!uuidList.contains(charUuid)) {
                    uuidList.add(charUuid);
                    updateDb = true;
                }
            } else if (uuidList.contains(charUuid)) {
                uuidList.remove(charUuid);
                updateDb = true;
            }

            if (updateDb) {
                if (!device.setMetadata(
                        BluetoothDevice.METADATA_GMCS_CCCD,
                        Utils.uuidsToByteArray(uuidList.toArray(new ParcelUuid[0])))) {
                    Log.e(
                            TAG,
                            "Can't set CCCD for GMCS characteristic UUID: "
                                    + charUuid.toString()
                                    + ", (remove)");
                }
            }
        }
    }

    public void dump(StringBuilder sb) {
        sb.append("Media Control Service instance list:\n");
        for (MediaControlGattServiceInterface svc : mServiceMap.values()) {
            svc.dump(sb);
            sb.append("\n");
        }

        mEventLogger.dump(sb);
        sb.append("\n");
    }
}<|MERGE_RESOLUTION|>--- conflicted
+++ resolved
@@ -64,12 +64,7 @@
  * Implemented according to Media Control Service v1.0 specification.
  */
 public class MediaControlProfile implements MediaControlServiceCallbacks {
-<<<<<<< HEAD
-    private static final String TAG = "MediaControlProfile";
-    private final Context mContext;
-=======
     private static final String TAG = MediaControlProfile.class.getSimpleName();
->>>>>>> 67a65fc1
 
     private static final int LOG_NB_EVENTS = 100;
 
@@ -299,13 +294,8 @@
     }
 
     @Override
-<<<<<<< HEAD
-    public void onServiceInstanceRegistered(ServiceStatus status,
-            MediaControlGattServiceInterface service) {
-=======
     public void onServiceInstanceRegistered(
             ServiceStatus status, MediaControlGattServiceInterface service) {
->>>>>>> 67a65fc1
         mEventLogger.logd(TAG, "onServiceInstanceRegistered: status= " + status);
         mGMcsService = service;
     }

/*
 * Copyright 2021 HIMSA II K/S - www.himsa.com.
 * Represented by EHIMA - www.ehima.com
 *
 * Licensed under the Apache License, Version 2.0 (the "License");
 * you may not use this file except in compliance with the License.
 * You may obtain a copy of the License at
 *
 *      http://www.apache.org/licenses/LICENSE-2.0
 *
 * Unless required by applicable law or agreed to in writing, software
 * distributed under the License is distributed on an "AS IS" BASIS,
 * WITHOUT WARRANTIES OR CONDITIONS OF ANY KIND, either express or implied.
 * See the License for the specific language governing permissions and
 * limitations under the License.
 */

package com.android.bluetooth.vc;

import static android.Manifest.permission.BLUETOOTH_CONNECT;

import static com.android.bluetooth.Utils.enforceBluetoothPrivilegedPermission;

import android.annotation.RequiresPermission;
import android.bluetooth.BluetoothDevice;
import android.bluetooth.BluetoothProfile;
import android.bluetooth.BluetoothUuid;
import android.bluetooth.IBluetoothCsipSetCoordinator;
import android.bluetooth.IBluetoothLeAudio;
import android.bluetooth.IBluetoothVolumeControl;
import android.bluetooth.IBluetoothVolumeControlCallback;
import android.content.AttributionSource;
import android.content.Context;
import android.content.Intent;
import android.media.AudioManager;
import android.os.Handler;
import android.os.HandlerThread;
import android.os.Looper;
import android.os.ParcelUuid;
import android.os.RemoteCallbackList;
import android.os.RemoteException;
import android.sysprop.BluetoothProperties;
import android.util.Log;

import com.android.bluetooth.Utils;
import com.android.bluetooth.btservice.AdapterService;
import com.android.bluetooth.btservice.ProfileService;
import com.android.bluetooth.btservice.ServiceFactory;
import com.android.bluetooth.btservice.storage.DatabaseManager;
import com.android.bluetooth.csip.CsipSetCoordinatorService;
import com.android.bluetooth.flags.Flags;
import com.android.bluetooth.le_audio.LeAudioService;
import com.android.internal.annotations.VisibleForTesting;

import libcore.util.SneakyThrow;

import java.util.ArrayList;
import java.util.Arrays;
import java.util.Collections;
import java.util.HashMap;
import java.util.List;
import java.util.Map;
import java.util.Objects;
import java.util.Optional;
import java.util.concurrent.ExecutionException;
import java.util.concurrent.Executors;
import java.util.concurrent.FutureTask;
import java.util.concurrent.TimeUnit;
import java.util.concurrent.TimeoutException;

public class VolumeControlService extends ProfileService {
    private static final String TAG = "VolumeControlService";

    // Timeout for state machine thread join, to prevent potential ANR.
    private static final int SM_THREAD_JOIN_TIMEOUT_MS = 1000;

    // Upper limit of all VolumeControl devices: Bonded or Connected
    private static final int MAX_VC_STATE_MACHINES = 10;
    private static final int LE_AUDIO_MAX_VOL = 255;

    private static VolumeControlService sVolumeControlService;

    private AdapterService mAdapterService;
    private DatabaseManager mDatabaseManager;
    private HandlerThread mStateMachinesThread;
    private Handler mHandler = null;

    @VisibleForTesting RemoteCallbackList<IBluetoothVolumeControlCallback> mCallbacks;

    @VisibleForTesting
    static class VolumeControlOffsetDescriptor {
        Map<Integer, Descriptor> mVolumeOffsets;

        private static class Descriptor {
            Descriptor() {
                mValue = 0;
                mLocation = 0;
                mDescription = null;
            }

            int mValue;
            int mLocation;
            String mDescription;
        }
        ;

        VolumeControlOffsetDescriptor() {
            mVolumeOffsets = new HashMap<>();
        }

        int size() {
            return mVolumeOffsets.size();
        }

        void add(int id) {
            Descriptor d = mVolumeOffsets.get(id);
            if (d == null) {
                mVolumeOffsets.put(id, new Descriptor());
            }
        }

        boolean setValue(int id, int value) {
            Descriptor d = mVolumeOffsets.get(id);
            if (d == null) {
                return false;
            }
            d.mValue = value;
            return true;
        }

        int getValue(int id) {
            Descriptor d = mVolumeOffsets.get(id);
            if (d == null) {
                return 0;
            }
            return d.mValue;
        }

        boolean setDescription(int id, String desc) {
            Descriptor d = mVolumeOffsets.get(id);
            if (d == null) {
                return false;
            }
            d.mDescription = desc;
            return true;
        }

        String getDescription(int id) {
            Descriptor d = mVolumeOffsets.get(id);
            if (d == null) {
                return null;
            }
            return d.mDescription;
        }

        boolean setLocation(int id, int location) {
            Descriptor d = mVolumeOffsets.get(id);
            if (d == null) {
                return false;
            }
            d.mLocation = location;
            return true;
        }

        int getLocation(int id) {
            Descriptor d = mVolumeOffsets.get(id);
            if (d == null) {
                return 0;
            }
            return d.mLocation;
        }

        void remove(int id) {
            mVolumeOffsets.remove(id);
        }

        void clear() {
            mVolumeOffsets.clear();
        }

        void dump(StringBuilder sb) {
            for (Map.Entry<Integer, Descriptor> entry : mVolumeOffsets.entrySet()) {
                Descriptor descriptor = entry.getValue();
                Integer id = entry.getKey();
                ProfileService.println(sb, "        Id: " + id);
                ProfileService.println(sb, "        value: " + descriptor.mValue);
                ProfileService.println(sb, "        location: " + descriptor.mLocation);
                ProfileService.println(sb, "        description: " + descriptor.mDescription);
            }
        }
    }

    VolumeControlNativeInterface mVolumeControlNativeInterface;
    @VisibleForTesting AudioManager mAudioManager;

    private final Map<BluetoothDevice, VolumeControlStateMachine> mStateMachines = new HashMap<>();
    private final Map<BluetoothDevice, VolumeControlOffsetDescriptor> mAudioOffsets =
            new HashMap<>();
    private final Map<Integer, Integer> mGroupVolumeCache = new HashMap<>();
    private final Map<Integer, Boolean> mGroupMuteCache = new HashMap<>();
    private final Map<BluetoothDevice, Integer> mDeviceVolumeCache = new HashMap<>();
<<<<<<< HEAD
=======

    @VisibleForTesting ServiceFactory mFactory = new ServiceFactory();
>>>>>>> 6cdb3953

    public VolumeControlService(Context ctx) {
        super(ctx);
    }

    public VolumeControlService(Context ctx) {
        super(ctx);
    }

    public static boolean isEnabled() {
        return BluetoothProperties.isProfileVcpControllerEnabled().orElse(false);
    }

    @Override
    protected IProfileServiceBinder initBinder() {
        return new BluetoothVolumeControlBinder(this);
    }

    @Override
    public void start() {
        Log.d(TAG, "start()");
        if (sVolumeControlService != null) {
            throw new IllegalStateException("start() called twice");
        }

        // Get AdapterService, VolumeControlNativeInterface, DatabaseManager, AudioManager.
        // None of them can be null.
        mAdapterService =
                Objects.requireNonNull(
                        AdapterService.getAdapterService(),
                        "AdapterService cannot be null when VolumeControlService starts");
        mDatabaseManager =
                Objects.requireNonNull(
                        mAdapterService.getDatabase(),
                        "DatabaseManager cannot be null when VolumeControlService starts");
        mVolumeControlNativeInterface =
                Objects.requireNonNull(
                        VolumeControlNativeInterface.getInstance(),
                        "VolumeControlNativeInterface cannot be null when VolumeControlService"
                                + " starts");
        mAudioManager = getSystemService(AudioManager.class);
        Objects.requireNonNull(
                mAudioManager, "AudioManager cannot be null when VolumeControlService starts");

        // Start handler thread for state machines
        mHandler = new Handler(Looper.getMainLooper());
        mStateMachines.clear();
        mStateMachinesThread = new HandlerThread("VolumeControlService.StateMachines");
        mStateMachinesThread.start();

        mAudioOffsets.clear();
        mGroupVolumeCache.clear();
        mGroupMuteCache.clear();
        mDeviceVolumeCache.clear();
        mCallbacks = new RemoteCallbackList<IBluetoothVolumeControlCallback>();

        // Mark service as started
        setVolumeControlService(this);

        // Initialize native interface
        mVolumeControlNativeInterface.init();
    }

    @Override
    public void stop() {
        Log.d(TAG, "stop()");
        if (sVolumeControlService == null) {
            Log.w(TAG, "stop() called before start()");
            return;
        }

        // Mark service as stopped
        setVolumeControlService(null);

        // Destroy state machines and stop handler thread
        synchronized (mStateMachines) {
            for (VolumeControlStateMachine sm : mStateMachines.values()) {
                sm.doQuit();
                sm.cleanup();
            }
            mStateMachines.clear();
        }

        if (mStateMachinesThread != null) {
            try {
                mStateMachinesThread.quitSafely();
                mStateMachinesThread.join(SM_THREAD_JOIN_TIMEOUT_MS);
                mStateMachinesThread = null;
            } catch (InterruptedException e) {
                // Do not rethrow as we are shutting down anyway
            }
        }

        // Unregister handler and remove all queued messages.
        if (mHandler != null) {
            mHandler.removeCallbacksAndMessages(null);
            mHandler = null;
        }

        // Cleanup native interface
        mVolumeControlNativeInterface.cleanup();
        mVolumeControlNativeInterface = null;

        mAudioOffsets.clear();
        mGroupVolumeCache.clear();
        mGroupMuteCache.clear();
        mDeviceVolumeCache.clear();

        // Clear AdapterService, VolumeControlNativeInterface
        mAudioManager = null;
        mVolumeControlNativeInterface = null;
        mAdapterService = null;

        if (mCallbacks != null) {
            mCallbacks.kill();
            mCallbacks = null;
        }
    }

    @Override
    public void cleanup() {
        Log.d(TAG, "cleanup()");
    }

    /**
     * Get the VolumeControlService instance
     *
     * @return VolumeControlService instance
     */
    public static synchronized VolumeControlService getVolumeControlService() {
        if (sVolumeControlService == null) {
            Log.w(TAG, "getVolumeControlService(): service is NULL");
            return null;
        }

        if (!sVolumeControlService.isAvailable()) {
            Log.w(TAG, "getVolumeControlService(): service is not available");
            return null;
        }
        return sVolumeControlService;
    }

    @VisibleForTesting
    static synchronized void setVolumeControlService(VolumeControlService instance) {
        Log.d(TAG, "setVolumeControlService(): set to: " + instance);
        sVolumeControlService = instance;
    }

    @RequiresPermission(android.Manifest.permission.BLUETOOTH_PRIVILEGED)
    public boolean connect(BluetoothDevice device) {
<<<<<<< HEAD
        enforceCallingOrSelfPermission(BLUETOOTH_PRIVILEGED,
                "Need BLUETOOTH_PRIVILEGED permission");
=======
        enforceCallingOrSelfPermission(
                BLUETOOTH_PRIVILEGED, "Need BLUETOOTH_PRIVILEGED permission");
>>>>>>> 6cdb3953
        Log.d(TAG, "connect(): " + device);
        if (device == null) {
            return false;
        }

        if (getConnectionPolicy(device) == BluetoothProfile.CONNECTION_POLICY_FORBIDDEN) {
            return false;
        }
        ParcelUuid[] featureUuids = mAdapterService.getRemoteUuids(device);
        if (!Utils.arrayContains(featureUuids, BluetoothUuid.VOLUME_CONTROL)) {
            Log.e(
                    TAG,
                    "Cannot connect to " + device + " : Remote does not have Volume Control UUID");
            return false;
        }

        synchronized (mStateMachines) {
            VolumeControlStateMachine smConnect = getOrCreateStateMachine(device);
            if (smConnect == null) {
                Log.e(TAG, "Cannot connect to " + device + " : no state machine");
            }
            smConnect.sendMessage(VolumeControlStateMachine.CONNECT);
        }

        return true;
    }

    @RequiresPermission(android.Manifest.permission.BLUETOOTH_PRIVILEGED)
    public boolean disconnect(BluetoothDevice device) {
<<<<<<< HEAD
        enforceCallingOrSelfPermission(BLUETOOTH_PRIVILEGED,
                "Need BLUETOOTH_PRIVILEGED permission");
=======
        enforceCallingOrSelfPermission(
                BLUETOOTH_PRIVILEGED, "Need BLUETOOTH_PRIVILEGED permission");
>>>>>>> 6cdb3953
        Log.d(TAG, "disconnect(): " + device);
        if (device == null) {
            return false;
        }
        synchronized (mStateMachines) {
            VolumeControlStateMachine sm = getOrCreateStateMachine(device);
            if (sm != null) {
                sm.sendMessage(VolumeControlStateMachine.DISCONNECT);
            }
        }

        return true;
    }

    public List<BluetoothDevice> getConnectedDevices() {
        synchronized (mStateMachines) {
            List<BluetoothDevice> devices = new ArrayList<>();
            for (VolumeControlStateMachine sm : mStateMachines.values()) {
                if (sm.isConnected()) {
                    devices.add(sm.getDevice());
                }
            }
            return devices;
        }
    }

    /**
     * Check whether can connect to a peer device. The check considers a number of factors during
     * the evaluation.
     *
     * @param device the peer device to connect to
     * @return true if connection is allowed, otherwise false
     */
    @VisibleForTesting(visibility = VisibleForTesting.Visibility.PACKAGE)
    public boolean okToConnect(BluetoothDevice device) {
        /* Make sure device is valid */
        if (device == null) {
            Log.e(TAG, "okToConnect: Invalid device");
            return false;
        }
        // Check if this is an incoming connection in Quiet mode.
        if (mAdapterService.isQuietModeEnabled()) {
            Log.e(TAG, "okToConnect: cannot connect to " + device + " : quiet mode enabled");
            return false;
        }
        // Check connectionPolicy and accept or reject the connection.
        int connectionPolicy = getConnectionPolicy(device);
        int bondState = mAdapterService.getBondState(device);
        // Allow this connection only if the device is bonded. Any attempt to connect while
        // bonding would potentially lead to an unauthorized connection.
        if (bondState != BluetoothDevice.BOND_BONDED) {
            Log.w(TAG, "okToConnect: return false, bondState=" + bondState);
            return false;
        } else if (connectionPolicy != BluetoothProfile.CONNECTION_POLICY_UNKNOWN
                && connectionPolicy != BluetoothProfile.CONNECTION_POLICY_ALLOWED) {
            // Otherwise, reject the connection if connectionPolicy is not valid.
            Log.w(TAG, "okToConnect: return false, connectionPolicy=" + connectionPolicy);
            return false;
        }
        return true;
    }

    @RequiresPermission(android.Manifest.permission.BLUETOOTH_PRIVILEGED)
    List<BluetoothDevice> getDevicesMatchingConnectionStates(int[] states) {
        enforceCallingOrSelfPermission(
                BLUETOOTH_PRIVILEGED, "Need BLUETOOTH_PRIVILEGED permission");
        ArrayList<BluetoothDevice> devices = new ArrayList<>();
        if (states == null) {
            return devices;
        }
        final BluetoothDevice[] bondedDevices = mAdapterService.getBondedDevices();
        if (bondedDevices == null) {
            return devices;
        }
        synchronized (mStateMachines) {
            for (BluetoothDevice device : bondedDevices) {
                final ParcelUuid[] featureUuids = device.getUuids();
                if (!Utils.arrayContains(featureUuids, BluetoothUuid.VOLUME_CONTROL)) {
                    continue;
                }
                int connectionState = BluetoothProfile.STATE_DISCONNECTED;
                VolumeControlStateMachine sm = mStateMachines.get(device);
                if (sm != null) {
                    connectionState = sm.getConnectionState();
                }
                for (int state : states) {
                    if (connectionState == state) {
                        devices.add(device);
                        break;
                    }
                }
            }
            return devices;
        }
    }

    /**
     * Get the list of devices that have state machines.
     *
     * @return the list of devices that have state machines
     */
    @VisibleForTesting
    List<BluetoothDevice> getDevices() {
        List<BluetoothDevice> devices = new ArrayList<>();
        synchronized (mStateMachines) {
            for (VolumeControlStateMachine sm : mStateMachines.values()) {
                devices.add(sm.getDevice());
            }
            return devices;
        }
    }

    @RequiresPermission(android.Manifest.permission.BLUETOOTH_CONNECT)
    public int getConnectionState(BluetoothDevice device) {
        enforceCallingOrSelfPermission(BLUETOOTH_CONNECT, "Need BLUETOOTH_CONNECT permission");
        synchronized (mStateMachines) {
            VolumeControlStateMachine sm = mStateMachines.get(device);
            if (sm == null) {
                return BluetoothProfile.STATE_DISCONNECTED;
            }
            return sm.getConnectionState();
        }
    }

    /**
     * Set connection policy of the profile and connects it if connectionPolicy is {@link
     * BluetoothProfile#CONNECTION_POLICY_ALLOWED} or disconnects if connectionPolicy is {@link
     * BluetoothProfile#CONNECTION_POLICY_FORBIDDEN}
     *
     * <p>The device should already be paired. Connection policy can be one of: {@link
     * BluetoothProfile#CONNECTION_POLICY_ALLOWED}, {@link
     * BluetoothProfile#CONNECTION_POLICY_FORBIDDEN}, {@link
     * BluetoothProfile#CONNECTION_POLICY_UNKNOWN}
     *
     * @param device the remote device
     * @param connectionPolicy is the connection policy to set to for this profile
     * @return true on success, otherwise false
     */
    public boolean setConnectionPolicy(BluetoothDevice device, int connectionPolicy) {
        Log.d(TAG, "Saved connectionPolicy " + device + " = " + connectionPolicy);
<<<<<<< HEAD
        mDatabaseManager.setProfileConnectionPolicy(device, BluetoothProfile.VOLUME_CONTROL,
                        connectionPolicy);
=======
        mDatabaseManager.setProfileConnectionPolicy(
                device, BluetoothProfile.VOLUME_CONTROL, connectionPolicy);
>>>>>>> 6cdb3953
        if (connectionPolicy == BluetoothProfile.CONNECTION_POLICY_ALLOWED) {
            connect(device);
        } else if (connectionPolicy == BluetoothProfile.CONNECTION_POLICY_FORBIDDEN) {
            disconnect(device);
        }
        return true;
    }

    public int getConnectionPolicy(BluetoothDevice device) {
        return mDatabaseManager.getProfileConnectionPolicy(device, BluetoothProfile.VOLUME_CONTROL);
    }

    boolean isVolumeOffsetAvailable(BluetoothDevice device) {
        VolumeControlOffsetDescriptor offsets = mAudioOffsets.get(device);
        if (offsets == null) {
            Log.i(TAG, " There is no offset service for device: " + device);
            return false;
        }
        Log.i(TAG, " Offset service available for device: " + device);
        return true;
    }

    int getNumberOfVolumeOffsetInstances(BluetoothDevice device) {
        VolumeControlOffsetDescriptor offsets = mAudioOffsets.get(device);
        if (offsets == null) {
            Log.i(TAG, " There is no offset service for device: " + device);
            return 0;
        }

        int numberOfInstances = offsets.size();

        Log.i(TAG, "Number of VOCS: " + numberOfInstances + ", for device: " + device);
        return numberOfInstances;
    }

    void setVolumeOffset(BluetoothDevice device, int instanceId, int volumeOffset) {
        VolumeControlOffsetDescriptor offsets = mAudioOffsets.get(device);
        if (offsets == null) {
            Log.e(TAG, " There is no offset service for device: " + device);
            return;
        }

        int numberOfInstances = offsets.size();
        if (instanceId > numberOfInstances) {
            Log.e(
                    TAG,
                    "Selected VOCS instance ID: "
                            + instanceId
                            + ", exceed available IDs: "
                            + numberOfInstances
                            + ", for device: "
                            + device);
            return;
        }

        int value = offsets.getValue(instanceId);
        if (value == volumeOffset) {
            /* Nothing to do - offset already applied */
            return;
        }

        mVolumeControlNativeInterface.setExtAudioOutVolumeOffset(device, instanceId, volumeOffset);
    }

    void setDeviceVolume(BluetoothDevice device, int volume, boolean isGroupOp) {
        if (!Flags.leaudioBroadcastVolumeControlForConnectedDevices()) {
            return;
        }
        Log.d(
                TAG,
<<<<<<< HEAD
                "setDeviceVolume: "
                        + device
                        + ", volume: "
                        + volume
                        + ", isGroupOp: "
                        + isGroupOp);
=======
                "setDeviceVolume: " + device + ", volume: " + volume + ", isGroupOp: " + isGroupOp);
>>>>>>> 6cdb3953

        LeAudioService leAudioService = mFactory.getLeAudioService();
        if (leAudioService == null) {
            Log.e(TAG, "leAudioService not available");
            return;
        }
        int groupId = leAudioService.getGroupId(device);
        if (groupId == IBluetoothLeAudio.LE_AUDIO_GROUP_ID_INVALID) {
            Log.e(TAG, "Device not a part of a group");
            return;
        }

        if (isGroupOp) {
            setGroupVolume(groupId, volume);
        } else {
            Log.i(TAG, "Setting individual device volume");
            mDeviceVolumeCache.put(device, volume);
            mVolumeControlNativeInterface.setVolume(device, volume);
        }
    }

    public void setGroupVolume(int groupId, int volume) {
        if (volume < 0) {
            Log.w(TAG, "Tried to set invalid volume " + volume + ". Ignored.");
            return;
        }

        mGroupVolumeCache.put(groupId, volume);
        mVolumeControlNativeInterface.setGroupVolume(groupId, volume);

        // We only receive the volume change and mute state needs to be acquired manually
        Boolean isGroupMute = mGroupMuteCache.getOrDefault(groupId, false);
        Boolean isStreamMute = mAudioManager.isStreamMute(getBluetoothContextualVolumeStream());

        /* Note: AudioService keeps volume levels for each stream and for each device type,
         * however it stores the mute state only for the stream type but not for each individual
         * device type. When active device changes, it's volume level gets aplied, but mute state
         * is not, but can be either derived from the volume level or just unmuted like for A2DP.
         * Also setting volume level > 0 to audio system will implicitly unmute the stream.
         * However LeAudio devices can keep their volume level high, while keeping it mute so we
         * have to explicitly unmute the remote device.
         */
        if (!isGroupMute.equals(isStreamMute)) {
            Log.w(
                    TAG,
                    "Mute state mismatch, stream mute: "
                            + isStreamMute
                            + ", device group mute: "
                            + isGroupMute
                            + ", new volume: "
                            + volume);
            if (isStreamMute) {
                Log.i(TAG, "Mute the group " + groupId);
                muteGroup(groupId);
            }
            if (!isStreamMute && (volume > 0)) {
                Log.i(TAG, "Unmute the group " + groupId);
                unmuteGroup(groupId);
            }
        }
    }

    public int getGroupVolume(int groupId) {
<<<<<<< HEAD
        return mGroupVolumeCache.getOrDefault(groupId,
                        IBluetoothVolumeControl.VOLUME_CONTROL_UNKNOWN_VOLUME);
    }

    /**
     * Get device cached volume.
     *
     * @param device the device
     * @return the cached volume
     */
    public int getDeviceVolume(BluetoothDevice device) {
        return mDeviceVolumeCache.getOrDefault(
                device, IBluetoothVolumeControl.VOLUME_CONTROL_UNKNOWN_VOLUME);
    }

    /**
     * This should be called by LeAudioService when LE Audio group change it
     * active state.
=======
        return mGroupVolumeCache.getOrDefault(
                groupId, IBluetoothVolumeControl.VOLUME_CONTROL_UNKNOWN_VOLUME);
    }

    /**
     * Get device cached volume.
     *
     * @param device the device
     * @return the cached volume
     */
    public int getDeviceVolume(BluetoothDevice device) {
        return mDeviceVolumeCache.getOrDefault(
                device, IBluetoothVolumeControl.VOLUME_CONTROL_UNKNOWN_VOLUME);
    }

    /**
     * This should be called by LeAudioService when LE Audio group change it active state.
>>>>>>> 6cdb3953
     *
     * @param groupId the group identifier
     * @param active indicator if group is active or not
     */
    public void setGroupActive(int groupId, boolean active) {
        Log.d(TAG, "setGroupActive: " + groupId + ", active: " + active);
        if (!active) {
            /* For now we don't need to handle group inactivation */
            return;
        }

        int groupVolume = getGroupVolume(groupId);
        Boolean groupMute = getGroupMute(groupId);

        if (groupVolume != IBluetoothVolumeControl.VOLUME_CONTROL_UNKNOWN_VOLUME) {
            /* Don't need to show volume when activating known device. */
            updateGroupCacheAndAudioSystem(groupId, groupVolume, groupMute, /* showInUI*/ false);
        }
    }

    /**
     * @param groupId the group identifier
     */
    public Boolean getGroupMute(int groupId) {
        return mGroupMuteCache.getOrDefault(groupId, false);
    }

    public void mute(BluetoothDevice device) {
        mVolumeControlNativeInterface.mute(device);
    }

    public void muteGroup(int groupId) {
        mGroupMuteCache.put(groupId, true);
        mVolumeControlNativeInterface.muteGroup(groupId);
    }

    public void unmute(BluetoothDevice device) {
        mVolumeControlNativeInterface.unmute(device);
    }

    public void unmuteGroup(int groupId) {
        mGroupMuteCache.put(groupId, false);
        mVolumeControlNativeInterface.unmuteGroup(groupId);
    }

    void notifyNewCallbackOfKnownVolumeInfo(IBluetoothVolumeControlCallback callback) {
        Log.d(TAG, "notifyNewCallbackOfKnownVolumeInfo");

        // notify volume offset
        for (Map.Entry<BluetoothDevice, VolumeControlOffsetDescriptor> entry :
                mAudioOffsets.entrySet()) {
            VolumeControlOffsetDescriptor descriptor = entry.getValue();

            for (int id = 1; id <= descriptor.size(); id++) {
                BluetoothDevice device = entry.getKey();
                int offset = descriptor.getValue(id);
                int location = descriptor.getLocation(id);
                String description = descriptor.getDescription(id);

                Log.d(
                        TAG,
                        "notifyNewCallbackOfKnownVolumeInfo,"
                                + (" device: " + device)
                                + (", id: " + id)
                                + (", offset: " + offset)
                                + (", location: " + location)
                                + (", description: " + description));
                try {
                    callback.onVolumeOffsetChanged(device, id, offset);
                    if (Flags.leaudioMultipleVocsInstancesApi()) {
                        callback.onVolumeOffsetAudioLocationChanged(device, id, location);
                        callback.onVolumeOffsetAudioDescriptionChanged(device, id, description);
                    }
                } catch (RemoteException e) {
                    // Dead client -- continue
                }
            }
        }

        if (Flags.leaudioBroadcastVolumeControlForConnectedDevices()) {
            // using tempCallbackList is a hack to keep using 'notifyDevicesVolumeChanged'
            // without making any extra modification
            RemoteCallbackList<IBluetoothVolumeControlCallback> tempCallbackList =
                    new RemoteCallbackList<>();

            tempCallbackList.register(callback);
            notifyDevicesVolumeChanged(tempCallbackList, getDevices(), Optional.empty());
            tempCallbackList.unregister(callback);
        }
    }

    void registerCallback(IBluetoothVolumeControlCallback callback) {
        Log.d(TAG, "registerCallback: " + callback);
        /* Here we keep all the user callbacks */
        mCallbacks.register(callback);

        notifyNewCallbackOfKnownVolumeInfo(callback);
    }

    void notifyNewRegisteredCallback(IBluetoothVolumeControlCallback callback) {
        Log.d(TAG, "notifyNewRegisteredCallback: " + callback);
        notifyNewCallbackOfKnownVolumeInfo(callback);
    }

    public void handleGroupNodeAdded(int groupId, BluetoothDevice device) {
        // Ignore disconnected device, its volume will be set once it connects
        synchronized (mStateMachines) {
            VolumeControlStateMachine sm = mStateMachines.get(device);
            if (sm == null) {
                return;
            }
            if (sm.getConnectionState() != BluetoothProfile.STATE_CONNECTED) {
                return;
            }
        }

        // Correct the volume level only if device was already reported as connected.
        boolean can_change_volume = false;
        synchronized (mStateMachines) {
            VolumeControlStateMachine sm = mStateMachines.get(device);
            if (sm != null) {
                can_change_volume = (sm.getConnectionState() == BluetoothProfile.STATE_CONNECTED);
            }
        }

        // If group volume has already changed, the new group member should set it
        if (can_change_volume) {
            Integer groupVolume =
                    mGroupVolumeCache.getOrDefault(
                            groupId, IBluetoothVolumeControl.VOLUME_CONTROL_UNKNOWN_VOLUME);
            if (groupVolume != IBluetoothVolumeControl.VOLUME_CONTROL_UNKNOWN_VOLUME) {
                Log.i(TAG, "Setting value:" + groupVolume + " to " + device);
                mVolumeControlNativeInterface.setVolume(device, groupVolume);
            }

            Boolean isGroupMuted = mGroupMuteCache.getOrDefault(groupId, false);
            Log.i(TAG, "Setting mute:" + isGroupMuted + " to " + device);
            if (isGroupMuted) {
                mVolumeControlNativeInterface.mute(device);
            } else {
                mVolumeControlNativeInterface.unmute(device);
            }
        }
    }

    void updateGroupCacheAndAudioSystem(int groupId, int volume, boolean mute, boolean showInUI) {
        Log.d(
                TAG,
                " updateGroupCacheAndAudioSystem: groupId: "
                        + groupId
                        + ", vol: "
                        + volume
                        + ", mute: "
                        + mute
                        + ", showInUI"
                        + showInUI);

        mGroupVolumeCache.put(groupId, volume);
        mGroupMuteCache.put(groupId, mute);

        if (Flags.leaudioBroadcastVolumeControlForConnectedDevices()) {
            LeAudioService leAudioService = mFactory.getLeAudioService();
            if (leAudioService != null) {
                int currentlyActiveGroupId = leAudioService.getActiveGroupId();
                if (currentlyActiveGroupId == IBluetoothLeAudio.LE_AUDIO_GROUP_ID_INVALID
                        || groupId != currentlyActiveGroupId) {
                    Log.i(
                            TAG,
                            "Skip updating to audio system if not updating volume for current"
                                    + " active group");
                    return;
                }
            } else {
                Log.w(TAG, "leAudioService not available");
            }
        }

        int streamType = getBluetoothContextualVolumeStream();
        int flags = AudioManager.FLAG_BLUETOOTH_ABS_VOLUME;
        if (showInUI) {
            flags |= AudioManager.FLAG_SHOW_UI;
        }

        mAudioManager.setStreamVolume(streamType, getAudioDeviceVolume(streamType, volume), flags);

        if (mAudioManager.isStreamMute(streamType) != mute) {
            int adjustment = mute ? AudioManager.ADJUST_MUTE : AudioManager.ADJUST_UNMUTE;
            mAudioManager.adjustStreamVolume(streamType, adjustment, flags);
        }
    }

    void handleVolumeControlChanged(
            BluetoothDevice device, int groupId, int volume, boolean mute, boolean isAutonomous) {

        if (isAutonomous && device != null) {
            Log.e(TAG, "We expect only group notification for autonomous updates");
            return;
        }

        if (groupId == IBluetoothLeAudio.LE_AUDIO_GROUP_ID_INVALID) {
            LeAudioService leAudioService = mFactory.getLeAudioService();
            if (leAudioService == null) {
                Log.e(TAG, "leAudioService not available");
                return;
            }
            groupId = leAudioService.getGroupId(device);
        }

        if (groupId == IBluetoothLeAudio.LE_AUDIO_GROUP_ID_INVALID) {
            Log.e(TAG, "Device not a part of the group");
            return;
        }

        int groupVolume = getGroupVolume(groupId);
        Boolean groupMute = getGroupMute(groupId);

        if (Flags.leaudioBroadcastVolumeControlForConnectedDevices()) {
            Log.i(TAG, "handleVolumeControlChanged: " + device + "; volume: " + volume);
            if (device == null) {
                // notify group devices volume changed
                LeAudioService leAudioService = mFactory.getLeAudioService();
                if (leAudioService != null) {
                    notifyDevicesVolumeChanged(
                            mCallbacks,
                            leAudioService.getGroupDevices(groupId),
                            Optional.of(volume));
                } else {
                    Log.w(TAG, "leAudioService not available");
                }
            } else {
                // notify device volume changed
                notifyDevicesVolumeChanged(mCallbacks, Arrays.asList(device), Optional.of(volume));
            }
        }

        if (groupVolume == IBluetoothVolumeControl.VOLUME_CONTROL_UNKNOWN_VOLUME) {
            /* We are here, because system was just started and LeAudio device just connected.
             * In such case, we take Volume stored on remote device and apply it to our cache and
             * audio system.
             * Note, to match BR/EDR behavior, don't show volume change in UI here
             */
            updateGroupCacheAndAudioSystem(groupId, volume, mute, false);
            return;
        }

        if (!isAutonomous) {
            /* If the change is triggered by Android device, the stream is already changed.
             * However it might be called with isAutonomous, one the first read of after
             * reconnection. Make sure device has group volume. Also it might happen that
             * remote side send us wrong value - lets check it.
             */

            if ((groupVolume == volume) && (groupMute == mute)) {
                Log.i(TAG, " Volume:" + volume + ", mute:" + mute + " confirmed by remote side.");
                return;
            }

            if (device != null) {
                // Correct the volume level only if device was already reported as connected.
                boolean can_change_volume = false;
                synchronized (mStateMachines) {
                    VolumeControlStateMachine sm = mStateMachines.get(device);
                    if (sm != null) {
                        can_change_volume =
                                (sm.getConnectionState() == BluetoothProfile.STATE_CONNECTED);
                    }
                }

                if (can_change_volume && (groupVolume != volume)) {
                    Log.i(TAG, "Setting value:" + groupVolume + " to " + device);
                    mVolumeControlNativeInterface.setVolume(device, groupVolume);
                }
                if (can_change_volume && (groupMute != mute)) {
                    Log.i(TAG, "Setting mute:" + groupMute + " to " + device);
                    if (groupMute) {
                        mVolumeControlNativeInterface.mute(device);
                    } else {
                        mVolumeControlNativeInterface.unmute(device);
                    }
                }
            } else {
                Log.e(
                        TAG,
                        "Volume changed did not succeed. Volume: "
                                + volume
                                + " expected volume: "
                                + groupVolume);
            }
        } else {
            /* Received group notification for autonomous change. Update cache and audio system. */
            updateGroupCacheAndAudioSystem(groupId, volume, mute, true);
        }
    }

    public int getAudioDeviceGroupVolume(int groupId) {
        int volume = getGroupVolume(groupId);
        if (getGroupMute(groupId)) {
            Log.w(
                    TAG,
                    "Volume level is "
                            + volume
                            + ", but muted. Will report 0 for the audio device.");
            volume = 0;
        }

        if (volume == IBluetoothVolumeControl.VOLUME_CONTROL_UNKNOWN_VOLUME) return -1;
        return getAudioDeviceVolume(getBluetoothContextualVolumeStream(), volume);
    }

    int getAudioDeviceVolume(int streamType, int bleVolume) {
        int deviceMaxVolume = mAudioManager.getStreamMaxVolume(streamType);

        // TODO: Investigate what happens in classic BT when BT volume is changed to zero.
        double deviceVolume = (double) (bleVolume * deviceMaxVolume) / LE_AUDIO_MAX_VOL;
        return (int) Math.round(deviceVolume);
    }

    // Copied from AudioService.getBluetoothContextualVolumeStream() and modified it.
    int getBluetoothContextualVolumeStream() {
        int mode = mAudioManager.getMode();

        Log.d(TAG, "Volume mode: " + mode + "0: normal, 1: ring, 2,3: call");

        switch (mode) {
            case AudioManager.MODE_IN_COMMUNICATION:
            case AudioManager.MODE_IN_CALL:
                return AudioManager.STREAM_VOICE_CALL;
            case AudioManager.MODE_RINGTONE:
                if (Flags.leaudioVolumeChangeOnRingtoneFix()) {
                    Log.d(TAG, " Update during ringtone applied to voice call");
                    return AudioManager.STREAM_VOICE_CALL;
                }
<<<<<<< HEAD
            // fall through
=======
                // fall through
>>>>>>> 6cdb3953
            case AudioManager.MODE_NORMAL:
            default:
                // other conditions will influence the stream type choice, read on...
                break;
        }
        return AudioManager.STREAM_MUSIC;
    }

    void handleDeviceAvailable(BluetoothDevice device, int numberOfExternalOutputs) {
        if (numberOfExternalOutputs == 0) {
            Log.i(TAG, "Volume offset not available");
            return;
        }

        VolumeControlOffsetDescriptor offsets = mAudioOffsets.get(device);
        if (offsets == null) {
            offsets = new VolumeControlOffsetDescriptor();
            mAudioOffsets.put(device, offsets);
        } else if (offsets.size() != numberOfExternalOutputs) {
            Log.i(TAG, "Number of offset changed: ");
            offsets.clear();
        }

        /* Stack delivers us number of audio outputs.
         * Offset ids a countinous from 1 to number_of_ext_outputs*/
        for (int i = 1; i <= numberOfExternalOutputs; i++) {
            offsets.add(i);
            mVolumeControlNativeInterface.getExtAudioOutVolumeOffset(device, i);
            mVolumeControlNativeInterface.getExtAudioOutLocation(device, i);
            mVolumeControlNativeInterface.getExtAudioOutDescription(device, i);
        }
    }

    void handleDeviceExtAudioOffsetChanged(BluetoothDevice device, int id, int value) {
<<<<<<< HEAD
        Log.d(TAG, " device: " + device + " offset_id: " +  id + " value: " + value);
=======
        Log.d(TAG, " device: " + device + " offset_id: " + id + " value: " + value);
>>>>>>> 6cdb3953
        VolumeControlOffsetDescriptor offsets = mAudioOffsets.get(device);
        if (offsets == null) {
            Log.e(TAG, " Offsets not found for device: " + device);
            return;
        }
        offsets.setValue(id, value);

        if (mCallbacks == null) {
            return;
        }

        int n = mCallbacks.beginBroadcast();
        for (int i = 0; i < n; i++) {
            try {
                mCallbacks.getBroadcastItem(i).onVolumeOffsetChanged(device, id, value);
            } catch (RemoteException e) {
                continue;
            }
        }
        mCallbacks.finishBroadcast();
    }

    void handleDeviceExtAudioLocationChanged(BluetoothDevice device, int id, int location) {
<<<<<<< HEAD
        Log.d(TAG, " device: " + device + " offset_id: "
                + id + " location: " + location);
=======
        Log.d(TAG, " device: " + device + " offset_id: " + id + " location: " + location);
>>>>>>> 6cdb3953

        VolumeControlOffsetDescriptor offsets = mAudioOffsets.get(device);
        if (offsets == null) {
            Log.e(TAG, " Offsets not found for device: " + device);
            return;
        }
        offsets.setLocation(id, location);

        if (Flags.leaudioMultipleVocsInstancesApi()) {
            if (mCallbacks == null) {
                return;
            }

            int n = mCallbacks.beginBroadcast();
            for (int i = 0; i < n; i++) {
                try {
                    mCallbacks
                            .getBroadcastItem(i)
                            .onVolumeOffsetAudioLocationChanged(device, id, location);
                } catch (RemoteException e) {
                    continue;
                }
            }
            mCallbacks.finishBroadcast();
        }
    }

    void handleDeviceExtAudioDescriptionChanged(
            BluetoothDevice device, int id, String description) {
<<<<<<< HEAD
        Log.d(TAG, " device: " + device + " offset_id: "
                + id + " description: " + description);
=======
        Log.d(TAG, " device: " + device + " offset_id: " + id + " description: " + description);
>>>>>>> 6cdb3953

        VolumeControlOffsetDescriptor offsets = mAudioOffsets.get(device);
        if (offsets == null) {
            Log.e(TAG, " Offsets not found for device: " + device);
            return;
        }
        offsets.setDescription(id, description);

        if (Flags.leaudioMultipleVocsInstancesApi()) {
            if (mCallbacks == null) {
                return;
            }

            int n = mCallbacks.beginBroadcast();
            for (int i = 0; i < n; i++) {
                try {
                    mCallbacks
                            .getBroadcastItem(i)
                            .onVolumeOffsetAudioDescriptionChanged(device, id, description);
                } catch (RemoteException e) {
                    continue;
                }
            }
            mCallbacks.finishBroadcast();
        }
    }

    void messageFromNative(VolumeControlStackEvent stackEvent) {
        Log.d(TAG, "messageFromNative: " + stackEvent);

        if (stackEvent.type == VolumeControlStackEvent.EVENT_TYPE_VOLUME_STATE_CHANGED) {
            handleVolumeControlChanged(
                    stackEvent.device,
                    stackEvent.valueInt1,
                    stackEvent.valueInt2,
                    stackEvent.valueBool1,
                    stackEvent.valueBool2);
            return;
        }

        Objects.requireNonNull(
                stackEvent.device, "Device should never be null, event: " + stackEvent);

        Intent intent = null;

        if (intent != null) {
            intent.addFlags(
                    Intent.FLAG_RECEIVER_REGISTERED_ONLY_BEFORE_BOOT
                            | Intent.FLAG_RECEIVER_INCLUDE_BACKGROUND);
            sendBroadcast(intent, BLUETOOTH_CONNECT);
            return;
        }

        BluetoothDevice device = stackEvent.device;
        if (stackEvent.type == VolumeControlStackEvent.EVENT_TYPE_DEVICE_AVAILABLE) {
            handleDeviceAvailable(device, stackEvent.valueInt1);
            return;
        }

        if (stackEvent.type
                == VolumeControlStackEvent.EVENT_TYPE_EXT_AUDIO_OUT_VOL_OFFSET_CHANGED) {
            handleDeviceExtAudioOffsetChanged(device, stackEvent.valueInt1, stackEvent.valueInt2);
            return;
        }

        if (stackEvent.type == VolumeControlStackEvent.EVENT_TYPE_EXT_AUDIO_OUT_LOCATION_CHANGED) {
            handleDeviceExtAudioLocationChanged(device, stackEvent.valueInt1, stackEvent.valueInt2);
            return;
        }

        if (stackEvent.type
                == VolumeControlStackEvent.EVENT_TYPE_EXT_AUDIO_OUT_DESCRIPTION_CHANGED) {
            handleDeviceExtAudioDescriptionChanged(
                    device, stackEvent.valueInt1, stackEvent.valueString1);
            return;
        }

        synchronized (mStateMachines) {
            VolumeControlStateMachine sm = mStateMachines.get(device);
            if (sm == null) {
                if (stackEvent.type
                        == VolumeControlStackEvent.EVENT_TYPE_CONNECTION_STATE_CHANGED) {
                    switch (stackEvent.valueInt1) {
                        case VolumeControlStackEvent.CONNECTION_STATE_CONNECTED:
                        case VolumeControlStackEvent.CONNECTION_STATE_CONNECTING:
                            sm = getOrCreateStateMachine(device);
                            break;
                        default:
                            break;
                    }
                }
            }
            if (sm == null) {
                Log.e(TAG, "Cannot process stack event: no state machine: " + stackEvent);
                return;
            }
            sm.sendMessage(VolumeControlStateMachine.STACK_EVENT, stackEvent);
        }
    }

    private VolumeControlStateMachine getOrCreateStateMachine(BluetoothDevice device) {
        if (device == null) {
            Log.e(TAG, "getOrCreateStateMachine failed: device cannot be null");
            return null;
        }
        synchronized (mStateMachines) {
            VolumeControlStateMachine sm = mStateMachines.get(device);
            if (sm != null) {
                return sm;
            }
            // Limit the maximum number of state machines to avoid DoS attack
            if (mStateMachines.size() >= MAX_VC_STATE_MACHINES) {
                Log.e(
                        TAG,
                        "Maximum number of VolumeControl state machines reached: "
                                + MAX_VC_STATE_MACHINES);
                return null;
            }
            Log.d(TAG, "Creating a new state machine for " + device);
<<<<<<< HEAD
            sm = VolumeControlStateMachine.make(device, this,
                    mVolumeControlNativeInterface, mStateMachinesThread.getLooper());
=======
            sm =
                    VolumeControlStateMachine.make(
                            device,
                            this,
                            mVolumeControlNativeInterface,
                            mStateMachinesThread.getLooper());
>>>>>>> 6cdb3953
            mStateMachines.put(device, sm);
            return sm;
        }
    }

    /**
     * Notify devices with volume level
     *
     * <p>In case of handleVolumeControlChanged, volume level is known from native layer caller.
     * Notify the clients with the volume level directly and update the volume cache. In case of
     * newly registered callback, volume level is unknown from caller, notify the clients with
     * cached volume level from either device or group.
     *
     * @param callbacks list of callbacks
     * @param devices list of devices to notify volume changed
     * @param volume volume level
     */
    private void notifyDevicesVolumeChanged(
            RemoteCallbackList<IBluetoothVolumeControlCallback> callbacks,
            List<BluetoothDevice> devices,
            Optional<Integer> volume) {
        if (callbacks == null) {
            Log.e(TAG, "callbacks is null");
            return;
        }

        LeAudioService leAudioService = mFactory.getLeAudioService();
        if (leAudioService == null) {
            Log.e(TAG, "leAudioService not available");
            return;
        }

        for (BluetoothDevice dev : devices) {
            int cachedVolume = IBluetoothVolumeControl.VOLUME_CONTROL_UNKNOWN_VOLUME;
            if (!volume.isPresent()) {
                int groupId = leAudioService.getGroupId(dev);
                if (groupId == IBluetoothLeAudio.LE_AUDIO_GROUP_ID_INVALID) {
                    Log.e(TAG, "Device not a part of a group");
                    continue;
                }
                // if device volume is available, notify with device volume, otherwise group volume
                cachedVolume = getDeviceVolume(dev);
                if (cachedVolume == IBluetoothVolumeControl.VOLUME_CONTROL_UNKNOWN_VOLUME) {
                    cachedVolume = getGroupVolume(groupId);
                }
<<<<<<< HEAD
            }
            int broadcastVolume = cachedVolume;
            if (volume.isPresent()) {
                broadcastVolume = volume.get();
                mDeviceVolumeCache.put(dev, broadcastVolume);
            }
            int n = callbacks.beginBroadcast();
            for (int i = 0; i < n; i++) {
                try {
                    callbacks.getBroadcastItem(i).onDeviceVolumeChanged(dev, broadcastVolume);
                } catch (RemoteException e) {
                    continue;
                }
            }
=======
            }
            int broadcastVolume = cachedVolume;
            if (volume.isPresent()) {
                broadcastVolume = volume.get();
                mDeviceVolumeCache.put(dev, broadcastVolume);
            }
            int n = callbacks.beginBroadcast();
            for (int i = 0; i < n; i++) {
                try {
                    callbacks.getBroadcastItem(i).onDeviceVolumeChanged(dev, broadcastVolume);
                } catch (RemoteException e) {
                    continue;
                }
            }
>>>>>>> 6cdb3953
            callbacks.finishBroadcast();
        }
    }

    /** Process a change in the bonding state for a device */
    public void handleBondStateChanged(BluetoothDevice device, int fromState, int toState) {
        mHandler.post(() -> bondStateChanged(device, toState));
    }

    /**
     * Remove state machine if the bonding for a device is removed
     *
     * @param device the device whose bonding state has changed
     * @param bondState the new bond state for the device. Possible values are: {@link
     *     BluetoothDevice#BOND_NONE}, {@link BluetoothDevice#BOND_BONDING}, {@link
     *     BluetoothDevice#BOND_BONDED}.
     */
    @VisibleForTesting
    void bondStateChanged(BluetoothDevice device, int bondState) {
        Log.d(TAG, "Bond state changed for device: " + device + " state: " + bondState);
        // Remove state machine if the bonding for a device is removed
        if (bondState != BluetoothDevice.BOND_NONE) {
            return;
        }

        synchronized (mStateMachines) {
            VolumeControlStateMachine sm = mStateMachines.get(device);
            if (sm == null) {
                return;
            }
            if (sm.getConnectionState() != BluetoothProfile.STATE_DISCONNECTED) {
                Log.i(TAG, "Disconnecting device because it was unbonded.");
                disconnect(device);
                return;
            }
            removeStateMachine(device);
        }
    }

    private void removeStateMachine(BluetoothDevice device) {
        synchronized (mStateMachines) {
            VolumeControlStateMachine sm = mStateMachines.get(device);
            if (sm == null) {
                Log.w(
                        TAG,
                        "removeStateMachine: device " + device + " does not have a state machine");
                return;
            }
            Log.i(TAG, "removeStateMachine: removing state machine for device: " + device);
            sm.doQuit();
            sm.cleanup();
            mStateMachines.remove(device);
        }
    }

    void handleConnectionStateChanged(BluetoothDevice device, int fromState, int toState) {
        mHandler.post(() -> connectionStateChanged(device, fromState, toState));
    }

    @VisibleForTesting
    synchronized void connectionStateChanged(BluetoothDevice device, int fromState, int toState) {
        if (!isAvailable()) {
            Log.w(TAG, "connectionStateChanged: service is not available");
            return;
        }

        if ((device == null) || (fromState == toState)) {
            Log.e(
                    TAG,
                    "connectionStateChanged: unexpected invocation. device="
                            + device
                            + " fromState="
                            + fromState
                            + " toState="
                            + toState);
            return;
        }

        // Check if the device is disconnected - if unbond, remove the state machine
        if (toState == BluetoothProfile.STATE_DISCONNECTED) {
            int bondState = mAdapterService.getBondState(device);
            if (bondState == BluetoothDevice.BOND_NONE) {
                Log.d(TAG, device + " is unbond. Remove state machine");
                removeStateMachine(device);
            }
        } else if (toState == BluetoothProfile.STATE_CONNECTED) {
            // Restore the group volume if it was changed while the device was not yet connected.
            CsipSetCoordinatorService csipClient = mFactory.getCsipSetCoordinatorService();
            if (csipClient != null) {
                Integer groupId = csipClient.getGroupId(device, BluetoothUuid.CAP);
                if (groupId != IBluetoothCsipSetCoordinator.CSIS_GROUP_ID_INVALID) {
                    Integer groupVolume =
                            mGroupVolumeCache.getOrDefault(
                                    groupId, IBluetoothVolumeControl.VOLUME_CONTROL_UNKNOWN_VOLUME);
                    if (groupVolume != IBluetoothVolumeControl.VOLUME_CONTROL_UNKNOWN_VOLUME) {
                        mVolumeControlNativeInterface.setVolume(device, groupVolume);
                    }

                    Boolean groupMute = mGroupMuteCache.getOrDefault(groupId, false);
                    if (groupMute) {
                        mVolumeControlNativeInterface.mute(device);
                    } else {
                        mVolumeControlNativeInterface.unmute(device);
                    }
                }
            } else {
                /* It could happen when Bluetooth is stopping while VC is getting
                 * connection event
                 */
                Log.w(TAG, "CSIP is not available");
            }
        }
        mAdapterService.handleProfileConnectionStateChange(
                BluetoothProfile.VOLUME_CONTROL, device, fromState, toState);
    }

    /** Binder object: must be a static class or memory leak may occur */
    @VisibleForTesting
    static class BluetoothVolumeControlBinder extends IBluetoothVolumeControl.Stub
            implements IProfileServiceBinder {
        @VisibleForTesting boolean mIsTesting = false;
        private VolumeControlService mService;

        @RequiresPermission(android.Manifest.permission.BLUETOOTH_CONNECT)
        private VolumeControlService getService(AttributionSource source) {
            if (mIsTesting) {
                return mService;
            }
            if (!Utils.checkServiceAvailable(mService, TAG)
                    || !Utils.checkCallerIsSystemOrActiveOrManagedUser(mService, TAG)
                    || !Utils.checkConnectPermissionForDataDelivery(mService, source, TAG)) {
                return null;
            }
            return mService;
        }

        BluetoothVolumeControlBinder(VolumeControlService svc) {
            mService = svc;
        }

        @Override
        public void cleanup() {
            mService = null;
        }

        @Override
        public boolean connect(BluetoothDevice device, AttributionSource source) {
            Objects.requireNonNull(device, "device cannot be null");
            Objects.requireNonNull(source, "source cannot be null");

            VolumeControlService service = getService(source);
            if (service == null) {
                return false;
            }

            return service.connect(device);
        }

        @Override
        public boolean disconnect(BluetoothDevice device, AttributionSource source) {
            Objects.requireNonNull(device, "device cannot be null");
            Objects.requireNonNull(source, "source cannot be null");

            VolumeControlService service = getService(source);
            if (service == null) {
                return false;
            }

            return service.disconnect(device);
        }

        @Override
        public List<BluetoothDevice> getConnectedDevices(AttributionSource source) {
            Objects.requireNonNull(source, "source cannot be null");

            VolumeControlService service = getService(source);
            if (service == null) {
                return Collections.emptyList();
            }

            enforceBluetoothPrivilegedPermission(service);
            return service.getConnectedDevices();
        }

        @Override
        public List<BluetoothDevice> getDevicesMatchingConnectionStates(
                int[] states, AttributionSource source) {
            Objects.requireNonNull(source, "source cannot be null");

            VolumeControlService service = getService(source);
            if (service == null) {
                return Collections.emptyList();
            }

            return service.getDevicesMatchingConnectionStates(states);
        }

        @Override
        public int getConnectionState(BluetoothDevice device, AttributionSource source) {
            Objects.requireNonNull(device, "device cannot be null");
            Objects.requireNonNull(source, "source cannot be null");

            VolumeControlService service = getService(source);
            if (service == null) {
                return BluetoothProfile.STATE_DISCONNECTED;
            }

            return service.getConnectionState(device);
        }

        @Override
        public boolean setConnectionPolicy(
                BluetoothDevice device, int connectionPolicy, AttributionSource source) {
            Objects.requireNonNull(device, "device cannot be null");
            Objects.requireNonNull(source, "source cannot be null");

            VolumeControlService service = getService(source);
            if (service == null) {
                return false;
            }

            enforceBluetoothPrivilegedPermission(service);
            return service.setConnectionPolicy(device, connectionPolicy);
        }

        @Override
        public int getConnectionPolicy(BluetoothDevice device, AttributionSource source) {
            Objects.requireNonNull(device, "device cannot be null");
            Objects.requireNonNull(source, "source cannot be null");

            VolumeControlService service = getService(source);
            if (service == null) {
                return BluetoothProfile.CONNECTION_POLICY_UNKNOWN;
            }

            enforceBluetoothPrivilegedPermission(service);
            return service.getConnectionPolicy(device);
        }

        @Override
        public boolean isVolumeOffsetAvailable(BluetoothDevice device, AttributionSource source) {
            Objects.requireNonNull(device, "device cannot be null");
            Objects.requireNonNull(source, "source cannot be null");

            VolumeControlService service = getService(source);
            if (service == null) {
                return false;
            }

            enforceBluetoothPrivilegedPermission(service);
            return service.isVolumeOffsetAvailable(device);
        }

        @Override
        public int getNumberOfVolumeOffsetInstances(
                BluetoothDevice device, AttributionSource source) {
            Objects.requireNonNull(device, "device cannot be null");
            Objects.requireNonNull(source, "source cannot be null");

            VolumeControlService service = getService(source);
            if (service == null) {
                return 0;
            }

            enforceBluetoothPrivilegedPermission(service);
            return service.getNumberOfVolumeOffsetInstances(device);
        }

        @Override
        public void setVolumeOffset(
                BluetoothDevice device,
                int instanceId,
                int volumeOffset,
                AttributionSource source) {
            Objects.requireNonNull(device, "device cannot be null");
            Objects.requireNonNull(source, "source cannot be null");

            VolumeControlService service = getService(source);
            if (service == null) {
                return;
            }

            enforceBluetoothPrivilegedPermission(service);
            service.setVolumeOffset(device, instanceId, volumeOffset);
        }

        @Override
        public void setDeviceVolume(
                BluetoothDevice device, int volume, boolean isGroupOp, AttributionSource source) {
            Objects.requireNonNull(device, "device cannot be null");
            Objects.requireNonNull(source, "source cannot be null");

            VolumeControlService service = getService(source);
            if (service == null) {
                return;
            }

            enforceBluetoothPrivilegedPermission(service);
            service.setDeviceVolume(device, volume, isGroupOp);
        }

        @Override
        public void setGroupVolume(int groupId, int volume, AttributionSource source) {
            Objects.requireNonNull(source, "source cannot be null");

            VolumeControlService service = getService(source);
            if (service == null) {
                return;
            }

            service.setGroupVolume(groupId, volume);
        }

        @Override
        public int getGroupVolume(int groupId, AttributionSource source) {
            Objects.requireNonNull(source, "source cannot be null");

            VolumeControlService service = getService(source);
            if (service == null) {
                return 0;
            }

            return service.getGroupVolume(groupId);
        }

        @Override
        public void setGroupActive(int groupId, boolean active, AttributionSource source) {
            Objects.requireNonNull(source, "source cannot be null");

            VolumeControlService service = getService(source);
            if (service == null) {
                return;
            }

            service.setGroupActive(groupId, active);
        }

        @Override
        public void mute(BluetoothDevice device, AttributionSource source) {
            Objects.requireNonNull(device, "device cannot be null");
            Objects.requireNonNull(source, "source cannot be null");

            VolumeControlService service = getService(source);
            if (service == null) {
                return;
            }

            service.mute(device);
        }

        @Override
        public void muteGroup(int groupId, AttributionSource source) {
            Objects.requireNonNull(source, "source cannot be null");

            VolumeControlService service = getService(source);
            if (service == null) {
                return;
            }

            service.muteGroup(groupId);
        }

        @Override
        public void unmute(BluetoothDevice device, AttributionSource source) {
            Objects.requireNonNull(device, "device cannot be null");
            Objects.requireNonNull(source, "source cannot be null");

            VolumeControlService service = getService(source);
            if (service == null) {
                return;
            }

            service.unmute(device);
        }

        @Override
        public void unmuteGroup(int groupId, AttributionSource source) {
            Objects.requireNonNull(source, "source cannot be null");

            VolumeControlService service = getService(source);
            if (service == null) {
                return;
            }

            service.unmuteGroup(groupId);
        }

        private void postAndWait(Handler handler, Runnable runnable) {
            FutureTask<Void> task = new FutureTask(Executors.callable(runnable));

            handler.post(task);
            try {
                task.get(1, TimeUnit.SECONDS);
            } catch (TimeoutException | InterruptedException e) {
                SneakyThrow.sneakyThrow(e);
            } catch (ExecutionException e) {
                SneakyThrow.sneakyThrow(e.getCause());
            }
        }

        @Override
        public void registerCallback(
                IBluetoothVolumeControlCallback callback, AttributionSource source) {
            Objects.requireNonNull(callback, "callback cannot be null");
            Objects.requireNonNull(source, "source cannot be null");

            VolumeControlService service = getService(source);
            if (service == null) {
                return;
            }

            enforceBluetoothPrivilegedPermission(service);
            postAndWait(service.mHandler, () -> service.registerCallback(callback));
        }

        @Override
        public void notifyNewRegisteredCallback(
                IBluetoothVolumeControlCallback callback, AttributionSource source) {
            Objects.requireNonNull(callback, "callback cannot be null");
            Objects.requireNonNull(source, "source cannot be null");

            VolumeControlService service = getService(source);
            if (service == null) {
                return;
            }

            enforceBluetoothPrivilegedPermission(service);
            postAndWait(service.mHandler, () -> service.notifyNewRegisteredCallback(callback));
        }

        @Override
        public void unregisterCallback(
                IBluetoothVolumeControlCallback callback, AttributionSource source) {
            Objects.requireNonNull(callback, "callback cannot be null");
            Objects.requireNonNull(source, "source cannot be null");

            VolumeControlService service = getService(source);
            if (service == null) {
                return;
            }

            enforceBluetoothPrivilegedPermission(service);
            postAndWait(service.mHandler, () -> service.mCallbacks.unregister(callback));
        }
    }

    @Override
    public void dump(StringBuilder sb) {
        super.dump(sb);
        for (VolumeControlStateMachine sm : mStateMachines.values()) {
            sm.dump(sb);
        }

        for (Map.Entry<BluetoothDevice, VolumeControlOffsetDescriptor> entry :
                mAudioOffsets.entrySet()) {
            VolumeControlOffsetDescriptor descriptor = entry.getValue();
            BluetoothDevice device = entry.getKey();
            ProfileService.println(sb, "    Device: " + device);
            ProfileService.println(sb, "    Volume offset cnt: " + descriptor.size());
            descriptor.dump(sb);
        }
        for (Map.Entry<Integer, Integer> entry : mGroupVolumeCache.entrySet()) {
            Boolean isMute = mGroupMuteCache.getOrDefault(entry.getKey(), false);
            ProfileService.println(
                    sb,
                    "    GroupId: "
                            + entry.getKey()
                            + " volume: "
                            + entry.getValue()
                            + ", mute: "
                            + isMute);
        }
    }
}<|MERGE_RESOLUTION|>--- conflicted
+++ resolved
@@ -199,15 +199,8 @@
     private final Map<Integer, Integer> mGroupVolumeCache = new HashMap<>();
     private final Map<Integer, Boolean> mGroupMuteCache = new HashMap<>();
     private final Map<BluetoothDevice, Integer> mDeviceVolumeCache = new HashMap<>();
-<<<<<<< HEAD
-=======
 
     @VisibleForTesting ServiceFactory mFactory = new ServiceFactory();
->>>>>>> 6cdb3953
-
-    public VolumeControlService(Context ctx) {
-        super(ctx);
-    }
 
     public VolumeControlService(Context ctx) {
         super(ctx);
@@ -354,13 +347,8 @@
 
     @RequiresPermission(android.Manifest.permission.BLUETOOTH_PRIVILEGED)
     public boolean connect(BluetoothDevice device) {
-<<<<<<< HEAD
-        enforceCallingOrSelfPermission(BLUETOOTH_PRIVILEGED,
-                "Need BLUETOOTH_PRIVILEGED permission");
-=======
         enforceCallingOrSelfPermission(
                 BLUETOOTH_PRIVILEGED, "Need BLUETOOTH_PRIVILEGED permission");
->>>>>>> 6cdb3953
         Log.d(TAG, "connect(): " + device);
         if (device == null) {
             return false;
@@ -390,13 +378,8 @@
 
     @RequiresPermission(android.Manifest.permission.BLUETOOTH_PRIVILEGED)
     public boolean disconnect(BluetoothDevice device) {
-<<<<<<< HEAD
-        enforceCallingOrSelfPermission(BLUETOOTH_PRIVILEGED,
-                "Need BLUETOOTH_PRIVILEGED permission");
-=======
         enforceCallingOrSelfPermission(
                 BLUETOOTH_PRIVILEGED, "Need BLUETOOTH_PRIVILEGED permission");
->>>>>>> 6cdb3953
         Log.d(TAG, "disconnect(): " + device);
         if (device == null) {
             return false;
@@ -537,13 +520,8 @@
      */
     public boolean setConnectionPolicy(BluetoothDevice device, int connectionPolicy) {
         Log.d(TAG, "Saved connectionPolicy " + device + " = " + connectionPolicy);
-<<<<<<< HEAD
-        mDatabaseManager.setProfileConnectionPolicy(device, BluetoothProfile.VOLUME_CONTROL,
-                        connectionPolicy);
-=======
         mDatabaseManager.setProfileConnectionPolicy(
                 device, BluetoothProfile.VOLUME_CONTROL, connectionPolicy);
->>>>>>> 6cdb3953
         if (connectionPolicy == BluetoothProfile.CONNECTION_POLICY_ALLOWED) {
             connect(device);
         } else if (connectionPolicy == BluetoothProfile.CONNECTION_POLICY_FORBIDDEN) {
@@ -614,16 +592,7 @@
         }
         Log.d(
                 TAG,
-<<<<<<< HEAD
-                "setDeviceVolume: "
-                        + device
-                        + ", volume: "
-                        + volume
-                        + ", isGroupOp: "
-                        + isGroupOp);
-=======
                 "setDeviceVolume: " + device + ", volume: " + volume + ", isGroupOp: " + isGroupOp);
->>>>>>> 6cdb3953
 
         LeAudioService leAudioService = mFactory.getLeAudioService();
         if (leAudioService == null) {
@@ -687,9 +656,8 @@
     }
 
     public int getGroupVolume(int groupId) {
-<<<<<<< HEAD
-        return mGroupVolumeCache.getOrDefault(groupId,
-                        IBluetoothVolumeControl.VOLUME_CONTROL_UNKNOWN_VOLUME);
+        return mGroupVolumeCache.getOrDefault(
+                groupId, IBluetoothVolumeControl.VOLUME_CONTROL_UNKNOWN_VOLUME);
     }
 
     /**
@@ -704,27 +672,7 @@
     }
 
     /**
-     * This should be called by LeAudioService when LE Audio group change it
-     * active state.
-=======
-        return mGroupVolumeCache.getOrDefault(
-                groupId, IBluetoothVolumeControl.VOLUME_CONTROL_UNKNOWN_VOLUME);
-    }
-
-    /**
-     * Get device cached volume.
-     *
-     * @param device the device
-     * @return the cached volume
-     */
-    public int getDeviceVolume(BluetoothDevice device) {
-        return mDeviceVolumeCache.getOrDefault(
-                device, IBluetoothVolumeControl.VOLUME_CONTROL_UNKNOWN_VOLUME);
-    }
-
-    /**
      * This should be called by LeAudioService when LE Audio group change it active state.
->>>>>>> 6cdb3953
      *
      * @param groupId the group identifier
      * @param active indicator if group is active or not
@@ -1057,11 +1005,7 @@
                     Log.d(TAG, " Update during ringtone applied to voice call");
                     return AudioManager.STREAM_VOICE_CALL;
                 }
-<<<<<<< HEAD
-            // fall through
-=======
                 // fall through
->>>>>>> 6cdb3953
             case AudioManager.MODE_NORMAL:
             default:
                 // other conditions will influence the stream type choice, read on...
@@ -1096,11 +1040,7 @@
     }
 
     void handleDeviceExtAudioOffsetChanged(BluetoothDevice device, int id, int value) {
-<<<<<<< HEAD
-        Log.d(TAG, " device: " + device + " offset_id: " +  id + " value: " + value);
-=======
         Log.d(TAG, " device: " + device + " offset_id: " + id + " value: " + value);
->>>>>>> 6cdb3953
         VolumeControlOffsetDescriptor offsets = mAudioOffsets.get(device);
         if (offsets == null) {
             Log.e(TAG, " Offsets not found for device: " + device);
@@ -1124,12 +1064,7 @@
     }
 
     void handleDeviceExtAudioLocationChanged(BluetoothDevice device, int id, int location) {
-<<<<<<< HEAD
-        Log.d(TAG, " device: " + device + " offset_id: "
-                + id + " location: " + location);
-=======
         Log.d(TAG, " device: " + device + " offset_id: " + id + " location: " + location);
->>>>>>> 6cdb3953
 
         VolumeControlOffsetDescriptor offsets = mAudioOffsets.get(device);
         if (offsets == null) {
@@ -1159,12 +1094,7 @@
 
     void handleDeviceExtAudioDescriptionChanged(
             BluetoothDevice device, int id, String description) {
-<<<<<<< HEAD
-        Log.d(TAG, " device: " + device + " offset_id: "
-                + id + " description: " + description);
-=======
         Log.d(TAG, " device: " + device + " offset_id: " + id + " description: " + description);
->>>>>>> 6cdb3953
 
         VolumeControlOffsetDescriptor offsets = mAudioOffsets.get(device);
         if (offsets == null) {
@@ -1284,17 +1214,12 @@
                 return null;
             }
             Log.d(TAG, "Creating a new state machine for " + device);
-<<<<<<< HEAD
-            sm = VolumeControlStateMachine.make(device, this,
-                    mVolumeControlNativeInterface, mStateMachinesThread.getLooper());
-=======
             sm =
                     VolumeControlStateMachine.make(
                             device,
                             this,
                             mVolumeControlNativeInterface,
                             mStateMachinesThread.getLooper());
->>>>>>> 6cdb3953
             mStateMachines.put(device, sm);
             return sm;
         }
@@ -1340,7 +1265,6 @@
                 if (cachedVolume == IBluetoothVolumeControl.VOLUME_CONTROL_UNKNOWN_VOLUME) {
                     cachedVolume = getGroupVolume(groupId);
                 }
-<<<<<<< HEAD
             }
             int broadcastVolume = cachedVolume;
             if (volume.isPresent()) {
@@ -1355,22 +1279,6 @@
                     continue;
                 }
             }
-=======
-            }
-            int broadcastVolume = cachedVolume;
-            if (volume.isPresent()) {
-                broadcastVolume = volume.get();
-                mDeviceVolumeCache.put(dev, broadcastVolume);
-            }
-            int n = callbacks.beginBroadcast();
-            for (int i = 0; i < n; i++) {
-                try {
-                    callbacks.getBroadcastItem(i).onDeviceVolumeChanged(dev, broadcastVolume);
-                } catch (RemoteException e) {
-                    continue;
-                }
-            }
->>>>>>> 6cdb3953
             callbacks.finishBroadcast();
         }
     }

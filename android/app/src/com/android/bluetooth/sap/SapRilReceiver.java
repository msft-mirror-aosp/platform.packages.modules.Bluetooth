--- conflicted
+++ resolved
@@ -185,17 +185,12 @@
 
     private void removeOngoingReqAndSendMessage(int token, SapMessage sapMessage) {
         Integer reqType = SapMessage.sOngoingRequests.remove(token);
-<<<<<<< HEAD
-        Log.v(TAG, "removeOngoingReqAndSendMessage: token " + token + " reqType " + (
-                reqType == null ? "null" : SapMessage.getMsgTypeName(reqType)));
-=======
         Log.v(
                 TAG,
                 "removeOngoingReqAndSendMessage: token "
                         + token
                         + " reqType "
                         + (reqType == null ? "null" : SapMessage.getMsgTypeName(reqType)));
->>>>>>> e110efe6
         sendSapMessage(sapMessage);
     }
 
@@ -269,15 +264,10 @@
             Log.d(TAG, "powerResponse: token " + token + " resultCode " + resultCode);
             SapService.notifyUpdateWakeLock(mSapServiceHandler);
             Integer reqType = SapMessage.sOngoingRequests.remove(token);
-<<<<<<< HEAD
-            Log.v(TAG, "powerResponse: reqType " + (reqType == null ? "null"
-                    : SapMessage.getMsgTypeName(reqType)));
-=======
             Log.v(
                     TAG,
                     "powerResponse: reqType "
                             + (reqType == null ? "null" : SapMessage.getMsgTypeName(reqType)));
->>>>>>> e110efe6
             SapMessage sapMessage;
             if (reqType == SapMessage.ID_POWER_SIM_OFF_REQ) {
                 sapMessage = new SapMessage(SapMessage.ID_POWER_SIM_OFF_RESP);

--- conflicted
+++ resolved
@@ -137,19 +137,12 @@
         @Override
         public void onReceive(Context context, Intent intent) {
             if (intent.getAction().equals(TelephonyManager.ACTION_PHONE_STATE_CHANGED)) {
-<<<<<<< HEAD
-                Log.v(TAG,
-                        "ACTION_PHONE_STATE_CHANGED intent received in state " + mState.name()
-                                + "PhoneState: " + intent.getStringExtra(
-                                TelephonyManager.EXTRA_STATE));
-=======
                 Log.v(
                         TAG,
                         "ACTION_PHONE_STATE_CHANGED intent received in state "
                                 + mState.name()
                                 + "PhoneState: "
                                 + intent.getStringExtra(TelephonyManager.EXTRA_STATE));
->>>>>>> e110efe6
                 if (mState == SAP_STATE.CONNECTING_CALL_ONGOING) {
                     String state = intent.getStringExtra(TelephonyManager.EXTRA_STATE);
                     if (state != null) {
@@ -681,12 +674,7 @@
      */
     @Override
     public boolean handleMessage(Message msg) {
-<<<<<<< HEAD
-        Log.v(TAG_HANDLER,
-                "Handling message (ID: " + msg.what + "): " + getMessageName(msg.what));
-=======
         Log.v(TAG_HANDLER, "Handling message (ID: " + msg.what + "): " + getMessageName(msg.what));
->>>>>>> e110efe6
 
         SapMessage sapMsg = null;
 
@@ -768,16 +756,6 @@
             Intent sapDisconnectIntent = new Intent(SapServer.SAP_DISCONNECT_ACTION);
             sapDisconnectIntent.putExtra(SAP_DISCONNECT_TYPE_EXTRA, discType);
             AlarmManager alarmManager = mContext.getSystemService(AlarmManager.class);
-<<<<<<< HEAD
-            mPendingDiscIntent = PendingIntent.getBroadcast(mContext, discType, sapDisconnectIntent,
-                    PendingIntent.FLAG_CANCEL_CURRENT | PendingIntent.FLAG_IMMUTABLE);
-            alarmManager.set(AlarmManager.ELAPSED_REALTIME_WAKEUP,
-                    SystemClock.elapsedRealtime() + timeMs, mPendingDiscIntent);
-
-            Log.v(TAG_HANDLER,
-                    "Setting alarm for " + timeMs + " ms to activate disconnect type "
-                            + discType);
-=======
             mPendingDiscIntent =
                     PendingIntent.getBroadcast(
                             mContext,
@@ -792,7 +770,6 @@
             Log.v(
                     TAG_HANDLER,
                     "Setting alarm for " + timeMs + " ms to activate disconnect type " + discType);
->>>>>>> e110efe6
         }
     }
 
@@ -820,15 +797,10 @@
     void handleRfcommReply(SapMessage sapMsg) {
         if (sapMsg != null) {
 
-<<<<<<< HEAD
-            Log.d(TAG_HANDLER, "handleRfcommReply() handling " + SapMessage.getMsgTypeName(
-                    sapMsg.getMsgType()));
-=======
             Log.d(
                     TAG_HANDLER,
                     "handleRfcommReply() handling "
                             + SapMessage.getMsgTypeName(sapMsg.getMsgType()));
->>>>>>> e110efe6
 
             switch (sapMsg.getMsgType()) {
                 case SapMessage.ID_CONNECT_RESP:
@@ -842,15 +814,10 @@
                             // This is successful connect response from RIL/modem.
                             changeState(SAP_STATE.CONNECTED);
                         }
-<<<<<<< HEAD
-                        Log.v(TAG, "Hold back the connect resp, as a call was ongoing"
-                                + " when the initial response were sent.");
-=======
                         Log.v(
                                 TAG,
                                 "Hold back the connect resp, as a call was ongoing"
                                         + " when the initial response were sent.");
->>>>>>> e110efe6
                         sapMsg = null;
                     } else if (sapMsg.getConnectionStatus() == SapMessage.CON_STATUS_OK) {
                         // This is successful connect response from RIL/modem.
@@ -871,12 +838,7 @@
                     if (mState == SAP_STATE.DISCONNECTING) {
                         /* Close the RIL-BT output Stream and signal to SapRilReceiver to close
                          * down the input stream. */
-<<<<<<< HEAD
-                        Log.d(TAG,
-                                "ID_DISCONNECT_RESP received in SAP_STATE." + "DISCONNECTING.");
-=======
                         Log.d(TAG, "ID_DISCONNECT_RESP received in SAP_STATE." + "DISCONNECTING.");
->>>>>>> e110efe6
 
                         /* Send the disconnect resp, and wait for the client to close the Rfcomm,
                          * but start a timeout timer, just to be sure. Use alarm, to ensure we wake
@@ -966,27 +928,17 @@
                 }
 
             default:
-<<<<<<< HEAD
-                Log.w(TAG_HANDLER, "Unhandled message - type: " + SapMessage.getMsgTypeName(
-                        sapMsg.getMsgType()));
-=======
                 Log.w(
                         TAG_HANDLER,
                         "Unhandled message - type: "
                                 + SapMessage.getMsgTypeName(sapMsg.getMsgType()));
->>>>>>> e110efe6
         }
     }
 
     /** This is only to be called from the handlerThread, else use sendRilThreadMessage(); */
     @VisibleForTesting
     void sendRilMessage(SapMessage sapMsg) {
-<<<<<<< HEAD
-        Log.v(TAG_HANDLER,
-                "sendRilMessage() - " + SapMessage.getMsgTypeName(sapMsg.getMsgType()));
-=======
         Log.v(TAG_HANDLER, "sendRilMessage() - " + SapMessage.getMsgTypeName(sapMsg.getMsgType()));
->>>>>>> e110efe6
         synchronized (mRilBtReceiver.getSapProxyLock()) {
             if (!mRilBtReceiver.isProxyValid()) {
                 Log.e(
@@ -1013,12 +965,7 @@
     /** Only call this from the sapHandler thread. */
     @VisibleForTesting
     void sendReply(SapMessage msg) {
-<<<<<<< HEAD
-        Log.v(TAG_HANDLER,
-                "sendReply() RFCOMM - " + SapMessage.getMsgTypeName(msg.getMsgType()));
-=======
         Log.v(TAG_HANDLER, "sendReply() RFCOMM - " + SapMessage.getMsgTypeName(msg.getMsgType()));
->>>>>>> e110efe6
         if (mRfcommOut != null) { // Needed to handle brutal shutdown from car-kit and out of range
             try {
                 msg.write(mRfcommOut);

package com.android.bluetooth.sap;

import android.hardware.radio.sap.SapApduType;
import android.hardware.radio.sap.SapTransferProtocol;
import android.os.RemoteException;
import android.util.Log;

import com.android.internal.annotations.VisibleForTesting;

import com.google.protobuf.micro.InvalidProtocolBufferMicroException;

import org.android.btsap.SapApi;
import org.android.btsap.SapApi.MsgHeader;
import org.android.btsap.SapApi.RIL_SIM_SAP_APDU_RSP;
import org.android.btsap.SapApi.RIL_SIM_SAP_CONNECT_RSP;
import org.android.btsap.SapApi.RIL_SIM_SAP_DISCONNECT_IND;
import org.android.btsap.SapApi.RIL_SIM_SAP_POWER_RSP;
import org.android.btsap.SapApi.RIL_SIM_SAP_RESET_SIM_RSP;
import org.android.btsap.SapApi.RIL_SIM_SAP_SET_TRANSFER_PROTOCOL_RSP;
import org.android.btsap.SapApi.RIL_SIM_SAP_STATUS_IND;
import org.android.btsap.SapApi.RIL_SIM_SAP_TRANSFER_ATR_RSP;
import org.android.btsap.SapApi.RIL_SIM_SAP_TRANSFER_CARD_READER_STATUS_RSP;

import java.io.IOException;
import java.io.InputStream;
import java.io.OutputStream;
import java.util.Hashtable;
import java.util.Map;
import java.util.concurrent.atomic.AtomicInteger;

/**
 * SapMessage is used for incoming and outgoing messages.
 *
 * <p>For incoming messages
 */
public class SapMessage {

    public static final String TAG = "SapMessage";
    public static final boolean TEST = false;

    /* Message IDs - SAP specification */
    public static final int ID_CONNECT_REQ = 0x00;
    public static final int ID_CONNECT_RESP = 0x01;

    public static final int ID_DISCONNECT_REQ = 0x02;
    public static final int ID_DISCONNECT_RESP = 0x03;
    public static final int ID_DISCONNECT_IND = 0x04;

    public static final int ID_TRANSFER_APDU_REQ = 0x05;
    public static final int ID_TRANSFER_APDU_RESP = 0x06;

    public static final int ID_TRANSFER_ATR_REQ = 0x07;
    public static final int ID_TRANSFER_ATR_RESP = 0x08;

    public static final int ID_POWER_SIM_OFF_REQ = 0x09;
    public static final int ID_POWER_SIM_OFF_RESP = 0x0A;

    public static final int ID_POWER_SIM_ON_REQ = 0x0B;
    public static final int ID_POWER_SIM_ON_RESP = 0x0C;

    public static final int ID_RESET_SIM_REQ = 0x0D;
    public static final int ID_RESET_SIM_RESP = 0x0E;

    public static final int ID_TRANSFER_CARD_READER_STATUS_REQ = 0x0F;
    public static final int ID_TRANSFER_CARD_READER_STATUS_RESP = 0x10;

    public static final int ID_STATUS_IND = 0x11;
    public static final int ID_ERROR_RESP = 0x12;

    public static final int ID_SET_TRANSPORT_PROTOCOL_REQ = 0x13;
    public static final int ID_SET_TRANSPORT_PROTOCOL_RESP = 0x14;

    /* Message IDs - RIL specific unsolicited */
    // First RIL message id
    public static final int ID_RIL_BASE = 0x100;
    // RIL_UNSOL_RIL_CONNECTED
    public static final int ID_RIL_UNSOL_CONNECTED = 0x100;
    // A disconnect ind from RIL will be converted after handled locally
    public static final int ID_RIL_UNSOL_DISCONNECT_IND = 0x102;
    // All others
    public static final int ID_RIL_UNKNOWN = 0x1ff;

    /* Message IDs - RIL specific solicited */
    public static final int ID_RIL_GET_SIM_STATUS_REQ = 0x200; // RIL_REQUEST_GET_SIM_STATUS
    /* Test signals used to set the reference ril in test mode */
    public static final int ID_RIL_SIM_ACCESS_TEST_REQ = 0x201; // RIL_REQUEST_SIM_ACCESS_TEST
    public static final int ID_RIL_SIM_ACCESS_TEST_RESP = 0x202; /* response for
                                                                    RIL_REQUEST_SIM_ACCESS_TEST */

    /* Parameter IDs and lengths */
    public static final int PARAM_MAX_MSG_SIZE_ID = 0x00;
    public static final int PARAM_MAX_MSG_SIZE_LENGTH = 2;

    public static final int PARAM_CONNECTION_STATUS_ID = 0x01;
    public static final int PARAM_CONNECTION_STATUS_LENGTH = 1;

    public static final int PARAM_RESULT_CODE_ID = 0x02;
    public static final int PARAM_RESULT_CODE_LENGTH = 1;

    public static final int PARAM_DISCONNECT_TYPE_ID = 0x03;
    public static final int PARAM_DISCONNECT_TYPE_LENGTH = 1;

    public static final int PARAM_COMMAND_APDU_ID = 0x04;

    public static final int PARAM_COMMAND_APDU7816_ID = 0x10;

    public static final int PARAM_RESPONSE_APDU_ID = 0x05;

    public static final int PARAM_ATR_ID = 0x06;

    public static final int PARAM_CARD_READER_STATUS_ID = 0x07;
    public static final int PARAM_CARD_READER_STATUS_LENGTH = 1;

    public static final int PARAM_STATUS_CHANGE_ID = 0x08;
    public static final int PARAM_STATUS_CHANGE_LENGTH = 1;

    public static final int PARAM_TRANSPORT_PROTOCOL_ID = 0x09;
    public static final int PARAM_TRANSPORT_PROTOCOL_LENGTH = 1;

    /* Result codes */
    public static final int RESULT_OK = 0x00;
    public static final int RESULT_ERROR_NO_REASON = 0x01;
    public static final int RESULT_ERROR_CARD_NOT_ACCESSIBLE = 0x02;
    public static final int RESULT_ERROR_CARD_POWERED_OFF = 0x03;
    public static final int RESULT_ERROR_CARD_REMOVED = 0x04;
    public static final int RESULT_ERROR_CARD_POWERED_ON = 0x05;
    public static final int RESULT_ERROR_DATA_NOT_AVAILABLE = 0x06;
    public static final int RESULT_ERROR_NOT_SUPPORTED = 0x07;

    /* Connection Status codes */
    public static final int CON_STATUS_OK = 0x00;
    public static final int CON_STATUS_ERROR_CONNECTION = 0x01;
    public static final int CON_STATUS_ERROR_MAX_MSG_SIZE_UNSUPPORTED = 0x02;
    public static final int CON_STATUS_ERROR_MAX_MSG_SIZE_TOO_SMALL = 0x03;
    public static final int CON_STATUS_OK_ONGOING_CALL = 0x04;

    /* Disconnection type */
    public static final int DISC_GRACEFULL = 0x00;
    public static final int DISC_IMMEDIATE = 0x01;
    public static final int DISC_FORCED = 0x100; // Used internal only
    public static final int DISC_RFCOMM = 0x101; // Used internal only

    /* Status Change */
    public static final int STATUS_UNKNOWN_ERROR = 0x00;
    public static final int STATUS_CARD_RESET = 0x01;
    public static final int STATUS_CARD_NOT_ACCESSIBLE = 0x02;
    public static final int STATUS_CARD_REMOVED = 0x03;
    public static final int STATUS_CARD_INSERTED = 0x04;
    public static final int STATUS_RECOVERED = 0x05;

    /* Transport Protocol */
    public static final int TRANS_PROTO_T0 = 0x00;
    public static final int TRANS_PROTO_T1 = 0x01;

    /* Test Mode */
    public static final int TEST_MODE_DISABLE = 0x00;
    public static final int TEST_MODE_ENABLE = 0x01;

    /* Used to detect uninitialized values */
    public static final int INVALID_VALUE = -1;

    /* Stuff related to communicating with rild-bt */
    static final int RESPONSE_SOLICITED = 0;
    static final int RESPONSE_UNSOLICITED = 1;
    static AtomicInteger sNextSerial = new AtomicInteger(1);

    // Map<rilSerial, RequestType> - HashTable is synchronized
    static Map<Integer, Integer> sOngoingRequests = new Hashtable<Integer, Integer>();
    private boolean mSendToRil = false; // set to true for messages that needs to go to the RIL
    private boolean mClearRilQueue = false; /* set to true for messages that needs to cause the
                                              sOngoingRequests to be cleared. */

    /* Instance members */
    private int mMsgType = INVALID_VALUE; // The SAP message ID

    private int mMaxMsgSize = INVALID_VALUE;
    private int mConnectionStatus = INVALID_VALUE;
    private int mResultCode = INVALID_VALUE;
    private int mDisconnectionType = INVALID_VALUE;
    private int mCardReaderStatus = INVALID_VALUE;
    private int mStatusChange = INVALID_VALUE;
    private int mTransportProtocol = INVALID_VALUE;
    private int mTestMode = INVALID_VALUE;
    private byte[] mApdu = null;
    private byte[] mApdu7816 = null;
    private byte[] mApduResp = null;
    private byte[] mAtr = null;

    /**
     * Create a SapMessage
     *
     * @param msgType the SAP message type
     */
    public SapMessage(int msgType) {
        this.mMsgType = msgType;
    }

    @VisibleForTesting
    static void resetPendingRilMessages() {
        int numMessages = sOngoingRequests.size();
        if (numMessages != 0) {
            Log.w(TAG, "Clearing message queue with size: " + numMessages);
            sOngoingRequests.clear();
        }
    }

    public static int getNumPendingRilMessages() {
        return sOngoingRequests.size();
    }

    public int getMsgType() {
        return mMsgType;
    }

    public void setMsgType(int msgType) {
        this.mMsgType = msgType;
    }

    public int getMaxMsgSize() {
        return mMaxMsgSize;
    }

    public void setMaxMsgSize(int maxMsgSize) {
        this.mMaxMsgSize = maxMsgSize;
    }

    public int getConnectionStatus() {
        return mConnectionStatus;
    }

    public void setConnectionStatus(int connectionStatus) {
        this.mConnectionStatus = connectionStatus;
    }

    public int getResultCode() {
        return mResultCode;
    }

    public void setResultCode(int resultCode) {
        this.mResultCode = resultCode;
    }

    public int getDisconnectionType() {
        return mDisconnectionType;
    }

    public void setDisconnectionType(int disconnectionType) {
        this.mDisconnectionType = disconnectionType;
    }

    public int getCardReaderStatus() {
        return mCardReaderStatus;
    }

    public void setCardReaderStatus(int cardReaderStatus) {
        this.mCardReaderStatus = cardReaderStatus;
    }

    public int getStatusChange() {
        return mStatusChange;
    }

    public void setStatusChange(int statusChange) {
        this.mStatusChange = statusChange;
    }

    public int getTransportProtocol() {
        return mTransportProtocol;
    }

    public void setTransportProtocol(int transportProtocol) {
        this.mTransportProtocol = transportProtocol;
    }

    public byte[] getApdu() {
        return mApdu;
    }

    public void setApdu(byte[] apdu) {
        this.mApdu = apdu;
    }

    public byte[] getApdu7816() {
        return mApdu7816;
    }

    public void setApdu7816(byte[] apdu) {
        this.mApdu7816 = apdu;
    }

    public byte[] getApduResp() {
        return mApduResp;
    }

    public void setApduResp(byte[] apduResp) {
        this.mApduResp = apduResp;
    }

    public byte[] getAtr() {
        return mAtr;
    }

    public void setAtr(byte[] atr) {
        this.mAtr = atr;
    }

    public boolean getSendToRil() {
        return mSendToRil;
    }

    public void setSendToRil(boolean sendToRil) {
        this.mSendToRil = sendToRil;
    }

    public boolean getClearRilQueue() {
        return mClearRilQueue;
    }

    public void setClearRilQueue(boolean clearRilQueue) {
        this.mClearRilQueue = clearRilQueue;
    }

    public int getTestMode() {
        return mTestMode;
    }

    public void setTestMode(int testMode) {
        this.mTestMode = testMode;
    }

    @VisibleForTesting
    int getParamCount() {
        int paramCount = 0;
        if (mMaxMsgSize != INVALID_VALUE) {
            paramCount++;
        }
        if (mConnectionStatus != INVALID_VALUE) {
            paramCount++;
        }
        if (mResultCode != INVALID_VALUE) {
            paramCount++;
        }
        if (mDisconnectionType != INVALID_VALUE) {
            paramCount++;
        }
        if (mCardReaderStatus != INVALID_VALUE) {
            paramCount++;
        }
        if (mStatusChange != INVALID_VALUE) {
            paramCount++;
        }
        if (mTransportProtocol != INVALID_VALUE) {
            paramCount++;
        }
        if (mApdu != null) {
            paramCount++;
        }
        if (mApdu7816 != null) {
            paramCount++;
        }
        if (mApduResp != null) {
            paramCount++;
        }
        if (mAtr != null) {
            paramCount++;
        }
        return paramCount;
    }

    /**
     * Construct a SapMessage based on the incoming rfcomm request.
     *
     * @param requestType The type of the request
     * @param is the input stream to read the data from
     * @return the resulting message, or null if an error occurs
     */
    @SuppressWarnings("unused")
    public static SapMessage readMessage(int requestType, InputStream is) {
        SapMessage newMessage = new SapMessage(requestType);

        /* Read in all the parameters (if any) */
        int paramCount;
        try {
            paramCount = is.read();
            skip(is, 2); // Skip the 2 padding bytes
            if (paramCount > 0) {
                Log.v(TAG, "Parsing message with paramCount: " + paramCount);
                if (!newMessage.parseParameters(paramCount, is)) {
                    return null;
                }
            }
        } catch (IOException e) {
            Log.w(TAG, e);
            return null;
        }
        Log.d(TAG, "readMessage() Read message: " + getMsgTypeName(requestType));

        /* Validate parameters */
        switch (requestType) {
            case ID_CONNECT_REQ:
                if (newMessage.getMaxMsgSize() == INVALID_VALUE) {
                    Log.e(TAG, "Missing MaxMsgSize parameter in CONNECT_REQ");
                    return null;
                }
                break;
            case ID_TRANSFER_APDU_REQ:
                if (newMessage.getApdu() == null && newMessage.getApdu7816() == null) {
                    Log.e(TAG, "Missing Apdu parameter in TRANSFER_APDU_REQ");
                    return null;
                }
                newMessage.setSendToRil(true);
                break;
            case ID_SET_TRANSPORT_PROTOCOL_REQ:
                if (newMessage.getTransportProtocol() == INVALID_VALUE) {
                    Log.e(TAG, "Missing TransportProtocol parameter in SET_TRANSPORT_PROTOCOL_REQ");
                    return null;
                }
                newMessage.setSendToRil(true);
                break;
            case ID_TRANSFER_ATR_REQ: /* No params */
            case ID_POWER_SIM_OFF_REQ: /* No params */
            case ID_POWER_SIM_ON_REQ: /* No params */
            case ID_RESET_SIM_REQ: /* No params */
            case ID_TRANSFER_CARD_READER_STATUS_REQ: /* No params */
                newMessage.setSendToRil(true);
                break;
            case ID_DISCONNECT_REQ: /* No params */
                break;
            default:
                Log.e(TAG, "Unknown request type");
                return null;
        }
        return newMessage;
    }

    /**
     * Blocking read of an entire array of data.
     *
     * @param is the input stream to read from
     * @param buffer the buffer to read into - the length of the buffer will determine how many
     *     bytes will be read.
     */
    private static void read(InputStream is, byte[] buffer) throws IOException {
        int bytesToRead = buffer.length;
        int bytesRead = 0;
        int tmpBytesRead;
        while (bytesRead < bytesToRead) {
            tmpBytesRead = is.read(buffer, bytesRead, bytesToRead - bytesRead);
            if (tmpBytesRead == -1) {
                throw new IOException("EOS reached while reading a byte array.");
            } else {
                bytesRead += tmpBytesRead;
            }
        }
    }

    /**
     * Skip a number of bytes in an InputStream.
     *
     * @param is the input stream
     * @param count the number of bytes to skip
     * @throws IOException In case of reaching EOF or a stream error
     */
    private static void skip(InputStream is, int count) throws IOException {
        for (int i = 0; i < count; i++) {
            is.read(); // Do not use the InputStream.skip as it fails for some stream types
        }
    }

    /**
     * Read the parameters from the stream and update the relevant members. This function will
     * ensure that all parameters are read from the stream, even if an error is detected.
     *
     * @param count the number of parameters to read
     * @param is the input stream
     * @return True if all parameters were successfully parsed, False if an error were detected.
     */
    private boolean parseParameters(int count, InputStream is) throws IOException {
        int paramId;
        int paramLength;
        boolean success = true;
        int skipLen = 0;

        for (int i = 0; i < count; i++) {
            paramId = is.read();
            is.read(); // Skip the reserved byte
            paramLength = is.read();
            paramLength = paramLength << 8 | is.read();

            // As per SAP spec padding should be 0-3 bytes
            if ((paramLength % 4) != 0) {
                skipLen = 4 - (paramLength % 4);
            }

            Log.v(TAG, "parsing paramId: " + paramId + " with length: " + paramLength);
            switch (paramId) {
                case PARAM_MAX_MSG_SIZE_ID:
                    if (paramLength != PARAM_MAX_MSG_SIZE_LENGTH) {
                        Log.e(
                                TAG,
                                "Received PARAM_MAX_MSG_SIZE with wrong length: "
                                        + paramLength
                                        + " skipping this parameter.");
                        skip(is, paramLength + skipLen);
                        success = false;
                    } else {
                        mMaxMsgSize = is.read();
                        mMaxMsgSize = mMaxMsgSize << 8 | is.read();
                        skip(is, 4 - PARAM_MAX_MSG_SIZE_LENGTH);
                    }
                    break;
                case PARAM_COMMAND_APDU_ID:
                    mApdu = new byte[paramLength];
                    read(is, mApdu);
                    skip(is, skipLen);
                    break;
                case PARAM_COMMAND_APDU7816_ID:
                    mApdu7816 = new byte[paramLength];
                    read(is, mApdu7816);
                    skip(is, skipLen);
                    break;
                case PARAM_TRANSPORT_PROTOCOL_ID:
                    if (paramLength != PARAM_TRANSPORT_PROTOCOL_LENGTH) {
                        Log.e(
                                TAG,
                                "Received PARAM_TRANSPORT_PROTOCOL with wrong length: "
                                        + paramLength
                                        + " skipping this parameter.");
                        skip(is, paramLength + skipLen);
                        success = false;
                    } else {
                        mTransportProtocol = is.read();
                        skip(is, 4 - PARAM_TRANSPORT_PROTOCOL_LENGTH);
                    }
                    break;
                case PARAM_CONNECTION_STATUS_ID:
                    // not needed for server role, but used for module test
                    if (paramLength != PARAM_CONNECTION_STATUS_LENGTH) {
                        Log.e(
                                TAG,
                                "Received PARAM_CONNECTION_STATUS with wrong length: "
                                        + paramLength
                                        + " skipping this parameter.");
                        skip(is, paramLength + skipLen);
                        success = false;
                    } else {
                        mConnectionStatus = is.read();
                        skip(is, 4 - PARAM_CONNECTION_STATUS_LENGTH);
                    }
                    break;
                case PARAM_CARD_READER_STATUS_ID:
                    // not needed for server role, but used for module test
                    if (paramLength != PARAM_CARD_READER_STATUS_LENGTH) {
                        Log.e(
                                TAG,
                                "Received PARAM_CARD_READER_STATUS with wrong length: "
                                        + paramLength
                                        + " skipping this parameter.");
                        skip(is, paramLength + skipLen);
                        success = false;
                    } else {
                        mCardReaderStatus = is.read();
                        skip(is, 4 - PARAM_CARD_READER_STATUS_LENGTH);
                    }
                    break;
                case PARAM_STATUS_CHANGE_ID:
                    // not needed for server role, but used for module test
                    if (paramLength != PARAM_STATUS_CHANGE_LENGTH) {
                        Log.e(
                                TAG,
                                "Received PARAM_STATUS_CHANGE with wrong length: "
                                        + paramLength
                                        + " skipping this parameter.");
                        skip(is, paramLength + skipLen);
                        success = false;
                    } else {
                        mStatusChange = is.read();
                        skip(is, 4 - PARAM_STATUS_CHANGE_LENGTH);
                    }
                    break;
                case PARAM_RESULT_CODE_ID:
                    // not needed for server role, but used for module test
                    if (paramLength != PARAM_RESULT_CODE_LENGTH) {
                        Log.e(
                                TAG,
                                "Received PARAM_RESULT_CODE with wrong length: "
                                        + paramLength
                                        + " skipping this parameter.");
                        skip(is, paramLength + skipLen);
                        success = false;
                    } else {
                        mResultCode = is.read();
                        skip(is, 4 - PARAM_RESULT_CODE_LENGTH);
                    }
                    break;
                case PARAM_DISCONNECT_TYPE_ID:
                    // not needed for server role, but used for module test
                    if (paramLength != PARAM_DISCONNECT_TYPE_LENGTH) {
                        Log.e(
                                TAG,
                                "Received PARAM_DISCONNECT_TYPE_ID with wrong length: "
                                        + paramLength
                                        + " skipping this parameter.");
                        skip(is, paramLength + skipLen);
                        success = false;
                    } else {
                        mDisconnectionType = is.read();
                        skip(is, 4 - PARAM_DISCONNECT_TYPE_LENGTH);
                    }
                    break;
                case PARAM_RESPONSE_APDU_ID:
                    // not needed for server role, but used for module test
                    mApduResp = new byte[paramLength];
                    read(is, mApduResp);
                    skip(is, skipLen);
                    break;
                case PARAM_ATR_ID:
                    // not needed for server role, but used for module test
                    mAtr = new byte[paramLength];
                    read(is, mAtr);
                    skip(is, skipLen);
                    break;
                default:
                    Log.e(
                            TAG,
                            "Received unknown parameter ID: "
                                    + paramId
                                    + " length: "
                                    + paramLength
                                    + " skipping this parameter.");
                    skip(is, paramLength + skipLen);
            }
        }
        return success;
    }

    /**
     * Writes a single value parameter of 1 or 2 bytes in length.
     *
     * @param os The BufferedOutputStream to write to.
     * @param id The Parameter ID
     * @param value The parameter value
     * @param length The length of the parameter value
     * @throws IOException if the write to os fails
     */
    private static void writeParameter(OutputStream os, int id, int value, int length)
            throws IOException {

        /* Parameter Header*/
        os.write(id);
        os.write(0);
        os.write(0);
        os.write(length);

        switch (length) {
            case 1:
                os.write(value & 0xff);
                os.write(0); // Padding
                os.write(0); // Padding
                os.write(0); // padding
                break;
            case 2:
                os.write((value >> 8) & 0xff);
                os.write(value & 0xff);
                os.write(0); // Padding
                os.write(0); // padding
                break;
            default:
                throw new IOException("Unable to write value of length: " + length);
        }
    }

    /**
     * Writes a byte[] parameter of any length.
     *
     * @param os The BufferedOutputStream to write to.
     * @param id The Parameter ID
     * @param value The byte array to write, the length will be extracted from the array.
     * @throws IOException if the write to os fails
     */
    private static void writeParameter(OutputStream os, int id, byte[] value) throws IOException {

        /* Parameter Header*/
        os.write(id);
        os.write(0); // reserved
        os.write((value.length >> 8) & 0xff);
        os.write(value.length & 0xff);

        /* Payload */
        os.write(value);
        if (value.length % 4 != 0) {
            for (int i = 0; i < (4 - (value.length % 4)); ++i) {
                os.write(0); // Padding
            }
        }
    }

    public void write(OutputStream os) throws IOException {
        /* Write the header */
        os.write(mMsgType);
        os.write(getParamCount());
        os.write(0); // padding
        os.write(0); // padding

        /* write the parameters */
        if (mConnectionStatus != INVALID_VALUE) {
            writeParameter(
                    os,
                    PARAM_CONNECTION_STATUS_ID,
                    mConnectionStatus,
                    PARAM_CONNECTION_STATUS_LENGTH);
        }
        if (mMaxMsgSize != INVALID_VALUE) {
            writeParameter(os, PARAM_MAX_MSG_SIZE_ID, mMaxMsgSize, PARAM_MAX_MSG_SIZE_LENGTH);
        }
        if (mResultCode != INVALID_VALUE) {
            writeParameter(os, PARAM_RESULT_CODE_ID, mResultCode, PARAM_RESULT_CODE_LENGTH);
        }
        if (mDisconnectionType != INVALID_VALUE) {
            writeParameter(
                    os, PARAM_DISCONNECT_TYPE_ID, mDisconnectionType, PARAM_DISCONNECT_TYPE_LENGTH);
        }
        if (mCardReaderStatus != INVALID_VALUE) {
            writeParameter(
                    os,
                    PARAM_CARD_READER_STATUS_ID,
                    mCardReaderStatus,
                    PARAM_CARD_READER_STATUS_LENGTH);
        }
        if (mStatusChange != INVALID_VALUE) {
            writeParameter(os, PARAM_STATUS_CHANGE_ID, mStatusChange, PARAM_STATUS_CHANGE_LENGTH);
        }
        if (mTransportProtocol != INVALID_VALUE) {
            writeParameter(
                    os,
                    PARAM_TRANSPORT_PROTOCOL_ID,
                    mTransportProtocol,
                    PARAM_TRANSPORT_PROTOCOL_LENGTH);
        }
        if (mApdu != null) {
            writeParameter(os, PARAM_COMMAND_APDU_ID, mApdu);
        }
        if (mApdu7816 != null) {
            writeParameter(os, PARAM_COMMAND_APDU7816_ID, mApdu7816);
        }
        if (mApduResp != null) {
            writeParameter(os, PARAM_RESPONSE_APDU_ID, mApduResp);
        }
        if (mAtr != null) {
            writeParameter(os, PARAM_ATR_ID, mAtr);
        }
    }

    /***************************************************************************
     * RILD Interface message conversion functions.
     ***************************************************************************/

    /** Send the message by calling corresponding ISap api. */
    public void send(ISapRilReceiver sapProxy) throws RemoteException, RuntimeException {
        int rilSerial = sNextSerial.getAndIncrement();

        Log.e(TAG, "callISapReq: called for mMsgType " + mMsgType + " rilSerial " + rilSerial);

        /* Update the ongoing requests queue */
        if (mClearRilQueue) {
            resetPendingRilMessages();
        }
        // No need to synchronize this, as the HashList is already doing this.
        sOngoingRequests.put(rilSerial, mMsgType);

        switch (mMsgType) {
            case ID_CONNECT_REQ:
                {
                    sapProxy.connectReq(rilSerial, mMaxMsgSize);
                    break;
                }
            case ID_DISCONNECT_REQ:
                {
                    sapProxy.disconnectReq(rilSerial);
                    break;
                }
            case ID_TRANSFER_APDU_REQ:
                {
                    int type;
                    byte[] command;
                    if (mApdu != null) {
                        type = SapApduType.APDU;
                        command = mApdu;
                    } else if (mApdu7816 != null) {
                        type = SapApduType.APDU7816;
                        command = mApdu7816;
                    } else {
                        Log.e(TAG, "Missing Apdu parameter in TRANSFER_APDU_REQ");
                        throw new IllegalArgumentException();
                    }
                    sapProxy.apduReq(rilSerial, type, command);
                    break;
                }
            case ID_SET_TRANSPORT_PROTOCOL_REQ:
                {
                    int transportProtocol;
                    if (mTransportProtocol == TRANS_PROTO_T0) {
                        transportProtocol = SapTransferProtocol.T0;
                    } else if (mTransportProtocol == TRANS_PROTO_T1) {
                        transportProtocol = SapTransferProtocol.T1;
                    } else {
                        Log.e(
                                TAG,
                                "Missing or invalid TransportProtocol parameter in"
                                        + " SET_TRANSPORT_PROTOCOL_REQ: "
                                        + mTransportProtocol);
                        throw new IllegalArgumentException();
                    }
                    sapProxy.setTransferProtocolReq(rilSerial, transportProtocol);
                    break;
                }
            case ID_TRANSFER_ATR_REQ:
                {
                    sapProxy.transferAtrReq(rilSerial);
                    break;
                }
            case ID_POWER_SIM_OFF_REQ:
                {
                    sapProxy.powerReq(rilSerial, false);
                    break;
                }
            case ID_POWER_SIM_ON_REQ:
                {
                    sapProxy.powerReq(rilSerial, true);
                    break;
                }
            case ID_RESET_SIM_REQ:
                {
                    sapProxy.resetSimReq(rilSerial);
                    break;
                }
            case ID_TRANSFER_CARD_READER_STATUS_REQ:
                {
                    sapProxy.transferCardReaderStatusReq(rilSerial);
                    break;
                }
            default:
                Log.e(TAG, "Unknown request type");
                throw new IllegalArgumentException();
        }
        Log.v(TAG, "callISapReq: done without exceptions");
    }

    public static SapMessage newInstance(MsgHeader msg) throws IOException {
        return new SapMessage(msg);
    }

    private SapMessage(MsgHeader msg) throws IOException {
        // All header members are "required" hence the hasXxxx() is not needed for those
        try {
            switch (msg.getType()) {
                case SapApi.UNSOL_RESPONSE:
                    createUnsolicited(msg);
                    break;
                case SapApi.RESPONSE:
                    createSolicited(msg);
                    break;
                default:
                    throw new IOException("Wrong msg header received: Type: " + msg.getType());
            }
        } catch (InvalidProtocolBufferMicroException e) {
            Log.w(TAG, "Error occured parsing a RIL message", e);
            throw new IOException("Error occured parsing a RIL message");
        }
    }

    private void createUnsolicited(MsgHeader msg)
            throws IOException, InvalidProtocolBufferMicroException {
        switch (msg.getId()) {
<<<<<<< HEAD
// TODO:
//        Not sure when we use these?        case RIL_UNSOL_RIL_CONNECTED:
//            if(VERBOSE) Log.i(TAG, "RIL_UNSOL_RIL_CONNECTED received, ignoring");
//            msgType = ID_RIL_UNSOL_CONNECTED;
//            break;
            case SapApi.RIL_SIM_SAP_STATUS: {
                Log.v(TAG, "RIL_SIM_SAP_STATUS_IND received");
                RIL_SIM_SAP_STATUS_IND indMsg =
                        RIL_SIM_SAP_STATUS_IND.parseFrom(msg.getPayload().toByteArray());
                mMsgType = ID_STATUS_IND;
                if (indMsg.hasStatusChange()) {
                    setStatusChange(indMsg.getStatusChange());
                    Log.v(TAG,
                            "RIL_UNSOL_SIM_SAP_STATUS_IND received value = " + mStatusChange);
                } else {
                    Log.v(TAG, "Wrong number of parameters in SAP_STATUS_IND, ignoring...");
                    mMsgType = ID_RIL_UNKNOWN;
                }
                break;
            }
            case SapApi.RIL_SIM_SAP_DISCONNECT: {
                Log.v(TAG, "RIL_SIM_SAP_DISCONNECT_IND received");

                RIL_SIM_SAP_DISCONNECT_IND indMsg =
                        RIL_SIM_SAP_DISCONNECT_IND.parseFrom(msg.getPayload().toByteArray());
                mMsgType = ID_RIL_UNSOL_DISCONNECT_IND; // don't use ID_DISCONNECT_IND;
                if (indMsg.hasDisconnectType()) {
                    setDisconnectionType(indMsg.getDisconnectType());
                    Log.v(TAG, "RIL_UNSOL_SIM_SAP_STATUS_IND received value = "
                            + mDisconnectionType);
                } else {
                    Log.v(TAG, "Wrong number of parameters in SAP_STATUS_IND, ignoring...");
                    mMsgType = ID_RIL_UNKNOWN;
=======
                // TODO:
                //        Not sure when we use these?        case RIL_UNSOL_RIL_CONNECTED:
                //            if(VERBOSE) Log.i(TAG, "RIL_UNSOL_RIL_CONNECTED received, ignoring");
                //            msgType = ID_RIL_UNSOL_CONNECTED;
                //            break;
            case SapApi.RIL_SIM_SAP_STATUS:
                {
                    Log.v(TAG, "RIL_SIM_SAP_STATUS_IND received");
                    RIL_SIM_SAP_STATUS_IND indMsg =
                            RIL_SIM_SAP_STATUS_IND.parseFrom(msg.getPayload().toByteArray());
                    mMsgType = ID_STATUS_IND;
                    if (indMsg.hasStatusChange()) {
                        setStatusChange(indMsg.getStatusChange());
                        Log.v(
                                TAG,
                                "RIL_UNSOL_SIM_SAP_STATUS_IND received value = " + mStatusChange);
                    } else {
                        Log.v(TAG, "Wrong number of parameters in SAP_STATUS_IND, ignoring...");
                        mMsgType = ID_RIL_UNKNOWN;
                    }
                    break;
                }
            case SapApi.RIL_SIM_SAP_DISCONNECT:
                {
                    Log.v(TAG, "RIL_SIM_SAP_DISCONNECT_IND received");

                    RIL_SIM_SAP_DISCONNECT_IND indMsg =
                            RIL_SIM_SAP_DISCONNECT_IND.parseFrom(msg.getPayload().toByteArray());
                    mMsgType = ID_RIL_UNSOL_DISCONNECT_IND; // don't use ID_DISCONNECT_IND;
                    if (indMsg.hasDisconnectType()) {
                        setDisconnectionType(indMsg.getDisconnectType());
                        Log.v(
                                TAG,
                                "RIL_UNSOL_SIM_SAP_STATUS_IND received value = "
                                        + mDisconnectionType);
                    } else {
                        Log.v(TAG, "Wrong number of parameters in SAP_STATUS_IND, ignoring...");
                        mMsgType = ID_RIL_UNKNOWN;
                    }
                    break;
>>>>>>> e110efe6
                }
            default:
                Log.v(TAG, "Unused unsolicited message received, ignoring: " + msg.getId());
                mMsgType = ID_RIL_UNKNOWN;
        }
    }

    private void createSolicited(MsgHeader msg)
            throws IOException, InvalidProtocolBufferMicroException {
        /* re-evaluate if we should just ignore these - we could simply catch the exception? */
        if (!msg.hasToken()) {
            throw new IOException("Token is missing");
        }
        if (!msg.hasError()) {
            throw new IOException("Error code is missing");
        }
        int serial = msg.getToken();
        int error = msg.getError();
        Integer reqType = sOngoingRequests.remove(serial);
<<<<<<< HEAD
        Log.v(TAG, "RIL SOLICITED serial: " + serial + ", error: " + error + " SapReqType: " + (
                (reqType == null) ? "null" : getMsgTypeName(reqType)));
=======
        Log.v(
                TAG,
                "RIL SOLICITED serial: "
                        + serial
                        + ", error: "
                        + error
                        + " SapReqType: "
                        + ((reqType == null) ? "null" : getMsgTypeName(reqType)));
>>>>>>> e110efe6

        if (reqType == null) {
            /* This can happen if we get a resp. for a canceled request caused by a power off,
             *  reset or disconnect
             */
            Log.w(TAG, "Solicited response received on a command not initiated - ignoring.");
            return;
        }
        mResultCode = mapRilErrorCode(error);

        switch (reqType) {
<<<<<<< HEAD
            case ID_CONNECT_REQ: {
                RIL_SIM_SAP_CONNECT_RSP resMsg =
                        RIL_SIM_SAP_CONNECT_RSP.parseFrom(msg.getPayload().toByteArray());
                mMsgType = ID_CONNECT_RESP;
                if (resMsg.hasMaxMessageSize()) {
                    mMaxMsgSize = resMsg.getMaxMessageSize();

                }
                switch (resMsg.getResponse()) {
                    case RIL_SIM_SAP_CONNECT_RSP.RIL_E_SUCCESS:
                        mConnectionStatus = CON_STATUS_OK;
                        break;
                    case RIL_SIM_SAP_CONNECT_RSP.RIL_E_SAP_CONNECT_OK_CALL_ONGOING:
                        mConnectionStatus = CON_STATUS_OK_ONGOING_CALL;
                        break;
                    case RIL_SIM_SAP_CONNECT_RSP.RIL_E_SAP_CONNECT_FAILURE:
                        mConnectionStatus = CON_STATUS_ERROR_CONNECTION;
                        break;
                    case RIL_SIM_SAP_CONNECT_RSP.RIL_E_SAP_MSG_SIZE_TOO_LARGE:
                        mConnectionStatus = CON_STATUS_ERROR_MAX_MSG_SIZE_UNSUPPORTED;
                        break;
                    case RIL_SIM_SAP_CONNECT_RSP.RIL_E_SAP_MSG_SIZE_TOO_SMALL:
                        mConnectionStatus = CON_STATUS_ERROR_MAX_MSG_SIZE_TOO_SMALL;
                        break;
                    default:
                        mConnectionStatus = CON_STATUS_ERROR_CONNECTION; // Cannot happen!
                        break;
                }
                mResultCode = INVALID_VALUE;
                Log.v(TAG, "  ID_CONNECT_REQ: mMaxMsgSize: " + mMaxMsgSize
                        + "  mConnectionStatus: " + mConnectionStatus);
                break;
            }
=======
            case ID_CONNECT_REQ:
                {
                    RIL_SIM_SAP_CONNECT_RSP resMsg =
                            RIL_SIM_SAP_CONNECT_RSP.parseFrom(msg.getPayload().toByteArray());
                    mMsgType = ID_CONNECT_RESP;
                    if (resMsg.hasMaxMessageSize()) {
                        mMaxMsgSize = resMsg.getMaxMessageSize();
                    }
                    switch (resMsg.getResponse()) {
                        case RIL_SIM_SAP_CONNECT_RSP.RIL_E_SUCCESS:
                            mConnectionStatus = CON_STATUS_OK;
                            break;
                        case RIL_SIM_SAP_CONNECT_RSP.RIL_E_SAP_CONNECT_OK_CALL_ONGOING:
                            mConnectionStatus = CON_STATUS_OK_ONGOING_CALL;
                            break;
                        case RIL_SIM_SAP_CONNECT_RSP.RIL_E_SAP_CONNECT_FAILURE:
                            mConnectionStatus = CON_STATUS_ERROR_CONNECTION;
                            break;
                        case RIL_SIM_SAP_CONNECT_RSP.RIL_E_SAP_MSG_SIZE_TOO_LARGE:
                            mConnectionStatus = CON_STATUS_ERROR_MAX_MSG_SIZE_UNSUPPORTED;
                            break;
                        case RIL_SIM_SAP_CONNECT_RSP.RIL_E_SAP_MSG_SIZE_TOO_SMALL:
                            mConnectionStatus = CON_STATUS_ERROR_MAX_MSG_SIZE_TOO_SMALL;
                            break;
                        default:
                            mConnectionStatus = CON_STATUS_ERROR_CONNECTION; // Cannot happen!
                            break;
                    }
                    mResultCode = INVALID_VALUE;
                    Log.v(
                            TAG,
                            "  ID_CONNECT_REQ: mMaxMsgSize: "
                                    + mMaxMsgSize
                                    + "  mConnectionStatus: "
                                    + mConnectionStatus);
                    break;
                }
>>>>>>> e110efe6
            case ID_DISCONNECT_REQ:
                mMsgType = ID_DISCONNECT_RESP;
                mResultCode = INVALID_VALUE;
                break;
            case ID_TRANSFER_APDU_REQ:
                {
                    RIL_SIM_SAP_APDU_RSP resMsg =
                            RIL_SIM_SAP_APDU_RSP.parseFrom(msg.getPayload().toByteArray());
                    mMsgType = ID_TRANSFER_APDU_RESP;
                    switch (resMsg.getResponse()) {
                        case RIL_SIM_SAP_APDU_RSP.RIL_E_SUCCESS:
                            mResultCode = RESULT_OK;
                            /* resMsg.getType is unused as the client knows the type of request used. */
                            if (resMsg.hasApduResponse()) {
                                mApduResp = resMsg.getApduResponse().toByteArray();
                            }
                            break;
                        case RIL_SIM_SAP_APDU_RSP.RIL_E_GENERIC_FAILURE:
                            mResultCode = RESULT_ERROR_NO_REASON;
                            break;
                        case RIL_SIM_SAP_APDU_RSP.RIL_E_SIM_ABSENT:
                            mResultCode = RESULT_ERROR_CARD_NOT_ACCESSIBLE;
                            break;
                        case RIL_SIM_SAP_APDU_RSP.RIL_E_SIM_ALREADY_POWERED_OFF:
                            mResultCode = RESULT_ERROR_CARD_POWERED_OFF;
                            break;
                        case RIL_SIM_SAP_APDU_RSP.RIL_E_SIM_NOT_READY:
                            mResultCode = RESULT_ERROR_CARD_REMOVED;
                            break;
                        default:
                            mResultCode = RESULT_ERROR_NO_REASON;
                            break;
                    }
                    break;
                }
            case ID_SET_TRANSPORT_PROTOCOL_REQ:
                {
                    RIL_SIM_SAP_SET_TRANSFER_PROTOCOL_RSP resMsg =
                            RIL_SIM_SAP_SET_TRANSFER_PROTOCOL_RSP.parseFrom(
                                    msg.getPayload().toByteArray());
                    mMsgType = ID_SET_TRANSPORT_PROTOCOL_RESP;
                    switch (resMsg.getResponse()) {
                        case RIL_SIM_SAP_SET_TRANSFER_PROTOCOL_RSP.RIL_E_SUCCESS:
                            mResultCode = RESULT_OK;
                            break;
                        case RIL_SIM_SAP_SET_TRANSFER_PROTOCOL_RSP.RIL_E_GENERIC_FAILURE:
                            mResultCode = RESULT_ERROR_NOT_SUPPORTED;
                            break;
                        case RIL_SIM_SAP_SET_TRANSFER_PROTOCOL_RSP.RIL_E_SIM_ABSENT:
                            mResultCode = RESULT_ERROR_CARD_NOT_ACCESSIBLE;
                            break;
                        case RIL_SIM_SAP_SET_TRANSFER_PROTOCOL_RSP.RIL_E_SIM_ALREADY_POWERED_OFF:
                            mResultCode = RESULT_ERROR_CARD_POWERED_OFF;
                            break;
                        case RIL_SIM_SAP_SET_TRANSFER_PROTOCOL_RSP.RIL_E_SIM_NOT_READY:
                            mResultCode = RESULT_ERROR_CARD_REMOVED;
                            break;
                        default:
                            mResultCode = RESULT_ERROR_NOT_SUPPORTED;
                            break;
                    }
                    break;
                }
            case ID_TRANSFER_ATR_REQ:
                {
                    RIL_SIM_SAP_TRANSFER_ATR_RSP resMsg =
                            RIL_SIM_SAP_TRANSFER_ATR_RSP.parseFrom(msg.getPayload().toByteArray());
                    mMsgType = ID_TRANSFER_ATR_RESP;
                    if (resMsg.hasAtr()) {
                        mAtr = resMsg.getAtr().toByteArray();
                    }
                    switch (resMsg.getResponse()) {
                        case RIL_SIM_SAP_TRANSFER_ATR_RSP.RIL_E_SUCCESS:
                            mResultCode = RESULT_OK;
                            break;
                        case RIL_SIM_SAP_TRANSFER_ATR_RSP.RIL_E_GENERIC_FAILURE:
                            mResultCode = RESULT_ERROR_NO_REASON;
                            break;
                        case RIL_SIM_SAP_TRANSFER_ATR_RSP.RIL_E_SIM_ABSENT:
                            mResultCode = RESULT_ERROR_CARD_NOT_ACCESSIBLE;
                            break;
                        case RIL_SIM_SAP_TRANSFER_ATR_RSP.RIL_E_SIM_ALREADY_POWERED_OFF:
                            mResultCode = RESULT_ERROR_CARD_POWERED_OFF;
                            break;
                        case RIL_SIM_SAP_TRANSFER_ATR_RSP.RIL_E_SIM_ALREADY_POWERED_ON:
                            mResultCode = RESULT_ERROR_CARD_POWERED_ON;
                            break;
                        case RIL_SIM_SAP_TRANSFER_ATR_RSP.RIL_E_SIM_DATA_NOT_AVAILABLE:
                            mResultCode = RESULT_ERROR_DATA_NOT_AVAILABLE;
                            break;
                        default:
                            mResultCode = RESULT_ERROR_NO_REASON;
                            break;
                    }
                    break;
                }
            case ID_POWER_SIM_OFF_REQ:
                {
                    RIL_SIM_SAP_POWER_RSP resMsg =
                            RIL_SIM_SAP_POWER_RSP.parseFrom(msg.getPayload().toByteArray());
                    mMsgType = ID_POWER_SIM_OFF_RESP;
                    switch (resMsg.getResponse()) {
                        case RIL_SIM_SAP_POWER_RSP.RIL_E_SUCCESS:
                            mResultCode = RESULT_OK;
                            break;
                        case RIL_SIM_SAP_POWER_RSP.RIL_E_GENERIC_FAILURE:
                            mResultCode = RESULT_ERROR_NO_REASON;
                            break;
                        case RIL_SIM_SAP_POWER_RSP.RIL_E_SIM_ABSENT:
                            mResultCode = RESULT_ERROR_CARD_NOT_ACCESSIBLE;
                            break;
                        case RIL_SIM_SAP_POWER_RSP.RIL_E_SIM_ALREADY_POWERED_OFF:
                            mResultCode = RESULT_ERROR_CARD_POWERED_OFF;
                            break;
                        case RIL_SIM_SAP_POWER_RSP.RIL_E_SIM_ALREADY_POWERED_ON:
                            mResultCode = RESULT_ERROR_CARD_POWERED_ON;
                            break;
                        default:
                            mResultCode = RESULT_ERROR_NO_REASON;
                            break;
                    }
                    break;
                }
            case ID_POWER_SIM_ON_REQ:
                {
                    RIL_SIM_SAP_POWER_RSP resMsg =
                            RIL_SIM_SAP_POWER_RSP.parseFrom(msg.getPayload().toByteArray());
                    mMsgType = ID_POWER_SIM_ON_RESP;
                    switch (resMsg.getResponse()) {
                        case RIL_SIM_SAP_POWER_RSP.RIL_E_SUCCESS:
                            mResultCode = RESULT_OK;
                            break;
                        case RIL_SIM_SAP_POWER_RSP.RIL_E_GENERIC_FAILURE:
                            mResultCode = RESULT_ERROR_NO_REASON;
                            break;
                        case RIL_SIM_SAP_POWER_RSP.RIL_E_SIM_ABSENT:
                            mResultCode = RESULT_ERROR_CARD_NOT_ACCESSIBLE;
                            break;
                        case RIL_SIM_SAP_POWER_RSP.RIL_E_SIM_ALREADY_POWERED_OFF:
                            mResultCode = RESULT_ERROR_CARD_POWERED_OFF;
                            break;
                        case RIL_SIM_SAP_POWER_RSP.RIL_E_SIM_ALREADY_POWERED_ON:
                            mResultCode = RESULT_ERROR_CARD_POWERED_ON;
                            break;
                        default:
                            mResultCode = RESULT_ERROR_NO_REASON;
                            break;
                    }
                    break;
                }
            case ID_RESET_SIM_REQ:
                {
                    RIL_SIM_SAP_RESET_SIM_RSP resMsg =
                            RIL_SIM_SAP_RESET_SIM_RSP.parseFrom(msg.getPayload().toByteArray());
                    mMsgType = ID_RESET_SIM_RESP;
                    switch (resMsg.getResponse()) {
                        case RIL_SIM_SAP_RESET_SIM_RSP.RIL_E_SUCCESS:
                            mResultCode = RESULT_OK;
                            break;
                        case RIL_SIM_SAP_RESET_SIM_RSP.RIL_E_GENERIC_FAILURE:
                            mResultCode = RESULT_ERROR_NO_REASON;
                            break;
                        case RIL_SIM_SAP_RESET_SIM_RSP.RIL_E_SIM_ABSENT:
                            mResultCode = RESULT_ERROR_CARD_NOT_ACCESSIBLE;
                            break;
                        case RIL_SIM_SAP_RESET_SIM_RSP.RIL_E_SIM_ALREADY_POWERED_OFF:
                            mResultCode = RESULT_ERROR_CARD_POWERED_OFF;
                            break;
                        default:
                            mResultCode = RESULT_ERROR_NO_REASON;
                            break;
                    }
                    break;
                }
            case ID_TRANSFER_CARD_READER_STATUS_REQ:
                {
                    RIL_SIM_SAP_TRANSFER_CARD_READER_STATUS_RSP resMsg =
                            RIL_SIM_SAP_TRANSFER_CARD_READER_STATUS_RSP.parseFrom(
                                    msg.getPayload().toByteArray());
                    mMsgType = ID_TRANSFER_CARD_READER_STATUS_RESP;
                    switch (resMsg.getResponse()) {
                        case RIL_SIM_SAP_TRANSFER_CARD_READER_STATUS_RSP.RIL_E_SUCCESS:
                            mResultCode = RESULT_OK;
                            if (resMsg.hasCardReaderStatus()) {
                                mCardReaderStatus = resMsg.getCardReaderStatus();
                            } else {
                                mResultCode = RESULT_ERROR_DATA_NOT_AVAILABLE;
                            }
                            break;
                        case RIL_SIM_SAP_TRANSFER_CARD_READER_STATUS_RSP.RIL_E_GENERIC_FAILURE:
                            mResultCode = RESULT_ERROR_NO_REASON;
                            break;
                        case RIL_SIM_SAP_TRANSFER_CARD_READER_STATUS_RSP
                                .RIL_E_SIM_DATA_NOT_AVAILABLE:
                            mResultCode = RESULT_ERROR_DATA_NOT_AVAILABLE;
                            break;
                        default:
                            mResultCode = RESULT_ERROR_NO_REASON;
                            break;
                    }
                    break;
                }

            case ID_RIL_SIM_ACCESS_TEST_REQ: // TODO: implement in RILD
                mMsgType = ID_RIL_SIM_ACCESS_TEST_RESP;
                break;
            default:
                Log.e(TAG, "Unknown request type: " + reqType);
        }
    }

    /* Map from RIL header error codes to SAP error codes */
    private static int mapRilErrorCode(int rilErrorCode) {
        switch (rilErrorCode) {
            case SapApi.RIL_E_SUCCESS:
                return RESULT_OK;
            case SapApi.RIL_E_CANCELLED:
                return RESULT_ERROR_NO_REASON;
            case SapApi.RIL_E_GENERIC_FAILURE:
                return RESULT_ERROR_NO_REASON;
            case SapApi.RIL_E_RADIO_NOT_AVAILABLE:
                return RESULT_ERROR_CARD_NOT_ACCESSIBLE;
            case SapApi.RIL_E_INVALID_PARAMETER:
                return RESULT_ERROR_NO_REASON;
            case SapApi.RIL_E_REQUEST_NOT_SUPPORTED:
                return RESULT_ERROR_NOT_SUPPORTED;
            default:
                return RESULT_ERROR_NO_REASON;
        }
    }

    public static String getMsgTypeName(int msgType) {
        switch (msgType) {
            case ID_CONNECT_REQ:
                return "ID_CONNECT_REQ";
            case ID_CONNECT_RESP:
                return "ID_CONNECT_RESP";
            case ID_DISCONNECT_REQ:
                return "ID_DISCONNECT_REQ";
            case ID_DISCONNECT_RESP:
                return "ID_DISCONNECT_RESP";
            case ID_DISCONNECT_IND:
                return "ID_DISCONNECT_IND";
            case ID_TRANSFER_APDU_REQ:
                return "ID_TRANSFER_APDU_REQ";
            case ID_TRANSFER_APDU_RESP:
                return "ID_TRANSFER_APDU_RESP";
            case ID_TRANSFER_ATR_REQ:
                return "ID_TRANSFER_ATR_REQ";
            case ID_TRANSFER_ATR_RESP:
                return "ID_TRANSFER_ATR_RESP";
            case ID_POWER_SIM_OFF_REQ:
                return "ID_POWER_SIM_OFF_REQ";
            case ID_POWER_SIM_OFF_RESP:
                return "ID_POWER_SIM_OFF_RESP";
            case ID_POWER_SIM_ON_REQ:
                return "ID_POWER_SIM_ON_REQ";
            case ID_POWER_SIM_ON_RESP:
                return "ID_POWER_SIM_ON_RESP";
            case ID_RESET_SIM_REQ:
                return "ID_RESET_SIM_REQ";
            case ID_RESET_SIM_RESP:
                return "ID_RESET_SIM_RESP";
            case ID_TRANSFER_CARD_READER_STATUS_REQ:
                return "ID_TRANSFER_CARD_READER_STATUS_REQ";
            case ID_TRANSFER_CARD_READER_STATUS_RESP:
                return "ID_TRANSFER_CARD_READER_STATUS_RESP";
            case ID_STATUS_IND:
                return "ID_STATUS_IND";
            case ID_ERROR_RESP:
                return "ID_ERROR_RESP";
            case ID_SET_TRANSPORT_PROTOCOL_REQ:
                return "ID_SET_TRANSPORT_PROTOCOL_REQ";
            case ID_SET_TRANSPORT_PROTOCOL_RESP:
                return "ID_SET_TRANSPORT_PROTOCOL_RESP";
            case ID_RIL_UNSOL_CONNECTED:
                return "ID_RIL_UNSOL_CONNECTED";
            case ID_RIL_UNSOL_DISCONNECT_IND:
                return "ID_RIL_UNSOL_DISCONNECT_IND";
            case ID_RIL_UNKNOWN:
                return "ID_RIL_UNKNOWN";
            case ID_RIL_GET_SIM_STATUS_REQ:
                return "ID_RIL_GET_SIM_STATUS_REQ";
            case ID_RIL_SIM_ACCESS_TEST_REQ:
                return "ID_RIL_SIM_ACCESS_TEST_REQ";
            case ID_RIL_SIM_ACCESS_TEST_RESP:
                return "ID_RIL_SIM_ACCESS_TEST_RESP";
            default:
                return "Unknown Message Type (" + msgType + ")";
        }
    }
}<|MERGE_RESOLUTION|>--- conflicted
+++ resolved
@@ -872,41 +872,6 @@
     private void createUnsolicited(MsgHeader msg)
             throws IOException, InvalidProtocolBufferMicroException {
         switch (msg.getId()) {
-<<<<<<< HEAD
-// TODO:
-//        Not sure when we use these?        case RIL_UNSOL_RIL_CONNECTED:
-//            if(VERBOSE) Log.i(TAG, "RIL_UNSOL_RIL_CONNECTED received, ignoring");
-//            msgType = ID_RIL_UNSOL_CONNECTED;
-//            break;
-            case SapApi.RIL_SIM_SAP_STATUS: {
-                Log.v(TAG, "RIL_SIM_SAP_STATUS_IND received");
-                RIL_SIM_SAP_STATUS_IND indMsg =
-                        RIL_SIM_SAP_STATUS_IND.parseFrom(msg.getPayload().toByteArray());
-                mMsgType = ID_STATUS_IND;
-                if (indMsg.hasStatusChange()) {
-                    setStatusChange(indMsg.getStatusChange());
-                    Log.v(TAG,
-                            "RIL_UNSOL_SIM_SAP_STATUS_IND received value = " + mStatusChange);
-                } else {
-                    Log.v(TAG, "Wrong number of parameters in SAP_STATUS_IND, ignoring...");
-                    mMsgType = ID_RIL_UNKNOWN;
-                }
-                break;
-            }
-            case SapApi.RIL_SIM_SAP_DISCONNECT: {
-                Log.v(TAG, "RIL_SIM_SAP_DISCONNECT_IND received");
-
-                RIL_SIM_SAP_DISCONNECT_IND indMsg =
-                        RIL_SIM_SAP_DISCONNECT_IND.parseFrom(msg.getPayload().toByteArray());
-                mMsgType = ID_RIL_UNSOL_DISCONNECT_IND; // don't use ID_DISCONNECT_IND;
-                if (indMsg.hasDisconnectType()) {
-                    setDisconnectionType(indMsg.getDisconnectType());
-                    Log.v(TAG, "RIL_UNSOL_SIM_SAP_STATUS_IND received value = "
-                            + mDisconnectionType);
-                } else {
-                    Log.v(TAG, "Wrong number of parameters in SAP_STATUS_IND, ignoring...");
-                    mMsgType = ID_RIL_UNKNOWN;
-=======
                 // TODO:
                 //        Not sure when we use these?        case RIL_UNSOL_RIL_CONNECTED:
                 //            if(VERBOSE) Log.i(TAG, "RIL_UNSOL_RIL_CONNECTED received, ignoring");
@@ -947,7 +912,6 @@
                         mMsgType = ID_RIL_UNKNOWN;
                     }
                     break;
->>>>>>> e110efe6
                 }
             default:
                 Log.v(TAG, "Unused unsolicited message received, ignoring: " + msg.getId());
@@ -967,10 +931,6 @@
         int serial = msg.getToken();
         int error = msg.getError();
         Integer reqType = sOngoingRequests.remove(serial);
-<<<<<<< HEAD
-        Log.v(TAG, "RIL SOLICITED serial: " + serial + ", error: " + error + " SapReqType: " + (
-                (reqType == null) ? "null" : getMsgTypeName(reqType)));
-=======
         Log.v(
                 TAG,
                 "RIL SOLICITED serial: "
@@ -979,7 +939,6 @@
                         + error
                         + " SapReqType: "
                         + ((reqType == null) ? "null" : getMsgTypeName(reqType)));
->>>>>>> e110efe6
 
         if (reqType == null) {
             /* This can happen if we get a resp. for a canceled request caused by a power off,
@@ -991,41 +950,6 @@
         mResultCode = mapRilErrorCode(error);
 
         switch (reqType) {
-<<<<<<< HEAD
-            case ID_CONNECT_REQ: {
-                RIL_SIM_SAP_CONNECT_RSP resMsg =
-                        RIL_SIM_SAP_CONNECT_RSP.parseFrom(msg.getPayload().toByteArray());
-                mMsgType = ID_CONNECT_RESP;
-                if (resMsg.hasMaxMessageSize()) {
-                    mMaxMsgSize = resMsg.getMaxMessageSize();
-
-                }
-                switch (resMsg.getResponse()) {
-                    case RIL_SIM_SAP_CONNECT_RSP.RIL_E_SUCCESS:
-                        mConnectionStatus = CON_STATUS_OK;
-                        break;
-                    case RIL_SIM_SAP_CONNECT_RSP.RIL_E_SAP_CONNECT_OK_CALL_ONGOING:
-                        mConnectionStatus = CON_STATUS_OK_ONGOING_CALL;
-                        break;
-                    case RIL_SIM_SAP_CONNECT_RSP.RIL_E_SAP_CONNECT_FAILURE:
-                        mConnectionStatus = CON_STATUS_ERROR_CONNECTION;
-                        break;
-                    case RIL_SIM_SAP_CONNECT_RSP.RIL_E_SAP_MSG_SIZE_TOO_LARGE:
-                        mConnectionStatus = CON_STATUS_ERROR_MAX_MSG_SIZE_UNSUPPORTED;
-                        break;
-                    case RIL_SIM_SAP_CONNECT_RSP.RIL_E_SAP_MSG_SIZE_TOO_SMALL:
-                        mConnectionStatus = CON_STATUS_ERROR_MAX_MSG_SIZE_TOO_SMALL;
-                        break;
-                    default:
-                        mConnectionStatus = CON_STATUS_ERROR_CONNECTION; // Cannot happen!
-                        break;
-                }
-                mResultCode = INVALID_VALUE;
-                Log.v(TAG, "  ID_CONNECT_REQ: mMaxMsgSize: " + mMaxMsgSize
-                        + "  mConnectionStatus: " + mConnectionStatus);
-                break;
-            }
-=======
             case ID_CONNECT_REQ:
                 {
                     RIL_SIM_SAP_CONNECT_RSP resMsg =
@@ -1063,7 +987,6 @@
                                     + mConnectionStatus);
                     break;
                 }
->>>>>>> e110efe6
             case ID_DISCONNECT_REQ:
                 mMsgType = ID_DISCONNECT_RESP;
                 mResultCode = INVALID_VALUE;

/*
 * Copyright (c) 2016 The Android Open Source Project
 *
 * Licensed under the Apache License, Version 2.0 (the "License");
 * you may not use this file except in compliance with the License.
 * You may obtain a copy of the License at
 *
 *      http://www.apache.org/licenses/LICENSE-2.0
 *
 * Unless required by applicable law or agreed to in writing, software
 * distributed under the License is distributed on an "AS IS" BASIS,
 * WITHOUT WARRANTIES OR CONDITIONS OF ANY KIND, either express or implied.
 * See the License for the specific language governing permissions and
 * limitations under the License.
 */

/**
 * Bluetooth Headset Client StateMachine (Disconnected) | ^ ^ CONNECT | | | DISCONNECTED V | |
 * (Connecting) | | | CONNECTED | | DISCONNECT V | (Connected) | ^ CONNECT_AUDIO | |
 * DISCONNECT_AUDIO V | (AudioOn)
 */
package com.android.bluetooth.hfpclient;

import static android.Manifest.permission.BLUETOOTH_CONNECT;
import static android.Manifest.permission.BLUETOOTH_PRIVILEGED;
import static android.content.pm.PackageManager.FEATURE_WATCH;

import static java.util.Objects.requireNonNull;

import android.bluetooth.BluetoothAdapter;
import android.bluetooth.BluetoothDevice;
import android.bluetooth.BluetoothHeadsetClient;
import android.bluetooth.BluetoothHeadsetClient.NetworkServiceState;
import android.bluetooth.BluetoothProfile;
import android.bluetooth.BluetoothSinkAudioPolicy;
import android.bluetooth.BluetoothStatusCodes;
import android.bluetooth.BluetoothUuid;
import android.bluetooth.hfp.BluetoothHfpProtoEnums;
import android.content.Intent;
import android.media.AudioAttributes;
import android.media.AudioFocusRequest;
import android.media.AudioManager;
import android.os.Bundle;
import android.os.Looper;
import android.os.Message;
import android.os.ParcelUuid;
import android.os.SystemClock;
import android.os.SystemProperties;
import android.util.Log;
import android.util.Pair;

import com.android.bluetooth.BluetoothMetricsProto;
import com.android.bluetooth.BluetoothStatsLog;
import com.android.bluetooth.R;
import com.android.bluetooth.Utils;
import com.android.bluetooth.btservice.AdapterService;
import com.android.bluetooth.btservice.MetricsLogger;
import com.android.bluetooth.btservice.ProfileService;
import com.android.bluetooth.flags.Flags;
import com.android.bluetooth.hfp.HeadsetService;
import com.android.internal.annotations.VisibleForTesting;
import com.android.internal.util.IState;
import com.android.internal.util.State;
import com.android.internal.util.StateMachine;

import java.io.FileDescriptor;
import java.io.PrintWriter;
import java.io.StringWriter;
import java.util.ArrayList;
import java.util.Arrays;
import java.util.HashSet;
import java.util.Hashtable;
import java.util.LinkedList;
import java.util.List;
import java.util.Queue;
import java.util.Scanner;
import java.util.Set;

public class HeadsetClientStateMachine extends StateMachine {
    private static final String TAG = HeadsetClientStateMachine.class.getSimpleName();

    static final int NO_ACTION = 0;
    static final int IN_BAND_RING_ENABLED = 1;

    // external actions
    public static final int AT_OK = 0;
    public static final int CONNECT = 1;
    public static final int DISCONNECT = 2;
    public static final int CONNECT_AUDIO = 3;
    public static final int DISCONNECT_AUDIO = 4;
    public static final int VOICE_RECOGNITION_START = 5;
    public static final int VOICE_RECOGNITION_STOP = 6;
    public static final int SET_MIC_VOLUME = 7;
    public static final int SET_SPEAKER_VOLUME = 8;
    public static final int DIAL_NUMBER = 10;
    public static final int ACCEPT_CALL = 12;
    public static final int REJECT_CALL = 13;
    public static final int HOLD_CALL = 14;
    public static final int TERMINATE_CALL = 15;
    public static final int ENTER_PRIVATE_MODE = 16;
    public static final int SEND_DTMF = 17;
    public static final int EXPLICIT_CALL_TRANSFER = 18;
    public static final int DISABLE_NREC = 20;
    public static final int SEND_VENDOR_AT_COMMAND = 21;
    public static final int SEND_BIEV = 22;
    public static final int SEND_ANDROID_AT_COMMAND = 23;

    // internal actions
    @VisibleForTesting static final int QUERY_CURRENT_CALLS = 50;
    @VisibleForTesting static final int QUERY_OPERATOR_NAME = 51;
    @VisibleForTesting static final int SUBSCRIBER_INFO = 52;
    @VisibleForTesting static final int CONNECTING_TIMEOUT = 53;

    // special action to handle terminating specific call from multiparty call
    static final int TERMINATE_SPECIFIC_CALL = 53;

    // Timeouts.
    @VisibleForTesting static final int CONNECTING_TIMEOUT_MS = 10000; // 10s
    private static final int ROUTING_DELAY_MS = 250;

    @VisibleForTesting static final int MAX_HFP_SCO_VOICE_CALL_VOLUME = 15; // HFP 1.5 spec.
    @VisibleForTesting static final int MIN_HFP_SCO_VOICE_CALL_VOLUME = 1; // HFP 1.5 spec.

    static final int HF_ORIGINATED_CALL_ID = -1;
    private static final long OUTGOING_TIMEOUT_MILLI = 10 * 1000; // 10 seconds
    private static final long QUERY_CURRENT_CALLS_WAIT_MILLIS = 2 * 1000; // 2 seconds

    // Keep track of audio routing across all devices.
    private static boolean sAudioIsRouted = false;

    private final Disconnected mDisconnected;
    private final Connecting mConnecting;
    private final Connected mConnected;
    private final AudioOn mAudioOn;
    private State mPrevState;

    private final HeadsetClientService mService;
    private final HeadsetService mHeadsetService;

    // Set of calls that represent the accurate state of calls that exists on AG and the calls that
    // are currently in process of being notified to the AG from HF.
    @VisibleForTesting final Hashtable<Integer, HfpClientCall> mCalls = new Hashtable<>();
    // Set of calls received from AG via the AT+CLCC command. We use this map to update the mCalls
    // which is eventually used to inform the telephony stack of any changes to call on HF.
    private final Hashtable<Integer, HfpClientCall> mCallsUpdate = new Hashtable<>();

    private int mIndicatorNetworkState;
    private int mIndicatorNetworkType;
    private int mIndicatorNetworkSignal;
    private int mIndicatorBatteryLevel;
    private boolean mInBandRing;

    private String mOperatorName;
    @VisibleForTesting String mSubscriberInfo;

    private static int sMaxAmVcVol;
    private static int sMinAmVcVol;

    // queue of send actions (pair action, action_data)
<<<<<<< HEAD
    @VisibleForTesting
    Queue<Pair<Integer, Object>> mQueuedActions;

    @VisibleForTesting
    int mAudioState;
=======
    @VisibleForTesting Queue<Pair<Integer, Object>> mQueuedActions;

    @VisibleForTesting int mAudioState;
>>>>>>> e110efe6
    // Indicates whether audio can be routed to the device
    private boolean mAudioRouteAllowed;

    private final boolean mClccPollDuringCall;

    public int mAudioPolicyRemoteSupported;
    private BluetoothSinkAudioPolicy mHsClientAudioPolicy;
    private final int mConnectingTimePolicyProperty;
    private final int mInBandRingtonePolicyProperty;
    private final boolean mForceSetAudioPolicyProperty;

    @VisibleForTesting boolean mAudioWbs;

    @VisibleForTesting boolean mAudioSWB;

    private int mVoiceRecognitionActive;
    private final BluetoothAdapter mAdapter;

    // currently connected device
    @VisibleForTesting BluetoothDevice mCurrentDevice = null;

    // general peer features and call handling features
    @VisibleForTesting int mPeerFeatures;
    @VisibleForTesting int mChldFeatures;

    // This is returned when requesting focus from AudioManager
    private AudioFocusRequest mAudioFocusRequest;

    private final AudioManager mAudioManager;
    private final NativeInterface mNativeInterface;
    private final VendorCommandResponseProcessor mVendorProcessor;

    // Accessor for the states, useful for reusing the state machines
    public IState getDisconnectedState() {
        return mDisconnected;
    }

    // Get if in band ring is currently enabled on device.
    public boolean getInBandRing() {
        return mInBandRing;
    }

    public void dump(StringBuilder sb) {
        if (mCurrentDevice != null) {
            ProfileService.println(sb, "==== StateMachine for " + mCurrentDevice + " ====");
            ProfileService.println(
                    sb,
                    "  mCurrentDevice: "
                            + mCurrentDevice
                            + "("
                            + Utils.getName(mCurrentDevice)
                            + ") "
                            + this.toString());
        }
        ProfileService.println(sb, "  mAudioState: " + mAudioState);
        ProfileService.println(sb, "  mAudioWbs: " + mAudioWbs);
        ProfileService.println(sb, "  mAudioSWB: " + mAudioSWB);
        ProfileService.println(sb, "  mIndicatorNetworkState: " + mIndicatorNetworkState);
        ProfileService.println(sb, "  mIndicatorNetworkType: " + mIndicatorNetworkType);
        ProfileService.println(sb, "  mIndicatorNetworkSignal: " + mIndicatorNetworkSignal);
        ProfileService.println(sb, "  mIndicatorBatteryLevel: " + mIndicatorBatteryLevel);
        ProfileService.println(sb, "  mOperatorName: " + mOperatorName);
        ProfileService.println(sb, "  mSubscriberInfo: " + mSubscriberInfo);
        ProfileService.println(sb, "  mAudioRouteAllowed: " + mAudioRouteAllowed);
        ProfileService.println(sb, "  mAudioPolicyRemoteSupported: " + mAudioPolicyRemoteSupported);
        ProfileService.println(sb, "  mHsClientAudioPolicy: " + mHsClientAudioPolicy);
        ProfileService.println(sb, "  mInBandRing: " + mInBandRing);

        ProfileService.println(sb, "  mCalls:");
        if (mCalls != null) {
            for (HfpClientCall call : mCalls.values()) {
                ProfileService.println(sb, "    " + call);
            }
        }

        ProfileService.println(sb, "  mCallsUpdate:");
        if (mCallsUpdate != null) {
            for (HfpClientCall call : mCallsUpdate.values()) {
                ProfileService.println(sb, "    " + call);
            }
        }

        // Dump the state machine logs
        StringWriter stringWriter = new StringWriter();
        PrintWriter printWriter = new PrintWriter(stringWriter);
        super.dump(new FileDescriptor(), printWriter, new String[] {});
        printWriter.flush();
        stringWriter.flush();
        ProfileService.println(sb, "  StateMachineLog:");
        Scanner scanner = new Scanner(stringWriter.toString());
        while (scanner.hasNextLine()) {
            String line = scanner.nextLine();
            ProfileService.println(sb, "    " + line);
        }
    }

    @Override
    protected String getLogRecString(Message msg) {
        StringBuilder builder = new StringBuilder();
        builder.append(getMessageName(msg.what));
        builder.append(": ");
        builder.append("arg1=")
                .append(msg.arg1)
                .append(", arg2=")
                .append(msg.arg2)
                .append(", obj=")
                .append(msg.obj);
        return builder.toString();
    }

    @VisibleForTesting
    static String getMessageName(int what) {
        switch (what) {
            case StackEvent.STACK_EVENT:
                return "STACK_EVENT";
            case CONNECT:
                return "CONNECT";
            case DISCONNECT:
                return "DISCONNECT";
            case CONNECT_AUDIO:
                return "CONNECT_AUDIO";
            case DISCONNECT_AUDIO:
                return "DISCONNECT_AUDIO";
            case VOICE_RECOGNITION_START:
                return "VOICE_RECOGNITION_START";
            case VOICE_RECOGNITION_STOP:
                return "VOICE_RECOGNITION_STOP";
            case SET_MIC_VOLUME:
                return "SET_MIC_VOLUME";
            case SET_SPEAKER_VOLUME:
                return "SET_SPEAKER_VOLUME";
            case DIAL_NUMBER:
                return "DIAL_NUMBER";
            case ACCEPT_CALL:
                return "ACCEPT_CALL";
            case REJECT_CALL:
                return "REJECT_CALL";
            case HOLD_CALL:
                return "HOLD_CALL";
            case TERMINATE_CALL:
                return "TERMINATE_CALL";
            case ENTER_PRIVATE_MODE:
                return "ENTER_PRIVATE_MODE";
            case SEND_DTMF:
                return "SEND_DTMF";
            case EXPLICIT_CALL_TRANSFER:
                return "EXPLICIT_CALL_TRANSFER";
            case DISABLE_NREC:
                return "DISABLE_NREC";
            case SEND_VENDOR_AT_COMMAND:
                return "SEND_VENDOR_AT_COMMAND";
            case SEND_BIEV:
                return "SEND_BIEV";
            case QUERY_CURRENT_CALLS:
                return "QUERY_CURRENT_CALLS";
            case QUERY_OPERATOR_NAME:
                return "QUERY_OPERATOR_NAME";
            case SUBSCRIBER_INFO:
                return "SUBSCRIBER_INFO";
            case CONNECTING_TIMEOUT:
                return "CONNECTING_TIMEOUT";
            default:
                return "UNKNOWN(" + what + ")";
        }
    }

    @VisibleForTesting
    void addQueuedAction(int action) {
        addQueuedAction(action, 0);
    }

    private void addQueuedAction(int action, Object data) {
        mQueuedActions.add(new Pair<Integer, Object>(action, data));
    }

    private void addQueuedAction(int action, int data) {
        mQueuedActions.add(new Pair<Integer, Object>(action, data));
    }

    @VisibleForTesting
    HfpClientCall getCall(int... states) {
        debug("getFromCallsWithStates states:" + Arrays.toString(states));
        for (HfpClientCall c : mCalls.values()) {
            for (int s : states) {
                if (c.getState() == s) {
                    return c;
                }
            }
        }
        return null;
    }

    @VisibleForTesting
    int callsInState(int state) {
        int i = 0;
        for (HfpClientCall c : mCalls.values()) {
            if (c.getState() == state) {
                i++;
            }
        }

        return i;
    }

    private void sendCallChangedIntent(HfpClientCall c) {
        debug("sendCallChangedIntent " + c);
        Intent intent = new Intent(BluetoothHeadsetClient.ACTION_CALL_CHANGED);
        intent.addFlags(Intent.FLAG_RECEIVER_FOREGROUND);

        if (mService.getPackageManager().hasSystemFeature(FEATURE_WATCH)) {
            debug("Send legacy call");
            intent.putExtra(
                    BluetoothHeadsetClient.EXTRA_CALL, HeadsetClientService.toLegacyCall(c));
        } else {
            intent.putExtra(BluetoothHeadsetClient.EXTRA_CALL, c);
        }

        mService.sendBroadcast(
                intent, BLUETOOTH_CONNECT, Utils.getTempBroadcastOptions().toBundle());
        HfpClientConnectionService.onCallChanged(c.getDevice(), c);
    }

    private void sendNetworkStateChangedIntent(BluetoothDevice device) {
        if (device == null) {
            return;
        }
        NetworkServiceState networkServiceState =
                new NetworkServiceState(
                        device,
                        mIndicatorNetworkState == HeadsetClientHalConstants.NETWORK_STATE_AVAILABLE,
                        mOperatorName,
                        mIndicatorNetworkSignal,
                        mIndicatorNetworkType == HeadsetClientHalConstants.SERVICE_TYPE_ROAMING);

        Intent intent = new Intent(BluetoothHeadsetClient.ACTION_NETWORK_SERVICE_STATE_CHANGED);
        intent.putExtra(BluetoothDevice.EXTRA_DEVICE, device);
        intent.putExtra(BluetoothHeadsetClient.EXTRA_NETWORK_SERVICE_STATE, networkServiceState);

        mService.sendBroadcastMultiplePermissions(
                intent,
                new String[] {BLUETOOTH_CONNECT, BLUETOOTH_PRIVILEGED},
                Utils.getTempBroadcastOptions());
    }

    private boolean queryCallsStart() {
        debug("queryCallsStart");
        mNativeInterface.queryCurrentCalls(mCurrentDevice);
        addQueuedAction(QUERY_CURRENT_CALLS, 0);
        return true;
    }

    private void queryCallsDone() {
        debug("queryCallsDone");
        // mCalls has two types of calls:
        // (a) Calls that are received from AG of a previous iteration of queryCallsStart()
        // (b) Calls that are outgoing initiated from HF
        // mCallsUpdate has all calls received from queryCallsUpdate() in current iteration of
        // queryCallsStart().
        //
        // We use the following steps to make sure that calls are update correctly.
        //
        // If there are no calls initiated from HF (i.e. ID = -1) then:
        // 1. All IDs which are common in mCalls & mCallsUpdate are updated and the upper layers are
        // informed of the change calls (if any changes).
        // 2. All IDs that are in mCalls but *not* in mCallsUpdate will be removed from mCalls and
        // the calls should be terminated
        // 3. All IDs that are new in mCallsUpdated should be added as new calls to mCalls.
        //
        // If there is an outgoing HF call, it is important to associate that call with one of the
        // mCallsUpdated calls hence,
        // 1. If from the above procedure we get N extra calls (i.e. {3}):
        // choose the first call as the one to associate with the HF call.

        // Create set of IDs for added calls, removed calls and consitent calls.
        // WARN!!! Java Map -> Set has association hence changes to Set are reflected in the Map
        // itself (i.e. removing an element from Set removes it from the Map hence use copy).
        Set<Integer> currCallIdSet = new HashSet<Integer>();
        currCallIdSet.addAll(mCalls.keySet());
        // Remove the entry for unassigned call.
        currCallIdSet.remove(HF_ORIGINATED_CALL_ID);

        Set<Integer> newCallIdSet = new HashSet<Integer>();
        newCallIdSet.addAll(mCallsUpdate.keySet());

        // Added.
        Set<Integer> callAddedIds = new HashSet<Integer>();
        callAddedIds.addAll(newCallIdSet);
        callAddedIds.removeAll(currCallIdSet);

        // Removed.
        Set<Integer> callRemovedIds = new HashSet<Integer>();
        callRemovedIds.addAll(currCallIdSet);
        callRemovedIds.removeAll(newCallIdSet);

        // Retained.
        Set<Integer> callRetainedIds = new HashSet<Integer>();
        callRetainedIds.addAll(currCallIdSet);
        callRetainedIds.retainAll(newCallIdSet);

<<<<<<< HEAD
        debug("currCallIdSet " + mCalls.keySet() + " newCallIdSet " + newCallIdSet
                + " callAddedIds " + callAddedIds + " callRemovedIds " + callRemovedIds
                + " callRetainedIds " + callRetainedIds);
=======
        debug(
                "currCallIdSet "
                        + mCalls.keySet()
                        + " newCallIdSet "
                        + newCallIdSet
                        + " callAddedIds "
                        + callAddedIds
                        + " callRemovedIds "
                        + callRemovedIds
                        + " callRetainedIds "
                        + callRetainedIds);
>>>>>>> e110efe6

        // First thing is to try to associate the outgoing HF with a valid call.
        Integer hfOriginatedAssoc = -1;
        if (mCalls.containsKey(HF_ORIGINATED_CALL_ID)) {
            HfpClientCall c = mCalls.get(HF_ORIGINATED_CALL_ID);
            long cCreationElapsed = c.getCreationElapsedMilli();
            if (callAddedIds.size() > 0) {
                debug("Associating the first call with HF originated call");
                hfOriginatedAssoc = (Integer) callAddedIds.toArray()[0];
                mCalls.put(hfOriginatedAssoc, mCalls.get(HF_ORIGINATED_CALL_ID));
                mCalls.remove(HF_ORIGINATED_CALL_ID);

                // Adjust this call in above sets.
                callAddedIds.remove(hfOriginatedAssoc);
                callRetainedIds.add(hfOriginatedAssoc);
            } else if (SystemClock.elapsedRealtime() - cCreationElapsed > OUTGOING_TIMEOUT_MILLI) {
                warn("Outgoing call did not see a response, clear the calls and send CHUP");
                // We send a terminate because we are in a bad state and trying to
                // recover.
                terminateCall();

                // Clean out the state for outgoing call.
                for (Integer idx : mCalls.keySet()) {
                    HfpClientCall c1 = mCalls.get(idx);
                    c1.setState(HfpClientCall.CALL_STATE_TERMINATED);
                    sendCallChangedIntent(c1);
                }
                mCalls.clear();

                // We return here, if there's any update to the phone we should get a
                // follow up by getting some call indicators and hence update the calls.
                return;
            }
        }

<<<<<<< HEAD
        debug("ADJUST: currCallIdSet " + mCalls.keySet() + " newCallIdSet " + newCallIdSet
                + " callAddedIds " + callAddedIds + " callRemovedIds " + callRemovedIds
                + " callRetainedIds " + callRetainedIds);
=======
        debug(
                "ADJUST: currCallIdSet "
                        + mCalls.keySet()
                        + " newCallIdSet "
                        + newCallIdSet
                        + " callAddedIds "
                        + callAddedIds
                        + " callRemovedIds "
                        + callRemovedIds
                        + " callRetainedIds "
                        + callRetainedIds);
>>>>>>> e110efe6

        // Terminate & remove the calls that are done.
        for (Integer idx : callRemovedIds) {
            HfpClientCall c = mCalls.remove(idx);
            c.setState(HfpClientCall.CALL_STATE_TERMINATED);
            sendCallChangedIntent(c);
        }

        // Add the new calls.
        for (Integer idx : callAddedIds) {
            HfpClientCall c = mCallsUpdate.get(idx);
            mCalls.put(idx, c);
            sendCallChangedIntent(c);
        }

        // Update the existing calls.
        for (Integer idx : callRetainedIds) {
            HfpClientCall cOrig = mCalls.get(idx);
            HfpClientCall cUpdate = mCallsUpdate.get(idx);

            // If any of the fields differs, update and send intent
            if (!cOrig.getNumber().equals(cUpdate.getNumber())
                    || cOrig.getState() != cUpdate.getState()
                    || cOrig.isMultiParty() != cUpdate.isMultiParty()) {

                // Update the necessary fields.
                cOrig.setNumber(cUpdate.getNumber());
                cOrig.setState(cUpdate.getState());
                cOrig.setMultiParty(cUpdate.isMultiParty());

                // Send update with original object (UUID, idx).
                sendCallChangedIntent(cOrig);
            }
        }

        if (mCalls.size() > 0) {
            // Continue polling even if not enabled until the new outgoing call is associated with
            // a valid call on the phone. The polling would at most continue until
            // OUTGOING_TIMEOUT_MILLI. This handles the potential scenario where the phone creates
            // and terminates a call before the first QUERY_CURRENT_CALLS completes.
            if (mClccPollDuringCall || (mCalls.containsKey(HF_ORIGINATED_CALL_ID))) {
                sendMessageDelayed(
                        QUERY_CURRENT_CALLS,
                        mService.getResources()
                                .getInteger(R.integer.hfp_clcc_poll_interval_during_call));
            } else {
                if (getCall(HfpClientCall.CALL_STATE_INCOMING) != null) {
                    debug("Still have incoming call; polling");
                    sendMessageDelayed(QUERY_CURRENT_CALLS, QUERY_CURRENT_CALLS_WAIT_MILLIS);
                } else {
                    removeMessages(QUERY_CURRENT_CALLS);
                }
            }
        }

        mCallsUpdate.clear();
    }

<<<<<<< HEAD
    private void queryCallsUpdate(int id, int state, String number, boolean multiParty,
            boolean outgoing) {
        debug("queryCallsUpdate: " + id);
        mCallsUpdate.put(id,
                new HfpClientCall(mCurrentDevice, id, state, number, multiParty,
                        outgoing, mInBandRing));
=======
    private void queryCallsUpdate(
            int id, int state, String number, boolean multiParty, boolean outgoing) {
        debug("queryCallsUpdate: " + id);
        mCallsUpdate.put(
                id,
                new HfpClientCall(
                        mCurrentDevice, id, state, number, multiParty, outgoing, mInBandRing));
>>>>>>> e110efe6
    }

    private void acceptCall(int flag) {
        int action = -1;

        debug("acceptCall: (" + flag + ")");

        HfpClientCall c =
                getCall(HfpClientCall.CALL_STATE_INCOMING, HfpClientCall.CALL_STATE_WAITING);
        if (c == null) {
            c =
                    getCall(
                            HfpClientCall.CALL_STATE_HELD_BY_RESPONSE_AND_HOLD,
                            HfpClientCall.CALL_STATE_HELD);

            if (c == null) {
                return;
            }
        }

        debug("Call to accept: " + c);
        switch (c.getState()) {
            case HfpClientCall.CALL_STATE_INCOMING:
                if (flag != BluetoothHeadsetClient.CALL_ACCEPT_NONE) {
                    return;
                }
                action = HeadsetClientHalConstants.CALL_ACTION_ATA;
                break;
            case HfpClientCall.CALL_STATE_WAITING:
                if (callsInState(HfpClientCall.CALL_STATE_ACTIVE) == 0) {
                    // if no active calls present only plain accept is allowed
                    if (flag != BluetoothHeadsetClient.CALL_ACCEPT_NONE) {
                        return;
                    }
                    action = HeadsetClientHalConstants.CALL_ACTION_CHLD_2;
                    break;
                }

                // if active calls are present then we have the option to either terminate the
                // existing call or hold the existing call. We hold the other call by default.
                if (flag == BluetoothHeadsetClient.CALL_ACCEPT_HOLD
                        || flag == BluetoothHeadsetClient.CALL_ACCEPT_NONE) {
                    debug("Accepting call with accept and hold");
                    action = HeadsetClientHalConstants.CALL_ACTION_CHLD_2;
                } else if (flag == BluetoothHeadsetClient.CALL_ACCEPT_TERMINATE) {
                    debug("Accepting call with accept and reject");
                    action = HeadsetClientHalConstants.CALL_ACTION_CHLD_1;
                } else {
                    error("Accept call with invalid flag: " + flag);
                    return;
                }
                break;
            case HfpClientCall.CALL_STATE_HELD:
                if (flag == BluetoothHeadsetClient.CALL_ACCEPT_HOLD) {
                    action = HeadsetClientHalConstants.CALL_ACTION_CHLD_2;
                } else if (flag == BluetoothHeadsetClient.CALL_ACCEPT_TERMINATE) {
                    action = HeadsetClientHalConstants.CALL_ACTION_CHLD_1;
                } else if (getCall(HfpClientCall.CALL_STATE_ACTIVE) != null) {
                    action = HeadsetClientHalConstants.CALL_ACTION_CHLD_3;
                } else if (flag == BluetoothHeadsetClient.CALL_ACCEPT_NONE) {
                    action = HeadsetClientHalConstants.CALL_ACTION_CHLD_2;
                } else {
                    action = HeadsetClientHalConstants.CALL_ACTION_CHLD_2;
                }
                break;
            case HfpClientCall.CALL_STATE_HELD_BY_RESPONSE_AND_HOLD:
                action = HeadsetClientHalConstants.CALL_ACTION_BTRH_1;
                break;
            case HfpClientCall.CALL_STATE_ALERTING:
            case HfpClientCall.CALL_STATE_ACTIVE:
            case HfpClientCall.CALL_STATE_DIALING:
            default:
                return;
        }

        if (flag == BluetoothHeadsetClient.CALL_ACCEPT_HOLD) {
            // When unholding a call over Bluetooth make sure to route audio.
            routeHfpAudio(true);
        }

        if (mNativeInterface.handleCallAction(mCurrentDevice, action, 0)) {
            addQueuedAction(ACCEPT_CALL, action);
        } else {
            error("ERROR: Couldn't accept a call, action:" + action);
        }
    }

    private void rejectCall() {
        int action;

        debug("rejectCall");

        HfpClientCall c =
                getCall(
                        HfpClientCall.CALL_STATE_INCOMING,
                        HfpClientCall.CALL_STATE_WAITING,
                        HfpClientCall.CALL_STATE_HELD_BY_RESPONSE_AND_HOLD,
                        HfpClientCall.CALL_STATE_HELD);
        if (c == null) {
            debug("No call to reject, returning.");
            return;
        }

        switch (c.getState()) {
            case HfpClientCall.CALL_STATE_INCOMING:
                action = HeadsetClientHalConstants.CALL_ACTION_CHUP;
                break;
            case HfpClientCall.CALL_STATE_WAITING:
            case HfpClientCall.CALL_STATE_HELD:
                action = HeadsetClientHalConstants.CALL_ACTION_CHLD_0;
                break;
            case HfpClientCall.CALL_STATE_HELD_BY_RESPONSE_AND_HOLD:
                action = HeadsetClientHalConstants.CALL_ACTION_BTRH_2;
                break;
            case HfpClientCall.CALL_STATE_ACTIVE:
            case HfpClientCall.CALL_STATE_DIALING:
            case HfpClientCall.CALL_STATE_ALERTING:
            default:
                return;
        }

        if (mNativeInterface.handleCallAction(mCurrentDevice, action, 0)) {
            debug("Reject call action " + action);
            addQueuedAction(REJECT_CALL, action);
        } else {
            error("ERROR: Couldn't reject a call, action:" + action);
        }
    }

    private void holdCall() {
        int action;

        debug("holdCall");

        HfpClientCall c = getCall(HfpClientCall.CALL_STATE_INCOMING);
        if (c != null) {
            action = HeadsetClientHalConstants.CALL_ACTION_BTRH_0;
        } else {
            c = getCall(HfpClientCall.CALL_STATE_ACTIVE);
            if (c == null) {
                return;
            }

            action = HeadsetClientHalConstants.CALL_ACTION_CHLD_2;
        }

        if (mNativeInterface.handleCallAction(mCurrentDevice, action, 0)) {
            addQueuedAction(HOLD_CALL, action);
        } else {
            error("ERROR: Couldn't hold a call, action:" + action);
        }
    }

    private void terminateCall() {
        debug("terminateCall");

        int action = HeadsetClientHalConstants.CALL_ACTION_CHUP;

        HfpClientCall c =
                getCall(
                        HfpClientCall.CALL_STATE_DIALING,
                        HfpClientCall.CALL_STATE_ALERTING,
                        HfpClientCall.CALL_STATE_ACTIVE);
        if (c == null) {
            // If the call being terminated is currently held, switch the action to CHLD_0
            c = getCall(HfpClientCall.CALL_STATE_HELD);
            action = HeadsetClientHalConstants.CALL_ACTION_CHLD_0;
        }
        if (c != null) {
            if (mNativeInterface.handleCallAction(mCurrentDevice, action, 0)) {
                addQueuedAction(TERMINATE_CALL, action);
            } else {
                error("ERROR: Couldn't terminate outgoing call");
            }
        }
    }

    @VisibleForTesting
    void enterPrivateMode(int idx) {
        debug("enterPrivateMode: " + idx);

        HfpClientCall c = mCalls.get(idx);

        if (c == null || c.getState() != HfpClientCall.CALL_STATE_ACTIVE || !c.isMultiParty()) {
            return;
        }

        if (mNativeInterface.handleCallAction(
                mCurrentDevice, HeadsetClientHalConstants.CALL_ACTION_CHLD_2X, idx)) {
            addQueuedAction(ENTER_PRIVATE_MODE, c);
        } else {
            error("ERROR: Couldn't enter private " + " id:" + idx);
        }
    }

    @VisibleForTesting
    void explicitCallTransfer() {
        debug("explicitCallTransfer");

        // can't transfer call if there is not enough call parties
        if (mCalls.size() < 2) {
            return;
        }

        if (mNativeInterface.handleCallAction(
                mCurrentDevice, HeadsetClientHalConstants.CALL_ACTION_CHLD_4, -1)) {
            addQueuedAction(EXPLICIT_CALL_TRANSFER);
        } else {
            error("ERROR: Couldn't transfer call");
        }
    }

    public Bundle getCurrentAgFeaturesBundle() {
        Bundle b = new Bundle();
        if ((mPeerFeatures & HeadsetClientHalConstants.PEER_FEAT_3WAY)
                == HeadsetClientHalConstants.PEER_FEAT_3WAY) {
            b.putBoolean(BluetoothHeadsetClient.EXTRA_AG_FEATURE_3WAY_CALLING, true);
        }
        if ((mPeerFeatures & HeadsetClientHalConstants.PEER_FEAT_VREC)
                == HeadsetClientHalConstants.PEER_FEAT_VREC) {
            b.putBoolean(BluetoothHeadsetClient.EXTRA_AG_FEATURE_VOICE_RECOGNITION, true);
        }
        if ((mPeerFeatures & HeadsetClientHalConstants.PEER_FEAT_REJECT)
                == HeadsetClientHalConstants.PEER_FEAT_REJECT) {
            b.putBoolean(BluetoothHeadsetClient.EXTRA_AG_FEATURE_REJECT_CALL, true);
        }
        if ((mPeerFeatures & HeadsetClientHalConstants.PEER_FEAT_ECC)
                == HeadsetClientHalConstants.PEER_FEAT_ECC) {
            b.putBoolean(BluetoothHeadsetClient.EXTRA_AG_FEATURE_ECC, true);
        }

        // add individual CHLD support extras
        if ((mChldFeatures & HeadsetClientHalConstants.CHLD_FEAT_HOLD_ACC)
                == HeadsetClientHalConstants.CHLD_FEAT_HOLD_ACC) {
            b.putBoolean(BluetoothHeadsetClient.EXTRA_AG_FEATURE_ACCEPT_HELD_OR_WAITING_CALL, true);
        }
        if ((mChldFeatures & HeadsetClientHalConstants.CHLD_FEAT_REL)
                == HeadsetClientHalConstants.CHLD_FEAT_REL) {
            b.putBoolean(
                    BluetoothHeadsetClient.EXTRA_AG_FEATURE_RELEASE_HELD_OR_WAITING_CALL, true);
        }
        if ((mChldFeatures & HeadsetClientHalConstants.CHLD_FEAT_REL_ACC)
                == HeadsetClientHalConstants.CHLD_FEAT_REL_ACC) {
            b.putBoolean(BluetoothHeadsetClient.EXTRA_AG_FEATURE_RELEASE_AND_ACCEPT, true);
        }
        if ((mChldFeatures & HeadsetClientHalConstants.CHLD_FEAT_MERGE)
                == HeadsetClientHalConstants.CHLD_FEAT_MERGE) {
            b.putBoolean(BluetoothHeadsetClient.EXTRA_AG_FEATURE_MERGE, true);
        }
        if ((mChldFeatures & HeadsetClientHalConstants.CHLD_FEAT_MERGE_DETACH)
                == HeadsetClientHalConstants.CHLD_FEAT_MERGE_DETACH) {
            b.putBoolean(BluetoothHeadsetClient.EXTRA_AG_FEATURE_MERGE_AND_DETACH, true);
        }

        return b;
    }

    public Set<Integer> getCurrentAgFeatures() {
        HashSet<Integer> features = new HashSet<>();

        if (isSupported(mPeerFeatures, HeadsetClientHalConstants.PEER_FEAT_3WAY)) {
            features.add(HeadsetClientHalConstants.PEER_FEAT_3WAY);
        }
        if (isSupported(mPeerFeatures, HeadsetClientHalConstants.PEER_FEAT_VREC)) {
            features.add(HeadsetClientHalConstants.PEER_FEAT_VREC);
        }
        if (isSupported(mPeerFeatures, HeadsetClientHalConstants.PEER_FEAT_REJECT)) {
            features.add(HeadsetClientHalConstants.PEER_FEAT_REJECT);
        }
        if (isSupported(mPeerFeatures, HeadsetClientHalConstants.PEER_FEAT_ECC)) {
            features.add(HeadsetClientHalConstants.PEER_FEAT_ECC);
        }

        // add individual CHLD support extras
        if (isSupported(mChldFeatures, HeadsetClientHalConstants.CHLD_FEAT_HOLD_ACC)) {
            features.add(HeadsetClientHalConstants.CHLD_FEAT_HOLD_ACC);
        }
        if (isSupported(mChldFeatures, HeadsetClientHalConstants.CHLD_FEAT_REL)) {
            features.add(HeadsetClientHalConstants.CHLD_FEAT_REL);
        }
        if (isSupported(mChldFeatures, HeadsetClientHalConstants.CHLD_FEAT_REL_ACC)) {
            features.add(HeadsetClientHalConstants.CHLD_FEAT_REL_ACC);
        }
        if (isSupported(mChldFeatures, HeadsetClientHalConstants.CHLD_FEAT_MERGE)) {
            features.add(HeadsetClientHalConstants.CHLD_FEAT_MERGE);
        }
        if (isSupported(mChldFeatures, HeadsetClientHalConstants.CHLD_FEAT_MERGE_DETACH)) {
            features.add(HeadsetClientHalConstants.CHLD_FEAT_MERGE_DETACH);
        }

        return features;
    }

    private boolean isSupported(int bitfield, int mask) {
        return (bitfield & mask) == mask;
    }

    HeadsetClientStateMachine(
            HeadsetClientService context,
            HeadsetService headsetService,
            Looper looper,
            NativeInterface nativeInterface) {
        super(TAG, looper);
        mService = requireNonNull(context);
        mNativeInterface = nativeInterface;
        mAudioManager = mService.getAudioManager();
        mHeadsetService = headsetService;

        mVendorProcessor = new VendorCommandResponseProcessor(mService, mNativeInterface);

        mAdapter = BluetoothAdapter.getDefaultAdapter();
        mAudioState = BluetoothHeadsetClient.STATE_AUDIO_DISCONNECTED;
        mAudioWbs = false;
        mAudioSWB = false;
        mVoiceRecognitionActive = HeadsetClientHalConstants.VR_STATE_STOPPED;

        mAudioRouteAllowed =
                context.getResources()
                        .getBoolean(R.bool.headset_client_initial_audio_route_allowed);

        mAudioRouteAllowed =
                SystemProperties.getBoolean(
                        "bluetooth.headset_client.initial_audio_route.enabled", mAudioRouteAllowed);

        mClccPollDuringCall =
                SystemProperties.getBoolean(
                        "bluetooth.hfp.clcc_poll_during_call.enabled",
                        mService.getResources().getBoolean(R.bool.hfp_clcc_poll_during_call));

        mHsClientAudioPolicy = new BluetoothSinkAudioPolicy.Builder().build();
        mConnectingTimePolicyProperty =
                getAudioPolicySystemProp(
                        "bluetooth.headset_client.audio_policy.connecting_time.config");
        mInBandRingtonePolicyProperty =
                getAudioPolicySystemProp(
                        "bluetooth.headset_client.audio_policy.in_band_ringtone.config");
        mForceSetAudioPolicyProperty =
                SystemProperties.getBoolean(
                        "bluetooth.headset_client.audio_policy.force_enabled", false);

        mIndicatorNetworkState = HeadsetClientHalConstants.NETWORK_STATE_NOT_AVAILABLE;
        mIndicatorNetworkType = HeadsetClientHalConstants.SERVICE_TYPE_HOME;
        mIndicatorNetworkSignal = 0;
        mIndicatorBatteryLevel = 0;

        sMaxAmVcVol = mAudioManager.getStreamMaxVolume(AudioManager.STREAM_VOICE_CALL);
        sMinAmVcVol = mAudioManager.getStreamMinVolume(AudioManager.STREAM_VOICE_CALL);

        mOperatorName = null;
        mSubscriberInfo = null;

        mQueuedActions = new LinkedList<Pair<Integer, Object>>();

        mCalls.clear();
        mCallsUpdate.clear();

        mDisconnected = new Disconnected();
        mConnecting = new Connecting();
        mConnected = new Connected();
        mAudioOn = new AudioOn();

        addState(mDisconnected);
        addState(mConnecting);
        addState(mConnected);
        addState(mAudioOn, mConnected);

        setInitialState(mDisconnected);
    }

<<<<<<< HEAD
    static HeadsetClientStateMachine make(HeadsetClientService context,
                                          HeadsetService headsetService,
                                          Looper looper, NativeInterface nativeInterface) {
        Log.d(TAG, "make");
        HeadsetClientStateMachine hfcsm = new HeadsetClientStateMachine(context, headsetService,
                                                                        looper, nativeInterface);
=======
    static HeadsetClientStateMachine make(
            HeadsetClientService context,
            HeadsetService headsetService,
            Looper looper,
            NativeInterface nativeInterface) {
        Log.d(TAG, "make");
        HeadsetClientStateMachine hfcsm =
                new HeadsetClientStateMachine(
                        context, headsetService,
                        looper, nativeInterface);
>>>>>>> e110efe6
        hfcsm.start();
        return hfcsm;
    }

    synchronized void routeHfpAudio(boolean enable) {
        if (mAudioManager == null) {
            error("AudioManager is null!");
            return;
        }
        debug("hfp_enable=" + enable);
        if (enable && !sAudioIsRouted) {
            mAudioManager.setHfpEnabled(true);
        } else if (!enable) {
            mAudioManager.setHfpEnabled(false);
        }
        sAudioIsRouted = enable;
    }

    private AudioFocusRequest requestAudioFocus() {
        AudioAttributes streamAttributes =
                new AudioAttributes.Builder()
                        .setUsage(AudioAttributes.USAGE_VOICE_COMMUNICATION)
                        .setContentType(AudioAttributes.CONTENT_TYPE_SPEECH)
                        .build();
        AudioFocusRequest focusRequest =
                new AudioFocusRequest.Builder(AudioManager.AUDIOFOCUS_GAIN_TRANSIENT)
                        .setAudioAttributes(streamAttributes)
                        .build();
        int focusRequestStatus = mAudioManager.requestAudioFocus(focusRequest);
<<<<<<< HEAD
        String s = (focusRequestStatus == AudioManager.AUDIOFOCUS_REQUEST_GRANTED)
                ? "AudioFocus granted" : "AudioFocus NOT granted";
=======
        String s =
                (focusRequestStatus == AudioManager.AUDIOFOCUS_REQUEST_GRANTED)
                        ? "AudioFocus granted"
                        : "AudioFocus NOT granted";
>>>>>>> e110efe6
        debug("AudioManager requestAudioFocus returned: " + s);
        return focusRequest;
    }

    public void doQuit() {
        debug("doQuit");
        if (mCurrentDevice != null) {
            mNativeInterface.disconnect(mCurrentDevice);
        }
        routeHfpAudio(false);
        returnAudioFocusIfNecessary();
        quitNow();
    }

    private void returnAudioFocusIfNecessary() {
        if (mAudioFocusRequest == null) return;
        mAudioManager.abandonAudioFocusRequest(mAudioFocusRequest);
        mAudioFocusRequest = null;
    }

    static int hfToAmVol(int hfVol) {
        int amRange = sMaxAmVcVol - sMinAmVcVol;
        int hfRange = MAX_HFP_SCO_VOICE_CALL_VOLUME - MIN_HFP_SCO_VOICE_CALL_VOLUME;
        int amVol = 0;
        if (Flags.headsetClientAmHfVolumeSymmetric()) {
<<<<<<< HEAD
            amVol = (int) Math.round((hfVol - MIN_HFP_SCO_VOICE_CALL_VOLUME)
                                      * ((double) amRange / hfRange)) + sMinAmVcVol;
=======
            amVol =
                    (int)
                                    Math.round(
                                            (hfVol - MIN_HFP_SCO_VOICE_CALL_VOLUME)
                                                    * ((double) amRange / hfRange))
                            + sMinAmVcVol;
>>>>>>> e110efe6
        } else {
            int amOffset = (amRange * (hfVol - MIN_HFP_SCO_VOICE_CALL_VOLUME)) / hfRange;
            amVol = sMinAmVcVol + amOffset;
        }
        Log.d(TAG, "HF -> AM " + hfVol + " " + amVol);
        return amVol;
    }

    static int amToHfVol(int amVol) {
        int amRange = (sMaxAmVcVol > sMinAmVcVol) ? (sMaxAmVcVol - sMinAmVcVol) : 1;
        int hfRange = MAX_HFP_SCO_VOICE_CALL_VOLUME - MIN_HFP_SCO_VOICE_CALL_VOLUME;
        int hfVol = 0;
        if (Flags.headsetClientAmHfVolumeSymmetric()) {
<<<<<<< HEAD
            hfVol = (int) Math.round((amVol - sMinAmVcVol) * ((double) hfRange / amRange))
=======
            hfVol =
                    (int) Math.round((amVol - sMinAmVcVol) * ((double) hfRange / amRange))
>>>>>>> e110efe6
                            + MIN_HFP_SCO_VOICE_CALL_VOLUME;
        } else {
            int hfOffset = (hfRange * (amVol - sMinAmVcVol)) / amRange;
            hfVol = MIN_HFP_SCO_VOICE_CALL_VOLUME + hfOffset;
        }
        Log.d(TAG, "AM -> HF " + amVol + " " + hfVol);
        return hfVol;
    }

    class Disconnected extends State {
        @Override
        public void enter() {
            debug("Enter Disconnected: " + getCurrentMessage().what);

            // cleanup
            mIndicatorNetworkState = HeadsetClientHalConstants.NETWORK_STATE_NOT_AVAILABLE;
            mIndicatorNetworkType = HeadsetClientHalConstants.SERVICE_TYPE_HOME;
            mIndicatorNetworkSignal = 0;
            mIndicatorBatteryLevel = 0;
            mInBandRing = false;

            mAudioWbs = false;
            mAudioSWB = false;

            // will be set on connect

            mOperatorName = null;
            mSubscriberInfo = null;

            mQueuedActions = new LinkedList<Pair<Integer, Object>>();

            mCalls.clear();
            mCallsUpdate.clear();

            mPeerFeatures = 0;
            mChldFeatures = 0;

            removeMessages(QUERY_CURRENT_CALLS);

            if (mPrevState == mConnecting) {
                broadcastConnectionState(
                        mCurrentDevice,
                        BluetoothProfile.STATE_DISCONNECTED,
                        BluetoothProfile.STATE_CONNECTING);
            } else if (mPrevState == mConnected || mPrevState == mAudioOn) {
                broadcastConnectionState(
                        mCurrentDevice,
                        BluetoothProfile.STATE_DISCONNECTED,
                        BluetoothProfile.STATE_CONNECTED);
            } else if (mPrevState != null) { // null is the default state before Disconnected
<<<<<<< HEAD
                error("Disconnected: Illegal state transition from " + mPrevState.getName()
                        + " to Disconnected, mCurrentDevice=" + mCurrentDevice);
=======
                error(
                        "Disconnected: Illegal state transition from "
                                + mPrevState.getName()
                                + " to Disconnected, mCurrentDevice="
                                + mCurrentDevice);
>>>>>>> e110efe6
            }
            if (mHeadsetService != null && mCurrentDevice != null) {
                mHeadsetService.updateInbandRinging(mCurrentDevice, false);
            }
            mCurrentDevice = null;
        }

        @Override
        public synchronized boolean processMessage(Message message) {
            debug("Disconnected process message: " + message.what);

            if (mCurrentDevice != null) {
                error("ERROR: current device not null in Disconnected");
                return NOT_HANDLED;
            }

            switch (message.what) {
                case CONNECT:
                    BluetoothDevice device = (BluetoothDevice) message.obj;
                    if (!mNativeInterface.connect(device)) {
                        // No state transition is involved, fire broadcast immediately
                        broadcastConnectionState(
                                device,
                                BluetoothProfile.STATE_DISCONNECTED,
                                BluetoothProfile.STATE_DISCONNECTED);
                        break;
                    }
                    mCurrentDevice = device;
                    transitionTo(mConnecting);
                    break;
                case DISCONNECT:
                    // ignore
                    break;
                case StackEvent.STACK_EVENT:
                    StackEvent event = (StackEvent) message.obj;
                    debug("Stack event type: " + event.type);
                    switch (event.type) {
                        case StackEvent.EVENT_TYPE_CONNECTION_STATE_CHANGED:
<<<<<<< HEAD
                            debug("Disconnected: Connection " + event.device
                                    + " state changed:" + event.valueInt);
=======
                            debug(
                                    "Disconnected: Connection "
                                            + event.device
                                            + " state changed:"
                                            + event.valueInt);
>>>>>>> e110efe6
                            processConnectionEvent(event.valueInt, event.device);
                            break;
                        default:
                            error("Disconnected: Unexpected stack event: " + event.type);
                            break;
                    }
                    break;
                default:
                    return NOT_HANDLED;
            }
            return HANDLED;
        }

        // in Disconnected state
        private void processConnectionEvent(int state, BluetoothDevice device) {
            switch (state) {
                case HeadsetClientHalConstants.CONNECTION_STATE_CONNECTED:
                    warn("HFPClient Connecting from Disconnected state");
                    if (okToConnect(device)) {
                        info("Incoming AG accepted");
                        mCurrentDevice = device;
                        transitionTo(mConnecting);
                    } else {
<<<<<<< HEAD
                        info("Incoming AG rejected. connectionPolicy="
                                + mService.getConnectionPolicy(device) + " bondState="
                                + device.getBondState());
=======
                        info(
                                "Incoming AG rejected. connectionPolicy="
                                        + mService.getConnectionPolicy(device)
                                        + " bondState="
                                        + device.getBondState());
>>>>>>> e110efe6
                        // reject the connection and stay in Disconnected state
                        // itself
                        mNativeInterface.disconnect(device);
                        // the other profile connection should be initiated
                        // No state transition is involved, fire broadcast immediately
                        broadcastConnectionState(
                                device,
                                BluetoothProfile.STATE_DISCONNECTED,
                                BluetoothProfile.STATE_DISCONNECTED);
                    }
                    break;
                case HeadsetClientHalConstants.CONNECTION_STATE_CONNECTING:
                case HeadsetClientHalConstants.CONNECTION_STATE_DISCONNECTED:
                case HeadsetClientHalConstants.CONNECTION_STATE_DISCONNECTING:
                default:
                    info("ignoring state: " + state);
                    break;
            }
        }

        @Override
        public void exit() {
            debug("Exit Disconnected: " + getCurrentMessage().what);
            mPrevState = this;
        }
    }

    class Connecting extends State {
        @Override
        public void enter() {
            debug("Enter Connecting: " + getCurrentMessage().what);
            // This message is either consumed in processMessage or
            // removed in exit. It is safe to send a CONNECTING_TIMEOUT here since
            // the only transition is when connection attempt is initiated.
            sendMessageDelayed(CONNECTING_TIMEOUT, CONNECTING_TIMEOUT_MS);
            if (mPrevState == mDisconnected) {
                broadcastConnectionState(
                        mCurrentDevice,
                        BluetoothProfile.STATE_CONNECTING,
                        BluetoothProfile.STATE_DISCONNECTED);
            } else {
                String prevStateName = mPrevState == null ? "null" : mPrevState.getName();
<<<<<<< HEAD
                error("Connecting: Illegal state transition from " + prevStateName
                        + " to Connecting");
=======
                error(
                        "Connecting: Illegal state transition from "
                                + prevStateName
                                + " to Connecting");
>>>>>>> e110efe6
            }
        }

        @Override
        public synchronized boolean processMessage(Message message) {
            debug("Connecting process message: " + message.what);

            switch (message.what) {
                case CONNECT:
                case CONNECT_AUDIO:
                case DISCONNECT:
                    deferMessage(message);
                    break;
                case StackEvent.STACK_EVENT:
                    StackEvent event = (StackEvent) message.obj;
                    debug("Connecting: event type: " + event.type);
                    switch (event.type) {
                        case StackEvent.EVENT_TYPE_CONNECTION_STATE_CHANGED:
<<<<<<< HEAD
                            debug("Connecting: Connection " + event.device + " state changed:"
                                    + event.valueInt);
                            processConnectionEvent(event.valueInt, event.valueInt2, event.valueInt3,
                                    event.device);
=======
                            debug(
                                    "Connecting: Connection "
                                            + event.device
                                            + " state changed:"
                                            + event.valueInt);
                            processConnectionEvent(
                                    event.valueInt, event.valueInt2, event.valueInt3, event.device);
>>>>>>> e110efe6
                            break;
                        case StackEvent.EVENT_TYPE_AUDIO_STATE_CHANGED:
                        case StackEvent.EVENT_TYPE_NETWORK_STATE:
                        case StackEvent.EVENT_TYPE_ROAMING_STATE:
                        case StackEvent.EVENT_TYPE_NETWORK_SIGNAL:
                        case StackEvent.EVENT_TYPE_BATTERY_LEVEL:
                        case StackEvent.EVENT_TYPE_CALL:
                        case StackEvent.EVENT_TYPE_CALLSETUP:
                        case StackEvent.EVENT_TYPE_CALLHELD:
                        case StackEvent.EVENT_TYPE_RESP_AND_HOLD:
                        case StackEvent.EVENT_TYPE_CLIP:
                        case StackEvent.EVENT_TYPE_CALL_WAITING:
                        case StackEvent.EVENT_TYPE_VOLUME_CHANGED:
                        case StackEvent.EVENT_TYPE_IN_BAND_RINGTONE:
                            deferMessage(message);
                            break;
                        case StackEvent.EVENT_TYPE_CMD_RESULT:
<<<<<<< HEAD
                            debug("Connecting: CMD_RESULT valueInt:" + event.valueInt
                                    + " mQueuedActions.size=" + mQueuedActions.size());
=======
                            debug(
                                    "Connecting: CMD_RESULT valueInt:"
                                            + event.valueInt
                                            + " mQueuedActions.size="
                                            + mQueuedActions.size());
>>>>>>> e110efe6
                            if (!mQueuedActions.isEmpty()) {
                                debug("queuedAction:" + mQueuedActions.peek().first);
                            }
                            Pair<Integer, Object> queuedAction = mQueuedActions.poll();
                            if (queuedAction == null || queuedAction.first == NO_ACTION) {
                                break;
                            }
                            switch (queuedAction.first) {
                                case SEND_ANDROID_AT_COMMAND:
                                    if (event.valueInt == StackEvent.CMD_RESULT_TYPE_OK) {
                                        warn("Received OK instead of +ANDROID");
                                    } else {
                                        warn("Received ERROR instead of +ANDROID");
                                    }
                                    setAudioPolicyRemoteSupported(false);
                                    transitionTo(mConnected);
                                    break;
                                default:
                                    warn("Ignored CMD Result");
                                    break;
                            }
                            break;

                        case StackEvent.EVENT_TYPE_UNKNOWN_EVENT:
                            if (mVendorProcessor.isAndroidAtCommand(event.valueString)
                                    && processAndroidSlcCommand(event.valueString, event.device)) {
                                transitionTo(mConnected);
                            } else {
<<<<<<< HEAD
                                error("Unknown event :" + event.valueString
                                        + " for device " + event.device);
=======
                                error(
                                        "Unknown event :"
                                                + event.valueString
                                                + " for device "
                                                + event.device);
>>>>>>> e110efe6
                            }
                            break;

                        case StackEvent.EVENT_TYPE_SUBSCRIBER_INFO:
                        case StackEvent.EVENT_TYPE_CURRENT_CALLS:
                        case StackEvent.EVENT_TYPE_OPERATOR_NAME:
                        default:
                            error("Connecting: ignoring stack event: " + event.type);
                            break;
                    }
                    break;
                case CONNECTING_TIMEOUT:
                    // We timed out trying to connect, transition to disconnected.
                    warn("Connection timeout for " + mCurrentDevice);
                    transitionTo(mDisconnected);
                    break;

                default:
                    warn("Message not handled " + message);
                    return NOT_HANDLED;
            }
            return HANDLED;
        }

        // in Connecting state
        private void processConnectionEvent(
                int state, int peerFeat, int chldFeat, BluetoothDevice device) {
            switch (state) {
                case HeadsetClientHalConstants.CONNECTION_STATE_DISCONNECTED:
                    transitionTo(mDisconnected);
                    break;

                case HeadsetClientHalConstants.CONNECTION_STATE_SLC_CONNECTED:
                    debug("HFPClient Connected from Connecting state");

                    mPeerFeatures = peerFeat;
                    mChldFeatures = chldFeat;

                    // We do not support devices which do not support enhanced call status (ECS).
                    if ((mPeerFeatures & HeadsetClientHalConstants.PEER_FEAT_ECS) == 0) {
                        mNativeInterface.disconnect(device);
                        return;
                    }

                    // Send AT+NREC to remote if supported by audio
                    if (HeadsetClientHalConstants.HANDSFREECLIENT_NREC_SUPPORTED
                            && ((mPeerFeatures & HeadsetClientHalConstants.PEER_FEAT_ECNR)
                                    == HeadsetClientHalConstants.PEER_FEAT_ECNR)) {
                        if (mNativeInterface.sendATCmd(
                                mCurrentDevice,
                                HeadsetClientHalConstants.HANDSFREECLIENT_AT_CMD_NREC,
                                1,
                                0,
                                null)) {
                            addQueuedAction(DISABLE_NREC);
                        } else {
                            error("Failed to send NREC");
                        }
                    }

                    int amVol = mAudioManager.getStreamVolume(AudioManager.STREAM_VOICE_CALL);
                    deferMessage(
                            obtainMessage(HeadsetClientStateMachine.SET_SPEAKER_VOLUME, amVol, 0));
                    // Mic is either in ON state (full volume) or OFF state. There is no way in
                    // Android to change the MIC volume.
                    deferMessage(
                            obtainMessage(
                                    HeadsetClientStateMachine.SET_MIC_VOLUME,
                                    mAudioManager.isMicrophoneMute() ? 0 : 15,
                                    0));
                    // query subscriber info
                    deferMessage(obtainMessage(HeadsetClientStateMachine.SUBSCRIBER_INFO));

                    if (!queryRemoteSupportedFeatures()) {
                        warn("Couldn't query Android AT remote supported!");
                        transitionTo(mConnected);
                    }
                    break;

                case HeadsetClientHalConstants.CONNECTION_STATE_CONNECTED:
                    if (!mCurrentDevice.equals(device)) {
                        warn("incoming connection event, device: " + device);
                        // No state transition is involved, fire broadcast immediately
                        broadcastConnectionState(
                                mCurrentDevice,
                                BluetoothProfile.STATE_DISCONNECTED,
                                BluetoothProfile.STATE_CONNECTING);
                        broadcastConnectionState(
                                device,
                                BluetoothProfile.STATE_CONNECTING,
                                BluetoothProfile.STATE_DISCONNECTED);

                        mCurrentDevice = device;
                    }
                    break;
                case HeadsetClientHalConstants.CONNECTION_STATE_CONNECTING:
                    /* outgoing connecting started */
                    debug("outgoing connection started, ignore");
                    break;
                case HeadsetClientHalConstants.CONNECTION_STATE_DISCONNECTING:
                default:
                    error("Incorrect state: " + state);
                    break;
            }
        }

        @Override
        public void exit() {
            debug("Exit Connecting: " + getCurrentMessage().what);
            removeMessages(CONNECTING_TIMEOUT);
            mPrevState = this;
        }
    }

    class Connected extends State {
        int mCommandedSpeakerVolume = -1;

        @Override
        public void enter() {
            debug("Enter Connected: " + getCurrentMessage().what);
            mAudioWbs = false;
            mAudioSWB = false;
            mCommandedSpeakerVolume = -1;

            if (mPrevState == mConnecting) {
                broadcastConnectionState(
                        mCurrentDevice,
                        BluetoothProfile.STATE_CONNECTED,
                        BluetoothProfile.STATE_CONNECTING);
                if (mHeadsetService != null) {
                    mHeadsetService.updateInbandRinging(mCurrentDevice, true);
                }
                MetricsLogger.logProfileConnectionEvent(
                        BluetoothMetricsProto.ProfileId.HEADSET_CLIENT);
            } else if (mPrevState != mAudioOn) {
                String prevStateName = mPrevState == null ? "null" : mPrevState.getName();
<<<<<<< HEAD
                error("Connected: Illegal state transition from " + prevStateName
                        + " to Connected");
=======
                error(
                        "Connected: Illegal state transition from "
                                + prevStateName
                                + " to Connected");
>>>>>>> e110efe6
            }
            mService.updateBatteryLevel();
        }

        @Override
        public synchronized boolean processMessage(Message message) {
            debug("Connected process message: " + message.what);
            if (mCurrentDevice == null) {
                error("ERROR: mCurrentDevice is null in Connected");
                return NOT_HANDLED;
            }

            switch (message.what) {
                case CONNECT:
                    BluetoothDevice device = (BluetoothDevice) message.obj;
                    if (mCurrentDevice.equals(device)) {
                        // already connected to this device, do nothing
                        break;
                    }
                    mNativeInterface.connect(device);
                    break;
                case DISCONNECT:
                    BluetoothDevice dev = (BluetoothDevice) message.obj;
                    if (!mCurrentDevice.equals(dev)) {
                        break;
                    }
                    if (!mNativeInterface.disconnect(dev)) {
                        error("disconnectNative failed for " + dev);
                    }
                    break;

                case CONNECT_AUDIO:
                    if (!mNativeInterface.connectAudio(mCurrentDevice)) {
                        error("ERROR: Couldn't connect Audio for device");
                        // No state transition is involved, fire broadcast immediately
                        broadcastAudioState(
                                mCurrentDevice,
                                BluetoothHeadsetClient.STATE_AUDIO_DISCONNECTED,
                                BluetoothHeadsetClient.STATE_AUDIO_DISCONNECTED);
                    } else { // We have successfully sent a connect request!
                        mAudioState = BluetoothHeadsetClient.STATE_AUDIO_CONNECTING;
                    }
                    break;

                case DISCONNECT_AUDIO:
                    if (!mNativeInterface.disconnectAudio(mCurrentDevice)) {
                        error("ERROR: Couldn't disconnect Audio for device");
                    }
                    break;

                case VOICE_RECOGNITION_START:
                    if (mVoiceRecognitionActive == HeadsetClientHalConstants.VR_STATE_STOPPED) {
                        if (mNativeInterface.startVoiceRecognition(mCurrentDevice)) {
                            addQueuedAction(VOICE_RECOGNITION_START);
                        } else {
                            error("ERROR: Couldn't start voice recognition");
                        }
                    }
                    break;

                case VOICE_RECOGNITION_STOP:
                    if (mVoiceRecognitionActive == HeadsetClientHalConstants.VR_STATE_STARTED) {
                        if (mNativeInterface.stopVoiceRecognition(mCurrentDevice)) {
                            addQueuedAction(VOICE_RECOGNITION_STOP);
                        } else {
                            error("ERROR: Couldn't stop voice recognition");
                        }
                    }
                    break;

                case SEND_VENDOR_AT_COMMAND:
                    {
                        int vendorId = message.arg1;
                        String atCommand = (String) (message.obj);
                        mVendorProcessor.sendCommand(vendorId, atCommand, mCurrentDevice);
                        break;
                    }

                case SEND_BIEV:
                    {
                        if ((mPeerFeatures & HeadsetClientHalConstants.PEER_FEAT_HF_IND)
                                == HeadsetClientHalConstants.PEER_FEAT_HF_IND) {
                            int indicatorID = message.arg1;
                            int value = message.arg2;
                            mNativeInterface.sendATCmd(
                                    mCurrentDevice,
                                    HeadsetClientHalConstants.HANDSFREECLIENT_AT_CMD_BIEV,
                                    indicatorID,
                                    value,
                                    null);
                        }
                        break;
                    }

                    // Called only for Mute/Un-mute - Mic volume change is not allowed.
                case SET_MIC_VOLUME:
                    break;
                case SET_SPEAKER_VOLUME:
                    // This message should always contain the volume in AudioManager max normalized.
                    int amVol = message.arg1;
                    int hfVol = amToHfVol(amVol);
                    if (amVol != mCommandedSpeakerVolume) {
                        debug("Volume" + amVol + ":" + mCommandedSpeakerVolume);
                        // Volume was changed by a 3rd party
                        mCommandedSpeakerVolume = -1;
                        if (mNativeInterface.setVolume(
                                mCurrentDevice, HeadsetClientHalConstants.VOLUME_TYPE_SPK, hfVol)) {
                            addQueuedAction(SET_SPEAKER_VOLUME);
                        }
                    }
                    break;
                case DIAL_NUMBER:
                    // Add the call as an outgoing call.
                    HfpClientCall c = (HfpClientCall) message.obj;
                    mCalls.put(HF_ORIGINATED_CALL_ID, c);

                    if (mNativeInterface.dial(mCurrentDevice, c.getNumber())) {
                        addQueuedAction(DIAL_NUMBER, c.getNumber());
                        // Start looping on calling current calls.
                        sendMessage(QUERY_CURRENT_CALLS);
                    } else {
                        Log.e(TAG, "ERROR: Cannot dial with a given number:" + c.toString());
                        // Set the call to terminated remove.
                        c.setState(HfpClientCall.CALL_STATE_TERMINATED);
                        sendCallChangedIntent(c);
                        mCalls.remove(HF_ORIGINATED_CALL_ID);
                    }
                    break;
                case ACCEPT_CALL:
                    acceptCall(message.arg1);
                    break;
                case REJECT_CALL:
                    rejectCall();
                    break;
                case HOLD_CALL:
                    holdCall();
                    break;
                case TERMINATE_CALL:
                    terminateCall();
                    break;
                case ENTER_PRIVATE_MODE:
                    enterPrivateMode(message.arg1);
                    break;
                case EXPLICIT_CALL_TRANSFER:
                    explicitCallTransfer();
                    break;
                case SEND_DTMF:
                    if (mNativeInterface.sendDtmf(mCurrentDevice, (byte) message.arg1)) {
                        addQueuedAction(SEND_DTMF);
                    } else {
                        error("ERROR: Couldn't send DTMF");
                    }
                    break;
                case SUBSCRIBER_INFO:
                    if (mNativeInterface.retrieveSubscriberInfo(mCurrentDevice)) {
                        addQueuedAction(SUBSCRIBER_INFO);
                    } else {
                        error("ERROR: Couldn't retrieve subscriber info");
                    }
                    break;
                case QUERY_CURRENT_CALLS:
                    removeMessages(QUERY_CURRENT_CALLS);
                    debug("mClccPollDuringCall=" + mClccPollDuringCall);
                    // If there are ongoing calls periodically check their status.
                    if (mCalls.size() > 1 && mClccPollDuringCall) {
                        sendMessageDelayed(
                                QUERY_CURRENT_CALLS,
                                mService.getResources()
                                        .getInteger(R.integer.hfp_clcc_poll_interval_during_call));
                    } else if (mCalls.size() > 0) {
                        sendMessageDelayed(QUERY_CURRENT_CALLS, QUERY_CURRENT_CALLS_WAIT_MILLIS);
                    }
                    queryCallsStart();
                    break;
                case StackEvent.STACK_EVENT:
                    Intent intent = null;
                    StackEvent event = (StackEvent) message.obj;
                    debug("Connected: event type: " + event.type);

                    switch (event.type) {
                        case StackEvent.EVENT_TYPE_CONNECTION_STATE_CHANGED:
<<<<<<< HEAD
                            debug("Connected: Connection state changed: " + event.device
                                    + ": " + event.valueInt);
                            processConnectionEvent(event.valueInt, event.device);
                            break;
                        case StackEvent.EVENT_TYPE_AUDIO_STATE_CHANGED:
                            debug("Connected: Audio state changed: " + event.device + ": "
                                    + event.valueInt);
=======
                            debug(
                                    "Connected: Connection state changed: "
                                            + event.device
                                            + ": "
                                            + event.valueInt);
                            processConnectionEvent(event.valueInt, event.device);
                            break;
                        case StackEvent.EVENT_TYPE_AUDIO_STATE_CHANGED:
                            debug(
                                    "Connected: Audio state changed: "
                                            + event.device
                                            + ": "
                                            + event.valueInt);
>>>>>>> e110efe6
                            processAudioEvent(event.valueInt, event.device);
                            break;
                        case StackEvent.EVENT_TYPE_NETWORK_STATE:
                            debug("Connected: Network state: " + event.valueInt);
                            mIndicatorNetworkState = event.valueInt;

                            intent = new Intent(BluetoothHeadsetClient.ACTION_AG_EVENT);
                            intent.putExtra(
                                    BluetoothHeadsetClient.EXTRA_NETWORK_STATUS, event.valueInt);

                            if (mIndicatorNetworkState
                                    == HeadsetClientHalConstants.NETWORK_STATE_NOT_AVAILABLE) {
                                mOperatorName = null;
                                intent.putExtra(
                                        BluetoothHeadsetClient.EXTRA_OPERATOR_NAME, mOperatorName);
                            }

                            intent.putExtra(BluetoothDevice.EXTRA_DEVICE, event.device);
                            mService.sendBroadcast(
                                    intent,
                                    BLUETOOTH_CONNECT,
                                    Utils.getTempBroadcastOptions().toBundle());
                            sendNetworkStateChangedIntent(event.device);

                            if (mIndicatorNetworkState
                                    == HeadsetClientHalConstants.NETWORK_STATE_AVAILABLE) {
                                if (mNativeInterface.queryCurrentOperatorName(mCurrentDevice)) {
                                    addQueuedAction(QUERY_OPERATOR_NAME);
                                } else {
                                    error("ERROR: Couldn't query operator name");
                                }
                            }
                            break;
                        case StackEvent.EVENT_TYPE_ROAMING_STATE:
                            mIndicatorNetworkType = event.valueInt;

                            intent = new Intent(BluetoothHeadsetClient.ACTION_AG_EVENT);
                            intent.putExtra(
                                    BluetoothHeadsetClient.EXTRA_NETWORK_ROAMING, event.valueInt);
                            intent.putExtra(BluetoothDevice.EXTRA_DEVICE, event.device);
                            mService.sendBroadcast(
                                    intent,
                                    BLUETOOTH_CONNECT,
                                    Utils.getTempBroadcastOptions().toBundle());
                            sendNetworkStateChangedIntent(event.device);
                            break;
                        case StackEvent.EVENT_TYPE_NETWORK_SIGNAL:
                            mIndicatorNetworkSignal = event.valueInt;

                            intent = new Intent(BluetoothHeadsetClient.ACTION_AG_EVENT);
                            intent.putExtra(
                                    BluetoothHeadsetClient.EXTRA_NETWORK_SIGNAL_STRENGTH,
                                    event.valueInt);
                            intent.putExtra(BluetoothDevice.EXTRA_DEVICE, event.device);
                            mService.sendBroadcast(
                                    intent,
                                    BLUETOOTH_CONNECT,
                                    Utils.getTempBroadcastOptions().toBundle());
                            sendNetworkStateChangedIntent(event.device);
                            break;
                        case StackEvent.EVENT_TYPE_BATTERY_LEVEL:
                            mIndicatorBatteryLevel = event.valueInt;
                            mService.handleBatteryLevelChanged(event.device, event.valueInt);

                            intent = new Intent(BluetoothHeadsetClient.ACTION_AG_EVENT);
                            intent.putExtra(
                                    BluetoothHeadsetClient.EXTRA_BATTERY_LEVEL, event.valueInt);
                            intent.putExtra(BluetoothDevice.EXTRA_DEVICE, event.device);
                            mService.sendBroadcast(
                                    intent,
                                    BLUETOOTH_CONNECT,
                                    Utils.getTempBroadcastOptions().toBundle());
                            break;
                        case StackEvent.EVENT_TYPE_OPERATOR_NAME:
                            mOperatorName = event.valueString;

                            intent = new Intent(BluetoothHeadsetClient.ACTION_AG_EVENT);
                            intent.putExtra(
                                    BluetoothHeadsetClient.EXTRA_OPERATOR_NAME, event.valueString);
                            intent.putExtra(BluetoothDevice.EXTRA_DEVICE, event.device);
                            mService.sendBroadcast(
                                    intent,
                                    BLUETOOTH_CONNECT,
                                    Utils.getTempBroadcastOptions().toBundle());
                            sendNetworkStateChangedIntent(event.device);
                            break;
                        case StackEvent.EVENT_TYPE_VR_STATE_CHANGED:
                            int oldState = mVoiceRecognitionActive;
                            mVoiceRecognitionActive = event.valueInt;
                            broadcastVoiceRecognitionStateChanged(
                                    event.device, oldState, mVoiceRecognitionActive);
                            break;
                        case StackEvent.EVENT_TYPE_CALL:
                        case StackEvent.EVENT_TYPE_CALLSETUP:
                        case StackEvent.EVENT_TYPE_CALLHELD:
                        case StackEvent.EVENT_TYPE_RESP_AND_HOLD:
                        case StackEvent.EVENT_TYPE_CLIP:
                        case StackEvent.EVENT_TYPE_CALL_WAITING:
                            sendMessage(QUERY_CURRENT_CALLS);
                            break;
                        case StackEvent.EVENT_TYPE_CURRENT_CALLS:
                            queryCallsUpdate(
                                    event.valueInt,
                                    event.valueInt3,
                                    event.valueString,
                                    event.valueInt4
                                            == HeadsetClientHalConstants.CALL_MPTY_TYPE_MULTI,
                                    event.valueInt2
                                            == HeadsetClientHalConstants.CALL_DIRECTION_OUTGOING);
                            break;
                        case StackEvent.EVENT_TYPE_VOLUME_CHANGED:
                            if (event.valueInt == HeadsetClientHalConstants.VOLUME_TYPE_SPK) {
                                mCommandedSpeakerVolume = hfToAmVol(event.valueInt2);
                                debug("AM volume set to " + mCommandedSpeakerVolume);
<<<<<<< HEAD
                                boolean show_volume = SystemProperties
                                        .getBoolean("bluetooth.hfp_volume_control.enabled", true);
                                mAudioManager.setStreamVolume(AudioManager.STREAM_VOICE_CALL,
=======
                                boolean show_volume =
                                        SystemProperties.getBoolean(
                                                "bluetooth.hfp_volume_control.enabled", true);
                                mAudioManager.setStreamVolume(
                                        AudioManager.STREAM_VOICE_CALL,
>>>>>>> e110efe6
                                        +mCommandedSpeakerVolume,
                                        show_volume ? AudioManager.FLAG_SHOW_UI : 0);
                            } else if (event.valueInt
                                    == HeadsetClientHalConstants.VOLUME_TYPE_MIC) {
                                mAudioManager.setMicrophoneMute(event.valueInt2 == 0);
                            }
                            break;
                        case StackEvent.EVENT_TYPE_CMD_RESULT:
                            Pair<Integer, Object> queuedAction = mQueuedActions.poll();

                            // should not happen but...
                            if (queuedAction == null || queuedAction.first == NO_ACTION) {
                                break;
                            }

<<<<<<< HEAD
                            debug("Connected: command result: " + event.valueInt
                                    + " queuedAction: " + queuedAction.first);
=======
                            debug(
                                    "Connected: command result: "
                                            + event.valueInt
                                            + " queuedAction: "
                                            + queuedAction.first);
>>>>>>> e110efe6

                            switch (queuedAction.first) {
                                case QUERY_CURRENT_CALLS:
                                    queryCallsDone();
                                    break;
                                case VOICE_RECOGNITION_START:
                                    if (event.valueInt == AT_OK) {
                                        oldState = mVoiceRecognitionActive;
                                        mVoiceRecognitionActive =
                                                HeadsetClientHalConstants.VR_STATE_STARTED;
                                        broadcastVoiceRecognitionStateChanged(
                                                event.device, oldState, mVoiceRecognitionActive);
                                    }
                                    break;
                                case VOICE_RECOGNITION_STOP:
                                    if (event.valueInt == AT_OK) {
                                        oldState = mVoiceRecognitionActive;
                                        mVoiceRecognitionActive =
                                                HeadsetClientHalConstants.VR_STATE_STOPPED;
                                        broadcastVoiceRecognitionStateChanged(
                                                event.device, oldState, mVoiceRecognitionActive);
                                    }
                                    break;
                                case SEND_ANDROID_AT_COMMAND:
                                    debug("Connected: Received OK for AT+ANDROID");
                                default:
                                    warn("Unhandled AT OK " + event);
                                    break;
                            }

                            break;
                        case StackEvent.EVENT_TYPE_SUBSCRIBER_INFO:
                            mSubscriberInfo = event.valueString;
                            intent = new Intent(BluetoothHeadsetClient.ACTION_AG_EVENT);
                            intent.putExtra(
                                    BluetoothHeadsetClient.EXTRA_SUBSCRIBER_INFO, mSubscriberInfo);
                            intent.putExtra(BluetoothDevice.EXTRA_DEVICE, event.device);
                            mService.sendBroadcast(
                                    intent,
                                    BLUETOOTH_CONNECT,
                                    Utils.getTempBroadcastOptions().toBundle());
                            break;
                        case StackEvent.EVENT_TYPE_IN_BAND_RINGTONE:
                            intent = new Intent(BluetoothHeadsetClient.ACTION_AG_EVENT);
                            mInBandRing = event.valueInt == IN_BAND_RING_ENABLED;
                            intent.putExtra(
                                    BluetoothHeadsetClient.EXTRA_IN_BAND_RING, event.valueInt);
                            intent.putExtra(BluetoothDevice.EXTRA_DEVICE, event.device);
                            mService.sendBroadcast(
                                    intent,
                                    BLUETOOTH_CONNECT,
                                    Utils.getTempBroadcastOptions().toBundle());
                            debug(event.device.toString() + "onInBandRing" + event.valueInt);
                            break;
                        case StackEvent.EVENT_TYPE_RING_INDICATION:
                            // Ringing is not handled at this indication and rather should be
                            // implemented (by the client of this service). Use the
                            // CALL_STATE_INCOMING (and similar) handle ringing.
                            break;
                        case StackEvent.EVENT_TYPE_UNKNOWN_EVENT:
                            if (!mVendorProcessor.processEvent(event.valueString, event.device)) {
<<<<<<< HEAD
                                error("Unknown event :" + event.valueString
                                        + " for device " + event.device);
=======
                                error(
                                        "Unknown event :"
                                                + event.valueString
                                                + " for device "
                                                + event.device);
>>>>>>> e110efe6
                            }
                            break;
                        default:
                            error("Unknown stack event: " + event.type);
                            break;
                    }

                    break;
                default:
                    return NOT_HANDLED;
            }
            return HANDLED;
        }

        private void broadcastVoiceRecognitionStateChanged(
                BluetoothDevice device, int oldState, int newState) {
            if (oldState == newState) {
                return;
            }
            Intent intent = new Intent(BluetoothHeadsetClient.ACTION_AG_EVENT);
            intent.putExtra(BluetoothHeadsetClient.EXTRA_VOICE_RECOGNITION, newState);
            intent.putExtra(BluetoothDevice.EXTRA_DEVICE, device);
            mService.sendBroadcast(
                    intent, BLUETOOTH_CONNECT, Utils.getTempBroadcastOptions().toBundle());
        }

        // in Connected state
        private void processConnectionEvent(int state, BluetoothDevice device) {
            switch (state) {
                case HeadsetClientHalConstants.CONNECTION_STATE_DISCONNECTED:
                    debug("Connected disconnects.");
                    // AG disconnects
                    if (mCurrentDevice.equals(device)) {
                        transitionTo(mDisconnected);
                    } else {
                        error("Disconnected from unknown device: " + device);
                    }
                    break;
                default:
                    error("Connection State Device: " + device + " bad state: " + state);
                    break;
            }
        }

        // in Connected state
        private void processAudioEvent(int state, BluetoothDevice device) {
            // message from old device
            if (!mCurrentDevice.equals(device)) {
                error("Audio changed on disconnected device: " + device);
                return;
            }

            switch (state) {
                case HeadsetClientHalConstants.AUDIO_STATE_CONNECTED,
                        HeadsetClientHalConstants.AUDIO_STATE_CONNECTED_LC3,
                        HeadsetClientHalConstants.AUDIO_STATE_CONNECTED_MSBC:
                    mAudioSWB = state == HeadsetClientHalConstants.AUDIO_STATE_CONNECTED_LC3;
                    mAudioWbs = state == HeadsetClientHalConstants.AUDIO_STATE_CONNECTED_MSBC;
                    debug("mAudioRouteAllowed=" + mAudioRouteAllowed);
                    if (!mAudioRouteAllowed) {
                        info("Audio is not allowed! Disconnect SCO.");
                        sendMessage(HeadsetClientStateMachine.DISCONNECT_AUDIO);
                        // Don't continue connecting!
                        return;
                    }

                    // Audio state is split in two parts, the audio focus is maintained by the
                    // entity exercising this service (typically the Telecom stack) and audio
                    // routing is handled by the bluetooth stack itself. The only reason to do so is
                    // because Bluetooth SCO connection from the HF role is not entirely supported
                    // for routing and volume purposes.
                    // NOTE: All calls here are routed via AudioManager methods which changes the
                    // routing at the Audio HAL level.

                    if (mService.isScoRouted()) {
                        StackEvent event =
                                new StackEvent(StackEvent.EVENT_TYPE_AUDIO_STATE_CHANGED);
                        event.valueInt = state;
                        event.device = device;
                        sendMessageDelayed(StackEvent.STACK_EVENT, event, ROUTING_DELAY_MS);
                        break;
                    }

                    mAudioState = BluetoothHeadsetClient.STATE_AUDIO_CONNECTED;

                    // We need to set the volume after switching into HFP mode as some Audio HALs
                    // reset the volume to a known-default on mode switch.
                    final int amVol = mAudioManager.getStreamVolume(AudioManager.STREAM_VOICE_CALL);
                    final int hfVol = amToHfVol(amVol);

                    debug("hfp_enable=true mAudioSWB is " + mAudioSWB);
                    debug("hfp_enable=true mAudioWbs is " + mAudioWbs);

                    if (mAudioSWB) {
                        debug("Setting sampling rate as 32000");
                        mAudioManager.setHfpSamplingRate(32000);
                    } else if (mAudioWbs) {
                        debug("Setting sampling rate as 16000");
                        mAudioManager.setHfpSamplingRate(16000);
                    } else {
                        debug("Setting sampling rate as 8000");
                        mAudioManager.setHfpSamplingRate(8000);
                    }
                    debug("hf_volume " + hfVol);
                    routeHfpAudio(true);
                    mAudioFocusRequest = requestAudioFocus();
                    mAudioManager.setHfpVolume(hfVol);
                    transitionTo(mAudioOn);
                    break;

                case HeadsetClientHalConstants.AUDIO_STATE_CONNECTING:
                    // No state transition is involved, fire broadcast immediately
                    broadcastAudioState(
                            device, BluetoothHeadsetClient.STATE_AUDIO_CONNECTING, mAudioState);
                    mAudioState = BluetoothHeadsetClient.STATE_AUDIO_CONNECTING;
                    break;

                case HeadsetClientHalConstants.AUDIO_STATE_DISCONNECTED:
                    // No state transition is involved, fire broadcast immediately
                    broadcastAudioState(
                            device, BluetoothHeadsetClient.STATE_AUDIO_DISCONNECTED, mAudioState);
                    mAudioState = BluetoothHeadsetClient.STATE_AUDIO_DISCONNECTED;
                    break;

                default:
                    error("Audio State Device: " + device + " bad state: " + state);
                    break;
            }
        }

        @Override
        public void exit() {
            debug("Exit Connected: " + getCurrentMessage().what);
            mPrevState = this;
        }
    }

    class AudioOn extends State {
        @Override
        public void enter() {
            debug("Enter AudioOn: " + getCurrentMessage().what);
<<<<<<< HEAD
            broadcastAudioState(mCurrentDevice, BluetoothHeadsetClient.STATE_AUDIO_CONNECTED,
=======
            broadcastAudioState(
                    mCurrentDevice,
                    BluetoothHeadsetClient.STATE_AUDIO_CONNECTED,
>>>>>>> e110efe6
                    BluetoothHeadsetClient.STATE_AUDIO_CONNECTING);
        }

        @Override
        public synchronized boolean processMessage(Message message) {
            debug("AudioOn process message: " + message.what);
            if (mCurrentDevice == null) {
                error("ERROR: mCurrentDevice is null in Connected");
                return NOT_HANDLED;
            }

            switch (message.what) {
                case DISCONNECT:
                    BluetoothDevice device = (BluetoothDevice) message.obj;
                    if (!mCurrentDevice.equals(device)) {
                        break;
                    }
                    deferMessage(message);
                    /*
                     * fall through - disconnect audio first then expect
                     * deferred DISCONNECT message in Connected state
                     */
                case DISCONNECT_AUDIO:
                    /*
                     * just disconnect audio and wait for
                     * StackEvent.EVENT_TYPE_AUDIO_STATE_CHANGED, that triggers State
                     * Machines state changing
                     */
                    if (mNativeInterface.disconnectAudio(mCurrentDevice)) {
                        routeHfpAudio(false);
                        returnAudioFocusIfNecessary();
                    }
                    break;

                case HOLD_CALL:
                    holdCall();
                    break;

                case StackEvent.STACK_EVENT:
                    StackEvent event = (StackEvent) message.obj;
                    debug("AudioOn: event type: " + event.type);
                    switch (event.type) {
                        case StackEvent.EVENT_TYPE_CONNECTION_STATE_CHANGED:
<<<<<<< HEAD
                            debug("AudioOn connection state changed" + event.device + ": "
                                    + event.valueInt);
                            processConnectionEvent(event.valueInt, event.device);
                            break;
                        case StackEvent.EVENT_TYPE_AUDIO_STATE_CHANGED:
                            debug("AudioOn audio state changed" + event.device + ": "
                                    + event.valueInt);
=======
                            debug(
                                    "AudioOn connection state changed"
                                            + event.device
                                            + ": "
                                            + event.valueInt);
                            processConnectionEvent(event.valueInt, event.device);
                            break;
                        case StackEvent.EVENT_TYPE_AUDIO_STATE_CHANGED:
                            debug(
                                    "AudioOn audio state changed"
                                            + event.device
                                            + ": "
                                            + event.valueInt);
>>>>>>> e110efe6
                            processAudioEvent(event.valueInt, event.device);
                            break;
                        default:
                            return NOT_HANDLED;
                    }
                    break;
                default:
                    return NOT_HANDLED;
            }
            return HANDLED;
        }

        // in AudioOn state. Can AG disconnect RFCOMM prior to SCO? Handle this
        private void processConnectionEvent(int state, BluetoothDevice device) {
            switch (state) {
                case HeadsetClientHalConstants.CONNECTION_STATE_DISCONNECTED:
                    if (mCurrentDevice.equals(device)) {
                        processAudioEvent(
                                HeadsetClientHalConstants.AUDIO_STATE_DISCONNECTED, device);
                        transitionTo(mDisconnected);
                    } else {
                        error("Disconnected from unknown device: " + device);
                    }
                    break;
                default:
                    error("Connection State Device: " + device + " bad state: " + state);
                    break;
            }
        }

        // in AudioOn state
        private void processAudioEvent(int state, BluetoothDevice device) {
            if (!mCurrentDevice.equals(device)) {
                error("Audio changed on disconnected device: " + device);
                return;
            }

            switch (state) {
                case HeadsetClientHalConstants.AUDIO_STATE_DISCONNECTED:
                    removeMessages(DISCONNECT_AUDIO);
                    mAudioState = BluetoothHeadsetClient.STATE_AUDIO_DISCONNECTED;
                    // Audio focus may still be held by the entity controlling the actual call
                    // (such as Telecom) and hence this will still keep the call around, there
                    // is not much we can do here since dropping the call without user consent
                    // even if the audio connection snapped may not be a good idea.
                    routeHfpAudio(false);
                    returnAudioFocusIfNecessary();
                    transitionTo(mConnected);
                    break;

                default:
                    error("Audio State Device: " + device + " bad state: " + state);
                    break;
            }
        }

        @Override
        public void exit() {
            debug("Exit AudioOn: " + getCurrentMessage().what);
            mPrevState = this;
            broadcastAudioState(
                    mCurrentDevice,
                    BluetoothHeadsetClient.STATE_AUDIO_DISCONNECTED,
                    BluetoothHeadsetClient.STATE_AUDIO_CONNECTED);
        }
    }

    public synchronized int getConnectionState(BluetoothDevice device) {
        if (device == null || !device.equals(mCurrentDevice)) {
            return BluetoothProfile.STATE_DISCONNECTED;
        }

        IState currentState = getCurrentState();
        if (currentState == mConnecting) {
            return BluetoothProfile.STATE_CONNECTING;
        }

        if (currentState == mConnected || currentState == mAudioOn) {
            return BluetoothProfile.STATE_CONNECTED;
        }

        error("Bad currentState: " + currentState);
        return BluetoothProfile.STATE_DISCONNECTED;
    }

    @VisibleForTesting
    void broadcastAudioState(BluetoothDevice device, int newState, int prevState) {
        int sco_codec = BluetoothHfpProtoEnums.SCO_CODEC_CVSD;
        if (mAudioSWB) {
            sco_codec = BluetoothHfpProtoEnums.SCO_CODEC_LC3;
        } else if (mAudioWbs) {
            sco_codec = BluetoothHfpProtoEnums.SCO_CODEC_MSBC;
        }

        BluetoothStatsLog.write(
                BluetoothStatsLog.BLUETOOTH_SCO_CONNECTION_STATE_CHANGED,
                AdapterService.getAdapterService().obfuscateAddress(device),
                getConnectionStateFromAudioState(newState),
                sco_codec,
                AdapterService.getAdapterService().getMetricId(device));
        Intent intent = new Intent(BluetoothHeadsetClient.ACTION_AUDIO_STATE_CHANGED);
        intent.putExtra(BluetoothProfile.EXTRA_PREVIOUS_STATE, prevState);
        intent.putExtra(BluetoothProfile.EXTRA_STATE, newState);
        if (newState == BluetoothHeadsetClient.STATE_AUDIO_CONNECTED) {
            intent.putExtra(BluetoothHeadsetClient.EXTRA_AUDIO_WBS, mAudioWbs);
        }
        intent.putExtra(BluetoothDevice.EXTRA_DEVICE, device);
        mService.sendBroadcast(
                intent, BLUETOOTH_CONNECT, Utils.getTempBroadcastOptions().toBundle());

        debug("Audio state " + device + ": " + prevState + "->" + newState);
        HfpClientConnectionService.onAudioStateChanged(device, newState, prevState);
    }

    @VisibleForTesting
    boolean processAndroidSlcCommand(String atString, BluetoothDevice device) {
        if (!mCurrentDevice.equals(device) || atString.lastIndexOf("+ANDROID:") < 0) {
            return false;
        }

        // Check if it is +ANDROID: (<feature1>,...),(<feature2>, ...) the reply for AT+ANDROID=?
        while (true) {
            int indexUpperBucket = atString.indexOf("(");
            int indexLowerBucket = atString.indexOf(")");

            if (indexUpperBucket < 0
                    || indexLowerBucket < 0
                    || indexUpperBucket >= indexLowerBucket) {
                break;
            }
            String feature = atString.substring(indexUpperBucket + 1, indexLowerBucket);
            debug("processAndroidSlcCommand: feature=[" + feature + "]");
            processAndroidAtFeature(feature.split(","));

            atString = atString.substring(indexLowerBucket + 1);
        }
        return true;
    }

    private void processAndroidAtFeature(String[] args) {
        if (args.length < 1) {
            error("processAndroidAtFeature: Invalid feature length");
            return;
        }

        String featureId = args[0];
        if (featureId.equals(BluetoothSinkAudioPolicy.HFP_SET_SINK_AUDIO_POLICY_ID)) {
<<<<<<< HEAD
            info("processAndroidAtFeature:"
                    + BluetoothSinkAudioPolicy.HFP_SET_SINK_AUDIO_POLICY_ID + " supported");
=======
            info(
                    "processAndroidAtFeature:"
                            + BluetoothSinkAudioPolicy.HFP_SET_SINK_AUDIO_POLICY_ID
                            + " supported");
>>>>>>> e110efe6
            setAudioPolicyRemoteSupported(true);

            // Send default policies to the remote if it supports
            if (getForceSetAudioPolicyProperty()) {
                setAudioPolicy(
                        new BluetoothSinkAudioPolicy.Builder(mHsClientAudioPolicy)
                                .setActiveDevicePolicyAfterConnection(mConnectingTimePolicyProperty)
                                .setInBandRingtonePolicy(mInBandRingtonePolicyProperty)
                                .build());
            }
        }
    }

    // This method does not check for error condition (newState == prevState)
    private void broadcastConnectionState(BluetoothDevice device, int newState, int prevState) {
        debug("Connection state " + device + ": " + prevState + "->" + newState);
        /*
         * Notifying the connection state change of the profile before sending
         * the intent for connection state change, as it was causing a race
         * condition, with the UI not being updated with the correct connection
         * state.
         */
        Intent intent = new Intent(BluetoothHeadsetClient.ACTION_CONNECTION_STATE_CHANGED);
        intent.putExtra(BluetoothProfile.EXTRA_PREVIOUS_STATE, prevState);
        intent.putExtra(BluetoothProfile.EXTRA_STATE, newState);
        intent.putExtra(BluetoothDevice.EXTRA_DEVICE, device);

        // add feature extras when connected
        if (newState == BluetoothProfile.STATE_CONNECTED) {
            if ((mPeerFeatures & HeadsetClientHalConstants.PEER_FEAT_3WAY)
                    == HeadsetClientHalConstants.PEER_FEAT_3WAY) {
                intent.putExtra(BluetoothHeadsetClient.EXTRA_AG_FEATURE_3WAY_CALLING, true);
            }
            if ((mPeerFeatures & HeadsetClientHalConstants.PEER_FEAT_VREC)
                    == HeadsetClientHalConstants.PEER_FEAT_VREC) {
                intent.putExtra(BluetoothHeadsetClient.EXTRA_AG_FEATURE_VOICE_RECOGNITION, true);
            }
            if ((mPeerFeatures & HeadsetClientHalConstants.PEER_FEAT_REJECT)
                    == HeadsetClientHalConstants.PEER_FEAT_REJECT) {
                intent.putExtra(BluetoothHeadsetClient.EXTRA_AG_FEATURE_REJECT_CALL, true);
            }
            if ((mPeerFeatures & HeadsetClientHalConstants.PEER_FEAT_ECC)
                    == HeadsetClientHalConstants.PEER_FEAT_ECC) {
                intent.putExtra(BluetoothHeadsetClient.EXTRA_AG_FEATURE_ECC, true);
            }

            // add individual CHLD support extras
            if ((mChldFeatures & HeadsetClientHalConstants.CHLD_FEAT_HOLD_ACC)
                    == HeadsetClientHalConstants.CHLD_FEAT_HOLD_ACC) {
                intent.putExtra(
                        BluetoothHeadsetClient.EXTRA_AG_FEATURE_ACCEPT_HELD_OR_WAITING_CALL, true);
            }
            if ((mChldFeatures & HeadsetClientHalConstants.CHLD_FEAT_REL)
                    == HeadsetClientHalConstants.CHLD_FEAT_REL) {
                intent.putExtra(
                        BluetoothHeadsetClient.EXTRA_AG_FEATURE_RELEASE_HELD_OR_WAITING_CALL, true);
            }
            if ((mChldFeatures & HeadsetClientHalConstants.CHLD_FEAT_REL_ACC)
                    == HeadsetClientHalConstants.CHLD_FEAT_REL_ACC) {
                intent.putExtra(BluetoothHeadsetClient.EXTRA_AG_FEATURE_RELEASE_AND_ACCEPT, true);
            }
            if ((mChldFeatures & HeadsetClientHalConstants.CHLD_FEAT_MERGE)
                    == HeadsetClientHalConstants.CHLD_FEAT_MERGE) {
                intent.putExtra(BluetoothHeadsetClient.EXTRA_AG_FEATURE_MERGE, true);
            }
            if ((mChldFeatures & HeadsetClientHalConstants.CHLD_FEAT_MERGE_DETACH)
                    == HeadsetClientHalConstants.CHLD_FEAT_MERGE_DETACH) {
                intent.putExtra(BluetoothHeadsetClient.EXTRA_AG_FEATURE_MERGE_AND_DETACH, true);
            }
        }

        mService.sendBroadcastMultiplePermissions(
                intent,
                new String[] {BLUETOOTH_CONNECT, BLUETOOTH_PRIVILEGED},
                Utils.getTempBroadcastOptions());

        HfpClientConnectionService.onConnectionStateChanged(device, newState, prevState);
    }

    boolean isConnected() {
        IState currentState = getCurrentState();
        return (currentState == mConnected || currentState == mAudioOn);
    }

    List<BluetoothDevice> getDevicesMatchingConnectionStates(int[] states) {
        List<BluetoothDevice> deviceList = new ArrayList<BluetoothDevice>();
        Set<BluetoothDevice> bondedDevices = mAdapter.getBondedDevices();
        int connectionState;
        synchronized (this) {
            for (BluetoothDevice device : bondedDevices) {
                ParcelUuid[] featureUuids = device.getUuids();
                if (!Utils.arrayContains(featureUuids, BluetoothUuid.HFP_AG)) {
                    continue;
                }
                connectionState = getConnectionState(device);
                for (int state : states) {
                    if (connectionState == state) {
                        deviceList.add(device);
                    }
                }
            }
        }
        return deviceList;
    }

    boolean okToConnect(BluetoothDevice device) {
        int connectionPolicy = mService.getConnectionPolicy(device);
        boolean ret = false;
        // check connection policy and accept or reject the connection. if connection policy is
        // undefined
        // it is likely that our SDP has not completed and peer is initiating
        // the
        // connection. Allow this connection, provided the device is bonded
        if ((BluetoothProfile.CONNECTION_POLICY_FORBIDDEN < connectionPolicy)
                || ((BluetoothProfile.CONNECTION_POLICY_UNKNOWN == connectionPolicy)
                        && (device.getBondState() != BluetoothDevice.BOND_NONE))) {
            ret = true;
        }
        return ret;
    }

    boolean isAudioOn() {
        return (getCurrentState() == mAudioOn);
    }

    synchronized int getAudioState(BluetoothDevice device) {
        if (mCurrentDevice == null || !mCurrentDevice.equals(device)) {
            return BluetoothHeadsetClient.STATE_AUDIO_DISCONNECTED;
        }
        return mAudioState;
    }

    List<BluetoothDevice> getConnectedDevices() {
        List<BluetoothDevice> devices = new ArrayList<BluetoothDevice>();
        synchronized (this) {
            if (isConnected()) {
                devices.add(mCurrentDevice);
            }
        }
        return devices;
    }

    @VisibleForTesting
    byte[] getByteAddress(BluetoothDevice device) {
        return Utils.getBytesFromAddress(device.getAddress());
    }

    public List<HfpClientCall> getCurrentCalls() {
        return new ArrayList<HfpClientCall>(mCalls.values());
    }

    public Bundle getCurrentAgEvents() {
        Bundle b = new Bundle();
        b.putInt(BluetoothHeadsetClient.EXTRA_NETWORK_STATUS, mIndicatorNetworkState);
        b.putInt(BluetoothHeadsetClient.EXTRA_NETWORK_SIGNAL_STRENGTH, mIndicatorNetworkSignal);
        b.putInt(BluetoothHeadsetClient.EXTRA_NETWORK_ROAMING, mIndicatorNetworkType);
        b.putInt(BluetoothHeadsetClient.EXTRA_BATTERY_LEVEL, mIndicatorBatteryLevel);
        b.putString(BluetoothHeadsetClient.EXTRA_OPERATOR_NAME, mOperatorName);
        b.putString(BluetoothHeadsetClient.EXTRA_SUBSCRIBER_INFO, mSubscriberInfo);
        return b;
    }

    @VisibleForTesting
    static int getConnectionStateFromAudioState(int audioState) {
        switch (audioState) {
            case BluetoothHeadsetClient.STATE_AUDIO_CONNECTED:
                return BluetoothAdapter.STATE_CONNECTED;
            case BluetoothHeadsetClient.STATE_AUDIO_CONNECTING:
                return BluetoothAdapter.STATE_CONNECTING;
            case BluetoothHeadsetClient.STATE_AUDIO_DISCONNECTED:
                return BluetoothAdapter.STATE_DISCONNECTED;
        }
        return BluetoothAdapter.STATE_DISCONNECTED;
    }

    private void debug(String message) {
        Log.d(TAG, "[" + mCurrentDevice + "]: " + message);
<<<<<<< HEAD
=======
    }

    private void info(String message) {
        Log.i(TAG, "[" + mCurrentDevice + "]: " + message);
    }

    private void warn(String message) {

        Log.w(TAG, "[" + mCurrentDevice + "]: " + message);
    }

    private void error(String message) {

        Log.e(TAG, "[" + mCurrentDevice + "]: " + message);
>>>>>>> e110efe6
    }

    private void info(String message) {
        Log.i(TAG, "[" + mCurrentDevice + "]: " + message);
    }

    private void warn(String message) {

        Log.w(TAG, "[" + mCurrentDevice + "]: " + message);
    }

    private void error(String message) {

        Log.e(TAG, "[" + mCurrentDevice + "]: " + message);
    }


    public void setAudioRouteAllowed(boolean allowed) {
        mAudioRouteAllowed = allowed;

        int establishPolicy =
                allowed
                        ? BluetoothSinkAudioPolicy.POLICY_ALLOWED
                        : BluetoothSinkAudioPolicy.POLICY_NOT_ALLOWED;

        /*
         * Backward compatibility for mAudioRouteAllowed
         *
         * Set default policies if
         *  1. need to set audio policy from system props
         *  2. remote device supports audio policy
         */
        if (getForceSetAudioPolicyProperty()) {
            // set call establish policy and connecting policy to POLICY_ALLOWED if allowed=true,
            // otherwise set them to the default values
            int connectingTimePolicy =
                    allowed
                            ? BluetoothSinkAudioPolicy.POLICY_ALLOWED
                            : getConnectingTimePolicyProperty();

            setAudioPolicy(
                    new BluetoothSinkAudioPolicy.Builder(mHsClientAudioPolicy)
                            .setCallEstablishPolicy(establishPolicy)
                            .setActiveDevicePolicyAfterConnection(connectingTimePolicy)
                            .setInBandRingtonePolicy(getInBandRingtonePolicyProperty())
                            .build());
        } else {
            setAudioPolicy(
                    new BluetoothSinkAudioPolicy.Builder(mHsClientAudioPolicy)
                            .setCallEstablishPolicy(establishPolicy)
                            .build());
        }
    }

    public boolean getAudioRouteAllowed() {
        return mAudioRouteAllowed;
    }

    private String createMaskString(BluetoothSinkAudioPolicy policies) {
        StringBuilder mask = new StringBuilder();
        mask.append(BluetoothSinkAudioPolicy.HFP_SET_SINK_AUDIO_POLICY_ID);
        mask.append("," + policies.getCallEstablishPolicy());
        mask.append("," + policies.getActiveDevicePolicyAfterConnection());
        mask.append("," + policies.getInBandRingtonePolicy());
        return mask.toString();
    }

    /**
     * sets the {@link BluetoothSinkAudioPolicy} object device and send to the remote device using
     * Android specific AT commands.
     *
     * @param policies to be set policies
     */
    public void setAudioPolicy(BluetoothSinkAudioPolicy policies) {
        debug("setAudioPolicy: " + policies);
        mHsClientAudioPolicy = policies;

        if (getAudioPolicyRemoteSupported() != BluetoothStatusCodes.FEATURE_SUPPORTED) {
            info("Audio Policy feature not supported!");
            return;
        }

<<<<<<< HEAD
        if (!mNativeInterface.sendAndroidAt(mCurrentDevice,
                "+ANDROID=" + createMaskString(policies))) {
=======
        if (!mNativeInterface.sendAndroidAt(
                mCurrentDevice, "+ANDROID=" + createMaskString(policies))) {
>>>>>>> e110efe6
            error("ERROR: Couldn't send call audio policies");
            return;
        }
        addQueuedAction(SEND_ANDROID_AT_COMMAND);
    }

    private boolean queryRemoteSupportedFeatures() {
        info("queryRemoteSupportedFeatures");
        if (!mNativeInterface.sendAndroidAt(mCurrentDevice, "+ANDROID=?")) {
            error("ERROR: Couldn't send audio policy feature query");
            return false;
        }
        addQueuedAction(SEND_ANDROID_AT_COMMAND);
        return true;
    }

    /**
     * sets the audio policy feature support status
     *
     * @param supported support status
     */
    public void setAudioPolicyRemoteSupported(boolean supported) {
        if (supported) {
            mAudioPolicyRemoteSupported = BluetoothStatusCodes.FEATURE_SUPPORTED;
        } else {
            mAudioPolicyRemoteSupported = BluetoothStatusCodes.FEATURE_NOT_SUPPORTED;
        }
    }

    /**
     * gets the audio policy feature support status
     *
     * @return int support status
     */
    public int getAudioPolicyRemoteSupported() {
        return mAudioPolicyRemoteSupported;
    }

    /** handles the value of {@link BluetoothSinkAudioPolicy} from system property */
    private int getAudioPolicySystemProp(String propKey) {
        int mProp = SystemProperties.getInt(propKey, BluetoothSinkAudioPolicy.POLICY_UNCONFIGURED);
        if (mProp < BluetoothSinkAudioPolicy.POLICY_UNCONFIGURED
                || mProp > BluetoothSinkAudioPolicy.POLICY_NOT_ALLOWED) {
            mProp = BluetoothSinkAudioPolicy.POLICY_UNCONFIGURED;
        }
        return mProp;
    }

    @VisibleForTesting
    boolean getForceSetAudioPolicyProperty() {
        return mForceSetAudioPolicyProperty;
    }

    @VisibleForTesting
    int getConnectingTimePolicyProperty() {
        return mConnectingTimePolicyProperty;
    }

    @VisibleForTesting
    int getInBandRingtonePolicyProperty() {
        return mInBandRingtonePolicyProperty;
    }
}<|MERGE_RESOLUTION|>--- conflicted
+++ resolved
@@ -157,17 +157,9 @@
     private static int sMinAmVcVol;
 
     // queue of send actions (pair action, action_data)
-<<<<<<< HEAD
-    @VisibleForTesting
-    Queue<Pair<Integer, Object>> mQueuedActions;
-
-    @VisibleForTesting
-    int mAudioState;
-=======
     @VisibleForTesting Queue<Pair<Integer, Object>> mQueuedActions;
 
     @VisibleForTesting int mAudioState;
->>>>>>> e110efe6
     // Indicates whether audio can be routed to the device
     private boolean mAudioRouteAllowed;
 
@@ -467,11 +459,6 @@
         callRetainedIds.addAll(currCallIdSet);
         callRetainedIds.retainAll(newCallIdSet);
 
-<<<<<<< HEAD
-        debug("currCallIdSet " + mCalls.keySet() + " newCallIdSet " + newCallIdSet
-                + " callAddedIds " + callAddedIds + " callRemovedIds " + callRemovedIds
-                + " callRetainedIds " + callRetainedIds);
-=======
         debug(
                 "currCallIdSet "
                         + mCalls.keySet()
@@ -483,7 +470,6 @@
                         + callRemovedIds
                         + " callRetainedIds "
                         + callRetainedIds);
->>>>>>> e110efe6
 
         // First thing is to try to associate the outgoing HF with a valid call.
         Integer hfOriginatedAssoc = -1;
@@ -519,11 +505,6 @@
             }
         }
 
-<<<<<<< HEAD
-        debug("ADJUST: currCallIdSet " + mCalls.keySet() + " newCallIdSet " + newCallIdSet
-                + " callAddedIds " + callAddedIds + " callRemovedIds " + callRemovedIds
-                + " callRetainedIds " + callRetainedIds);
-=======
         debug(
                 "ADJUST: currCallIdSet "
                         + mCalls.keySet()
@@ -535,7 +516,6 @@
                         + callRemovedIds
                         + " callRetainedIds "
                         + callRetainedIds);
->>>>>>> e110efe6
 
         // Terminate & remove the calls that are done.
         for (Integer idx : callRemovedIds) {
@@ -594,14 +574,6 @@
         mCallsUpdate.clear();
     }
 
-<<<<<<< HEAD
-    private void queryCallsUpdate(int id, int state, String number, boolean multiParty,
-            boolean outgoing) {
-        debug("queryCallsUpdate: " + id);
-        mCallsUpdate.put(id,
-                new HfpClientCall(mCurrentDevice, id, state, number, multiParty,
-                        outgoing, mInBandRing));
-=======
     private void queryCallsUpdate(
             int id, int state, String number, boolean multiParty, boolean outgoing) {
         debug("queryCallsUpdate: " + id);
@@ -609,7 +581,6 @@
                 id,
                 new HfpClientCall(
                         mCurrentDevice, id, state, number, multiParty, outgoing, mInBandRing));
->>>>>>> e110efe6
     }
 
     private void acceptCall(int flag) {
@@ -979,14 +950,6 @@
         setInitialState(mDisconnected);
     }
 
-<<<<<<< HEAD
-    static HeadsetClientStateMachine make(HeadsetClientService context,
-                                          HeadsetService headsetService,
-                                          Looper looper, NativeInterface nativeInterface) {
-        Log.d(TAG, "make");
-        HeadsetClientStateMachine hfcsm = new HeadsetClientStateMachine(context, headsetService,
-                                                                        looper, nativeInterface);
-=======
     static HeadsetClientStateMachine make(
             HeadsetClientService context,
             HeadsetService headsetService,
@@ -997,7 +960,6 @@
                 new HeadsetClientStateMachine(
                         context, headsetService,
                         looper, nativeInterface);
->>>>>>> e110efe6
         hfcsm.start();
         return hfcsm;
     }
@@ -1027,15 +989,10 @@
                         .setAudioAttributes(streamAttributes)
                         .build();
         int focusRequestStatus = mAudioManager.requestAudioFocus(focusRequest);
-<<<<<<< HEAD
-        String s = (focusRequestStatus == AudioManager.AUDIOFOCUS_REQUEST_GRANTED)
-                ? "AudioFocus granted" : "AudioFocus NOT granted";
-=======
         String s =
                 (focusRequestStatus == AudioManager.AUDIOFOCUS_REQUEST_GRANTED)
                         ? "AudioFocus granted"
                         : "AudioFocus NOT granted";
->>>>>>> e110efe6
         debug("AudioManager requestAudioFocus returned: " + s);
         return focusRequest;
     }
@@ -1061,17 +1018,12 @@
         int hfRange = MAX_HFP_SCO_VOICE_CALL_VOLUME - MIN_HFP_SCO_VOICE_CALL_VOLUME;
         int amVol = 0;
         if (Flags.headsetClientAmHfVolumeSymmetric()) {
-<<<<<<< HEAD
-            amVol = (int) Math.round((hfVol - MIN_HFP_SCO_VOICE_CALL_VOLUME)
-                                      * ((double) amRange / hfRange)) + sMinAmVcVol;
-=======
             amVol =
                     (int)
                                     Math.round(
                                             (hfVol - MIN_HFP_SCO_VOICE_CALL_VOLUME)
                                                     * ((double) amRange / hfRange))
                             + sMinAmVcVol;
->>>>>>> e110efe6
         } else {
             int amOffset = (amRange * (hfVol - MIN_HFP_SCO_VOICE_CALL_VOLUME)) / hfRange;
             amVol = sMinAmVcVol + amOffset;
@@ -1085,12 +1037,8 @@
         int hfRange = MAX_HFP_SCO_VOICE_CALL_VOLUME - MIN_HFP_SCO_VOICE_CALL_VOLUME;
         int hfVol = 0;
         if (Flags.headsetClientAmHfVolumeSymmetric()) {
-<<<<<<< HEAD
-            hfVol = (int) Math.round((amVol - sMinAmVcVol) * ((double) hfRange / amRange))
-=======
             hfVol =
                     (int) Math.round((amVol - sMinAmVcVol) * ((double) hfRange / amRange))
->>>>>>> e110efe6
                             + MIN_HFP_SCO_VOICE_CALL_VOLUME;
         } else {
             int hfOffset = (hfRange * (amVol - sMinAmVcVol)) / amRange;
@@ -1141,16 +1089,11 @@
                         BluetoothProfile.STATE_DISCONNECTED,
                         BluetoothProfile.STATE_CONNECTED);
             } else if (mPrevState != null) { // null is the default state before Disconnected
-<<<<<<< HEAD
-                error("Disconnected: Illegal state transition from " + mPrevState.getName()
-                        + " to Disconnected, mCurrentDevice=" + mCurrentDevice);
-=======
                 error(
                         "Disconnected: Illegal state transition from "
                                 + mPrevState.getName()
                                 + " to Disconnected, mCurrentDevice="
                                 + mCurrentDevice);
->>>>>>> e110efe6
             }
             if (mHeadsetService != null && mCurrentDevice != null) {
                 mHeadsetService.updateInbandRinging(mCurrentDevice, false);
@@ -1189,16 +1132,11 @@
                     debug("Stack event type: " + event.type);
                     switch (event.type) {
                         case StackEvent.EVENT_TYPE_CONNECTION_STATE_CHANGED:
-<<<<<<< HEAD
-                            debug("Disconnected: Connection " + event.device
-                                    + " state changed:" + event.valueInt);
-=======
                             debug(
                                     "Disconnected: Connection "
                                             + event.device
                                             + " state changed:"
                                             + event.valueInt);
->>>>>>> e110efe6
                             processConnectionEvent(event.valueInt, event.device);
                             break;
                         default:
@@ -1222,17 +1160,11 @@
                         mCurrentDevice = device;
                         transitionTo(mConnecting);
                     } else {
-<<<<<<< HEAD
-                        info("Incoming AG rejected. connectionPolicy="
-                                + mService.getConnectionPolicy(device) + " bondState="
-                                + device.getBondState());
-=======
                         info(
                                 "Incoming AG rejected. connectionPolicy="
                                         + mService.getConnectionPolicy(device)
                                         + " bondState="
                                         + device.getBondState());
->>>>>>> e110efe6
                         // reject the connection and stay in Disconnected state
                         // itself
                         mNativeInterface.disconnect(device);
@@ -1275,15 +1207,10 @@
                         BluetoothProfile.STATE_DISCONNECTED);
             } else {
                 String prevStateName = mPrevState == null ? "null" : mPrevState.getName();
-<<<<<<< HEAD
-                error("Connecting: Illegal state transition from " + prevStateName
-                        + " to Connecting");
-=======
                 error(
                         "Connecting: Illegal state transition from "
                                 + prevStateName
                                 + " to Connecting");
->>>>>>> e110efe6
             }
         }
 
@@ -1302,12 +1229,6 @@
                     debug("Connecting: event type: " + event.type);
                     switch (event.type) {
                         case StackEvent.EVENT_TYPE_CONNECTION_STATE_CHANGED:
-<<<<<<< HEAD
-                            debug("Connecting: Connection " + event.device + " state changed:"
-                                    + event.valueInt);
-                            processConnectionEvent(event.valueInt, event.valueInt2, event.valueInt3,
-                                    event.device);
-=======
                             debug(
                                     "Connecting: Connection "
                                             + event.device
@@ -1315,7 +1236,6 @@
                                             + event.valueInt);
                             processConnectionEvent(
                                     event.valueInt, event.valueInt2, event.valueInt3, event.device);
->>>>>>> e110efe6
                             break;
                         case StackEvent.EVENT_TYPE_AUDIO_STATE_CHANGED:
                         case StackEvent.EVENT_TYPE_NETWORK_STATE:
@@ -1333,16 +1253,11 @@
                             deferMessage(message);
                             break;
                         case StackEvent.EVENT_TYPE_CMD_RESULT:
-<<<<<<< HEAD
-                            debug("Connecting: CMD_RESULT valueInt:" + event.valueInt
-                                    + " mQueuedActions.size=" + mQueuedActions.size());
-=======
                             debug(
                                     "Connecting: CMD_RESULT valueInt:"
                                             + event.valueInt
                                             + " mQueuedActions.size="
                                             + mQueuedActions.size());
->>>>>>> e110efe6
                             if (!mQueuedActions.isEmpty()) {
                                 debug("queuedAction:" + mQueuedActions.peek().first);
                             }
@@ -1371,16 +1286,11 @@
                                     && processAndroidSlcCommand(event.valueString, event.device)) {
                                 transitionTo(mConnected);
                             } else {
-<<<<<<< HEAD
-                                error("Unknown event :" + event.valueString
-                                        + " for device " + event.device);
-=======
                                 error(
                                         "Unknown event :"
                                                 + event.valueString
                                                 + " for device "
                                                 + event.device);
->>>>>>> e110efe6
                             }
                             break;
 
@@ -1517,15 +1427,10 @@
                         BluetoothMetricsProto.ProfileId.HEADSET_CLIENT);
             } else if (mPrevState != mAudioOn) {
                 String prevStateName = mPrevState == null ? "null" : mPrevState.getName();
-<<<<<<< HEAD
-                error("Connected: Illegal state transition from " + prevStateName
-                        + " to Connected");
-=======
                 error(
                         "Connected: Illegal state transition from "
                                 + prevStateName
                                 + " to Connected");
->>>>>>> e110efe6
             }
             mService.updateBatteryLevel();
         }
@@ -1707,15 +1612,6 @@
 
                     switch (event.type) {
                         case StackEvent.EVENT_TYPE_CONNECTION_STATE_CHANGED:
-<<<<<<< HEAD
-                            debug("Connected: Connection state changed: " + event.device
-                                    + ": " + event.valueInt);
-                            processConnectionEvent(event.valueInt, event.device);
-                            break;
-                        case StackEvent.EVENT_TYPE_AUDIO_STATE_CHANGED:
-                            debug("Connected: Audio state changed: " + event.device + ": "
-                                    + event.valueInt);
-=======
                             debug(
                                     "Connected: Connection state changed: "
                                             + event.device
@@ -1729,7 +1625,6 @@
                                             + event.device
                                             + ": "
                                             + event.valueInt);
->>>>>>> e110efe6
                             processAudioEvent(event.valueInt, event.device);
                             break;
                         case StackEvent.EVENT_TYPE_NETWORK_STATE:
@@ -1844,17 +1739,11 @@
                             if (event.valueInt == HeadsetClientHalConstants.VOLUME_TYPE_SPK) {
                                 mCommandedSpeakerVolume = hfToAmVol(event.valueInt2);
                                 debug("AM volume set to " + mCommandedSpeakerVolume);
-<<<<<<< HEAD
-                                boolean show_volume = SystemProperties
-                                        .getBoolean("bluetooth.hfp_volume_control.enabled", true);
-                                mAudioManager.setStreamVolume(AudioManager.STREAM_VOICE_CALL,
-=======
                                 boolean show_volume =
                                         SystemProperties.getBoolean(
                                                 "bluetooth.hfp_volume_control.enabled", true);
                                 mAudioManager.setStreamVolume(
                                         AudioManager.STREAM_VOICE_CALL,
->>>>>>> e110efe6
                                         +mCommandedSpeakerVolume,
                                         show_volume ? AudioManager.FLAG_SHOW_UI : 0);
                             } else if (event.valueInt
@@ -1870,16 +1759,11 @@
                                 break;
                             }
 
-<<<<<<< HEAD
-                            debug("Connected: command result: " + event.valueInt
-                                    + " queuedAction: " + queuedAction.first);
-=======
                             debug(
                                     "Connected: command result: "
                                             + event.valueInt
                                             + " queuedAction: "
                                             + queuedAction.first);
->>>>>>> e110efe6
 
                             switch (queuedAction.first) {
                                 case QUERY_CURRENT_CALLS:
@@ -1941,16 +1825,11 @@
                             break;
                         case StackEvent.EVENT_TYPE_UNKNOWN_EVENT:
                             if (!mVendorProcessor.processEvent(event.valueString, event.device)) {
-<<<<<<< HEAD
-                                error("Unknown event :" + event.valueString
-                                        + " for device " + event.device);
-=======
                                 error(
                                         "Unknown event :"
                                                 + event.valueString
                                                 + " for device "
                                                 + event.device);
->>>>>>> e110efe6
                             }
                             break;
                         default:
@@ -2092,13 +1971,9 @@
         @Override
         public void enter() {
             debug("Enter AudioOn: " + getCurrentMessage().what);
-<<<<<<< HEAD
-            broadcastAudioState(mCurrentDevice, BluetoothHeadsetClient.STATE_AUDIO_CONNECTED,
-=======
             broadcastAudioState(
                     mCurrentDevice,
                     BluetoothHeadsetClient.STATE_AUDIO_CONNECTED,
->>>>>>> e110efe6
                     BluetoothHeadsetClient.STATE_AUDIO_CONNECTING);
         }
 
@@ -2142,15 +2017,6 @@
                     debug("AudioOn: event type: " + event.type);
                     switch (event.type) {
                         case StackEvent.EVENT_TYPE_CONNECTION_STATE_CHANGED:
-<<<<<<< HEAD
-                            debug("AudioOn connection state changed" + event.device + ": "
-                                    + event.valueInt);
-                            processConnectionEvent(event.valueInt, event.device);
-                            break;
-                        case StackEvent.EVENT_TYPE_AUDIO_STATE_CHANGED:
-                            debug("AudioOn audio state changed" + event.device + ": "
-                                    + event.valueInt);
-=======
                             debug(
                                     "AudioOn connection state changed"
                                             + event.device
@@ -2164,7 +2030,6 @@
                                             + event.device
                                             + ": "
                                             + event.valueInt);
->>>>>>> e110efe6
                             processAudioEvent(event.valueInt, event.device);
                             break;
                         default:
@@ -2312,15 +2177,10 @@
 
         String featureId = args[0];
         if (featureId.equals(BluetoothSinkAudioPolicy.HFP_SET_SINK_AUDIO_POLICY_ID)) {
-<<<<<<< HEAD
-            info("processAndroidAtFeature:"
-                    + BluetoothSinkAudioPolicy.HFP_SET_SINK_AUDIO_POLICY_ID + " supported");
-=======
             info(
                     "processAndroidAtFeature:"
                             + BluetoothSinkAudioPolicy.HFP_SET_SINK_AUDIO_POLICY_ID
                             + " supported");
->>>>>>> e110efe6
             setAudioPolicyRemoteSupported(true);
 
             // Send default policies to the remote if it supports
@@ -2498,8 +2358,6 @@
 
     private void debug(String message) {
         Log.d(TAG, "[" + mCurrentDevice + "]: " + message);
-<<<<<<< HEAD
-=======
     }
 
     private void info(String message) {
@@ -2514,23 +2372,7 @@
     private void error(String message) {
 
         Log.e(TAG, "[" + mCurrentDevice + "]: " + message);
->>>>>>> e110efe6
-    }
-
-    private void info(String message) {
-        Log.i(TAG, "[" + mCurrentDevice + "]: " + message);
-    }
-
-    private void warn(String message) {
-
-        Log.w(TAG, "[" + mCurrentDevice + "]: " + message);
-    }
-
-    private void error(String message) {
-
-        Log.e(TAG, "[" + mCurrentDevice + "]: " + message);
-    }
-
+    }
 
     public void setAudioRouteAllowed(boolean allowed) {
         mAudioRouteAllowed = allowed;
@@ -2597,13 +2439,8 @@
             return;
         }
 
-<<<<<<< HEAD
-        if (!mNativeInterface.sendAndroidAt(mCurrentDevice,
-                "+ANDROID=" + createMaskString(policies))) {
-=======
         if (!mNativeInterface.sendAndroidAt(
                 mCurrentDevice, "+ANDROID=" + createMaskString(policies))) {
->>>>>>> e110efe6
             error("ERROR: Couldn't send call audio policies");
             return;
         }

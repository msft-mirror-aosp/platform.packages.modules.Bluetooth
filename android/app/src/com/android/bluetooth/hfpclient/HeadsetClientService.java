/*
 * Copyright (c) 2014 The Android Open Source Project
 *
 * Licensed under the Apache License, Version 2.0 (the "License");
 * you may not use this file except in compliance with the License.
 * You may obtain a copy of the License at
 *
 *      http://www.apache.org/licenses/LICENSE-2.0
 *
 * Unless required by applicable law or agreed to in writing, software
 * distributed under the License is distributed on an "AS IS" BASIS,
 * WITHOUT WARRANTIES OR CONDITIONS OF ANY KIND, either express or implied.
 * See the License for the specific language governing permissions and
 * limitations under the License.
 */

package com.android.bluetooth.hfpclient;

import static android.content.pm.PackageManager.FEATURE_WATCH;

import android.annotation.RequiresPermission;
import android.bluetooth.BluetoothDevice;
import android.bluetooth.BluetoothHeadsetClient;
import android.bluetooth.BluetoothHeadsetClientCall;
import android.bluetooth.BluetoothProfile;
import android.bluetooth.BluetoothSinkAudioPolicy;
import android.bluetooth.BluetoothStatusCodes;
import android.bluetooth.IBluetoothHeadsetClient;
import android.content.AttributionSource;
import android.content.BroadcastReceiver;
import android.content.Context;
import android.content.Intent;
import android.content.IntentFilter;
import android.media.AudioManager;
import android.os.BatteryManager;
import android.os.Bundle;
import android.os.HandlerThread;
import android.os.Message;
import android.os.SystemProperties;
import android.sysprop.BluetoothProperties;
import android.util.Log;

import com.android.bluetooth.Utils;
import com.android.bluetooth.btservice.AdapterService;
import com.android.bluetooth.btservice.ProfileService;
import com.android.bluetooth.btservice.storage.DatabaseManager;
import com.android.internal.annotations.GuardedBy;
import com.android.internal.annotations.VisibleForTesting;

import java.util.ArrayList;
import java.util.Collections;
import java.util.HashMap;
import java.util.Iterator;
import java.util.List;
import java.util.Map;
import java.util.Objects;
import java.util.Set;
import java.util.UUID;

/**
<<<<<<< HEAD
 * Provides Bluetooth Headset Client (HF Role) profile, as a service in the
 * Bluetooth application.
=======
 * Provides Bluetooth Headset Client (HF Role) profile, as a service in the Bluetooth application.
>>>>>>> e110efe6
 */
public class HeadsetClientService extends ProfileService {
    private static final String TAG = HeadsetClientService.class.getSimpleName();

    // This is also used as a lock for shared data in {@link HeadsetClientService}
    @GuardedBy("mStateMachineMap")
    private final HashMap<BluetoothDevice, HeadsetClientStateMachine> mStateMachineMap =
            new HashMap<>();

    private static HeadsetClientService sHeadsetClientService;
    private NativeInterface mNativeInterface = null;
    private HandlerThread mSmThread = null;
    private HeadsetClientStateMachineFactory mSmFactory = null;
    private DatabaseManager mDatabaseManager;
    private AudioManager mAudioManager = null;
    private BatteryManager mBatteryManager = null;
    private int mLastBatteryLevel = -1;
    // Maxinum number of devices we can try connecting to in one session
    private static final int MAX_STATE_MACHINES_POSSIBLE = 100;

    private final Object mStartStopLock = new Object();

    public static final String HFP_CLIENT_STOP_TAG = "hfp_client_stop_tag";

    public HeadsetClientService(Context ctx) {
        super(ctx);
    }

    public static boolean isEnabled() {
        return BluetoothProperties.isProfileHfpHfEnabled().orElse(false);
    }

    @Override
    public IProfileServiceBinder initBinder() {
        return new BluetoothHeadsetClientBinder(this);
    }

    @Override
    public void start() {
        synchronized (mStartStopLock) {
            Log.d(TAG, "start()");
            if (getHeadsetClientService() != null) {
                throw new IllegalStateException("start() called twice");
            }

            mDatabaseManager =
                    Objects.requireNonNull(
                            AdapterService.getAdapterService().getDatabase(),
                            "DatabaseManager cannot be null when HeadsetClientService starts");

            // Setup the JNI service
            mNativeInterface = NativeInterface.getInstance();
            mNativeInterface.initialize();

            mBatteryManager = getSystemService(BatteryManager.class);

            mAudioManager = getSystemService(AudioManager.class);
            if (mAudioManager == null) {
                Log.e(TAG, "AudioManager service doesn't exist?");
            } else {
                // start AudioManager in a known state
                mAudioManager.setHfpEnabled(false);
            }

            mSmFactory = new HeadsetClientStateMachineFactory();
            synchronized (mStateMachineMap) {
                mStateMachineMap.clear();
            }

            IntentFilter filter = new IntentFilter(AudioManager.ACTION_VOLUME_CHANGED);
            filter.setPriority(IntentFilter.SYSTEM_HIGH_PRIORITY);
            filter.addAction(Intent.ACTION_BATTERY_CHANGED);
            registerReceiver(mBroadcastReceiver, filter);

            // Start the HfpClientConnectionService to create connection with telecom when HFP
            // connection is available on non-wearable device.
            if (getPackageManager() != null
                    && !getPackageManager().hasSystemFeature(FEATURE_WATCH)) {
                Intent startIntent = new Intent(this, HfpClientConnectionService.class);
                startService(startIntent);
            }

            // Create the thread on which all State Machines will run
            mSmThread = new HandlerThread("HeadsetClient.SM");
            mSmThread.start();

            setHeadsetClientService(this);
        }
    }

    @Override
    public void stop() {
        synchronized (mStartStopLock) {
            synchronized (HeadsetClientService.class) {
                if (sHeadsetClientService == null) {
                    Log.w(TAG, "stop() called without start()");
                    return;
                }

                // Stop the HfpClientConnectionService for non-wearables devices.
                if (getPackageManager() != null
                        && !getPackageManager().hasSystemFeature(FEATURE_WATCH)) {
                    Intent stopIntent = new Intent(this, HfpClientConnectionService.class);
                    sHeadsetClientService.stopService(stopIntent);
                }
            }

            setHeadsetClientService(null);

            unregisterReceiver(mBroadcastReceiver);

            synchronized (mStateMachineMap) {
                for (Iterator<Map.Entry<BluetoothDevice, HeadsetClientStateMachine>> it =
                                mStateMachineMap.entrySet().iterator();
                        it.hasNext(); ) {
                    HeadsetClientStateMachine sm =
                            mStateMachineMap.get((BluetoothDevice) it.next().getKey());
                    sm.doQuit();
                    it.remove();
                }
            }

            // Stop the handler thread
            mSmThread.quit();
            mSmThread = null;

            mNativeInterface.cleanup();
            mNativeInterface = null;
        }
    }

<<<<<<< HEAD
    private final BroadcastReceiver mBroadcastReceiver = new BroadcastReceiver() {
        @Override
        public void onReceive(Context context, Intent intent) {
            String action = intent.getAction();

            // We handle the volume changes for Voice calls here since HFP audio volume control does
            // not go through audio manager (audio mixer). see
            // ({@link HeadsetClientStateMachine#SET_SPEAKER_VOLUME} in
            // {@link HeadsetClientStateMachine} for details.
            if (action.equals(AudioManager.ACTION_VOLUME_CHANGED)) {
                Log.d(TAG, "Volume changed for stream: " + intent.getIntExtra(
                        AudioManager.EXTRA_VOLUME_STREAM_TYPE, -1));
                int streamType = intent.getIntExtra(AudioManager.EXTRA_VOLUME_STREAM_TYPE, -1);
                if (streamType == AudioManager.STREAM_VOICE_CALL) {
                    int streamValue =
                            intent.getIntExtra(AudioManager.EXTRA_VOLUME_STREAM_VALUE, -1);
                    int hfVol = HeadsetClientStateMachine.amToHfVol(streamValue);
                    Log.d(TAG,
                            "Setting volume to audio manager: " + streamValue + " hands free: "
                                    + hfVol);
                    mAudioManager.setHfpVolume(hfVol);
                    synchronized (mStateMachineMap) {
                        for (HeadsetClientStateMachine sm : mStateMachineMap.values()) {
                            if (sm != null) {
                                sm.sendMessage(HeadsetClientStateMachine.SET_SPEAKER_VOLUME,
                                        streamValue);
                            }
                        }
                    }
                }
            } else if (action.equals(Intent.ACTION_BATTERY_CHANGED)) {
                int batteryIndicatorID = 2;
                int batteryLevel = intent.getIntExtra(BatteryManager.EXTRA_LEVEL, 0);

                if (batteryLevel == mLastBatteryLevel) {
                    return;
                }
                mLastBatteryLevel = batteryLevel;

                Log.d(TAG,
                        "Send battery level update BIEV(2," + batteryLevel + ") command");
=======
    private final BroadcastReceiver mBroadcastReceiver =
            new BroadcastReceiver() {
                @Override
                public void onReceive(Context context, Intent intent) {
                    String action = intent.getAction();

                    // We handle the volume changes for Voice calls here since HFP audio volume
                    // control does
                    // not go through audio manager (audio mixer). see
                    // ({@link HeadsetClientStateMachine#SET_SPEAKER_VOLUME} in
                    // {@link HeadsetClientStateMachine} for details.
                    if (action.equals(AudioManager.ACTION_VOLUME_CHANGED)) {
                        Log.d(
                                TAG,
                                "Volume changed for stream: "
                                        + intent.getIntExtra(
                                                AudioManager.EXTRA_VOLUME_STREAM_TYPE, -1));
                        int streamType =
                                intent.getIntExtra(AudioManager.EXTRA_VOLUME_STREAM_TYPE, -1);
                        if (streamType == AudioManager.STREAM_VOICE_CALL) {
                            int streamValue =
                                    intent.getIntExtra(AudioManager.EXTRA_VOLUME_STREAM_VALUE, -1);
                            int hfVol = HeadsetClientStateMachine.amToHfVol(streamValue);
                            Log.d(
                                    TAG,
                                    "Setting volume to audio manager: "
                                            + streamValue
                                            + " hands free: "
                                            + hfVol);
                            mAudioManager.setHfpVolume(hfVol);
                            synchronized (mStateMachineMap) {
                                for (HeadsetClientStateMachine sm : mStateMachineMap.values()) {
                                    if (sm != null) {
                                        sm.sendMessage(
                                                HeadsetClientStateMachine.SET_SPEAKER_VOLUME,
                                                streamValue);
                                    }
                                }
                            }
                        }
                    } else if (action.equals(Intent.ACTION_BATTERY_CHANGED)) {
                        int batteryIndicatorID = 2;
                        int batteryLevel = intent.getIntExtra(BatteryManager.EXTRA_LEVEL, 0);
>>>>>>> e110efe6

                        if (batteryLevel == mLastBatteryLevel) {
                            return;
                        }
                        mLastBatteryLevel = batteryLevel;

                        Log.d(
                                TAG,
                                "Send battery level update BIEV(2," + batteryLevel + ") command");

                        synchronized (mStateMachineMap) {
                            for (HeadsetClientStateMachine sm : mStateMachineMap.values()) {
                                if (sm != null) {
                                    sm.sendMessage(
                                            HeadsetClientStateMachine.SEND_BIEV,
                                            batteryIndicatorID,
                                            batteryLevel);
                                }
                            }
                        }
                    }
                }
            };

    /**
     * Convert {@code HfpClientCall} to legacy {@code BluetoothHeadsetClientCall} still used by some
     * clients.
     */
    static BluetoothHeadsetClientCall toLegacyCall(HfpClientCall call) {
        if (call == null) return null;
        return new BluetoothHeadsetClientCall(
                call.getDevice(),
                call.getId(),
                call.getUUID(),
                call.getState(),
                call.getNumber(),
                call.isMultiParty(),
                call.isOutgoing(),
                call.isInBandRing());
    }

    /** Handlers for incoming service calls */
    @VisibleForTesting
    static class BluetoothHeadsetClientBinder extends IBluetoothHeadsetClient.Stub
            implements IProfileServiceBinder {
        private HeadsetClientService mService;

        BluetoothHeadsetClientBinder(HeadsetClientService svc) {
            mService = svc;
        }

        @Override
        public void cleanup() {
            mService = null;
        }

        @RequiresPermission(android.Manifest.permission.BLUETOOTH_CONNECT)
        private HeadsetClientService getService(AttributionSource source) {
            if (Utils.isInstrumentationTestMode()) {
                return mService;
            }
            if (!Utils.checkServiceAvailable(mService, TAG)
                    || !Utils.checkCallerIsSystemOrActiveOrManagedUser(mService, TAG)
                    || !Utils.checkConnectPermissionForDataDelivery(mService, source, TAG)) {
                return null;
            }
            return mService;
        }

        @Override
        public boolean connect(BluetoothDevice device, AttributionSource source) {
            HeadsetClientService service = getService(source);
            if (service == null) {
                return false;
            }

            return service.connect(device);
        }

        @Override
        public boolean disconnect(BluetoothDevice device, AttributionSource source) {
            HeadsetClientService service = getService(source);
            if (service == null) {
                return false;
            }

            return service.disconnect(device);
        }

        @Override
        public List<BluetoothDevice> getConnectedDevices(AttributionSource source) {
            HeadsetClientService service = getService(source);
            if (service == null) {
                return Collections.emptyList();
            }

            return service.getConnectedDevices();
        }

        @Override
        public List<BluetoothDevice> getDevicesMatchingConnectionStates(
                int[] states, AttributionSource source) {
            HeadsetClientService service = getService(source);
            if (service == null) {
                return Collections.emptyList();
            }

            return service.getDevicesMatchingConnectionStates(states);
        }

        @Override
        public int getConnectionState(BluetoothDevice device, AttributionSource source) {
            HeadsetClientService service = getService(source);
            if (service == null) {
                return BluetoothProfile.STATE_DISCONNECTED;
            }

            return service.getConnectionState(device);
        }

        @Override
        public boolean setConnectionPolicy(
                BluetoothDevice device, int connectionPolicy, AttributionSource source) {
            HeadsetClientService service = getService(source);
            if (service == null) {
                return false;
            }

            return service.setConnectionPolicy(device, connectionPolicy);
        }

        @Override
        public int getConnectionPolicy(BluetoothDevice device, AttributionSource source) {
            HeadsetClientService service = getService(source);
            if (service == null) {
                return BluetoothProfile.CONNECTION_POLICY_UNKNOWN;
            }

            return service.getConnectionPolicy(device);
        }

        @Override
        public boolean startVoiceRecognition(BluetoothDevice device, AttributionSource source) {
            HeadsetClientService service = getService(source);
            if (service == null) {
                return false;
            }

            return service.startVoiceRecognition(device);
        }

        @Override
        public boolean stopVoiceRecognition(BluetoothDevice device, AttributionSource source) {
            HeadsetClientService service = getService(source);
            if (service == null) {
                return false;
            }

            return service.stopVoiceRecognition(device);
        }

        @Override
        public int getAudioState(BluetoothDevice device, AttributionSource source) {
            HeadsetClientService service = getService(source);
            if (service == null) {
                return BluetoothHeadsetClient.STATE_AUDIO_DISCONNECTED;
            }

            return service.getAudioState(device);
        }

        @Override
        public void setAudioRouteAllowed(
                BluetoothDevice device, boolean allowed, AttributionSource source) {
            HeadsetClientService service = getService(source);
            if (service == null) {
                Log.w(TAG, "Service handle is null for setAudioRouteAllowed!");
                return;
            }

            service.setAudioRouteAllowed(device, allowed);
        }

        @Override
        public boolean getAudioRouteAllowed(BluetoothDevice device, AttributionSource source) {
            HeadsetClientService service = getService(source);
            if (service == null) {
                Log.w(TAG, "Service handle is null for getAudioRouteAllowed!");
                return false;
            }

            return service.getAudioRouteAllowed(device);
        }

        @Override
        public boolean connectAudio(BluetoothDevice device, AttributionSource source) {
            HeadsetClientService service = getService(source);
            if (service == null) {
                return false;
            }

            return service.connectAudio(device);
        }

        @Override
        public boolean disconnectAudio(BluetoothDevice device, AttributionSource source) {
            HeadsetClientService service = getService(source);
            if (service == null) {
                return false;
            }

            return service.disconnectAudio(device);
        }

        @Override
        public boolean acceptCall(BluetoothDevice device, int flag, AttributionSource source) {
            HeadsetClientService service = getService(source);
            if (service == null) {
                return false;
            }

            return service.acceptCall(device, flag);
        }

        @Override
        public boolean rejectCall(BluetoothDevice device, AttributionSource source) {
            HeadsetClientService service = getService(source);
            if (service == null) {
                return false;
            }

            return service.rejectCall(device);
        }

        @Override
        public boolean holdCall(BluetoothDevice device, AttributionSource source) {
            HeadsetClientService service = getService(source);
            if (service == null) {
                return false;
            }

            return service.holdCall(device);
        }

        @Override
        public boolean terminateCall(
                BluetoothDevice device, BluetoothHeadsetClientCall call, AttributionSource source) {
            HeadsetClientService service = getService(source);
            if (service == null) {
                Log.w(TAG, "service is null");
                return false;
            }

            return service.terminateCall(device, call != null ? call.getUUID() : null);
        }

        @Override
        public boolean explicitCallTransfer(BluetoothDevice device, AttributionSource source) {
            HeadsetClientService service = getService(source);
            if (service == null) {
                return false;
            }

            return service.explicitCallTransfer(device);
        }

        @Override
        public boolean enterPrivateMode(
                BluetoothDevice device, int index, AttributionSource source) {
            HeadsetClientService service = getService(source);
            if (service == null) {
                return false;
            }

            return service.enterPrivateMode(device, index);
        }

        @Override
        public BluetoothHeadsetClientCall dial(
                BluetoothDevice device, String number, AttributionSource source) {
            HeadsetClientService service = getService(source);
            if (service == null) {
                return null;
            }

            return toLegacyCall(service.dial(device, number));
        }

        @Override
        public List<BluetoothHeadsetClientCall> getCurrentCalls(
                BluetoothDevice device, AttributionSource source) {
            HeadsetClientService service = getService(source);
            List<BluetoothHeadsetClientCall> currentCalls = new ArrayList<>();
            if (service == null) {
                return currentCalls;
            }

            List<HfpClientCall> calls = service.getCurrentCalls(device);
            if (calls != null) {
                for (HfpClientCall call : calls) {
                    currentCalls.add(toLegacyCall(call));
                }
            }
            return currentCalls;
        }

        @Override
        public boolean sendDTMF(BluetoothDevice device, byte code, AttributionSource source) {
            HeadsetClientService service = getService(source);
            if (service == null) {
                return false;
            }

            return service.sendDTMF(device, code);
        }

        @Override
        public boolean getLastVoiceTagNumber(BluetoothDevice device, AttributionSource source) {
            HeadsetClientService service = getService(source);
            if (service == null) {
                return false;
            }

            return service.getLastVoiceTagNumber(device);
        }

        @Override
        public Bundle getCurrentAgEvents(BluetoothDevice device, AttributionSource source) {
            HeadsetClientService service = getService(source);
            if (service == null) {
                return null;
            }

            return service.getCurrentAgEvents(device);
        }

        @Override
        public boolean sendVendorAtCommand(
                BluetoothDevice device, int vendorId, String atCommand, AttributionSource source) {
            HeadsetClientService service = getService(source);
            if (service == null) {
                return false;
            }

            return service.sendVendorAtCommand(device, vendorId, atCommand);
        }

        @Override
        public Bundle getCurrentAgFeatures(BluetoothDevice device, AttributionSource source) {
            HeadsetClientService service = getService(source);
            if (service == null) {
                return null;
            }

            return service.getCurrentAgFeaturesBundle(device);
        }
    }

    // API methods
    public static synchronized HeadsetClientService getHeadsetClientService() {
        if (sHeadsetClientService == null) {
            Log.w(TAG, "getHeadsetClientService(): service is null");
            return null;
        }
        if (!sHeadsetClientService.isAvailable()) {
            Log.w(TAG, "getHeadsetClientService(): service is not available ");
            return null;
        }
        return sHeadsetClientService;
    }

    /** Set a {@link HeadsetClientService} instance. */
    @VisibleForTesting(visibility = VisibleForTesting.Visibility.PRIVATE)
    public static synchronized void setHeadsetClientService(HeadsetClientService instance) {
        Log.d(TAG, "setHeadsetClientService(): set to: " + instance);
        sHeadsetClientService = instance;
    }

    public boolean connect(BluetoothDevice device) {
        Log.d(TAG, "connect " + device);
        if (getConnectionPolicy(device) == BluetoothProfile.CONNECTION_POLICY_FORBIDDEN) {
            Log.w(
                    TAG,
                    "Connection not allowed: <"
                            + device.getAddress()
                            + "> is CONNECTION_POLICY_FORBIDDEN");
            return false;
        }
        HeadsetClientStateMachine sm = getStateMachine(device, true);
        if (sm == null) {
            Log.e(TAG, "Cannot allocate SM for device " + device);
            return false;
        }

        sm.sendMessage(HeadsetClientStateMachine.CONNECT, device);
        return true;
    }

    /**
     * Disconnects hfp client for the remote bluetooth device
     *
     * @param device is the device with which we are attempting to disconnect the profile
     * @return true if hfp client profile successfully disconnected, false otherwise
     */
    public boolean disconnect(BluetoothDevice device) {
        HeadsetClientStateMachine sm = getStateMachine(device);
        if (sm == null) {
            Log.e(TAG, "SM does not exist for device " + device);
            return false;
        }

        int connectionState = sm.getConnectionState(device);
        if (connectionState != BluetoothProfile.STATE_CONNECTED
                && connectionState != BluetoothProfile.STATE_CONNECTING) {
            return false;
        }

        sm.sendMessage(HeadsetClientStateMachine.DISCONNECT, device);
        return true;
    }

    /**
     * @return A list of connected {@link BluetoothDevice}.
     */
    public List<BluetoothDevice> getConnectedDevices() {
        ArrayList<BluetoothDevice> connectedDevices = new ArrayList<>();
        synchronized (mStateMachineMap) {
            for (BluetoothDevice bd : mStateMachineMap.keySet()) {
                HeadsetClientStateMachine sm = mStateMachineMap.get(bd);
                if (sm != null && sm.getConnectionState(bd) == BluetoothProfile.STATE_CONNECTED) {
                    connectedDevices.add(bd);
                }
            }
        }
        return connectedDevices;
    }

    List<BluetoothDevice> getDevicesMatchingConnectionStates(int[] states) {
        List<BluetoothDevice> devices = new ArrayList<BluetoothDevice>();
        synchronized (mStateMachineMap) {
            for (BluetoothDevice bd : mStateMachineMap.keySet()) {
                for (int state : states) {
                    HeadsetClientStateMachine sm = mStateMachineMap.get(bd);
                    if (sm != null && sm.getConnectionState(bd) == state) {
                        devices.add(bd);
                    }
                }
            }
        }
        return devices;
    }

    /**
     * Get the current connection state of the profile
     *
     * @param device is the remote bluetooth device
     * @return {@link BluetoothProfile#STATE_DISCONNECTED} if this profile is disconnected, {@link
     *     BluetoothProfile#STATE_CONNECTING} if this profile is being connected, {@link
     *     BluetoothProfile#STATE_CONNECTED} if this profile is connected, or {@link
     *     BluetoothProfile#STATE_DISCONNECTING} if this profile is being disconnected
     */
    public int getConnectionState(BluetoothDevice device) {
        HeadsetClientStateMachine sm = getStateMachine(device);
        if (sm != null) {
            return sm.getConnectionState(device);
        }

        return BluetoothProfile.STATE_DISCONNECTED;
    }

    /**
     * Set connection policy of the profile and connects it if connectionPolicy is {@link
     * BluetoothProfile#CONNECTION_POLICY_ALLOWED} or disconnects if connectionPolicy is {@link
     * BluetoothProfile#CONNECTION_POLICY_FORBIDDEN}
     *
     * <p>The device should already be paired. Connection policy can be one of: {@link
     * BluetoothProfile#CONNECTION_POLICY_ALLOWED}, {@link
     * BluetoothProfile#CONNECTION_POLICY_FORBIDDEN}, {@link
     * BluetoothProfile#CONNECTION_POLICY_UNKNOWN}
     *
     * @param device Paired bluetooth device
     * @param connectionPolicy is the connection policy to set to for this profile
     * @return true if connectionPolicy is set, false on error
     */
    public boolean setConnectionPolicy(BluetoothDevice device, int connectionPolicy) {
        Log.d(TAG, "Saved connectionPolicy " + device + " = " + connectionPolicy);

        if (!mDatabaseManager.setProfileConnectionPolicy(
                device, BluetoothProfile.HEADSET_CLIENT, connectionPolicy)) {
            return false;
        }
        if (connectionPolicy == BluetoothProfile.CONNECTION_POLICY_ALLOWED) {
            connect(device);
        } else if (connectionPolicy == BluetoothProfile.CONNECTION_POLICY_FORBIDDEN) {
            disconnect(device);
        }
        return true;
    }

    /**
     * Get the connection policy of the profile.
     *
     * <p>The connection policy can be any of: {@link BluetoothProfile#CONNECTION_POLICY_ALLOWED},
     * {@link BluetoothProfile#CONNECTION_POLICY_FORBIDDEN}, {@link
     * BluetoothProfile#CONNECTION_POLICY_UNKNOWN}
     *
     * @param device Bluetooth device
     * @return connection policy of the device
     */
    public int getConnectionPolicy(BluetoothDevice device) {
        return mDatabaseManager.getProfileConnectionPolicy(device, BluetoothProfile.HEADSET_CLIENT);
    }

    boolean startVoiceRecognition(BluetoothDevice device) {
        HeadsetClientStateMachine sm = getStateMachine(device);
        if (sm == null) {
            Log.e(TAG, "SM does not exist for device " + device);
            return false;
        }
        int connectionState = sm.getConnectionState(device);
        if (connectionState != BluetoothProfile.STATE_CONNECTED) {
            return false;
        }
        sm.sendMessage(HeadsetClientStateMachine.VOICE_RECOGNITION_START);
        return true;
    }

    boolean stopVoiceRecognition(BluetoothDevice device) {
        HeadsetClientStateMachine sm = getStateMachine(device);
        if (sm == null) {
            Log.e(TAG, "SM does not exist for device " + device);
            return false;
        }
        int connectionState = sm.getConnectionState(device);
        if (connectionState != BluetoothProfile.STATE_CONNECTED) {
            return false;
        }
        sm.sendMessage(HeadsetClientStateMachine.VOICE_RECOGNITION_STOP);
        return true;
    }

    /**
     * Gets audio state of the connection with {@code device}.
     *
     * <p>Can be one of {@link STATE_AUDIO_CONNECTED}, {@link STATE_AUDIO_CONNECTING}, or {@link
     * STATE_AUDIO_DISCONNECTED}.
     */
    public int getAudioState(BluetoothDevice device) {
        HeadsetClientStateMachine sm = getStateMachine(device);
        if (sm == null) {
            Log.e(TAG, "SM does not exist for device " + device);
            return -1;
        }

        return sm.getAudioState(device);
    }

    public void setAudioRouteAllowed(BluetoothDevice device, boolean allowed) {
        enforceCallingOrSelfPermission(BLUETOOTH_PERM, "Need BLUETOOTH permission");
        Log.i(
                TAG,
                "setAudioRouteAllowed: device="
                        + device
                        + ", allowed="
                        + allowed
                        + ", "
                        + Utils.getUidPidString());
        HeadsetClientStateMachine sm = mStateMachineMap.get(device);
        if (sm != null) {
            sm.setAudioRouteAllowed(allowed);
        }
    }

    public boolean getAudioRouteAllowed(BluetoothDevice device) {
        enforceCallingOrSelfPermission(BLUETOOTH_PERM, "Need BLUETOOTH permission");
        HeadsetClientStateMachine sm = mStateMachineMap.get(device);
        if (sm != null) {
            return sm.getAudioRouteAllowed();
        }
        return false;
    }

    /**
     * sends the {@link BluetoothSinkAudioPolicy} object to the state machine of the corresponding
     * device to store and send to the remote device using Android specific AT commands.
     *
     * @param device for whom the policies to be set
     * @param policies to be set policies
     */
    public void setAudioPolicy(BluetoothDevice device, BluetoothSinkAudioPolicy policies) {
        enforceCallingOrSelfPermission(BLUETOOTH_PERM, "Need BLUETOOTH permission");
        Log.i(
                TAG,
                "setAudioPolicy: device="
                        + device
                        + ", "
                        + policies.toString()
                        + ", "
                        + Utils.getUidPidString());
        HeadsetClientStateMachine sm = getStateMachine(device);
        if (sm != null) {
            sm.setAudioPolicy(policies);
        }
    }

    /**
     * sets the audio policy feature support status for the corresponding device.
     *
     * @param device for whom the policies to be set
     * @param supported support status
     */
    public void setAudioPolicyRemoteSupported(BluetoothDevice device, boolean supported) {
        enforceCallingOrSelfPermission(BLUETOOTH_PERM, "Need BLUETOOTH permission");
        Log.i(TAG, "setAudioPolicyRemoteSupported: " + supported);
        HeadsetClientStateMachine sm = getStateMachine(device);
        if (sm != null) {
            sm.setAudioPolicyRemoteSupported(supported);
        }
    }

    /**
     * gets the audio policy feature support status for the corresponding device.
     *
     * @param device for whom the policies to be set
     * @return int support status
     */
    public int getAudioPolicyRemoteSupported(BluetoothDevice device) {
        enforceCallingOrSelfPermission(BLUETOOTH_PERM, "Need BLUETOOTH permission");
        HeadsetClientStateMachine sm = getStateMachine(device);
        if (sm != null) {
            return sm.getAudioPolicyRemoteSupported();
        }
        return BluetoothStatusCodes.FEATURE_NOT_CONFIGURED;
    }

    public boolean connectAudio(BluetoothDevice device) {
        Log.i(TAG, "connectAudio: device=" + device + ", " + Utils.getUidPidString());
        HeadsetClientStateMachine sm = getStateMachine(device);
        if (sm == null) {
            Log.e(TAG, "SM does not exist for device " + device);
            return false;
        }

        if (!sm.isConnected()) {
            return false;
        }
        if (sm.isAudioOn()) {
            return false;
        }
        sm.sendMessage(HeadsetClientStateMachine.CONNECT_AUDIO);
        return true;
    }

    public boolean disconnectAudio(BluetoothDevice device) {
        HeadsetClientStateMachine sm = getStateMachine(device);
        if (sm == null) {
            Log.e(TAG, "SM does not exist for device " + device);
            return false;
        }

        if (!sm.isAudioOn()) {
            return false;
        }
        sm.sendMessage(HeadsetClientStateMachine.DISCONNECT_AUDIO);
        return true;
    }

    public boolean holdCall(BluetoothDevice device) {
        HeadsetClientStateMachine sm = getStateMachine(device);
        if (sm == null) {
            Log.e(TAG, "SM does not exist for device " + device);
            return false;
        }

        int connectionState = sm.getConnectionState(device);
        if (connectionState != BluetoothProfile.STATE_CONNECTED
                && connectionState != BluetoothProfile.STATE_CONNECTING) {
            return false;
        }
        Message msg = sm.obtainMessage(HeadsetClientStateMachine.HOLD_CALL);
        sm.sendMessage(msg);
        return true;
    }

    public boolean acceptCall(BluetoothDevice device, int flag) {
        /* Phonecalls from a single device are supported, hang up any calls on the other phone */
        synchronized (mStateMachineMap) {
            for (Map.Entry<BluetoothDevice, HeadsetClientStateMachine> entry :
                    mStateMachineMap.entrySet()) {
                if (entry.getValue() == null || entry.getKey().equals(device)) {
                    continue;
                }
                int connectionState = entry.getValue().getConnectionState(entry.getKey());
<<<<<<< HEAD
                Log.d(TAG,
                        "Accepting a call on device " + device + ". Possibly disconnecting on "
=======
                Log.d(
                        TAG,
                        "Accepting a call on device "
                                + device
                                + ". Possibly disconnecting on "
>>>>>>> e110efe6
                                + entry.getValue());
                if (connectionState == BluetoothProfile.STATE_CONNECTED) {
                    entry.getValue()
                            .obtainMessage(HeadsetClientStateMachine.TERMINATE_CALL)
                            .sendToTarget();
                }
            }
        }
        HeadsetClientStateMachine sm = getStateMachine(device);
        if (sm == null) {
            Log.e(TAG, "SM does not exist for device " + device);
            return false;
        }

        int connectionState = sm.getConnectionState(device);
        if (connectionState != BluetoothProfile.STATE_CONNECTED) {
            return false;
        }
        Message msg = sm.obtainMessage(HeadsetClientStateMachine.ACCEPT_CALL);
        msg.arg1 = flag;
        sm.sendMessage(msg);
        return true;
    }

    public boolean rejectCall(BluetoothDevice device) {
        HeadsetClientStateMachine sm = getStateMachine(device);
        if (sm == null) {
            Log.e(TAG, "SM does not exist for device " + device);
            return false;
        }

        int connectionState = sm.getConnectionState(device);
        if (connectionState != BluetoothProfile.STATE_CONNECTED
                && connectionState != BluetoothProfile.STATE_CONNECTING) {
            return false;
        }

        Message msg = sm.obtainMessage(HeadsetClientStateMachine.REJECT_CALL);
        sm.sendMessage(msg);
        return true;
    }

    public boolean terminateCall(BluetoothDevice device, UUID uuid) {
        HeadsetClientStateMachine sm = getStateMachine(device);
        if (sm == null) {
            Log.e(TAG, "SM does not exist for device " + device);
            return false;
        }

        int connectionState = sm.getConnectionState(device);
        if (connectionState != BluetoothProfile.STATE_CONNECTED
                && connectionState != BluetoothProfile.STATE_CONNECTING) {
            return false;
        }

        Message msg = sm.obtainMessage(HeadsetClientStateMachine.TERMINATE_CALL);
        msg.obj = uuid;
        sm.sendMessage(msg);
        return true;
    }

    public boolean enterPrivateMode(BluetoothDevice device, int index) {
        HeadsetClientStateMachine sm = getStateMachine(device);
        if (sm == null) {
            Log.e(TAG, "SM does not exist for device " + device);
            return false;
        }

        int connectionState = sm.getConnectionState(device);
        if (connectionState != BluetoothProfile.STATE_CONNECTED
                && connectionState != BluetoothProfile.STATE_CONNECTING) {
            return false;
        }

        Message msg = sm.obtainMessage(HeadsetClientStateMachine.ENTER_PRIVATE_MODE);
        msg.arg1 = index;
        sm.sendMessage(msg);
        return true;
    }

    public HfpClientCall dial(BluetoothDevice device, String number) {
        HeadsetClientStateMachine sm = getStateMachine(device);
        if (sm == null) {
            Log.e(TAG, "SM does not exist for device " + device);
            return null;
        }

        int connectionState = sm.getConnectionState(device);
        if (connectionState != BluetoothProfile.STATE_CONNECTED
                && connectionState != BluetoothProfile.STATE_CONNECTING) {
            return null;
        }

        // Some platform does not support three way calling (ex: watch)
        final boolean support_three_way_calling =
                SystemProperties.getBoolean(
                        "bluetooth.headset_client.three_way_calling.enabled", true);
        if (!support_three_way_calling && !getCurrentCalls(device).isEmpty()) {
            Log.e(TAG, String.format("dial(%s): Line is busy, reject dialing", device));
            return null;
        }

        HfpClientCall call =
                new HfpClientCall(
                        device,
                        HeadsetClientStateMachine.HF_ORIGINATED_CALL_ID,
                        HfpClientCall.CALL_STATE_DIALING,
                        number,
                        false /* multiparty */,
                        true /* outgoing */,
                        sm.getInBandRing());
        Message msg = sm.obtainMessage(HeadsetClientStateMachine.DIAL_NUMBER);
        msg.obj = call;
        sm.sendMessage(msg);
        return call;
    }

    public boolean sendDTMF(BluetoothDevice device, byte code) {
        HeadsetClientStateMachine sm = getStateMachine(device);
        if (sm == null) {
            Log.e(TAG, "SM does not exist for device " + device);
            return false;
        }

        int connectionState = sm.getConnectionState(device);
        if (connectionState != BluetoothProfile.STATE_CONNECTED
                && connectionState != BluetoothProfile.STATE_CONNECTING) {
            return false;
        }
        Message msg = sm.obtainMessage(HeadsetClientStateMachine.SEND_DTMF);
        msg.arg1 = code;
        sm.sendMessage(msg);
        return true;
    }

    public boolean getLastVoiceTagNumber(BluetoothDevice device) {
        return false;
    }

    public List<HfpClientCall> getCurrentCalls(BluetoothDevice device) {
        HeadsetClientStateMachine sm = getStateMachine(device);
        if (sm == null) {
            Log.e(TAG, "SM does not exist for device " + device);
            return null;
        }

        int connectionState = sm.getConnectionState(device);
        if (connectionState != BluetoothProfile.STATE_CONNECTED) {
            return null;
        }
        return sm.getCurrentCalls();
    }

    public boolean explicitCallTransfer(BluetoothDevice device) {
        HeadsetClientStateMachine sm = getStateMachine(device);
        if (sm == null) {
            Log.e(TAG, "SM does not exist for device " + device);
            return false;
        }

        int connectionState = sm.getConnectionState(device);
        if (connectionState != BluetoothProfile.STATE_CONNECTED
                && connectionState != BluetoothProfile.STATE_CONNECTING) {
            return false;
        }
        Message msg = sm.obtainMessage(HeadsetClientStateMachine.EXPLICIT_CALL_TRANSFER);
        sm.sendMessage(msg);
        return true;
    }

    /** Send vendor AT command. */
    public boolean sendVendorAtCommand(BluetoothDevice device, int vendorId, String atCommand) {
        HeadsetClientStateMachine sm = getStateMachine(device);
        if (sm == null) {
            Log.e(TAG, "SM does not exist for device " + device);
            return false;
        }

        int connectionState = sm.getConnectionState(device);
        if (connectionState != BluetoothProfile.STATE_CONNECTED) {
            return false;
        }

        Message msg =
                sm.obtainMessage(
                        HeadsetClientStateMachine.SEND_VENDOR_AT_COMMAND, vendorId, 0, atCommand);
        sm.sendMessage(msg);
        return true;
    }

    public Bundle getCurrentAgEvents(BluetoothDevice device) {
        HeadsetClientStateMachine sm = getStateMachine(device);
        if (sm == null) {
            Log.e(TAG, "SM does not exist for device " + device);
            return null;
        }

        int connectionState = sm.getConnectionState(device);
        if (connectionState != BluetoothProfile.STATE_CONNECTED) {
            return null;
        }
        return sm.getCurrentAgEvents();
    }

    public Bundle getCurrentAgFeaturesBundle(BluetoothDevice device) {
        HeadsetClientStateMachine sm = getStateMachine(device);
        if (sm == null) {
            Log.e(TAG, "SM does not exist for device " + device);
            return null;
        }
        int connectionState = sm.getConnectionState(device);
        if (connectionState != BluetoothProfile.STATE_CONNECTED) {
            return null;
        }
        return sm.getCurrentAgFeaturesBundle();
    }

    public Set<Integer> getCurrentAgFeatures(BluetoothDevice device) {
        HeadsetClientStateMachine sm = getStateMachine(device);
        if (sm == null) {
            Log.e(TAG, "SM does not exist for device " + device);
            return null;
        }
        int connectionState = sm.getConnectionState(device);
        if (connectionState != BluetoothProfile.STATE_CONNECTED) {
            return null;
        }
        return sm.getCurrentAgFeatures();
    }

    // Handle messages from native (JNI) to java
    public void messageFromNative(StackEvent stackEvent) {
        Objects.requireNonNull(
                stackEvent.device, "Device should never be null, event: " + stackEvent);

        HeadsetClientStateMachine sm =
                getStateMachine(stackEvent.device, isConnectionEvent(stackEvent));
        if (sm == null) {
            throw new IllegalStateException(
                    "State machine not found for stack event: " + stackEvent);
        }
        sm.sendMessage(StackEvent.STACK_EVENT, stackEvent);
    }

    private boolean isConnectionEvent(StackEvent stackEvent) {
        if (stackEvent.type == StackEvent.EVENT_TYPE_CONNECTION_STATE_CHANGED) {
            if ((stackEvent.valueInt == HeadsetClientHalConstants.CONNECTION_STATE_CONNECTING)
                    || (stackEvent.valueInt
                            == HeadsetClientHalConstants.CONNECTION_STATE_CONNECTED)) {
                return true;
            }
        }
        return false;
    }

    private HeadsetClientStateMachine getStateMachine(BluetoothDevice device) {
        return getStateMachine(device, false);
    }

    private HeadsetClientStateMachine getStateMachine(
            BluetoothDevice device, boolean isConnectionEvent) {
        if (device == null) {
            Log.e(TAG, "getStateMachine failed: Device cannot be null");
            return null;
        }

        HeadsetClientStateMachine sm;
        synchronized (mStateMachineMap) {
            sm = mStateMachineMap.get(device);
        }

        if (sm != null) {
            Log.d(TAG, "Found SM for device " + device);
        } else if (isConnectionEvent) {
            // The only time a new state machine should be created when none was found is for
            // connection events.
            sm = allocateStateMachine(device);
            if (sm == null) {
                Log.e(TAG, "SM could not be allocated for device " + device);
            }
        }
        return sm;
    }

    private HeadsetClientStateMachine allocateStateMachine(BluetoothDevice device) {
        if (device == null) {
            Log.e(TAG, "allocateStateMachine failed: Device cannot be null");
            return null;
        }

        if (getHeadsetClientService() == null) {
            // Preconditions: {@code setHeadsetClientService(this)} is the last thing {@code start}
            // does, and {@code setHeadsetClientService(null)} is (one of) the first thing
            // {@code stop does}.
            Log.e(
                    TAG,
                    "Cannot allocate SM if service has begun stopping or has not completed"
                            + " startup.");
            return null;
        }

        synchronized (mStateMachineMap) {
            HeadsetClientStateMachine sm = mStateMachineMap.get(device);
            if (sm != null) {
                Log.d(TAG, "allocateStateMachine: SM already exists for device " + device);
                return sm;
            }

            // There is a possibility of a DOS attack if someone populates here with a lot of fake
            // BluetoothAddresses. If it so happens instead of blowing up we can at least put a
            // limit on how long the attack would survive
            if (mStateMachineMap.keySet().size() > MAX_STATE_MACHINES_POSSIBLE) {
                Log.e(
                        TAG,
                        "Max state machines reached, possible DOS attack "
                                + MAX_STATE_MACHINES_POSSIBLE);
                return null;
            }

            // Allocate a new SM
            Log.d(TAG, "Creating a new state machine");
            sm = mSmFactory.make(this, mSmThread, mNativeInterface);
            mStateMachineMap.put(device, sm);
            return sm;
        }
    }

    // Check if any of the state machines have routed the SCO audio stream.
    boolean isScoRouted() {
        synchronized (mStateMachineMap) {
            for (Map.Entry<BluetoothDevice, HeadsetClientStateMachine> entry :
                    mStateMachineMap.entrySet()) {
                if (entry.getValue() != null) {
                    int audioState = entry.getValue().getAudioState(entry.getKey());
                    if (audioState == HeadsetClientHalConstants.AUDIO_STATE_CONNECTED) {
<<<<<<< HEAD
                        Log.d(TAG, "Device " + entry.getKey() + " audio state " + audioState
                                + " Connected");
=======
                        Log.d(
                                TAG,
                                "Device "
                                        + entry.getKey()
                                        + " audio state "
                                        + audioState
                                        + " Connected");
>>>>>>> e110efe6
                        return true;
                    }
                }
            }
        }
        return false;
    }

    void handleBatteryLevelChanged(BluetoothDevice device, int batteryLevel) {
        AdapterService.getAdapterService()
                .getRemoteDevices()
                .handleAgBatteryLevelChanged(device, batteryLevel);
    }

    @Override
    public void dump(StringBuilder sb) {
        super.dump(sb);
        synchronized (mStateMachineMap) {
            for (HeadsetClientStateMachine sm : mStateMachineMap.values()) {
                if (sm != null) {
                    sm.dump(sb);
                }
            }

            sb.append("\n");
            HfpClientConnectionService.dump(sb);
        }
    }

    // For testing
    protected Map<BluetoothDevice, HeadsetClientStateMachine> getStateMachineMap() {
        synchronized (mStateMachineMap) {
            return mStateMachineMap;
        }
    }

    protected void setSMFactory(HeadsetClientStateMachineFactory factory) {
        mSmFactory = factory;
    }

    protected AudioManager getAudioManager() {
        return mAudioManager;
    }

    protected void updateBatteryLevel() {
        int batteryLevel = mBatteryManager.getIntProperty(BatteryManager.BATTERY_PROPERTY_CAPACITY);
        int batteryIndicatorID = 2;

        synchronized (mStateMachineMap) {
            for (HeadsetClientStateMachine sm : mStateMachineMap.values()) {
                if (sm != null) {
                    sm.sendMessage(
                            HeadsetClientStateMachine.SEND_BIEV, batteryIndicatorID, batteryLevel);
                }
            }
        }
    }
}<|MERGE_RESOLUTION|>--- conflicted
+++ resolved
@@ -58,12 +58,7 @@
 import java.util.UUID;
 
 /**
-<<<<<<< HEAD
- * Provides Bluetooth Headset Client (HF Role) profile, as a service in the
- * Bluetooth application.
-=======
  * Provides Bluetooth Headset Client (HF Role) profile, as a service in the Bluetooth application.
->>>>>>> e110efe6
  */
 public class HeadsetClientService extends ProfileService {
     private static final String TAG = HeadsetClientService.class.getSimpleName();
@@ -195,49 +190,6 @@
         }
     }
 
-<<<<<<< HEAD
-    private final BroadcastReceiver mBroadcastReceiver = new BroadcastReceiver() {
-        @Override
-        public void onReceive(Context context, Intent intent) {
-            String action = intent.getAction();
-
-            // We handle the volume changes for Voice calls here since HFP audio volume control does
-            // not go through audio manager (audio mixer). see
-            // ({@link HeadsetClientStateMachine#SET_SPEAKER_VOLUME} in
-            // {@link HeadsetClientStateMachine} for details.
-            if (action.equals(AudioManager.ACTION_VOLUME_CHANGED)) {
-                Log.d(TAG, "Volume changed for stream: " + intent.getIntExtra(
-                        AudioManager.EXTRA_VOLUME_STREAM_TYPE, -1));
-                int streamType = intent.getIntExtra(AudioManager.EXTRA_VOLUME_STREAM_TYPE, -1);
-                if (streamType == AudioManager.STREAM_VOICE_CALL) {
-                    int streamValue =
-                            intent.getIntExtra(AudioManager.EXTRA_VOLUME_STREAM_VALUE, -1);
-                    int hfVol = HeadsetClientStateMachine.amToHfVol(streamValue);
-                    Log.d(TAG,
-                            "Setting volume to audio manager: " + streamValue + " hands free: "
-                                    + hfVol);
-                    mAudioManager.setHfpVolume(hfVol);
-                    synchronized (mStateMachineMap) {
-                        for (HeadsetClientStateMachine sm : mStateMachineMap.values()) {
-                            if (sm != null) {
-                                sm.sendMessage(HeadsetClientStateMachine.SET_SPEAKER_VOLUME,
-                                        streamValue);
-                            }
-                        }
-                    }
-                }
-            } else if (action.equals(Intent.ACTION_BATTERY_CHANGED)) {
-                int batteryIndicatorID = 2;
-                int batteryLevel = intent.getIntExtra(BatteryManager.EXTRA_LEVEL, 0);
-
-                if (batteryLevel == mLastBatteryLevel) {
-                    return;
-                }
-                mLastBatteryLevel = batteryLevel;
-
-                Log.d(TAG,
-                        "Send battery level update BIEV(2," + batteryLevel + ") command");
-=======
     private final BroadcastReceiver mBroadcastReceiver =
             new BroadcastReceiver() {
                 @Override
@@ -281,7 +233,6 @@
                     } else if (action.equals(Intent.ACTION_BATTERY_CHANGED)) {
                         int batteryIndicatorID = 2;
                         int batteryLevel = intent.getIntExtra(BatteryManager.EXTRA_LEVEL, 0);
->>>>>>> e110efe6
 
                         if (batteryLevel == mLastBatteryLevel) {
                             return;
@@ -975,16 +926,11 @@
                     continue;
                 }
                 int connectionState = entry.getValue().getConnectionState(entry.getKey());
-<<<<<<< HEAD
-                Log.d(TAG,
-                        "Accepting a call on device " + device + ". Possibly disconnecting on "
-=======
                 Log.d(
                         TAG,
                         "Accepting a call on device "
                                 + device
                                 + ". Possibly disconnecting on "
->>>>>>> e110efe6
                                 + entry.getValue());
                 if (connectionState == BluetoothProfile.STATE_CONNECTED) {
                     entry.getValue()
@@ -1320,10 +1266,6 @@
                 if (entry.getValue() != null) {
                     int audioState = entry.getValue().getAudioState(entry.getKey());
                     if (audioState == HeadsetClientHalConstants.AUDIO_STATE_CONNECTED) {
-<<<<<<< HEAD
-                        Log.d(TAG, "Device " + entry.getKey() + " audio state " + audioState
-                                + " Connected");
-=======
                         Log.d(
                                 TAG,
                                 "Device "
@@ -1331,7 +1273,6 @@
                                         + " audio state "
                                         + audioState
                                         + " Connected");
->>>>>>> e110efe6
                         return true;
                     }
                 }

--- conflicted
+++ resolved
@@ -49,16 +49,11 @@
         Log.i(TAG, "mCodecConfigOffloading size for le -> " + mCodecConfigOffloading.length);
 
         for (int idx = 0; idx < mCodecConfigOffloading.length; idx++) {
-<<<<<<< HEAD
-            Log.i(TAG, String.format("mCodecConfigOffloading[%d] -> %s",
-                    idx, mCodecConfigOffloading[idx].toString()));
-=======
             Log.i(
                     TAG,
                     String.format(
                             "mCodecConfigOffloading[%d] -> %s",
                             idx, mCodecConfigOffloading[idx].toString()));
->>>>>>> e110efe6
         }
     }
 

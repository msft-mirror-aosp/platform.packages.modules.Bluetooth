--- conflicted
+++ resolved
@@ -390,13 +390,8 @@
         }
     }
 
-<<<<<<< HEAD
-    private static String eventTypeValueCodecList1ToString(int type,
-                                    List<BluetoothLeAudioCodecConfig> value) {
-=======
     private static String eventTypeValueCodecList1ToString(
             int type, List<BluetoothLeAudioCodecConfig> value) {
->>>>>>> e110efe6
         String valueStr = "";
         switch (type) {
             case EVENT_TYPE_AUDIO_LOCAL_CODEC_CONFIG_CAPA_CHANGED:
@@ -414,13 +409,8 @@
         }
     }
 
-<<<<<<< HEAD
-    private static String eventTypeValueCodecList2ToString(int type,
-                                    List<BluetoothLeAudioCodecConfig> value) {
-=======
     private static String eventTypeValueCodecList2ToString(
             int type, List<BluetoothLeAudioCodecConfig> value) {
->>>>>>> e110efe6
         String valueStr = "";
         switch (type) {
             case EVENT_TYPE_AUDIO_LOCAL_CODEC_CONFIG_CAPA_CHANGED:

--- conflicted
+++ resolved
@@ -233,7 +233,6 @@
         event.valueInt2 = action;
 
         Log.d(TAG, "onHealthBasedGroupRecommendationAction: " + event);
-<<<<<<< HEAD
         sendMessageToService(event);
     }
 
@@ -259,33 +258,6 @@
         sendMessageToService(event);
     }
 
-=======
-        sendMessageToService(event);
-    }
-
-    @VisibleForTesting
-    void onUnicastMonitorModeStatus(int direction, int status) {
-        LeAudioStackEvent event =
-                new LeAudioStackEvent(LeAudioStackEvent.EVENT_TYPE_UNICAST_MONITOR_MODE_STATUS);
-        event.valueInt1 = direction;
-        event.valueInt2 = status;
-
-        Log.d(TAG, "onUnicastMonitorModeStatus: " + event);
-        sendMessageToService(event);
-    }
-
-    @VisibleForTesting
-    void onGroupStreamStatus(int groupId, int groupStreamStatus) {
-        LeAudioStackEvent event =
-                new LeAudioStackEvent(LeAudioStackEvent.EVENT_TYPE_GROUP_STREAM_STATUS_CHANGED);
-        event.valueInt1 = groupId;
-        event.valueInt2 = groupStreamStatus;
-
-        Log.d(TAG, "onGroupStreamStatus: " + event);
-        sendMessageToService(event);
-    }
-
->>>>>>> 6cdb3953
     /**
      * Initializes the native interface.
      *
@@ -399,13 +371,8 @@
      * Set unicast monitor mode flag.
      *
      * @param direction direction for which monitor mode should be used
-<<<<<<< HEAD
-     * @param enable true when LE Audio device should be listening for streaming status
-     *     on direction stream. false otherwise
-=======
      * @param enable true when LE Audio device should be listening for streaming status on direction
      *     stream. false otherwise
->>>>>>> 6cdb3953
      */
     public void setUnicastMonitorMode(int direction, boolean enable) {
         Log.d(TAG, "setUnicastMonitorMode enable: " + enable + ", direction : " + direction);
@@ -419,15 +386,6 @@
      * @param isOutputPreferenceLeAudio whether LEA is preferred for OUTPUT_ONLY
      * @param isDuplexPreferenceLeAudio whether LEA is preferred for DUPLEX
      */
-<<<<<<< HEAD
-    public void sendAudioProfilePreferences(int groupId, boolean isOutputPreferenceLeAudio,
-            boolean isDuplexPreferenceLeAudio) {
-        Log.d(TAG, "sendAudioProfilePreferences groupId=" + groupId
-                + ", isOutputPreferenceLeAudio=" + isOutputPreferenceLeAudio
-                + ", isDuplexPreferenceLeAudio=" + isDuplexPreferenceLeAudio);
-        sendAudioProfilePreferencesNative(groupId, isOutputPreferenceLeAudio,
-                isDuplexPreferenceLeAudio);
-=======
     public void sendAudioProfilePreferences(
             int groupId, boolean isOutputPreferenceLeAudio, boolean isDuplexPreferenceLeAudio) {
         Log.d(
@@ -460,27 +418,6 @@
                         + ", sourceContextTypes="
                         + sourceContextTypes);
         setGroupAllowedContextMaskNative(groupId, sinkContextTypes, sourceContextTypes);
->>>>>>> 6cdb3953
-    }
-
-    /**
-     * Set allowed context which should be considered while Audio Framework would request streaming.
-     *
-     * @param groupId is the groupId corresponding to the allowed context
-     * @param sinkContextTypes sink context types that would be allowed to stream
-     * @param sourceContextTypes source context types that would be allowed to stream
-     */
-    public void setGroupAllowedContextMask(
-            int groupId, int sinkContextTypes, int sourceContextTypes) {
-        Log.d(
-                TAG,
-                "setGroupAllowedContextMask groupId="
-                        + groupId
-                        + ", sinkContextTypes="
-                        + sinkContextTypes
-                        + ", sourceContextTypes="
-                        + sourceContextTypes);
-        setGroupAllowedContextMaskNative(groupId, sinkContextTypes, sourceContextTypes);
     }
 
     // Native methods that call into the JNI interface
@@ -510,19 +447,12 @@
     private native void setInCallNative(boolean inCall);
 
     private native void setUnicastMonitorModeNative(int direction, boolean enable);
-<<<<<<< HEAD
-    private native void confirmUnicastStreamRequestNative();
-    /*package*/
-    private native void sendAudioProfilePreferencesNative(int groupId,
-            boolean isOutputPreferenceLeAudio, boolean isDuplexPreferenceLeAudio);
-=======
 
     private native void confirmUnicastStreamRequestNative();
 
     /*package*/
     private native void sendAudioProfilePreferencesNative(
             int groupId, boolean isOutputPreferenceLeAudio, boolean isDuplexPreferenceLeAudio);
->>>>>>> 6cdb3953
 
     private native void setGroupAllowedContextMaskNative(
             int groupId, int sinkContextTypes, int sourceContextTypes);

--- conflicted
+++ resolved
@@ -130,12 +130,7 @@
 
             if (mLastConnectionState != -1) {
                 // Don't broadcast during startup
-<<<<<<< HEAD
-                broadcastConnectionState(BluetoothProfile.STATE_DISCONNECTED,
-                        mLastConnectionState);
-=======
                 broadcastConnectionState(BluetoothProfile.STATE_DISCONNECTED, mLastConnectionState);
->>>>>>> e110efe6
                 if (Flags.audioRoutingCentralization()) {
                     mService.deviceDisconnected(mDevice, false);
                 }

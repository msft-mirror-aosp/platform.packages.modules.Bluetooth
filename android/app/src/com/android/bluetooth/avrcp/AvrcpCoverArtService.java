/*
 * Copyright 2020 The Android Open Source Project
 *
 * Licensed under the Apache License, Version 2.0 (the "License");
 * you may not use this file except in compliance with the License.
 * You may obtain a copy of the License at
 *
 *      http://www.apache.org/licenses/LICENSE-2.0
 *
 * Unless required by applicable law or agreed to in writing, software
 * distributed under the License is distributed on an "AS IS" BASIS,
 * WITHOUT WARRANTIES OR CONDITIONS OF ANY KIND, either express or implied.
 * See the License for the specific language governing permissions and
 * limitations under the License.
 */

package com.android.bluetooth.avrcp;

import android.bluetooth.BluetoothDevice;
import android.bluetooth.BluetoothSocket;
import android.util.Log;

import com.android.bluetooth.BluetoothObexTransport;
import com.android.bluetooth.IObexConnectionHandler;
import com.android.bluetooth.ObexServerSockets;
import com.android.bluetooth.audio_util.Image;
import com.android.obex.ServerSession;

import java.io.IOException;
import java.util.Arrays;
import java.util.HashMap;

/**
 * The AVRCP Cover Art Service
 *
 * <p>This service handles allocation of image handles and storage of images. It also owns the BIP
 * OBEX server that handles requests to get AVRCP cover artwork.
 */
public class AvrcpCoverArtService {
    private static final String TAG = AvrcpCoverArtService.class.getSimpleName();

    private static final int COVER_ART_STORAGE_MAX_ITEMS = 32;

    /**
     * Limiting transmit packet size because some carkits are disconnected if AVRCP Cover Art OBEX
     * packet size exceed 1024 bytes.
     */
    private static final int MAX_TRANSMIT_PACKET_SIZE = 1024;

    // Cover Art and Image Handle objects
    private final AvrcpCoverArtStorage mStorage;

    // BIP Server Objects
    private volatile boolean mShutdown = true;
    private final SocketAcceptor mAcceptThread;
    private ObexServerSockets mServerSockets = null;
    private final HashMap<BluetoothDevice, ServerSession> mClients =
            new HashMap<BluetoothDevice, ServerSession>();
    private final Object mClientsLock = new Object();
    private final Object mServerLock = new Object();

    // Native interface
    private AvrcpNativeInterface mNativeInterface;

    public AvrcpCoverArtService() {
        mNativeInterface = AvrcpNativeInterface.getInstance();
        mAcceptThread = new SocketAcceptor();
        mStorage = new AvrcpCoverArtStorage(COVER_ART_STORAGE_MAX_ITEMS);
    }

    /**
     * Start the AVRCP Cover Art Service.
     *
     * <p>This will start up a BIP OBEX server and record the l2cap psm in the SDP record, and begin
     * accepting connections.
     */
    public boolean start() {
        debug("Starting service");
        if (!isShutdown()) {
            error("Service already started");
            return true;
        }
        mStorage.clear();
        return startBipServer();
    }

    /**
     * Stop the AVRCP Cover Art Service.
     *
     * <p>Tear down existing connections, remove ourselved from the SDP record.
     */
    public boolean stop() {
        debug("Stopping service");
        stopBipServer();
        synchronized (mClientsLock) {
            for (ServerSession session : mClients.values()) {
                session.close();
            }
            mClients.clear();
        }
        mStorage.clear();
        return true;
    }

    private boolean startBipServer() {
        debug("Starting BIP OBEX server");
        synchronized (mServerLock) {
            mServerSockets = ObexServerSockets.create(mAcceptThread);
            if (mServerSockets == null) {
                error("Failed to get a server socket. Can't setup cover art service");
                return false;
            }
            registerBipServer(mServerSockets.getL2capPsm());
            mShutdown = false;
            debug("Service started, psm=" + mServerSockets.getL2capPsm());
        }
        return true;
    }

    private boolean stopBipServer() {
        debug("Stopping BIP OBEX server");
        synchronized (mServerLock) {
            mShutdown = true;
            unregisterBipServer();
            if (mServerSockets != null) {
                mServerSockets.shutdown(false);
                mServerSockets = null;
            }
        }
        return true;
    }

    private boolean isShutdown() {
        synchronized (mServerLock) {
            return mShutdown;
        }
    }

    private int getL2capPsm() {
        synchronized (mServerLock) {
            return (mServerLock != null ? mServerSockets.getL2capPsm() : 0);
        }
    }

    /** Store an image with the service and gets the image handle it's associated with. */
    public String storeImage(Image image) {
        debug("storeImage(image='" + image + "')");
        if (image == null || image.getImage() == null) return null;
        return mStorage.storeImage(new CoverArt(image));
    }

    /** Get the image stored at the given image handle, if it exists */
    public CoverArt getImage(String imageHandle) {
        debug("getImage(" + imageHandle + ")");
        return mStorage.getImage(imageHandle);
    }

    /** Add a BIP L2CAP PSM to the AVRCP Target SDP Record */
    private void registerBipServer(int psm) {
        debug("Add our PSM (" + psm + ") to the AVRCP Target SDP record");
        mNativeInterface.registerBipServer(psm);
        return;
    }

    /** Remove any BIP L2CAP PSM from the AVRCP Target SDP Record */
    private void unregisterBipServer() {
        debug("Remove the PSM remove the AVRCP Target SDP record");
        mNativeInterface.unregisterBipServer();
        return;
    }

    /**
     * Connect a device with the server
     *
     * <p>Since the server cannot explicitly make clients connect, this function is internal only
     * and provides a place for us to do required book keeping when we've decided to accept a client
     */
    private boolean connect(BluetoothDevice device, BluetoothSocket socket) {
        debug("Connect '" + device + "'");
        synchronized (mClientsLock) {

            // Only allow one client at all
            if (mClients.size() >= 1) return false;

            // Only allow one client per device
            if (mClients.containsKey(device)) return false;

            // Create a BIP OBEX Server session for the client and connect
            AvrcpBipObexServer s =
                    new AvrcpBipObexServer(
                            this,
                            new AvrcpBipObexServer.Callback() {
                                public void onConnected() {
                                    mNativeInterface.setBipClientStatus(device, true);
                                }

                                public void onDisconnected() {
                                    mNativeInterface.setBipClientStatus(device, false);
                                }

                                public void onClose() {
                                    disconnect(device);
                                }
                            });
<<<<<<< HEAD
            BluetoothObexTransport transport = new BluetoothObexTransport(socket,
                    MAX_TRANSMIT_PACKET_SIZE,
                    BluetoothObexTransport.PACKET_SIZE_UNSPECIFIED);
=======
            BluetoothObexTransport transport =
                    new BluetoothObexTransport(
                            socket,
                            MAX_TRANSMIT_PACKET_SIZE,
                            BluetoothObexTransport.PACKET_SIZE_UNSPECIFIED);
>>>>>>> e110efe6
            transport.setConnectionForCoverArt(true);
            try {
                ServerSession session = new ServerSession(transport, s, null);
                mClients.put(device, session);
                return true;
            } catch (IOException e) {
                error(e.toString());
                return false;
            }
        }
    }

    /** Explicitly disconnect a device from our BIP server if its connected. */
    public void disconnect(BluetoothDevice device) {
        debug("disconnect '" + device + "'");
        // Closing the server session closes the underlying transport, which closes the underlying
        // socket as well. No need to maintain and close anything else.
        synchronized (mClientsLock) {
            if (mClients.containsKey(device)) {
                mNativeInterface.setBipClientStatus(device, false);
                ServerSession session = mClients.get(device);
                mClients.remove(device);
                session.close();
            }
        }
    }

    /**
     * A Socket Acceptor to handle incoming connections to our BIP Server.
     *
     * <p>If we are accepting connections and the device is permitted, then this class will create a
     * session with our AvrcpBipObexServer.
     */
    private class SocketAcceptor implements IObexConnectionHandler {
        @Override
        public synchronized boolean onConnect(BluetoothDevice device, BluetoothSocket socket) {
            debug("onConnect() - device=" + device + ", socket=" + socket);
            if (isShutdown()) return false;
            return connect(device, socket);
        }

        @Override
        public synchronized void onAcceptFailed() {
            error("OnAcceptFailed()");
            if (isShutdown()) {
                error("Failed to accept incoming connection due to shutdown");
            } else {
                // restart
                stop();
                start();
            }
        }
    }

    /** Dump useful debug information about this service to a string */
    public void dump(StringBuilder sb) {
        int psm = getL2capPsm();
        sb.append("AvrcpCoverArtService:");
        sb.append("\n\tpsm = " + (psm == 0 ? "null" : psm));
        mStorage.dump(sb);
        synchronized (mClientsLock) {
            sb.append("\n\tclients = " + Arrays.toString(mClients.keySet().toArray()));
        }
        sb.append("\n");
    }

    /** Print a message to DEBUG if debug output is enabled */
    private void debug(String msg) {
        Log.d(TAG, msg);
    }

    /** Print a message to ERROR */
    private void error(String msg) {
        Log.e(TAG, msg);
    }
}<|MERGE_RESOLUTION|>--- conflicted
+++ resolved
@@ -202,17 +202,11 @@
                                     disconnect(device);
                                 }
                             });
-<<<<<<< HEAD
-            BluetoothObexTransport transport = new BluetoothObexTransport(socket,
-                    MAX_TRANSMIT_PACKET_SIZE,
-                    BluetoothObexTransport.PACKET_SIZE_UNSPECIFIED);
-=======
             BluetoothObexTransport transport =
                     new BluetoothObexTransport(
                             socket,
                             MAX_TRANSMIT_PACKET_SIZE,
                             BluetoothObexTransport.PACKET_SIZE_UNSPECIFIED);
->>>>>>> e110efe6
             transport.setConnectionForCoverArt(true);
             try {
                 ServerSession session = new ServerSession(transport, s, null);

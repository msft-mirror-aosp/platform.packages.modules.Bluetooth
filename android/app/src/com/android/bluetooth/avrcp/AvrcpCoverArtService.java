--- conflicted
+++ resolved
@@ -200,17 +200,11 @@
                                     disconnect(device);
                                 }
                             });
-<<<<<<< HEAD
-            BluetoothObexTransport transport = new BluetoothObexTransport(socket,
-                    MAX_TRANSMIT_PACKET_SIZE,
-                    BluetoothObexTransport.PACKET_SIZE_UNSPECIFIED);
-=======
             BluetoothObexTransport transport =
                     new BluetoothObexTransport(
                             socket,
                             MAX_TRANSMIT_PACKET_SIZE,
                             BluetoothObexTransport.PACKET_SIZE_UNSPECIFIED);
->>>>>>> 67a65fc1
             transport.setConnectionForCoverArt(true);
             try {
                 ServerSession session = new ServerSession(transport, s, null);

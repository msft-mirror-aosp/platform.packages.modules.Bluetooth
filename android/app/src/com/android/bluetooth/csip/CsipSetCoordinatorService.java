/*
 * Copyright 2021 HIMSA II K/S - www.himsa.com.
 * Represented by EHIMA - www.ehima.com
 *
 * Licensed under the Apache License, Version 2.0 (the "License");
 * you may not use this file except in compliance with the License.
 * You may obtain a copy of the License at
 *
 *      http://www.apache.org/licenses/LICENSE-2.0
 *
 * Unless required by applicable law or agreed to in writing, software
 * distributed under the License is distributed on an "AS IS" BASIS,
 * WITHOUT WARRANTIES OR CONDITIONS OF ANY KIND, either express or implied.
 * See the License for the specific language governing permissions and
 * limitations under the License.
 */

package com.android.bluetooth.csip;

import static android.Manifest.permission.BLUETOOTH_CONNECT;

import static com.android.bluetooth.Utils.enforceBluetoothPrivilegedPermission;

import android.annotation.CallbackExecutor;
import android.annotation.NonNull;
import android.annotation.Nullable;
import android.bluetooth.BluetoothCsipSetCoordinator;
import android.bluetooth.BluetoothDevice;
import android.bluetooth.BluetoothProfile;
import android.bluetooth.BluetoothStatusCodes;
import android.bluetooth.BluetoothUuid;
import android.bluetooth.IBluetoothCsipSetCoordinator;
import android.bluetooth.IBluetoothCsipSetCoordinatorCallback;
import android.bluetooth.IBluetoothCsipSetCoordinatorLockCallback;
import android.content.AttributionSource;
import android.content.BroadcastReceiver;
import android.content.Context;
import android.content.Intent;
import android.content.IntentFilter;
import android.os.HandlerThread;
import android.os.ParcelUuid;
import android.os.RemoteException;
import android.sysprop.BluetoothProperties;
import android.util.Log;
import android.util.Pair;

import com.android.bluetooth.Utils;
import com.android.bluetooth.btservice.AdapterService;
import com.android.bluetooth.btservice.ProfileService;
import com.android.bluetooth.btservice.storage.DatabaseManager;
import com.android.internal.annotations.VisibleForTesting;
import com.android.modules.utils.SynchronousResultReceiver;

import java.util.ArrayList;
import java.util.Collections;
import java.util.HashMap;
import java.util.List;
import java.util.Map;
import java.util.Objects;
import java.util.UUID;
import java.util.concurrent.ConcurrentHashMap;
import java.util.concurrent.Executor;
import java.util.stream.Collectors;

/**
 * Provides Bluetooth CSIP Set Coordinator profile, as a service.
 * @hide
 */
public class CsipSetCoordinatorService extends ProfileService {
    private static final boolean DBG = false;
    private static final String TAG = "CsipSetCoordinatorService";

    // Timeout for state machine thread join, to prevent potential ANR.
    private static final int SM_THREAD_JOIN_TIMEOUT_MS = 1000;

    // Upper limit of all CSIP devices: Bonded or Connected
    private static final int MAX_CSIS_STATE_MACHINES = 10;
    private static CsipSetCoordinatorService sCsipSetCoordinatorService;

    private AdapterService mAdapterService;
    private DatabaseManager mDatabaseManager;
    private HandlerThread mStateMachinesThread;
    private BluetoothDevice mPreviousAudioDevice;

    @VisibleForTesting CsipSetCoordinatorNativeInterface mCsipSetCoordinatorNativeInterface;

    private final Map<BluetoothDevice, CsipSetCoordinatorStateMachine> mStateMachines =
            new HashMap<>();

    private final Map<Integer, ParcelUuid> mGroupIdToUuidMap = new HashMap<>();
    private final Map<BluetoothDevice, Map<Integer, Integer>> mDeviceGroupIdRankMap =
            new ConcurrentHashMap<>();
    private final Map<Integer, Integer> mGroupIdToGroupSize = new HashMap<>();
    private final Map<ParcelUuid, Map<Executor, IBluetoothCsipSetCoordinatorCallback>> mCallbacks =
            new HashMap<>();
    private final Map<Integer, Pair<UUID, IBluetoothCsipSetCoordinatorLockCallback>> mLocks =
            new ConcurrentHashMap<>();

    private BroadcastReceiver mBondStateChangedReceiver;
    private BroadcastReceiver mConnectionStateChangedReceiver;

    public static boolean isEnabled() {
        return BluetoothProperties.isProfileCsipSetCoordinatorEnabled().orElse(false);
    }

    @Override
    protected IProfileServiceBinder initBinder() {
        return new BluetoothCsisBinder(this);
    }

    @Override
    protected void create() {
        if (DBG) {
            Log.d(TAG, "create()");
        }
    }

    @Override
    protected boolean start() {
        if (DBG) {
            Log.d(TAG, "start()");
        }
        if (sCsipSetCoordinatorService != null) {
            throw new IllegalStateException("start() called twice");
        }

        // Get AdapterService, DatabaseManager, CsipSetCoordinatorNativeInterface.
        // None of them can be null.
        mAdapterService = Objects.requireNonNull(AdapterService.getAdapterService(),
                "AdapterService cannot be null when CsipSetCoordinatorService starts");
        mDatabaseManager = Objects.requireNonNull(mAdapterService.getDatabase(),
                "DatabaseManager cannot be null when CsipSetCoordinatorService starts");
        mCsipSetCoordinatorNativeInterface = Objects.requireNonNull(
                CsipSetCoordinatorNativeInterface.getInstance(),
                "CsipSetCoordinatorNativeInterface cannot be null when"
                .concat("CsipSetCoordinatorService starts"));

        // Start handler thread for state machines
        mStateMachines.clear();
        mStateMachinesThread = new HandlerThread("CsipSetCoordinatorService.StateMachines");
        mStateMachinesThread.start();

        // Setup broadcast receivers
        IntentFilter filter = new IntentFilter();
        filter.addAction(BluetoothDevice.ACTION_BOND_STATE_CHANGED);
        mBondStateChangedReceiver = new BondStateChangedReceiver();
        registerReceiver(mBondStateChangedReceiver, filter);
        filter = new IntentFilter();
        filter.addAction(BluetoothCsipSetCoordinator.ACTION_CSIS_CONNECTION_STATE_CHANGED);
        mConnectionStateChangedReceiver = new ConnectionStateChangedReceiver();
        registerReceiver(mConnectionStateChangedReceiver, filter);

        // Mark service as started
        setCsipSetCoordinatorService(this);

        // Initialize native interface
        mCsipSetCoordinatorNativeInterface.init();
        mAdapterService.notifyActivityAttributionInfo(getAttributionSource(),
                AdapterService.ACTIVITY_ATTRIBUTION_NO_ACTIVE_DEVICE_ADDRESS);

        return true;
    }

    @Override
    protected boolean stop() {
        if (DBG) {
            Log.d(TAG, "stop()");
        }
        if (sCsipSetCoordinatorService == null) {
            Log.w(TAG, "stop() called before start()");
            return true;
        }

        mAdapterService.notifyActivityAttributionInfo(getAttributionSource(),
                AdapterService.ACTIVITY_ATTRIBUTION_NO_ACTIVE_DEVICE_ADDRESS);
        // Cleanup native interface
        mCsipSetCoordinatorNativeInterface.cleanup();
        mCsipSetCoordinatorNativeInterface = null;

        // Mark service as stopped
        setCsipSetCoordinatorService(null);

        // Unregister broadcast receivers
        unregisterReceiver(mBondStateChangedReceiver);
        mBondStateChangedReceiver = null;
        unregisterReceiver(mConnectionStateChangedReceiver);
        mConnectionStateChangedReceiver = null;

        // Destroy state machines and stop handler thread
        synchronized (mStateMachines) {
            for (CsipSetCoordinatorStateMachine sm : mStateMachines.values()) {
                sm.doQuit();
                sm.cleanup();
            }
            mStateMachines.clear();
        }

        if (mStateMachinesThread != null) {
            try {
                mStateMachinesThread.quitSafely();
                mStateMachinesThread.join(SM_THREAD_JOIN_TIMEOUT_MS);
                mStateMachinesThread = null;
            } catch (InterruptedException e) {
                // Do not rethrow as we are shutting down anyway
            }
        }

        mDeviceGroupIdRankMap.clear();
        mCallbacks.clear();
        mGroupIdToGroupSize.clear();
        mGroupIdToUuidMap.clear();

        mLocks.clear();

        // Clear AdapterService, CsipSetCoordinatorNativeInterface
        mCsipSetCoordinatorNativeInterface = null;
        mAdapterService = null;

        return true;
    }

    @Override
    protected void cleanup() {
        if (DBG) {
            Log.d(TAG, "cleanup()");
        }
    }

    /**
     * Get the CsipSetCoordinatorService instance
     * @return CsipSetCoordinatorService instance
     */
    public static synchronized CsipSetCoordinatorService getCsipSetCoordinatorService() {
        if (sCsipSetCoordinatorService == null) {
            Log.w(TAG, "getCsipSetCoordinatorService(): service is NULL");
            return null;
        }

        if (!sCsipSetCoordinatorService.isAvailable()) {
            Log.w(TAG, "getCsipSetCoordinatorService(): service is not available");
            return null;
        }
        return sCsipSetCoordinatorService;
    }

    private static synchronized void setCsipSetCoordinatorService(
            CsipSetCoordinatorService instance) {
        if (DBG) {
            Log.d(TAG, "setCsipSetCoordinatorService(): set to: " + instance);
        }
        sCsipSetCoordinatorService = instance;
    }

    /**
     * Connect the given Bluetooth device.
     *
     * @return true if connection is successful, false otherwise.
     */
    public boolean connect(BluetoothDevice device) {
        enforceCallingOrSelfPermission(BLUETOOTH_PRIVILEGED, "Need BLUETOOTH_PRIVILEGED permission");
        if (DBG) {
            Log.d(TAG, "connect(): " + device);
        }
        if (device == null) {
            return false;
        }

        if (getConnectionPolicy(device) == BluetoothProfile.CONNECTION_POLICY_FORBIDDEN) {
            return false;
        }
        ParcelUuid[] featureUuids = mAdapterService.getRemoteUuids(device);
        if (!Utils.arrayContains(featureUuids, BluetoothUuid.COORDINATED_SET)) {
            Log.e(TAG, "Cannot connect to " + device + " : Remote does not have CSIS UUID");
            return false;
        }

        synchronized (mStateMachines) {
            CsipSetCoordinatorStateMachine smConnect = getOrCreateStateMachine(device);
            if (smConnect == null) {
                Log.e(TAG, "Cannot connect to " + device + " : no state machine");
            }
            smConnect.sendMessage(CsipSetCoordinatorStateMachine.CONNECT);
        }

        return true;
    }

    /**
     * Disconnect the given Bluetooth device.
     *
     * @return true if disconnect is successful, false otherwise.
     */
    public boolean disconnect(BluetoothDevice device) {
        enforceCallingOrSelfPermission(BLUETOOTH_PRIVILEGED, "Need BLUETOOTH_PRIVILEGED permission");
        if (DBG) {
            Log.d(TAG, "disconnect(): " + device);
        }
        if (device == null) {
            return false;
        }
        synchronized (mStateMachines) {
            CsipSetCoordinatorStateMachine sm = getOrCreateStateMachine(device);
            if (sm != null) {
                sm.sendMessage(CsipSetCoordinatorStateMachine.DISCONNECT);
            }
        }

        return true;
    }

    public List<BluetoothDevice> getConnectedDevices() {
        enforceCallingOrSelfPermission(BLUETOOTH_CONNECT, "Need BLUETOOTH_CONNECT permission");
        synchronized (mStateMachines) {
            List<BluetoothDevice> devices = new ArrayList<>();
            for (CsipSetCoordinatorStateMachine sm : mStateMachines.values()) {
                if (sm.isConnected()) {
                    devices.add(sm.getDevice());
                }
            }
            return devices;
        }
    }

    /**
     * Check whether can connect to a peer device.
     * The check considers a number of factors during the evaluation.
     *
     * @param device the peer device to connect to
     * @return true if connection is allowed, otherwise false
     */
    @VisibleForTesting(visibility = VisibleForTesting.Visibility.PACKAGE)
    public boolean okToConnect(BluetoothDevice device) {
        // Check if this is an incoming connection in Quiet mode.
        if (mAdapterService.isQuietModeEnabled()) {
            Log.e(TAG, "okToConnect: cannot connect to " + device + " : quiet mode enabled");
            return false;
        }
        // Check connectionPolicy and accept or reject the connection.
        int connectionPolicy = getConnectionPolicy(device);
        int bondState = mAdapterService.getBondState(device);
        // Allow this connection only if the device is bonded. Any attempt to connect while
        // bonding would potentially lead to an unauthorized connection.
        if (bondState != BluetoothDevice.BOND_BONDED) {
            Log.w(TAG, "okToConnect: return false, bondState=" + bondState);
            return false;
        } else if (connectionPolicy != BluetoothProfile.CONNECTION_POLICY_UNKNOWN
                && connectionPolicy != BluetoothProfile.CONNECTION_POLICY_ALLOWED) {
            // Otherwise, reject the connection if connectionPolicy is not valid.
            Log.w(TAG, "okToConnect: return false, connectionPolicy=" + connectionPolicy);
            return false;
        }
        return true;
    }

    List<BluetoothDevice> getDevicesMatchingConnectionStates(int[] states) {
        enforceCallingOrSelfPermission(BLUETOOTH_CONNECT, "Need BLUETOOTH_CONNECT permission");
        ArrayList<BluetoothDevice> devices = new ArrayList<>();
        if (states == null) {
            return devices;
        }
        final BluetoothDevice[] bondedDevices = mAdapterService.getBondedDevices();
        if (bondedDevices == null) {
            return devices;
        }
        synchronized (mStateMachines) {
            for (BluetoothDevice device : bondedDevices) {
                final ParcelUuid[] featureUuids = device.getUuids();
                if (!Utils.arrayContains(featureUuids, BluetoothUuid.COORDINATED_SET)) {
                    continue;
                }
                int connectionState = BluetoothProfile.STATE_DISCONNECTED;
                CsipSetCoordinatorStateMachine sm = mStateMachines.get(device);
                if (sm != null) {
                    connectionState = sm.getConnectionState();
                }
                for (int state : states) {
                    if (connectionState == state) {
                        devices.add(device);
                        break;
                    }
                }
            }
            return devices;
        }
    }

    /**
     * Register for CSIS
     */
    public void registerCsisMemberObserver(@CallbackExecutor Executor executor, ParcelUuid uuid,
            IBluetoothCsipSetCoordinatorCallback callback) {
        Map<Executor, IBluetoothCsipSetCoordinatorCallback> entries =
                mCallbacks.getOrDefault(uuid, null);
        if (entries == null) {
            entries = new HashMap<>();
            entries.put(executor, callback);
            Log.d(TAG, " Csis adding new callback for " + uuid);
            mCallbacks.put(uuid, entries);
            return;
        }

        if (entries.containsKey(executor)) {
            if (entries.get(executor) == callback) {
                Log.d(TAG, " Execute and callback already added " + uuid);
                return;
            }
        }

        Log.d(TAG, " Csis adding callback " + uuid);
        entries.put(executor, callback);
    }

    /**
     * Get the list of devices that have state machines.
     *
     * @return the list of devices that have state machines
     */
    @VisibleForTesting
    List<BluetoothDevice> getDevices() {
        List<BluetoothDevice> devices = new ArrayList<>();
        synchronized (mStateMachines) {
            for (CsipSetCoordinatorStateMachine sm : mStateMachines.values()) {
                devices.add(sm.getDevice());
            }
            return devices;
        }
    }

    /**
     * Get the current connection state of the profile
     *
     * @param device is the remote bluetooth device
     * @return {@link BluetoothProfile#STATE_DISCONNECTED} if this profile is disconnected,
     * {@link BluetoothProfile#STATE_CONNECTING} if this profile is being connected,
     * {@link BluetoothProfile#STATE_CONNECTED} if this profile is connected, or
     * {@link BluetoothProfile#STATE_DISCONNECTING} if this profile is being disconnected
     */
    public int getConnectionState(BluetoothDevice device) {
        enforceCallingOrSelfPermission(BLUETOOTH_CONNECT, "Need BLUETOOTH_CONNECT permission");
        synchronized (mStateMachines) {
            CsipSetCoordinatorStateMachine sm = mStateMachines.get(device);
            if (sm == null) {
                return BluetoothProfile.STATE_DISCONNECTED;
            }
            return sm.getConnectionState();
        }
    }

    /**
     * Set connection policy of the profile and connects it if connectionPolicy is
     * {@link BluetoothProfile#CONNECTION_POLICY_ALLOWED} or disconnects if connectionPolicy is
     * {@link BluetoothProfile#CONNECTION_POLICY_FORBIDDEN}
     *
     * <p> The device should already be paired.
     * Connection policy can be one of:
     * {@link BluetoothProfile#CONNECTION_POLICY_ALLOWED},
     * {@link BluetoothProfile#CONNECTION_POLICY_FORBIDDEN},
     * {@link BluetoothProfile#CONNECTION_POLICY_UNKNOWN}
     *
     * @param device the remote device
     * @param connectionPolicy is the connection policy to set to for this profile
     * @return true on success, otherwise false
     */
    public boolean setConnectionPolicy(BluetoothDevice device, int connectionPolicy) {
        enforceCallingOrSelfPermission(BLUETOOTH_PRIVILEGED, "Need BLUETOOTH_PRIVILEGED permission");
        if (DBG) {
            Log.d(TAG, "Saved connectionPolicy " + device + " = " + connectionPolicy);
        }
        mDatabaseManager.setProfileConnectionPolicy(
                device, BluetoothProfile.CSIP_SET_COORDINATOR, connectionPolicy);
        if (connectionPolicy == BluetoothProfile.CONNECTION_POLICY_ALLOWED) {
            connect(device);
        } else if (connectionPolicy == BluetoothProfile.CONNECTION_POLICY_FORBIDDEN) {
            disconnect(device);
        }
        return true;
    }

    /**
     * Get the connection policy of the profile.
     *
     * @param device the remote device
     * @return connection policy of the specified device
     */
    public int getConnectionPolicy(BluetoothDevice device) {
        enforceCallingOrSelfPermission(BLUETOOTH_PRIVILEGED, "Need BLUETOOTH_PRIVILEGED permission");
        return mDatabaseManager.getProfileConnectionPolicy(
                device, BluetoothProfile.CSIP_SET_COORDINATOR);
    }

    /**
     * Lock a given group.
     * @param groupId group ID to lock
     * @param callback callback with the lock request result
     * @return unique lock identifier used for unlocking
     *
     * @hide
     */
    public @Nullable UUID lockGroup(
            int groupId, @NonNull IBluetoothCsipSetCoordinatorLockCallback callback) {
        if (callback == null) {
            if (DBG) {
                Log.d(TAG, "lockGroup(): " + groupId + ", callback not provided ");
            }
            return null;
        }

        synchronized (mGroupIdToUuidMap) {
            if (!mGroupIdToUuidMap.containsKey(groupId)) {
                try {
                    callback.onGroupLockSet(groupId,
                            BluetoothStatusCodes.ERROR_CSIP_INVALID_GROUP_ID,
                            false);
                } catch (RemoteException e) {
                    throw e.rethrowFromSystemServer();
                }
                return null;
            }
        }

        UUID uuid = UUID.randomUUID();
        synchronized (mLocks) {
            if (mLocks.containsKey(groupId)) {
                try {
                    callback.onGroupLockSet(groupId,
                            BluetoothStatusCodes.ERROR_CSIP_GROUP_LOCKED_BY_OTHER,
                            true);
                } catch (RemoteException e) {
                    throw e.rethrowFromSystemServer();
                }
                if (DBG) {
                    Log.d(TAG, "lockGroup(): " + groupId + ", ERROR_CSIP_GROUP_LOCKED_BY_OTHER ");
                }
                return null;
            }

            mLocks.put(groupId, new Pair<>(uuid, callback));
        }

        if (DBG) {
            Log.d(TAG, "lockGroup(): locking group: " + groupId);
        }
        mCsipSetCoordinatorNativeInterface.groupLockSet(groupId, true);
        return uuid;
    }

    /**
     * Unlock a given group.
     * @param lockUuid unique lock identifier used for unlocking
     *
     * @hide
     */
    public void unlockGroup(@NonNull UUID lockUuid) {
        if (lockUuid == null) {
            if (DBG) {
                Log.d(TAG, "unlockGroup(): lockUuid is null");
            }
            return;
        }

        synchronized (mLocks) {
            for (Map.Entry<Integer, Pair<UUID, IBluetoothCsipSetCoordinatorLockCallback>> entry :
                    mLocks.entrySet()) {
                Pair<UUID, IBluetoothCsipSetCoordinatorLockCallback> uuidCbPair = entry.getValue();
                if (uuidCbPair.first.equals(lockUuid)) {
                    if (DBG) {
                        Log.d(TAG, "unlockGroup(): unlocking ... " + lockUuid);
                    }
                    mCsipSetCoordinatorNativeInterface.groupLockSet(entry.getKey(), false);
                    return;
                }
            }
        }
    }

    /**
     * Check whether a given group is currently locked.
     * @param groupId unique group identifier
     * @return true if group is currently locked, otherwise false.
     *
     * @hide
     */
    public boolean isGroupLocked(int groupId) {
        return mLocks.containsKey(groupId);
    }

    /**
     * Get collection of group IDs for a given UUID
     * @param uuid profile context UUID
     * @return list of group IDs
     */
    public List<Integer> getAllGroupIds(ParcelUuid uuid) {
        return mGroupIdToUuidMap.entrySet()
                .stream()
                .filter(e -> uuid.equals(e.getValue()))
                .map(Map.Entry::getKey)
                .collect(Collectors.toList());
    }

    /**
     * Get device's groups/
     * @param device group member device
     * @return map of group id and related uuids.
     */
    public Map<Integer, ParcelUuid> getGroupUuidMapByDevice(BluetoothDevice device) {
        Map<Integer, Integer> device_groups =
                mDeviceGroupIdRankMap.getOrDefault(device, new HashMap<>());
        return mGroupIdToUuidMap.entrySet()
                .stream()
                .filter(e -> device_groups.containsKey(e.getKey()))
                .collect(Collectors.toMap(Map.Entry::getKey, Map.Entry::getValue));
    }

    /**
     * Get grouped devices
     * @param groupId group ID
     * @return related list of devices sorted from the lowest to the highest rank value.
     */
    public @NonNull List<BluetoothDevice> getGroupDevicesOrdered(int groupId) {
        final Map<BluetoothDevice, Integer> deviceRankMap = new HashMap();
        for (Map.Entry<BluetoothDevice, ?> entry : mDeviceGroupIdRankMap.entrySet()) {
            Map<Integer, Integer> rankMap = (Map<Integer, Integer>) entry.getValue();
            BluetoothDevice device = entry.getKey();
            if (rankMap.containsKey(groupId)) {
                deviceRankMap.put(device, rankMap.get(groupId));
            }
        }

        // Return device list sorted by descending rank order
        return deviceRankMap.entrySet()
                .stream()
                .sorted(Map.Entry.comparingByValue())
                .map(e -> e.getKey())
                .collect(Collectors.toList());
    }

    /**
     * Get grouped devices
     * @param device group member device
<<<<<<< HEAD
     * @param uuid
=======
     * @param uuid profile context UUID
>>>>>>> f9b338a7
     * @return related list of devices sorted from the lowest to the highest rank value.
     */
    public @NonNull List<BluetoothDevice> getGroupDevicesOrdered(BluetoothDevice device,
            ParcelUuid uuid) {
        List<Integer> groupIds = getAllGroupIds(uuid);
        for (Integer id : groupIds) {
            List<BluetoothDevice> devices = getGroupDevicesOrdered(id);
            if (devices.contains(device)) {
                return devices;
            }
        }
        return Collections.emptyList();
    }

    /**
     * Get group desired size
     * @param groupId group ID
     * @return the number of group members
     */
    public int getDesiredGroupSize(int groupId) {
        return mGroupIdToGroupSize.getOrDefault(groupId,
                IBluetoothCsipSetCoordinator.CSIS_GROUP_SIZE_UNKNOWN);
    }

    private void handleDeviceAvailable(BluetoothDevice device, int groupId, int rank, UUID uuid) {
        ParcelUuid parcel_uuid = new ParcelUuid(uuid);
        if (!getAllGroupIds(parcel_uuid).contains(groupId)) {
            mGroupIdToUuidMap.put(groupId, parcel_uuid);
        }

        if (!mDeviceGroupIdRankMap.containsKey(device)) {
            mDeviceGroupIdRankMap.put(device, new HashMap<Integer, Integer>());
        }

        Map<Integer, Integer> all_device_groups = mDeviceGroupIdRankMap.get(device);
        all_device_groups.put(groupId, rank);
    }

    private void executeCallback(Executor exec, IBluetoothCsipSetCoordinatorCallback callback,
            BluetoothDevice device, int groupId) throws RemoteException {
        exec.execute(() -> {
            try {
                callback.onCsisSetMemberAvailable(device, groupId);
            } catch (RemoteException e) {
                throw e.rethrowFromSystemServer();
            }
        });
    }

    private void handleSetMemberAvailable(BluetoothDevice device, int groupId) {
        if (!mGroupIdToUuidMap.containsKey(groupId)) {
            Log.e(TAG, " UUID not found for group id " + groupId);
            return;
        }

        if (mCallbacks.isEmpty()) {
            return;
        }

        ParcelUuid uuid = mGroupIdToUuidMap.get(groupId);
        if (mCallbacks.get(uuid) == null) {
            Log.e(TAG, " There is no clients for uuid: " + uuid);
            return;
        }

        for (Map.Entry<Executor, IBluetoothCsipSetCoordinatorCallback> entry :
                mCallbacks.get(uuid).entrySet()) {
            if (DBG) {
                Log.d(TAG, " executing " + uuid + " " + entry.getKey());
            }
            try {
                executeCallback(entry.getKey(), entry.getValue(), device, groupId);
            } catch (RemoteException e) {
                throw e.rethrowFromSystemServer();
            }
        }
    }

    int getApiStatusCode(int nativeResult) {
        switch (nativeResult) {
            case IBluetoothCsipSetCoordinator.CSIS_GROUP_LOCK_SUCCESS:
                return BluetoothStatusCodes.SUCCESS;
            case IBluetoothCsipSetCoordinator.CSIS_GROUP_LOCK_FAILED_INVALID_GROUP:
                return BluetoothStatusCodes.ERROR_CSIP_INVALID_GROUP_ID;
            case IBluetoothCsipSetCoordinator.CSIS_GROUP_LOCK_FAILED_GROUP_NOT_CONNECTED:
                return BluetoothStatusCodes.ERROR_DEVICE_NOT_CONNECTED;
            case IBluetoothCsipSetCoordinator.CSIS_GROUP_LOCK_FAILED_LOCKED_BY_OTHER:
                return BluetoothStatusCodes.ERROR_CSIP_GROUP_LOCKED_BY_OTHER;
            case IBluetoothCsipSetCoordinator.CSIS_LOCKED_GROUP_MEMBER_LOST:
                return BluetoothStatusCodes.ERROR_CSIP_LOCKED_GROUP_MEMBER_LOST;
            case IBluetoothCsipSetCoordinator.CSIS_GROUP_LOCK_FAILED_OTHER_REASON:
            default:
                Log.e(TAG, " Unknown status code: " + nativeResult);
                return BluetoothStatusCodes.ERROR_UNKNOWN;
        }
    }

    void handleGroupLockChanged(int groupId, int status, boolean isLocked) {
        synchronized (mLocks) {
            if (!mLocks.containsKey(groupId)) {
                return;
            }

            IBluetoothCsipSetCoordinatorLockCallback cb = mLocks.get(groupId).second;
            try {
                cb.onGroupLockSet(groupId, getApiStatusCode(status), isLocked);
            } catch (RemoteException e) {
                throw e.rethrowFromSystemServer();
            }

            // Unlocking invalidates the existing lock if exist
            if (!isLocked) {
                mLocks.remove(groupId);
            }
        }
    }

    void messageFromNative(CsipSetCoordinatorStackEvent stackEvent) {
        BluetoothDevice device = stackEvent.device;
        Log.d(TAG, "Message from native: " + stackEvent);

        Intent intent = null;
        int groupId = stackEvent.valueInt1;
        if (stackEvent.type == CsipSetCoordinatorStackEvent.EVENT_TYPE_DEVICE_AVAILABLE) {
            Objects.requireNonNull(device, "Device should never be null, event: " + stackEvent);

            intent = new Intent(BluetoothCsipSetCoordinator.ACTION_CSIS_DEVICE_AVAILABLE);
            intent.putExtra(BluetoothDevice.EXTRA_DEVICE, stackEvent.device);
            intent.putExtra(BluetoothCsipSetCoordinator.EXTRA_CSIS_GROUP_ID, groupId);
            intent.putExtra(
                    BluetoothCsipSetCoordinator.EXTRA_CSIS_GROUP_SIZE, stackEvent.valueInt2);
            intent.putExtra(
                    BluetoothCsipSetCoordinator.EXTRA_CSIS_GROUP_TYPE_UUID, stackEvent.valueUuid1);

            handleDeviceAvailable(device, groupId, stackEvent.valueInt3, stackEvent.valueUuid1);
        } else if (stackEvent.type
                == CsipSetCoordinatorStackEvent.EVENT_TYPE_SET_MEMBER_AVAILABLE) {
            Objects.requireNonNull(device, "Device should never be null, event: " + stackEvent);
            /* Notify registered parties */
            handleSetMemberAvailable(device, stackEvent.valueInt1);

            /* Sent intent as well */
            intent = new Intent(BluetoothCsipSetCoordinator.ACTION_CSIS_SET_MEMBER_AVAILABLE);
            intent.putExtra(BluetoothDevice.EXTRA_DEVICE, device);
            intent.putExtra(BluetoothCsipSetCoordinator.EXTRA_CSIS_GROUP_ID, groupId);
        } else if (stackEvent.type == CsipSetCoordinatorStackEvent.EVENT_TYPE_GROUP_LOCK_CHANGED) {
            int lock_status = stackEvent.valueInt2;
            boolean lock_state = stackEvent.valueBool1;
            handleGroupLockChanged(groupId, lock_status, lock_state);
        }

        if (intent != null) {
            intent.addFlags(Intent.FLAG_RECEIVER_REGISTERED_ONLY_BEFORE_BOOT
                    | Intent.FLAG_RECEIVER_INCLUDE_BACKGROUND);
            sendBroadcast(intent, BLUETOOTH_PRIVILEGED);
        }

        synchronized (mStateMachines) {
            CsipSetCoordinatorStateMachine sm = mStateMachines.get(device);

            if (stackEvent.type
                    == CsipSetCoordinatorStackEvent.EVENT_TYPE_CONNECTION_STATE_CHANGED) {
                if (sm == null) {
                    switch (stackEvent.valueInt1) {
                        case CsipSetCoordinatorStackEvent.CONNECTION_STATE_CONNECTED:
                        case CsipSetCoordinatorStackEvent.CONNECTION_STATE_CONNECTING:
                            sm = getOrCreateStateMachine(device);
                            break;
                        default:
                            break;
                    }
                }

                if (sm == null) {
                    Log.e(TAG, "Cannot process stack event: no state machine: " + stackEvent);
                    return;
                }
                sm.sendMessage(CsipSetCoordinatorStateMachine.STACK_EVENT, stackEvent);
            }
        }
    }

    private CsipSetCoordinatorStateMachine getOrCreateStateMachine(BluetoothDevice device) {
        if (device == null) {
            Log.e(TAG, "getOrCreateStateMachine failed: device cannot be null");
            return null;
        }
        synchronized (mStateMachines) {
            CsipSetCoordinatorStateMachine sm = mStateMachines.get(device);
            if (sm != null) {
                return sm;
            }
            // Limit the maximum number of state machines to avoid DoS attack
            if (mStateMachines.size() >= MAX_CSIS_STATE_MACHINES) {
                Log.e(TAG,
                        "Maximum number of CSIS state machines reached: "
                                + MAX_CSIS_STATE_MACHINES);
                return null;
            }
            if (DBG) {
                Log.d(TAG, "Creating a new state machine for " + device);
            }
            sm = CsipSetCoordinatorStateMachine.make(device, this,
                    mCsipSetCoordinatorNativeInterface, mStateMachinesThread.getLooper());
            mStateMachines.put(device, sm);
            return sm;
        }
    }

    // Remove state machine if the bonding for a device is removed
    private class BondStateChangedReceiver extends BroadcastReceiver {
        @Override
        public void onReceive(Context context, Intent intent) {
            if (!BluetoothDevice.ACTION_BOND_STATE_CHANGED.equals(intent.getAction())) {
                return;
            }
            int state = intent.getIntExtra(BluetoothDevice.EXTRA_BOND_STATE, BluetoothDevice.ERROR);
            BluetoothDevice device = intent.getParcelableExtra(BluetoothDevice.EXTRA_DEVICE);
            Objects.requireNonNull(device, "ACTION_BOND_STATE_CHANGED with no EXTRA_DEVICE");
            bondStateChanged(device, state);
        }
    }

    /**
     * Process a change in the bonding state for a device.
     *
     * @param device the device whose bonding state has changed
     * @param bondState the new bond state for the device. Possible values are:
     * {@link BluetoothDevice#BOND_NONE},
     * {@link BluetoothDevice#BOND_BONDING},
     * {@link BluetoothDevice#BOND_BONDED}.
     */
    @VisibleForTesting
    void bondStateChanged(BluetoothDevice device, int bondState) {
        if (DBG) {
            Log.d(TAG, "Bond state changed for device: " + device + " state: " + bondState);
        }
        // Remove state machine if the bonding for a device is removed
        if (bondState != BluetoothDevice.BOND_NONE) {
            return;
        }

        mDeviceGroupIdRankMap.remove(device);

        synchronized (mStateMachines) {
            CsipSetCoordinatorStateMachine sm = mStateMachines.get(device);
            if (sm == null) {
                return;
            }
            if (sm.getConnectionState() != BluetoothProfile.STATE_DISCONNECTED) {
                return;
            }
            removeStateMachine(device);
        }
    }

    private void removeStateMachine(BluetoothDevice device) {
        synchronized (mStateMachines) {
            CsipSetCoordinatorStateMachine sm = mStateMachines.get(device);
            if (sm == null) {
                Log.w(TAG,
                        "removeStateMachine: device " + device + " does not have a state machine");
                return;
            }
            Log.i(TAG, "removeStateMachine: removing state machine for device: " + device);
            sm.doQuit();
            sm.cleanup();
            mStateMachines.remove(device);
        }
    }

    @VisibleForTesting
    synchronized void connectionStateChanged(BluetoothDevice device, int fromState, int toState) {
        if ((device == null) || (fromState == toState)) {
            Log.e(TAG,
                    "connectionStateChanged: unexpected invocation. device=" + device
                            + " fromState=" + fromState + " toState=" + toState);
            return;
        }

        // Check if the device is disconnected - if unbond, remove the state machine
        if (toState == BluetoothProfile.STATE_DISCONNECTED) {
            int bondState = mAdapterService.getBondState(device);
            if (bondState == BluetoothDevice.BOND_NONE) {
                if (DBG) {
                    Log.d(TAG, device + " is unbond. Remove state machine");
                }
                removeStateMachine(device);
            }
        }
    }

    private class ConnectionStateChangedReceiver extends BroadcastReceiver {
        @Override
        public void onReceive(Context context, Intent intent) {
            if (!BluetoothCsipSetCoordinator.ACTION_CSIS_CONNECTION_STATE_CHANGED.equals(
                        intent.getAction())) {
                return;
            }
            BluetoothDevice device = intent.getParcelableExtra(BluetoothDevice.EXTRA_DEVICE);
            int toState = intent.getIntExtra(BluetoothProfile.EXTRA_STATE, -1);
            int fromState = intent.getIntExtra(BluetoothProfile.EXTRA_PREVIOUS_STATE, -1);
            connectionStateChanged(device, fromState, toState);
        }
    }

    /**
     * Binder object: must be a static class or memory leak may occur
     */
    @VisibleForTesting
    static class BluetoothCsisBinder
            extends IBluetoothCsipSetCoordinator.Stub implements IProfileServiceBinder {
        private CsipSetCoordinatorService mService;

        private CsipSetCoordinatorService getService(AttributionSource source) {
            if (!Utils.checkCallerIsSystemOrActiveUser(TAG)
                    || !Utils.checkServiceAvailable(mService, TAG)) {
                return null;
            }

            return mService;
        }

        BluetoothCsisBinder(CsipSetCoordinatorService svc) {
            mService = svc;
        }

        @Override
        public void cleanup() {
            mService = null;
        }

        @Override
        public void connect(BluetoothDevice device, AttributionSource source,
                SynchronousResultReceiver receiver) {
            try {
                Objects.requireNonNull(device, "device cannot be null");
                Objects.requireNonNull(source, "source cannot be null");
                Objects.requireNonNull(receiver, "receiver cannot be null");

                boolean defaultValue = false;
                CsipSetCoordinatorService service = getService(source);
                if (service == null) {
                    throw new IllegalStateException("service is null");
                }

                enforceBluetoothPrivilegedPermission(service);

                defaultValue = service.connect(device);
                receiver.send(defaultValue);
            } catch (RuntimeException e) {
                receiver.propagateException(e);
            }
        }

        @Override
        public void disconnect(BluetoothDevice device, AttributionSource source,
                SynchronousResultReceiver receiver) {
            try {
                Objects.requireNonNull(device, "device cannot be null");
                Objects.requireNonNull(source, "source cannot be null");
                Objects.requireNonNull(receiver, "receiver cannot be null");

                boolean defaultValue = false;
                CsipSetCoordinatorService service = getService(source);
                if (service == null) {
                    throw new IllegalStateException("service is null");
                }

                enforceBluetoothPrivilegedPermission(service);

                defaultValue = service.disconnect(device);
                receiver.send(defaultValue);
            } catch (RuntimeException e) {
                receiver.propagateException(e);
            }
        }

        @Override
        public void getConnectedDevices(AttributionSource source,
                SynchronousResultReceiver receiver) {
            try {
                Objects.requireNonNull(source, "source cannot be null");
                Objects.requireNonNull(receiver, "receiver cannot be null");

                List<BluetoothDevice> defaultValue = new ArrayList<>();
                CsipSetCoordinatorService service = getService(source);
                if (service == null) {
                    throw new IllegalStateException("service is null");
                }

                enforceBluetoothPrivilegedPermission(service);

                defaultValue = service.getConnectedDevices();
                receiver.send(defaultValue);
            } catch (RuntimeException e) {
                receiver.propagateException(e);
            }
        }

        @Override
        public void getDevicesMatchingConnectionStates(int[] states,
                AttributionSource source, SynchronousResultReceiver receiver) {
            try {
                Objects.requireNonNull(source, "source cannot be null");
                Objects.requireNonNull(receiver, "receiver cannot be null");

                List<BluetoothDevice> defaultValue = new ArrayList<>();
                CsipSetCoordinatorService service = getService(source);
                if (service == null) {
                    throw new IllegalStateException("service is null");
                }

                enforceBluetoothPrivilegedPermission(service);

                defaultValue = service.getDevicesMatchingConnectionStates(states);
                receiver.send(defaultValue);
            } catch (RuntimeException e) {
                receiver.propagateException(e);
            }
        }

        @Override
        public void getConnectionState(BluetoothDevice device, AttributionSource source,
                SynchronousResultReceiver receiver) {
            try {
                Objects.requireNonNull(device, "device cannot be null");
                Objects.requireNonNull(source, "source cannot be null");
                Objects.requireNonNull(receiver, "receiver cannot be null");

                int defaultValue = BluetoothProfile.STATE_DISCONNECTED;
                CsipSetCoordinatorService service = getService(source);
                if (service == null) {
                    throw new IllegalStateException("service is null");
                }

                enforceBluetoothPrivilegedPermission(service);
                defaultValue = service.getConnectionState(device);
                receiver.send(defaultValue);
            } catch (RuntimeException e) {
                receiver.propagateException(e);
            }
        }

        @Override
        public void setConnectionPolicy(BluetoothDevice device, int connectionPolicy,
                AttributionSource source, SynchronousResultReceiver receiver) {
            try {
                Objects.requireNonNull(device, "device cannot be null");
                Objects.requireNonNull(source, "source cannot be null");
                Objects.requireNonNull(receiver, "receiver cannot be null");

                boolean defaultValue = false;
                CsipSetCoordinatorService service = getService(source);
                if (service == null) {
                    throw new IllegalStateException("service is null");
                }

                enforceBluetoothPrivilegedPermission(service);

                defaultValue = service.setConnectionPolicy(device, connectionPolicy);
                receiver.send(defaultValue);
            } catch (RuntimeException e) {
                receiver.propagateException(e);
            }
        }

        @Override
        public void getConnectionPolicy(BluetoothDevice device, AttributionSource source,
                SynchronousResultReceiver receiver) {
            try {
                Objects.requireNonNull(device, "device cannot be null");
                Objects.requireNonNull(source, "source cannot be null");
                Objects.requireNonNull(receiver, "receiver cannot be null");

                int defaultValue = BluetoothProfile.CONNECTION_POLICY_UNKNOWN;
                CsipSetCoordinatorService service = getService(source);
                if (service == null) {
                    throw new IllegalStateException("service is null");
                }

                enforceBluetoothPrivilegedPermission(service);

                defaultValue = service.getConnectionPolicy(device);
                receiver.send(defaultValue);
            } catch (RuntimeException e) {
                receiver.propagateException(e);
            }
        }

        @Override
        public void lockGroup(
                int groupId, @NonNull IBluetoothCsipSetCoordinatorLockCallback callback,
                AttributionSource source, SynchronousResultReceiver receiver) {
            try {
                Objects.requireNonNull(callback, "callback cannot be null");
                Objects.requireNonNull(source, "source cannot be null");
                Objects.requireNonNull(receiver, "receiver cannot be null");

                ParcelUuid defaultValue = null;

                CsipSetCoordinatorService service = getService(source);
                if (service == null) {
                    throw new IllegalStateException("service is null");
                }

                enforceBluetoothPrivilegedPermission(service);

                UUID lockUuid = service.lockGroup(groupId, callback);
                defaultValue = lockUuid == null ? null : new ParcelUuid(lockUuid);
                receiver.send(defaultValue);
            } catch (RuntimeException e) {
                receiver.propagateException(e);
            }
        }

        @Override
        public void unlockGroup(@NonNull ParcelUuid lockUuid, AttributionSource source,
                SynchronousResultReceiver receiver) {
            try {
                Objects.requireNonNull(lockUuid, "lockUuid cannot be null");
                Objects.requireNonNull(source, "source cannot be null");
                Objects.requireNonNull(receiver, "receiver cannot be null");

                CsipSetCoordinatorService service = getService(source);
                if (service == null) {
                    throw new IllegalStateException("service is null");
                }

                enforceBluetoothPrivilegedPermission(service);

                service.unlockGroup(lockUuid.getUuid());
                receiver.send(null);
            } catch (RuntimeException e) {
                receiver.propagateException(e);
            }
        }

        @Override
        public void getAllGroupIds(ParcelUuid uuid, AttributionSource source,
                SynchronousResultReceiver receiver) {
            try {
                Objects.requireNonNull(uuid, "uuid cannot be null");
                Objects.requireNonNull(source, "source cannot be null");
                Objects.requireNonNull(receiver, "receiver cannot be null");

                List<Integer> defaultValue = new ArrayList<Integer>();
                CsipSetCoordinatorService service = getService(source);
                if (service == null) {
                    throw new IllegalStateException("service is null");
                }
                enforceBluetoothPrivilegedPermission(service);
                defaultValue = service.getAllGroupIds(uuid);
                receiver.send(defaultValue);
            } catch (RuntimeException e) {
                receiver.propagateException(e);
            }
        }

        @Override
        public void getGroupUuidMapByDevice(BluetoothDevice device,
                AttributionSource source, SynchronousResultReceiver receiver) {
            try {
                Map<Integer, ParcelUuid> defaultValue = null;
                CsipSetCoordinatorService service = getService(source);
                if (service == null) {
                    throw new IllegalStateException("service is null");
                }

                enforceBluetoothPrivilegedPermission(service);

                defaultValue = service.getGroupUuidMapByDevice(device);
                receiver.send(defaultValue);
            } catch (RuntimeException e) {
                receiver.propagateException(e);
            }
        }

        @Override
        public void getDesiredGroupSize(int groupId, AttributionSource source,
                SynchronousResultReceiver receiver) {
            try {
                int defaultValue = IBluetoothCsipSetCoordinator.CSIS_GROUP_SIZE_UNKNOWN;
                CsipSetCoordinatorService service = getService(source);
                if (service == null) {
                    throw new IllegalStateException("service is null");
                }

                enforceBluetoothPrivilegedPermission(service);

                defaultValue = service.getDesiredGroupSize(groupId);
                receiver.send(defaultValue);
            } catch (RuntimeException e) {
                receiver.propagateException(e);
            }
        }
    }

    @Override
    public void dump(StringBuilder sb) {
        super.dump(sb);
        for (CsipSetCoordinatorStateMachine sm : mStateMachines.values()) {
            sm.dump(sb);
        }
    }
}<|MERGE_RESOLUTION|>--- conflicted
+++ resolved
@@ -637,11 +637,7 @@
     /**
      * Get grouped devices
      * @param device group member device
-<<<<<<< HEAD
-     * @param uuid
-=======
      * @param uuid profile context UUID
->>>>>>> f9b338a7
      * @return related list of devices sorted from the lowest to the highest rank value.
      */
     public @NonNull List<BluetoothDevice> getGroupDevicesOrdered(BluetoothDevice device,

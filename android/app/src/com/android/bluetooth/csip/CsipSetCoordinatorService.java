--- conflicted
+++ resolved
@@ -66,13 +66,7 @@
 import java.util.concurrent.Executor;
 import java.util.stream.Collectors;
 
-<<<<<<< HEAD
-/**
- * Provides Bluetooth CSIP Set Coordinator profile, as a service.
- */
-=======
 /** Provides Bluetooth CSIP Set Coordinator profile, as a service. */
->>>>>>> e110efe6
 public class CsipSetCoordinatorService extends ProfileService {
     private static final String TAG = "CsipSetCoordinatorService";
 
@@ -535,10 +529,7 @@
 
     /**
      * Unlock a given group.
-<<<<<<< HEAD
-=======
-     *
->>>>>>> e110efe6
+     *
      * @param lockUuid unique lock identifier used for unlocking
      */
     public void unlockGroup(@NonNull UUID lockUuid) {
@@ -922,17 +913,12 @@
                 return null;
             }
             Log.d(TAG, "Creating a new state machine for " + device);
-<<<<<<< HEAD
-            sm = CsipSetCoordinatorStateMachine.make(device, this,
-                    mCsipSetCoordinatorNativeInterface, mStateMachinesThread.getLooper());
-=======
             sm =
                     CsipSetCoordinatorStateMachine.make(
                             device,
                             this,
                             mCsipSetCoordinatorNativeInterface,
                             mStateMachinesThread.getLooper());
->>>>>>> e110efe6
             mStateMachines.put(device, sm);
             return sm;
         }

--- conflicted
+++ resolved
@@ -40,14 +40,9 @@
 
     // Don't add additional accounts
     @Override
-<<<<<<< HEAD
-    public Bundle addAccount(AccountAuthenticatorResponse r, String s, String s2, String[] strings,
-            Bundle bundle) throws NetworkErrorException {
-=======
     public Bundle addAccount(
             AccountAuthenticatorResponse r, String s, String s2, String[] strings, Bundle bundle)
             throws NetworkErrorException {
->>>>>>> e110efe6
         Log.d(TAG, "got call", new Exception());
         // Don't allow accounts to be added.
         throw new UnsupportedOperationException();
@@ -63,14 +58,9 @@
 
     // Getting an authentication token is not supported
     @Override
-<<<<<<< HEAD
-    public Bundle getAuthToken(AccountAuthenticatorResponse r, Account account, String s,
-            Bundle bundle) throws NetworkErrorException {
-=======
     public Bundle getAuthToken(
             AccountAuthenticatorResponse r, Account account, String s, Bundle bundle)
             throws NetworkErrorException {
->>>>>>> e110efe6
         Log.d(TAG, "got call", new Exception());
         throw new UnsupportedOperationException();
     }
@@ -84,14 +74,9 @@
 
     // Updating user credentials is not supported
     @Override
-<<<<<<< HEAD
-    public Bundle updateCredentials(AccountAuthenticatorResponse r, Account account, String s,
-            Bundle bundle) throws NetworkErrorException {
-=======
     public Bundle updateCredentials(
             AccountAuthenticatorResponse r, Account account, String s, Bundle bundle)
             throws NetworkErrorException {
->>>>>>> e110efe6
         Log.d(TAG, "got call", new Exception());
         return null;
     }

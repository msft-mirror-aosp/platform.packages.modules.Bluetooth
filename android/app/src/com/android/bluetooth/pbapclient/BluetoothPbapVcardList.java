/*
 * Copyright (C) 2016 The Android Open Source Project
 *
 * Licensed under the Apache License, Version 2.0 (the "License");
 * you may not use this file except in compliance with the License.
 * You may obtain a copy of the License at
 *
 *      http://www.apache.org/licenses/LICENSE-2.0
 *
 * Unless required by applicable law or agreed to in writing, software
 * distributed under the License is distributed on an "AS IS" BASIS,
 * WITHOUT WARRANTIES OR CONDITIONS OF ANY KIND, either express or implied.
 * See the License for the specific language governing permissions and
 * limitations under the License.
 */

package com.android.bluetooth.pbapclient;

import android.accounts.Account;
import android.util.Log;

import com.android.vcard.VCardConfig;
import com.android.vcard.VCardEntry;
import com.android.vcard.VCardEntryConstructor;
import com.android.vcard.VCardEntryHandler;
import com.android.vcard.VCardParser;
import com.android.vcard.VCardParser_V21;
import com.android.vcard.VCardParser_V30;
import com.android.vcard.exception.VCardException;
import com.android.vcard.exception.VCardVersionException;

import java.io.BufferedInputStream;
import java.io.IOException;
import java.io.InputStream;
import java.util.ArrayList;

class BluetoothPbapVcardList {
    private static final String TAG = BluetoothPbapVcardList.class.getSimpleName();
    // {@link BufferedInputStream#DEFAULT_BUFFER_SIZE} is not public
    private static final int BIS_DEFAULT_BUFFER_SIZE = 8192;

    private final ArrayList<VCardEntry> mCards = new ArrayList<VCardEntry>();
    private final Account mAccount;

    class CardEntryHandler implements VCardEntryHandler {
        @Override
        public void onStart() {}

        @Override
        public void onEntryCreated(VCardEntry entry) {
            mCards.add(entry);
        }

        @Override
        public void onEnd() {}
    }

    BluetoothPbapVcardList(Account account, InputStream in, byte format) throws IOException {
        if (format != PbapClientConnectionHandler.VCARD_TYPE_21
                && format != PbapClientConnectionHandler.VCARD_TYPE_30) {
            throw new IllegalArgumentException("Unsupported vCard version.");
        }
        mAccount = account;
        parse(in, format);
    }

    private void parse(InputStream in, byte format) throws IOException {
        VCardParser parser;

        if (format == PbapClientConnectionHandler.VCARD_TYPE_30) {
            parser = new VCardParser_V30();
        } else {
            parser = new VCardParser_V21();
        }

        VCardEntryConstructor constructor =
                new VCardEntryConstructor(VCardConfig.VCARD_TYPE_V21_GENERIC, mAccount);

        CardEntryHandler handler = new CardEntryHandler();
        constructor.addEntryHandler(handler);

        parser.addInterpreter(constructor);

        // {@link BufferedInputStream} supports the {@link InputStream#mark} and
        // {@link InputStream#reset} methods.
        BufferedInputStream bufferedInput = new BufferedInputStream(in);
        bufferedInput.mark(BIS_DEFAULT_BUFFER_SIZE /* readlimit */);

        // If there is a {@link VCardVersionException}, try parsing again with a different
        // version. Otherwise, parsing either succeeds (i.e., no {@link VCardException}) or it
        // fails with a different {@link VCardException}.
        if (parsedWithVcardVersionException(parser, bufferedInput)) {
            // PBAP v1.2.3 only supports vCard versions 2.1 and 3.0; it's one or the other
            if (format == PbapClientConnectionHandler.VCARD_TYPE_21) {
                parser = new VCardParser_V30();
                Log.w(TAG, "vCard version and Parser mismatch; expected v2.1, switching to v3.0");
            } else {
                parser = new VCardParser_V21();
                Log.w(TAG, "vCard version and Parser mismatch; expected v3.0, switching to v2.1");
            }
            // reset and try again
            bufferedInput.reset();
            mCards.clear();
            constructor.clear();
            parser.addInterpreter(constructor);
            if (parsedWithVcardVersionException(parser, bufferedInput)) {
                Log.e(TAG, "unsupported vCard version, neither v2.1 nor v3.0");
            }
        }
    }

    /**
     * Attempts to parse, with an eye on whether the correct version of Parser is used.
     *
     * @param parser -- the {@link VCardParser} to use.
     * @param in -- the {@link InputStream} to parse.
<<<<<<< HEAD
     * @return {@code true} if there was a {@link VCardVersionException}; {@code false} if there
     *         is any other {@link VCardException} or succeeds (i.e., no {@link VCardException}).
=======
     * @return {@code true} if there was a {@link VCardVersionException}; {@code false} if there is
     *     any other {@link VCardException} or succeeds (i.e., no {@link VCardException}).
>>>>>>> 67a65fc1
     * @throws IOException if there's an issue reading the {@link InputStream}.
     */
    private boolean parsedWithVcardVersionException(VCardParser parser, InputStream in)
            throws IOException {
        try {
            parser.parse(in);
        } catch (VCardVersionException e1) {
            Log.w(TAG, "vCard version and Parser mismatch", e1);
            return true;
        } catch (VCardException e2) {
            Log.e(TAG, "vCard exception", e2);
        }
        return false;
    }

    public int getCount() {
        return mCards.size();
    }

    public ArrayList<VCardEntry> getList() {
        return mCards;
    }

    public VCardEntry getFirst() {
        return mCards.get(0);
    }
}<|MERGE_RESOLUTION|>--- conflicted
+++ resolved
@@ -114,13 +114,8 @@
      *
      * @param parser -- the {@link VCardParser} to use.
      * @param in -- the {@link InputStream} to parse.
-<<<<<<< HEAD
-     * @return {@code true} if there was a {@link VCardVersionException}; {@code false} if there
-     *         is any other {@link VCardException} or succeeds (i.e., no {@link VCardException}).
-=======
      * @return {@code true} if there was a {@link VCardVersionException}; {@code false} if there is
      *     any other {@link VCardException} or succeeds (i.e., no {@link VCardException}).
->>>>>>> 67a65fc1
      * @throws IOException if there's an issue reading the {@link InputStream}.
      */
     private boolean parsedWithVcardVersionException(VCardParser parser, InputStream in)

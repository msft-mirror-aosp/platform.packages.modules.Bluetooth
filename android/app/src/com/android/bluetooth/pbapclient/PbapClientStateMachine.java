/*
 * Copyright (C) 2016 The Android Open Source Project
 *
 * Licensed under the Apache License, Version 2.0 (the "License");
 * you may not use this file except in compliance with the License.
 * You may obtain a copy of the License at
 *
 *      http://www.apache.org/licenses/LICENSE-2.0
 *
 * Unless required by applicable law or agreed to in writing, software
 * distributed under the License is distributed on an "AS IS" BASIS,
 * WITHOUT WARRANTIES OR CONDITIONS OF ANY KIND, either express or implied.
 * See the License for the specific language governing permissions and
 * limitations under the License.
 */

/*
 * Bluetooth Pbap PCE StateMachine
 *                      (Disconnected)
 *                           |    ^
 *                   CONNECT |    | DISCONNECTED
 *                           V    |
 *                 (Connecting) (Disconnecting)
 *                           |    ^
 *                 CONNECTED |    | DISCONNECT
 *                           V    |
 *                        (Connected)
 *
 * Valid Transitions:
 * State + Event -> Transition:
 *
 * Disconnected + CONNECT -> Connecting
 * Connecting + CONNECTED -> Connected
 * Connecting + TIMEOUT -> Disconnecting
 * Connecting + DISCONNECT -> Disconnecting
 * Connected + DISCONNECT -> Disconnecting
 * Disconnecting + DISCONNECTED -> (Safe) Disconnected
 * Disconnecting + TIMEOUT -> (Force) Disconnected
 * Disconnecting + CONNECT : Defer Message
 *
 */
package com.android.bluetooth.pbapclient;

import static android.Manifest.permission.BLUETOOTH_CONNECT;
import static android.Manifest.permission.BLUETOOTH_PRIVILEGED;

import android.bluetooth.BluetoothDevice;
import android.bluetooth.BluetoothPbapClient;
import android.bluetooth.BluetoothProfile;
import android.bluetooth.BluetoothUuid;
import android.content.Context;
import android.content.Intent;
import android.os.HandlerThread;
import android.os.Looper;
import android.os.Message;
import android.os.Process;
import android.os.UserManager;
import android.util.Log;

import com.android.bluetooth.BluetoothMetricsProto;
import com.android.bluetooth.Utils;
import com.android.bluetooth.btservice.AdapterService;
import com.android.bluetooth.btservice.MetricsLogger;
import com.android.bluetooth.btservice.ProfileService;
import com.android.internal.annotations.VisibleForTesting;
import com.android.internal.util.IState;
import com.android.internal.util.State;
import com.android.internal.util.StateMachine;

import java.util.ArrayList;
import java.util.List;

class PbapClientStateMachine extends StateMachine {
    private static final String TAG = PbapClientStateMachine.class.getSimpleName();

    // Messages for handling connect/disconnect requests.
    private static final int MSG_DISCONNECT = 2;
    static final int MSG_SDP_COMPLETE = 9;

    // Messages for handling error conditions.
    private static final int MSG_CONNECT_TIMEOUT = 3;
    private static final int MSG_DISCONNECT_TIMEOUT = 4;

    // Messages for feedback from ConnectionHandler.
    static final int MSG_CONNECTION_COMPLETE = 5;
    static final int MSG_CONNECTION_FAILED = 6;
    static final int MSG_CONNECTION_CLOSED = 7;
    static final int MSG_RESUME_DOWNLOAD = 8;

    static final int CONNECT_TIMEOUT = 10000;
    static final int DISCONNECT_TIMEOUT = 3000;

    private final Object mLock;
    private State mDisconnected;
    private State mConnecting;
    private State mConnected;
    private State mDisconnecting;

    // mCurrentDevice may only be changed in Disconnected State.
    private final BluetoothDevice mCurrentDevice;
    private PbapClientService mService;
    private PbapClientConnectionHandler mConnectionHandler;
    private HandlerThread mHandlerThread = null;
    private UserManager mUserManager = null;

    // mMostRecentState maintains previous state for broadcasting transitions.
    private int mMostRecentState = BluetoothProfile.STATE_DISCONNECTED;

    PbapClientStateMachine(PbapClientService svc, BluetoothDevice device) {
        this(svc, device, null);
    }

    @VisibleForTesting
    PbapClientStateMachine(
            PbapClientService svc,
            BluetoothDevice device,
            PbapClientConnectionHandler connectionHandler) {
        super(TAG);

        mService = svc;
        mCurrentDevice = device;
        mConnectionHandler = connectionHandler;
        mLock = new Object();
        mUserManager = mService.getSystemService(UserManager.class);
        mDisconnected = new Disconnected();
        mConnecting = new Connecting();
        mDisconnecting = new Disconnecting();
        mConnected = new Connected();

        addState(mDisconnected);
        addState(mConnecting);
        addState(mDisconnecting);
        addState(mConnected);

        setInitialState(mConnecting);
    }

    class Disconnected extends State {
        @Override
        public void enter() {
            Log.d(TAG, "Enter Disconnected: " + getCurrentMessage().what);
<<<<<<< HEAD
            onConnectionStateChanged(mCurrentDevice, mMostRecentState,
                    BluetoothProfile.STATE_DISCONNECTED);
=======
            onConnectionStateChanged(
                    mCurrentDevice, mMostRecentState, BluetoothProfile.STATE_DISCONNECTED);
>>>>>>> e110efe6
            mMostRecentState = BluetoothProfile.STATE_DISCONNECTED;
            quit();
        }
    }

    class Connecting extends State {

        @Override
        public void enter() {
            Log.d(TAG, "Enter Connecting: " + getCurrentMessage().what);
<<<<<<< HEAD
            onConnectionStateChanged(mCurrentDevice, mMostRecentState,
                    BluetoothProfile.STATE_CONNECTING);
=======
            onConnectionStateChanged(
                    mCurrentDevice, mMostRecentState, BluetoothProfile.STATE_CONNECTING);
>>>>>>> e110efe6
            mCurrentDevice.sdpSearch(BluetoothUuid.PBAP_PSE);
            mMostRecentState = BluetoothProfile.STATE_CONNECTING;

            // Create a separate handler instance and thread for performing
            // connect/download/disconnect operations as they may be time consuming and error prone.
            HandlerThread handlerThread =
                    new HandlerThread("PBAP PCE handler", Process.THREAD_PRIORITY_BACKGROUND);
            handlerThread.start();
            Looper looper = handlerThread.getLooper();

            // Keeps mock handler from being overwritten in tests
            if (mConnectionHandler == null && looper != null) {
                mConnectionHandler =
                        new PbapClientConnectionHandler.Builder()
                                .setLooper(looper)
                                .setContext(mService)
                                .setClientSM(PbapClientStateMachine.this)
                                .setRemoteDevice(mCurrentDevice)
                                .build();
            }
            mHandlerThread = handlerThread;
            sendMessageDelayed(MSG_CONNECT_TIMEOUT, CONNECT_TIMEOUT);
        }

        @Override
        public boolean processMessage(Message message) {
            Log.d(TAG, "Processing MSG " + message.what + " from " + this.getName());
            switch (message.what) {
                case MSG_DISCONNECT:
                    if (message.obj instanceof BluetoothDevice
                            && message.obj.equals(mCurrentDevice)) {
                        removeMessages(MSG_CONNECT_TIMEOUT);
                        transitionTo(mDisconnecting);
                    }
                    break;

                case MSG_CONNECTION_COMPLETE:
                    removeMessages(MSG_CONNECT_TIMEOUT);
                    transitionTo(mConnected);
                    break;

                case MSG_CONNECTION_FAILED:
                case MSG_CONNECT_TIMEOUT:
                    removeMessages(MSG_CONNECT_TIMEOUT);
                    transitionTo(mDisconnecting);
                    break;

                case MSG_SDP_COMPLETE:
                    PbapClientConnectionHandler connectionHandler = mConnectionHandler;
                    if (connectionHandler != null) {
                        connectionHandler
                                .obtainMessage(PbapClientConnectionHandler.MSG_CONNECT, message.obj)
                                .sendToTarget();
                    }
                    break;

                default:
                    Log.w(TAG, "Received unexpected message while Connecting");
                    return NOT_HANDLED;
            }
            return HANDLED;
        }
    }

    class Disconnecting extends State {
        @Override
        public void enter() {
            Log.d(TAG, "Enter Disconnecting: " + getCurrentMessage().what);
<<<<<<< HEAD
            onConnectionStateChanged(mCurrentDevice, mMostRecentState,
                    BluetoothProfile.STATE_DISCONNECTING);
=======
            onConnectionStateChanged(
                    mCurrentDevice, mMostRecentState, BluetoothProfile.STATE_DISCONNECTING);
>>>>>>> e110efe6
            mMostRecentState = BluetoothProfile.STATE_DISCONNECTING;
            PbapClientConnectionHandler connectionHandler = mConnectionHandler;
            if (connectionHandler != null) {
                connectionHandler
                        .obtainMessage(PbapClientConnectionHandler.MSG_DISCONNECT)
                        .sendToTarget();
            }
            sendMessageDelayed(MSG_DISCONNECT_TIMEOUT, DISCONNECT_TIMEOUT);
        }

        @Override
        public boolean processMessage(Message message) {
            Log.d(TAG, "Processing MSG " + message.what + " from " + this.getName());
            PbapClientConnectionHandler connectionHandler = mConnectionHandler;
            HandlerThread handlerThread = mHandlerThread;

            switch (message.what) {
                case MSG_CONNECTION_CLOSED:
                    removeMessages(MSG_DISCONNECT_TIMEOUT);
                    if (handlerThread != null) {
                        handlerThread.quitSafely();
                    }
                    transitionTo(mDisconnected);
                    break;

                case MSG_DISCONNECT:
                    deferMessage(message);
                    break;

                case MSG_DISCONNECT_TIMEOUT:
                    Log.w(TAG, "Disconnect Timeout, Forcing");
                    if (connectionHandler != null) {
                        connectionHandler.abort();
                    }
                    if (handlerThread != null) {
                        handlerThread.quitSafely();
                    }
                    transitionTo(mDisconnected);
                    break;

                case MSG_RESUME_DOWNLOAD:
                    // Do nothing.
                    break;

                default:
                    Log.w(TAG, "Received unexpected message while Disconnecting");
                    return NOT_HANDLED;
            }
            return HANDLED;
        }
    }

    class Connected extends State {
        @Override
        public void enter() {
            Log.d(TAG, "Enter Connected: " + getCurrentMessage().what);
<<<<<<< HEAD
            onConnectionStateChanged(mCurrentDevice, mMostRecentState,
                    BluetoothProfile.STATE_CONNECTED);
=======
            onConnectionStateChanged(
                    mCurrentDevice, mMostRecentState, BluetoothProfile.STATE_CONNECTED);
>>>>>>> e110efe6
            mMostRecentState = BluetoothProfile.STATE_CONNECTED;
            downloadIfReady();
        }

        @Override
        public boolean processMessage(Message message) {
            Log.d(TAG, "Processing MSG " + message.what + " from " + this.getName());
            switch (message.what) {
                case MSG_DISCONNECT:
                    if ((message.obj instanceof BluetoothDevice)
                            && ((BluetoothDevice) message.obj).equals(mCurrentDevice)) {
                        transitionTo(mDisconnecting);
                    }
                    break;

                case MSG_RESUME_DOWNLOAD:
                    downloadIfReady();
                    break;

                default:
                    Log.w(TAG, "Received unexpected message while Connected");
                    return NOT_HANDLED;
            }
            return HANDLED;
        }
    }

    /** Trigger a contacts download if the user is unlocked and our accounts are available to us */
    private void downloadIfReady() {
        boolean userReady = mUserManager.isUserUnlocked();
        boolean accountServiceReady = mService.isAuthenticationServiceReady();
        if (!userReady || !accountServiceReady) {
            Log.w(
                    TAG,
                    "Cannot download contacts yet, userReady="
                            + userReady
                            + ", accountServiceReady="
                            + accountServiceReady);
            return;
        }
        PbapClientConnectionHandler connectionHandler = mConnectionHandler;
        if (connectionHandler != null) {
            connectionHandler
                    .obtainMessage(PbapClientConnectionHandler.MSG_DOWNLOAD)
                    .sendToTarget();
        }
    }

    private void onConnectionStateChanged(BluetoothDevice device, int prevState, int state) {
        if (device == null) {
            Log.w(TAG, "onConnectionStateChanged with invalid device");
            return;
        }
        if (prevState != state && state == BluetoothProfile.STATE_CONNECTED) {
            MetricsLogger.logProfileConnectionEvent(BluetoothMetricsProto.ProfileId.PBAP_CLIENT);
        }
        Log.d(TAG, "Connection state " + device + ": " + prevState + "->" + state);
        AdapterService adapterService = AdapterService.getAdapterService();
        if (adapterService != null) {
            adapterService.updateProfileConnectionAdapterProperties(
                    device, BluetoothProfile.PBAP_CLIENT, state, prevState);
        }
        Intent intent = new Intent(BluetoothPbapClient.ACTION_CONNECTION_STATE_CHANGED);
        intent.putExtra(BluetoothProfile.EXTRA_PREVIOUS_STATE, prevState);
        intent.putExtra(BluetoothProfile.EXTRA_STATE, state);
        intent.putExtra(BluetoothDevice.EXTRA_DEVICE, device);
        intent.addFlags(Intent.FLAG_RECEIVER_REGISTERED_ONLY_BEFORE_BOOT);
        mService.sendBroadcastMultiplePermissions(
                intent,
                new String[] {BLUETOOTH_CONNECT, BLUETOOTH_PRIVILEGED},
                Utils.getTempBroadcastOptions());
    }

    public void disconnect(BluetoothDevice device) {
        Log.d(TAG, "Disconnect Request " + device);
        sendMessage(MSG_DISCONNECT, device);
    }

    public void tryDownloadIfConnected() {
        sendMessage(MSG_RESUME_DOWNLOAD);
    }

    void doQuit() {
        PbapClientConnectionHandler connectionHandler = mConnectionHandler;
        if (connectionHandler != null) {
            connectionHandler.abort();
            mConnectionHandler = null;
        }

        HandlerThread handlerThread = mHandlerThread;
        if (handlerThread != null) {
            handlerThread.quitSafely();
            mHandlerThread = null;
        }
        quitNow();
    }

    @Override
    protected void onQuitting() {
        mService.cleanupDevice(mCurrentDevice);
    }

    public int getConnectionState() {
        IState currentState = getCurrentState();
        if (currentState instanceof Disconnected) {
            return BluetoothProfile.STATE_DISCONNECTED;
        } else if (currentState instanceof Connecting) {
            return BluetoothProfile.STATE_CONNECTING;
        } else if (currentState instanceof Connected) {
            return BluetoothProfile.STATE_CONNECTED;
        } else if (currentState instanceof Disconnecting) {
            return BluetoothProfile.STATE_DISCONNECTING;
        }
        Log.w(TAG, "Unknown State");
        return BluetoothProfile.STATE_DISCONNECTED;
    }

    public List<BluetoothDevice> getDevicesMatchingConnectionStates(int[] states) {
        int clientState;
        BluetoothDevice currentDevice;
        synchronized (mLock) {
            clientState = getConnectionState();
            currentDevice = getDevice();
        }
        List<BluetoothDevice> deviceList = new ArrayList<BluetoothDevice>();
        for (int state : states) {
            if (clientState == state) {
                if (currentDevice != null) {
                    deviceList.add(currentDevice);
                }
            }
        }
        return deviceList;
    }

    public int getConnectionState(BluetoothDevice device) {
        if (device == null) {
            return BluetoothProfile.STATE_DISCONNECTED;
        }
        synchronized (mLock) {
            if (device.equals(mCurrentDevice)) {
                return getConnectionState();
            }
        }
        return BluetoothProfile.STATE_DISCONNECTED;
    }

    public BluetoothDevice getDevice() {
        /*
         * Disconnected is the only state where device can change, and to prevent the race
         * condition of reporting a valid device while disconnected fix the report here.  Note that
         * Synchronization of the state and device is not possible with current state machine
         * desingn since the actual Transition happens sometime after the transitionTo method.
         */
        if (getCurrentState() instanceof Disconnected) {
            return null;
        }
        return mCurrentDevice;
    }

    Context getContext() {
        return mService;
    }

    public void dump(StringBuilder sb) {
        ProfileService.println(
                sb,
                "mCurrentDevice: "
                        + mCurrentDevice.getAddress()
                        + "("
                        + Utils.getName(mCurrentDevice)
                        + ") "
                        + this.toString());
    }
}<|MERGE_RESOLUTION|>--- conflicted
+++ resolved
@@ -139,13 +139,8 @@
         @Override
         public void enter() {
             Log.d(TAG, "Enter Disconnected: " + getCurrentMessage().what);
-<<<<<<< HEAD
-            onConnectionStateChanged(mCurrentDevice, mMostRecentState,
-                    BluetoothProfile.STATE_DISCONNECTED);
-=======
             onConnectionStateChanged(
                     mCurrentDevice, mMostRecentState, BluetoothProfile.STATE_DISCONNECTED);
->>>>>>> e110efe6
             mMostRecentState = BluetoothProfile.STATE_DISCONNECTED;
             quit();
         }
@@ -156,13 +151,8 @@
         @Override
         public void enter() {
             Log.d(TAG, "Enter Connecting: " + getCurrentMessage().what);
-<<<<<<< HEAD
-            onConnectionStateChanged(mCurrentDevice, mMostRecentState,
-                    BluetoothProfile.STATE_CONNECTING);
-=======
             onConnectionStateChanged(
                     mCurrentDevice, mMostRecentState, BluetoothProfile.STATE_CONNECTING);
->>>>>>> e110efe6
             mCurrentDevice.sdpSearch(BluetoothUuid.PBAP_PSE);
             mMostRecentState = BluetoothProfile.STATE_CONNECTING;
 
@@ -231,13 +221,8 @@
         @Override
         public void enter() {
             Log.d(TAG, "Enter Disconnecting: " + getCurrentMessage().what);
-<<<<<<< HEAD
-            onConnectionStateChanged(mCurrentDevice, mMostRecentState,
-                    BluetoothProfile.STATE_DISCONNECTING);
-=======
             onConnectionStateChanged(
                     mCurrentDevice, mMostRecentState, BluetoothProfile.STATE_DISCONNECTING);
->>>>>>> e110efe6
             mMostRecentState = BluetoothProfile.STATE_DISCONNECTING;
             PbapClientConnectionHandler connectionHandler = mConnectionHandler;
             if (connectionHandler != null) {
@@ -294,13 +279,8 @@
         @Override
         public void enter() {
             Log.d(TAG, "Enter Connected: " + getCurrentMessage().what);
-<<<<<<< HEAD
-            onConnectionStateChanged(mCurrentDevice, mMostRecentState,
-                    BluetoothProfile.STATE_CONNECTED);
-=======
             onConnectionStateChanged(
                     mCurrentDevice, mMostRecentState, BluetoothProfile.STATE_CONNECTED);
->>>>>>> e110efe6
             mMostRecentState = BluetoothProfile.STATE_CONNECTED;
             downloadIfReady();
         }

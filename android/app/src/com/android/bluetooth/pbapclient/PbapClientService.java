/*
 * Copyright (c) 2016 The Android Open Source Project
 *
 * Licensed under the Apache License, Version 2.0 (the "License");
 * you may not use this file except in compliance with the License.
 * You may obtain a copy of the License at
 *
 *      http://www.apache.org/licenses/LICENSE-2.0
 *
 * Unless required by applicable law or agreed to in writing, software
 * distributed under the License is distributed on an "AS IS" BASIS,
 * WITHOUT WARRANTIES OR CONDITIONS OF ANY KIND, either express or implied.
 * See the License for the specific language governing permissions and
 * limitations under the License.
 */

package com.android.bluetooth.pbapclient;

import android.accounts.Account;
import android.accounts.AccountManager;
import android.annotation.RequiresPermission;
import android.bluetooth.BluetoothDevice;
import android.bluetooth.BluetoothProfile;
import android.bluetooth.BluetoothUuid;
import android.bluetooth.IBluetoothPbapClient;
import android.content.AttributionSource;
import android.content.BroadcastReceiver;
import android.content.ComponentName;
import android.content.Context;
import android.content.Intent;
import android.content.IntentFilter;
import android.os.Handler;
import android.os.Looper;
import android.os.ParcelUuid;
import android.os.Parcelable;
import android.provider.CallLog;
import android.sysprop.BluetoothProperties;
import android.util.Log;

import com.android.bluetooth.BluetoothMethodProxy;
import com.android.bluetooth.R;
import com.android.bluetooth.Utils;
import com.android.bluetooth.btservice.AdapterService;
import com.android.bluetooth.btservice.ProfileService;
import com.android.bluetooth.btservice.storage.DatabaseManager;
import com.android.bluetooth.hfpclient.HfpClientConnectionService;
import com.android.bluetooth.sdp.SdpManagerNativeInterface;
import com.android.internal.annotations.VisibleForTesting;

import java.util.ArrayList;
import java.util.Collections;
import java.util.List;
import java.util.Map;
import java.util.Objects;
import java.util.concurrent.ConcurrentHashMap;

/** Provides Bluetooth Phone Book Access Profile Client profile. */
public class PbapClientService extends ProfileService {
    private static final String TAG = PbapClientService.class.getSimpleName();

    private static final String SERVICE_NAME = "Phonebook Access PCE";

    /** The component names for the owned authenticator service */
    private static final String AUTHENTICATOR_SERVICE =
            AuthenticationService.class.getCanonicalName();

    // MAXIMUM_DEVICES set to 10 to prevent an excessive number of simultaneous devices.
    private static final int MAXIMUM_DEVICES = 10;

    @VisibleForTesting
    Map<BluetoothDevice, PbapClientStateMachine> mPbapClientStateMachineMap =
            new ConcurrentHashMap<>();

    private static PbapClientService sPbapClientService;
    @VisibleForTesting PbapBroadcastReceiver mPbapBroadcastReceiver = new PbapBroadcastReceiver();
    private int mSdpHandle = -1;

    private DatabaseManager mDatabaseManager;

    /**
     * There's an ~1-2 second latency between when our Authentication service is set as available to
     * the system and when the Authentication/Account framework code will recognize it and allow us
     * to alter accounts. In lieu of the Accounts team dealing with this race condition, we're going
     * to periodically poll over 3 seconds until our accounts are visible, remove old accounts, and
     * then notify device state machines that they can create accounts and download contacts.
     */
    // TODO(233361365): Remove this pattern when the framework solves their race condition
    private static final int ACCOUNT_VISIBILITY_CHECK_MS = 500;

    private static final int ACCOUNT_VISIBILITY_CHECK_TRIES_MAX = 6;
    private int mAccountVisibilityCheckTries = 0;
    private final Handler mAuthServiceHandler = new Handler();
    private Handler mHandler;
    private final Runnable mCheckAuthService =
            new Runnable() {
                @Override
                public void run() {
                    // If our accounts are finally visible to use, clean up old ones and tell
                    // devices they can issue downloads if they're ready. Otherwise, wait and try
                    // again.
                    if (isAuthenticationServiceReady()) {
                        Log.i(
                                TAG,
                                "Service ready! Clean up old accounts and try contacts downloads");
                        removeUncleanAccounts();
                        for (PbapClientStateMachine stateMachine :
                                mPbapClientStateMachineMap.values()) {
                            stateMachine.tryDownloadIfConnected();
                        }
                    } else if (mAccountVisibilityCheckTries < ACCOUNT_VISIBILITY_CHECK_TRIES_MAX) {
                        mAccountVisibilityCheckTries += 1;
                        Log.w(
                                TAG,
                                "AccountManager hasn't registered our service yet. Retry "
                                        + mAccountVisibilityCheckTries
                                        + "/"
                                        + ACCOUNT_VISIBILITY_CHECK_TRIES_MAX);
                        mAuthServiceHandler.postDelayed(this, ACCOUNT_VISIBILITY_CHECK_MS);
                    } else {
                        Log.e(
                                TAG,
                                "Failed to register Authentication Service and get account"
                                        + " visibility");
                    }
                }
            };

    public PbapClientService(Context ctx) {
        super(ctx);
    }

    public static boolean isEnabled() {
        return BluetoothProperties.isProfilePbapClientEnabled().orElse(false);
    }

    @Override
    public IProfileServiceBinder initBinder() {
        return new BluetoothPbapClientBinder(this);
    }

    @Override
    public void start() {
        Log.v(TAG, "onStart");

        mDatabaseManager =
                Objects.requireNonNull(
                        AdapterService.getAdapterService().getDatabase(),
                        "DatabaseManager cannot be null when PbapClientService starts");

        setComponentAvailable(AUTHENTICATOR_SERVICE, true);

        mHandler = new Handler(Looper.getMainLooper());
        IntentFilter filter = new IntentFilter();
        filter.setPriority(IntentFilter.SYSTEM_HIGH_PRIORITY);
        // delay initial download until after the user is unlocked to add an account.
        filter.addAction(Intent.ACTION_USER_UNLOCKED);
        try {
            registerReceiver(mPbapBroadcastReceiver, filter);
        } catch (Exception e) {
            Log.w(TAG, "Unable to register pbapclient receiver", e);
        }

        initializeAuthenticationService();
        registerSdpRecord();
        setPbapClientService(this);
    }

    @Override
    public void stop() {
        setPbapClientService(null);
        cleanUpSdpRecord();
        try {
            unregisterReceiver(mPbapBroadcastReceiver);
        } catch (Exception e) {
            Log.w(TAG, "Unable to unregister pbapclient receiver", e);
        }
        for (PbapClientStateMachine pbapClientStateMachine : mPbapClientStateMachineMap.values()) {
            pbapClientStateMachine.doQuit();
        }
        mPbapClientStateMachineMap.clear();

        // Unregister Handler and stop all queued messages.
        if (mHandler != null) {
            mHandler.removeCallbacksAndMessages(null);
            mHandler = null;
        }

        cleanupAuthenticationService();
        setComponentAvailable(AUTHENTICATOR_SERVICE, false);
    }

    void cleanupDevice(BluetoothDevice device) {
        Log.d(TAG, "Cleanup device: " + device);
        synchronized (mPbapClientStateMachineMap) {
            PbapClientStateMachine pbapClientStateMachine = mPbapClientStateMachineMap.get(device);
            if (pbapClientStateMachine != null) {
                mPbapClientStateMachineMap.remove(device);
                pbapClientStateMachine.doQuit();
            }
        }
    }

    /**
     * Periodically check if the account framework has recognized our service and will allow us to
     * interact with our accounts. Notify state machines once our service is ready so we can trigger
     * account downloads.
     */
    private void initializeAuthenticationService() {
        mAuthServiceHandler.postDelayed(mCheckAuthService, ACCOUNT_VISIBILITY_CHECK_MS);
    }

    private void cleanupAuthenticationService() {
        mAuthServiceHandler.removeCallbacks(mCheckAuthService);
        removeUncleanAccounts();
    }

    /**
     * Determine if our account type is visible to us yet. If it is, then our service is ready and
     * our account type is ready to use.
     *
<<<<<<< HEAD
     * Make a placeholder device account and determine our visibility relative to it. Note that this
     * function uses the same restrictions as the other add and remove functions, but is *also*
=======
     * <p>Make a placeholder device account and determine our visibility relative to it. Note that
     * this function uses the same restrictions as the other add and remove functions, but is *also*
>>>>>>> 67a65fc1
     * available to all system apps instead of throwing a runtime SecurityException.
     */
    protected boolean isAuthenticationServiceReady() {
        Account account = new Account("00:00:00:00:00:00", getString(R.string.pbap_account_type));
        AccountManager accountManager = AccountManager.get(this);
        int visibility = accountManager.getAccountVisibility(account, getPackageName());
        Log.d(TAG, "Checking visibility, visibility=" + visibility);
        return visibility == AccountManager.VISIBILITY_VISIBLE
                || visibility == AccountManager.VISIBILITY_USER_MANAGED_VISIBLE;
    }

    private void removeUncleanAccounts() {
        if (!isAuthenticationServiceReady()) {
            Log.w(TAG, "Can't remove accounts. AccountManager hasn't registered our service yet.");
            return;
        }

        // Find all accounts that match the type "pbap" and delete them.
        AccountManager accountManager = AccountManager.get(this);
        Account[] accounts =
                accountManager.getAccountsByType(getString(R.string.pbap_account_type));
        Log.v(TAG, "Found " + accounts.length + " unclean accounts");
        for (Account acc : accounts) {
            Log.w(TAG, "Deleting " + acc);
            try {
                getContentResolver()
                        .delete(
                                CallLog.Calls.CONTENT_URI,
                                CallLog.Calls.PHONE_ACCOUNT_ID + "=?",
                                new String[] {acc.name});
            } catch (IllegalArgumentException e) {
                Log.w(TAG, "Call Logs could not be deleted, they may not exist yet.");
            }
            // The device ID is the name of the account.
            accountManager.removeAccountExplicitly(acc);
        }
    }

    private void removeHfpCallLog(String accountName, Context context) {
        Log.d(TAG, "Removing call logs from " + accountName);
        // Delete call logs belonging to accountName==BD_ADDR that also match
        // component name "hfpclient".
        ComponentName componentName = new ComponentName(context, HfpClientConnectionService.class);
        String selectionFilter =
                CallLog.Calls.PHONE_ACCOUNT_ID
                        + "=? AND "
                        + CallLog.Calls.PHONE_ACCOUNT_COMPONENT_NAME
                        + "=?";
        String[] selectionArgs = new String[] {accountName, componentName.flattenToString()};
        try {
            BluetoothMethodProxy.getInstance()
                    .contentResolverDelete(
                            getContentResolver(),
                            CallLog.Calls.CONTENT_URI,
                            selectionFilter,
                            selectionArgs);
        } catch (IllegalArgumentException e) {
            Log.w(TAG, "Call Logs could not be deleted, they may not exist yet.");
        }
    }

    private void registerSdpRecord() {
        SdpManagerNativeInterface nativeInterface = SdpManagerNativeInterface.getInstance();
        if (!nativeInterface.isAvailable()) {
            Log.e(TAG, "SdpManagerNativeInterface is not available");
            return;
        }
        mSdpHandle =
                nativeInterface.createPbapPceRecord(
                        SERVICE_NAME, PbapClientConnectionHandler.PBAP_V1_2);
    }

    private void cleanUpSdpRecord() {
        if (mSdpHandle < 0) {
            Log.e(TAG, "cleanUpSdpRecord, SDP record never created");
            return;
        }
        int sdpHandle = mSdpHandle;
        mSdpHandle = -1;
        SdpManagerNativeInterface nativeInterface = SdpManagerNativeInterface.getInstance();
        if (!nativeInterface.isAvailable()) {
            Log.e(
                    TAG,
                    "cleanUpSdpRecord failed, SdpManagerNativeInterface is not available,"
                            + " sdpHandle="
                            + sdpHandle);
            return;
        }
        Log.i(TAG, "cleanUpSdpRecord, mSdpHandle=" + sdpHandle);
        if (!nativeInterface.removeSdpRecord(sdpHandle)) {
            Log.e(TAG, "cleanUpSdpRecord, removeSdpRecord failed, sdpHandle=" + sdpHandle);
        }
    }

    @VisibleForTesting
    class PbapBroadcastReceiver extends BroadcastReceiver {
        @Override
        public void onReceive(Context context, Intent intent) {
            String action = intent.getAction();
            Log.v(TAG, "onReceive" + action);
            if (action.equals(Intent.ACTION_USER_UNLOCKED)) {
                for (PbapClientStateMachine stateMachine : mPbapClientStateMachineMap.values()) {
                    stateMachine.tryDownloadIfConnected();
                }
            }
        }
    }

    public void aclDisconnected(BluetoothDevice device, int transport) {
        mHandler.post(() -> handleAclDisconnected(device, transport));
    }

    private void handleAclDisconnected(BluetoothDevice device, int transport) {
        Log.i(
                TAG,
                "Received ACL disconnection event, device="
                        + device.toString()
                        + ", transport="
                        + transport);

        if (transport != BluetoothDevice.TRANSPORT_BREDR) {
            return;
        }

        if (getConnectionState(device) == BluetoothProfile.STATE_CONNECTED) {
            disconnect(device);
        }
    }

    /**
     * Ensure that after HFP disconnects, we remove call logs. This addresses the situation when
     * PBAP was never connected while calls were made. Ideally {@link PbapClientConnectionHandler}
     * has code to remove calllogs when PBAP disconnects.
     */
    public void handleHeadsetClientConnectionStateChanged(
            BluetoothDevice device, int oldState, int newState) {
        if (newState == BluetoothProfile.STATE_DISCONNECTED) {
            Log.d(TAG, "Received intent to disconnect HFP with " + device);
            // HFP client stores entries in calllog.db by BD_ADDR and component name
            // Using the current Service as the context.
            removeHfpCallLog(device.getAddress(), this);
        }
    }

    /** Handler for incoming service calls */
    @VisibleForTesting
    static class BluetoothPbapClientBinder extends IBluetoothPbapClient.Stub
            implements IProfileServiceBinder {
        private PbapClientService mService;

        BluetoothPbapClientBinder(PbapClientService svc) {
            mService = svc;
        }

        @Override
        public void cleanup() {
            mService = null;
        }

        @RequiresPermission(android.Manifest.permission.BLUETOOTH_CONNECT)
        private PbapClientService getService(AttributionSource source) {
            if (Utils.isInstrumentationTestMode()) {
                return mService;
            }
            if (!Utils.checkServiceAvailable(mService, TAG)
                    || !Utils.checkCallerIsSystemOrActiveOrManagedUser(mService, TAG)
                    || !Utils.checkConnectPermissionForDataDelivery(mService, source, TAG)) {
                return null;
            }
            return mService;
        }

        @Override
        public boolean connect(BluetoothDevice device, AttributionSource source) {
            Log.d(TAG, "PbapClient Binder connect ");

            PbapClientService service = getService(source);
            if (service == null) {
                Log.e(TAG, "PbapClient Binder connect no service");
                return false;
            }

            return service.connect(device);
        }

        @Override
        public boolean disconnect(BluetoothDevice device, AttributionSource source) {
            PbapClientService service = getService(source);
            if (service == null) {
                return false;
            }

            return service.disconnect(device);
        }

        @Override
        public List<BluetoothDevice> getConnectedDevices(AttributionSource source) {
            PbapClientService service = getService(source);
            if (service == null) {
                return Collections.emptyList();
            }

            return service.getConnectedDevices();
        }

        @Override
        public List<BluetoothDevice> getDevicesMatchingConnectionStates(
                int[] states, AttributionSource source) {
            PbapClientService service = getService(source);
            if (service == null) {
                return Collections.emptyList();
            }

            return service.getDevicesMatchingConnectionStates(states);
        }

        @Override
        public int getConnectionState(BluetoothDevice device, AttributionSource source) {
            PbapClientService service = getService(source);
            if (service == null) {
                return BluetoothProfile.STATE_DISCONNECTED;
            }

            return service.getConnectionState(device);
        }

        @Override
        public boolean setConnectionPolicy(
                BluetoothDevice device, int connectionPolicy, AttributionSource source) {
            PbapClientService service = getService(source);
            if (service == null) {
                return false;
            }

            return service.setConnectionPolicy(device, connectionPolicy);
        }

        @Override
        public int getConnectionPolicy(BluetoothDevice device, AttributionSource source) {
            PbapClientService service = getService(source);
            if (service == null) {
                return BluetoothProfile.CONNECTION_POLICY_UNKNOWN;
            }
<<<<<<< HEAD

            return service.getConnectionPolicy(device);
        }

=======
>>>>>>> 67a65fc1

            return service.getConnectionPolicy(device);
        }
    }

    // API methods
    public static synchronized PbapClientService getPbapClientService() {
        if (sPbapClientService == null) {
            Log.w(TAG, "getPbapClientService(): service is null");
            return null;
        }
        if (!sPbapClientService.isAvailable()) {
            Log.w(TAG, "getPbapClientService(): service is not available");
            return null;
        }
        return sPbapClientService;
    }

    @VisibleForTesting
    static synchronized void setPbapClientService(PbapClientService instance) {
        Log.v(TAG, "setPbapClientService(): set to: " + instance);
        sPbapClientService = instance;
    }

    @RequiresPermission(android.Manifest.permission.BLUETOOTH_PRIVILEGED)
    public boolean connect(BluetoothDevice device) {
        if (device == null) {
            throw new IllegalArgumentException("Null device");
        }
<<<<<<< HEAD
        enforceCallingOrSelfPermission(BLUETOOTH_PRIVILEGED,
                "Need BLUETOOTH_PRIVILEGED permission");
=======
        enforceCallingOrSelfPermission(
                BLUETOOTH_PRIVILEGED, "Need BLUETOOTH_PRIVILEGED permission");
>>>>>>> 67a65fc1
        Log.d(TAG, "Received request to ConnectPBAPPhonebook " + device.getAddress());
        if (getConnectionPolicy(device) <= BluetoothProfile.CONNECTION_POLICY_FORBIDDEN) {
            return false;
        }
        synchronized (mPbapClientStateMachineMap) {
            PbapClientStateMachine pbapClientStateMachine = mPbapClientStateMachineMap.get(device);
            if (pbapClientStateMachine == null
                    && mPbapClientStateMachineMap.size() < MAXIMUM_DEVICES) {
                pbapClientStateMachine = new PbapClientStateMachine(this, device);
                pbapClientStateMachine.start();
                mPbapClientStateMachineMap.put(device, pbapClientStateMachine);
                return true;
            } else {
                Log.w(TAG, "Received connect request while already connecting/connected.");
                return false;
            }
        }
    }

    /**
     * Disconnects the pbap client profile from the passed in device
     *
     * @param device is the device with which we will disconnect the pbap client profile
     * @return true if we disconnected the pbap client profile, false otherwise
     */
    @RequiresPermission(android.Manifest.permission.BLUETOOTH_PRIVILEGED)
    public boolean disconnect(BluetoothDevice device) {
        if (device == null) {
            throw new IllegalArgumentException("Null device");
        }
        enforceCallingOrSelfPermission(
                BLUETOOTH_PRIVILEGED, "Need BLUETOOTH_PRIVILEGED permission");
        PbapClientStateMachine pbapClientStateMachine = mPbapClientStateMachineMap.get(device);
        if (pbapClientStateMachine != null) {
            pbapClientStateMachine.disconnect(device);
            return true;
        } else {
            Log.w(TAG, "disconnect() called on unconnected device.");
            return false;
        }
    }

    public List<BluetoothDevice> getConnectedDevices() {
        int[] desiredStates = {BluetoothProfile.STATE_CONNECTED};
        return getDevicesMatchingConnectionStates(desiredStates);
    }

    @VisibleForTesting
    List<BluetoothDevice> getDevicesMatchingConnectionStates(int[] states) {
        List<BluetoothDevice> deviceList = new ArrayList<BluetoothDevice>(0);
        for (Map.Entry<BluetoothDevice, PbapClientStateMachine> stateMachineEntry :
                mPbapClientStateMachineMap.entrySet()) {
            int currentDeviceState = stateMachineEntry.getValue().getConnectionState();
            for (int state : states) {
                if (currentDeviceState == state) {
                    deviceList.add(stateMachineEntry.getKey());
                    break;
                }
            }
        }
        return deviceList;
    }

    public void receiveSdpSearchRecord(
            BluetoothDevice device, int status, Parcelable record, ParcelUuid uuid) {
        PbapClientStateMachine stateMachine = mPbapClientStateMachineMap.get(device);
        if (stateMachine == null) {
            Log.e(TAG, "No Statemachine found for the device=" + device.toString());
            return;
        }
<<<<<<< HEAD
        Log.v(TAG, "Received SDP record for UUID=" + uuid.toString() + " (expected UUID="
                + BluetoothUuid.PBAP_PSE.toString() + ")");
=======
        Log.v(
                TAG,
                "Received SDP record for UUID="
                        + uuid.toString()
                        + " (expected UUID="
                        + BluetoothUuid.PBAP_PSE.toString()
                        + ")");
>>>>>>> 67a65fc1
        if (uuid.equals(BluetoothUuid.PBAP_PSE)) {
            stateMachine
                    .obtainMessage(PbapClientStateMachine.MSG_SDP_COMPLETE, record)
                    .sendToTarget();
        }
    }

    /**
     * Get the current connection state of the profile
     *
     * @param device is the remote bluetooth device
     * @return {@link BluetoothProfile#STATE_DISCONNECTED} if this profile is disconnected, {@link
     *     BluetoothProfile#STATE_CONNECTING} if this profile is being connected, {@link
     *     BluetoothProfile#STATE_CONNECTED} if this profile is connected, or {@link
     *     BluetoothProfile#STATE_DISCONNECTING} if this profile is being disconnected
     */
    public int getConnectionState(BluetoothDevice device) {
        if (device == null) {
            throw new IllegalArgumentException("Null device");
        }
        PbapClientStateMachine pbapClientStateMachine = mPbapClientStateMachineMap.get(device);
        if (pbapClientStateMachine == null) {
            return BluetoothProfile.STATE_DISCONNECTED;
        } else {
            return pbapClientStateMachine.getConnectionState(device);
        }
    }

    /**
     * Set connection policy of the profile and connects it if connectionPolicy is {@link
     * BluetoothProfile#CONNECTION_POLICY_ALLOWED} or disconnects if connectionPolicy is {@link
     * BluetoothProfile#CONNECTION_POLICY_FORBIDDEN}
     *
     * <p>The device should already be paired. Connection policy can be one of: {@link
     * BluetoothProfile#CONNECTION_POLICY_ALLOWED}, {@link
     * BluetoothProfile#CONNECTION_POLICY_FORBIDDEN}, {@link
     * BluetoothProfile#CONNECTION_POLICY_UNKNOWN}
     *
     * @param device Paired bluetooth device
     * @param connectionPolicy is the connection policy to set to for this profile
     * @return true if connectionPolicy is set, false on error
     */
    @RequiresPermission(android.Manifest.permission.BLUETOOTH_PRIVILEGED)
    public boolean setConnectionPolicy(BluetoothDevice device, int connectionPolicy) {
        if (device == null) {
            throw new IllegalArgumentException("Null device");
        }
<<<<<<< HEAD
        enforceCallingOrSelfPermission(BLUETOOTH_PRIVILEGED,
                "Need BLUETOOTH_PRIVILEGED permission");
=======
        enforceCallingOrSelfPermission(
                BLUETOOTH_PRIVILEGED, "Need BLUETOOTH_PRIVILEGED permission");
>>>>>>> 67a65fc1
        Log.d(TAG, "Saved connectionPolicy " + device + " = " + connectionPolicy);

        if (!mDatabaseManager.setProfileConnectionPolicy(
                device, BluetoothProfile.PBAP_CLIENT, connectionPolicy)) {
            return false;
        }
        if (connectionPolicy == BluetoothProfile.CONNECTION_POLICY_ALLOWED) {
            connect(device);
        } else if (connectionPolicy == BluetoothProfile.CONNECTION_POLICY_FORBIDDEN) {
            disconnect(device);
        }
        return true;
    }

    /**
     * Get the connection policy of the profile.
     *
     * <p>The connection policy can be any of: {@link BluetoothProfile#CONNECTION_POLICY_ALLOWED},
     * {@link BluetoothProfile#CONNECTION_POLICY_FORBIDDEN}, {@link
     * BluetoothProfile#CONNECTION_POLICY_UNKNOWN}
     *
     * @param device Bluetooth device
     * @return connection policy of the device
     */
    @RequiresPermission(android.Manifest.permission.BLUETOOTH_PRIVILEGED)
    public int getConnectionPolicy(BluetoothDevice device) {
        if (device == null) {
            throw new IllegalArgumentException("Null device");
        }
        enforceCallingOrSelfPermission(
                BLUETOOTH_PRIVILEGED, "Need BLUETOOTH_PRIVILEGED permission");
        return mDatabaseManager.getProfileConnectionPolicy(device, BluetoothProfile.PBAP_CLIENT);
    }

    @Override
    public void dump(StringBuilder sb) {
        super.dump(sb);
        ProfileService.println(sb, "isAuthServiceReady: " + isAuthenticationServiceReady());
        for (PbapClientStateMachine stateMachine : mPbapClientStateMachineMap.values()) {
            stateMachine.dump(sb);
        }
    }
}<|MERGE_RESOLUTION|>--- conflicted
+++ resolved
@@ -218,13 +218,8 @@
      * Determine if our account type is visible to us yet. If it is, then our service is ready and
      * our account type is ready to use.
      *
-<<<<<<< HEAD
-     * Make a placeholder device account and determine our visibility relative to it. Note that this
-     * function uses the same restrictions as the other add and remove functions, but is *also*
-=======
      * <p>Make a placeholder device account and determine our visibility relative to it. Note that
      * this function uses the same restrictions as the other add and remove functions, but is *also*
->>>>>>> 67a65fc1
      * available to all system apps instead of throwing a runtime SecurityException.
      */
     protected boolean isAuthenticationServiceReady() {
@@ -468,13 +463,6 @@
             if (service == null) {
                 return BluetoothProfile.CONNECTION_POLICY_UNKNOWN;
             }
-<<<<<<< HEAD
-
-            return service.getConnectionPolicy(device);
-        }
-
-=======
->>>>>>> 67a65fc1
 
             return service.getConnectionPolicy(device);
         }
@@ -504,13 +492,8 @@
         if (device == null) {
             throw new IllegalArgumentException("Null device");
         }
-<<<<<<< HEAD
-        enforceCallingOrSelfPermission(BLUETOOTH_PRIVILEGED,
-                "Need BLUETOOTH_PRIVILEGED permission");
-=======
         enforceCallingOrSelfPermission(
                 BLUETOOTH_PRIVILEGED, "Need BLUETOOTH_PRIVILEGED permission");
->>>>>>> 67a65fc1
         Log.d(TAG, "Received request to ConnectPBAPPhonebook " + device.getAddress());
         if (getConnectionPolicy(device) <= BluetoothProfile.CONNECTION_POLICY_FORBIDDEN) {
             return false;
@@ -581,10 +564,6 @@
             Log.e(TAG, "No Statemachine found for the device=" + device.toString());
             return;
         }
-<<<<<<< HEAD
-        Log.v(TAG, "Received SDP record for UUID=" + uuid.toString() + " (expected UUID="
-                + BluetoothUuid.PBAP_PSE.toString() + ")");
-=======
         Log.v(
                 TAG,
                 "Received SDP record for UUID="
@@ -592,7 +571,6 @@
                         + " (expected UUID="
                         + BluetoothUuid.PBAP_PSE.toString()
                         + ")");
->>>>>>> 67a65fc1
         if (uuid.equals(BluetoothUuid.PBAP_PSE)) {
             stateMachine
                     .obtainMessage(PbapClientStateMachine.MSG_SDP_COMPLETE, record)
@@ -640,13 +618,8 @@
         if (device == null) {
             throw new IllegalArgumentException("Null device");
         }
-<<<<<<< HEAD
-        enforceCallingOrSelfPermission(BLUETOOTH_PRIVILEGED,
-                "Need BLUETOOTH_PRIVILEGED permission");
-=======
         enforceCallingOrSelfPermission(
                 BLUETOOTH_PRIVILEGED, "Need BLUETOOTH_PRIVILEGED permission");
->>>>>>> 67a65fc1
         Log.d(TAG, "Saved connectionPolicy " + device + " = " + connectionPolicy);
 
         if (!mDatabaseManager.setProfileConnectionPolicy(

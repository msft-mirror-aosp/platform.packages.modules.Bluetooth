/*
 * Copyright (C) 2016 The Android Open Source Project
 *
 * Licensed under the Apache License, Version 2.0 (the "License");
 * you may not use this file except in compliance with the License.
 * You may obtain a copy of the License at
 *
 *      http://www.apache.org/licenses/LICENSE-2.0
 *
 * Unless required by applicable law or agreed to in writing, software
 * distributed under the License is distributed on an "AS IS" BASIS,
 * WITHOUT WARRANTIES OR CONDITIONS OF ANY KIND, either express or implied.
 * See the License for the specific language governing permissions and
 * limitations under the License.
 */
package com.android.bluetooth.pbapclient;

import android.accounts.Account;
import android.accounts.AccountManager;
import android.bluetooth.BluetoothDevice;
import android.bluetooth.BluetoothSocket;
import android.bluetooth.BluetoothUuid;
import android.bluetooth.SdpPseRecord;
import android.content.Context;
import android.os.Handler;
import android.os.Looper;
import android.os.Message;
import android.provider.CallLog;
import android.provider.CallLog.Calls;
import android.util.Log;

import com.android.bluetooth.BluetoothObexTransport;
import com.android.bluetooth.ObexAppParameters;
import com.android.bluetooth.R;
import com.android.internal.annotations.VisibleForTesting;
import com.android.obex.ClientSession;
import com.android.obex.HeaderSet;
import com.android.obex.ResponseCodes;
import com.android.vcard.VCardEntry;

import java.io.IOException;
import java.util.ArrayList;
import java.util.HashMap;

/* Bluetooth/pbapclient/PbapClientConnectionHandler is responsible
 * for connecting, disconnecting and downloading contacts from the
 * PBAP PSE when commanded. It receives all direction from the
 * controlling state machine.
 */
class PbapClientConnectionHandler extends Handler {
    private static final String TAG = "PbapClientConnHandler";

    // Tradeoff: larger BATCH_SIZE leads to faster download rates, while smaller
    // BATCH_SIZE is less prone to IO Exceptions if there is a download in
    // progress when Bluetooth stack is torn down.
    private static final int DEFAULT_BATCH_SIZE = 250;

    // Upper limit on the indices of the vcf cards/entries, inclusive,
    // i.e., valid indices are [0, 1, ... , UPPER_LIMIT]
    private static final int UPPER_LIMIT = 65535;

    static final int MSG_CONNECT = 1;
    static final int MSG_DISCONNECT = 2;
    static final int MSG_DOWNLOAD = 3;

    // The following constants are pulled from the Bluetooth Phone Book Access Profile specification
    // 1.1
    private static final byte[] PBAP_TARGET =
            new byte[] {
                0x79,
                0x61,
                0x35,
                (byte) 0xf0,
                (byte) 0xf0,
                (byte) 0xc5,
                0x11,
                (byte) 0xd8,
                0x09,
                0x66,
                0x08,
                0x00,
                0x20,
                0x0c,
                (byte) 0x9a,
                0x66
            };

    private static final int PBAP_FEATURE_DEFAULT_IMAGE_FORMAT = 0x00000200;
    private static final int PBAP_FEATURE_DOWNLOADING = 0x00000001;

    private static final long PBAP_FILTER_VERSION = 1 << 0;
    private static final long PBAP_FILTER_FN = 1 << 1;
    private static final long PBAP_FILTER_N = 1 << 2;
    private static final long PBAP_FILTER_PHOTO = 1 << 3;
    private static final long PBAP_FILTER_ADR = 1 << 5;
    private static final long PBAP_FILTER_TEL = 1 << 7;
    private static final long PBAP_FILTER_EMAIL = 1 << 8;
    private static final long PBAP_FILTER_NICKNAME = 1 << 23;

    private static final int PBAP_SUPPORTED_FEATURE =
            PBAP_FEATURE_DEFAULT_IMAGE_FORMAT | PBAP_FEATURE_DOWNLOADING;
    private static final long PBAP_REQUESTED_FIELDS =
            PBAP_FILTER_VERSION
                    | PBAP_FILTER_FN
                    | PBAP_FILTER_N
                    | PBAP_FILTER_PHOTO
                    | PBAP_FILTER_ADR
                    | PBAP_FILTER_EMAIL
                    | PBAP_FILTER_TEL
                    | PBAP_FILTER_NICKNAME;

    @VisibleForTesting static final int L2CAP_INVALID_PSM = -1;

    public static final String PB_PATH = "telecom/pb.vcf";
    public static final String FAV_PATH = "telecom/fav.vcf";
    public static final String MCH_PATH = "telecom/mch.vcf";
    public static final String ICH_PATH = "telecom/ich.vcf";
    public static final String OCH_PATH = "telecom/och.vcf";
    public static final String SIM_PB_PATH = "SIM1/telecom/pb.vcf";
    public static final String SIM_MCH_PATH = "SIM1/telecom/mch.vcf";
    public static final String SIM_ICH_PATH = "SIM1/telecom/ich.vcf";
    public static final String SIM_OCH_PATH = "SIM1/telecom/och.vcf";

    // PBAP v1.2.3 Sec. 7.1.2
    private static final int SUPPORTED_REPOSITORIES_LOCALPHONEBOOK = 1 << 0;
    private static final int SUPPORTED_REPOSITORIES_SIMCARD = 1 << 1;
    private static final int SUPPORTED_REPOSITORIES_FAVORITES = 1 << 3;

    public static final int PBAP_V1_2 = 0x0102;
    public static final byte VCARD_TYPE_21 = 0;
    public static final byte VCARD_TYPE_30 = 1;

    private Account mAccount;
    private AccountManager mAccountManager;
    private BluetoothSocket mSocket;
    private final BluetoothDevice mDevice;
    // PSE SDP Record for current device.
    private SdpPseRecord mPseRec = null;
    private ClientSession mObexSession;
    private Context mContext;
    private BluetoothPbapObexAuthenticator mAuth = null;
    private final PbapClientStateMachine mPbapClientStateMachine;
    private boolean mAccountCreated;

    /**
     * Constructs PCEConnectionHandler object
     *
     * @param pceHandlerbuild To build BluetoothPbapClientHandler Instance.
     */
    PbapClientConnectionHandler(Builder pceHandlerbuild) {
        super(pceHandlerbuild.mLooper);
        mDevice = pceHandlerbuild.mDevice;
        mContext = pceHandlerbuild.mContext;
        mPbapClientStateMachine = pceHandlerbuild.mClientStateMachine;
        mAuth = new BluetoothPbapObexAuthenticator();
        mAccountManager = AccountManager.get(mPbapClientStateMachine.getContext());
        mAccount =
                new Account(mDevice.getAddress(), mContext.getString(R.string.pbap_account_type));
    }

    public static class Builder {

        private Looper mLooper;
        private Context mContext;
        private BluetoothDevice mDevice;
        private PbapClientStateMachine mClientStateMachine;

        public Builder setLooper(Looper loop) {
            this.mLooper = loop;
            return this;
        }

        public Builder setClientSM(PbapClientStateMachine clientStateMachine) {
            this.mClientStateMachine = clientStateMachine;
            return this;
        }

        public Builder setRemoteDevice(BluetoothDevice device) {
            this.mDevice = device;
            return this;
        }

        public Builder setContext(Context context) {
            this.mContext = context;
            return this;
        }

        public PbapClientConnectionHandler build() {
            PbapClientConnectionHandler pbapClientHandler = new PbapClientConnectionHandler(this);
            return pbapClientHandler;
        }
    }

    @Override
    public void handleMessage(Message msg) {
        Log.d(TAG, "Handling Message = " + msg.what);
        switch (msg.what) {
            case MSG_CONNECT:
                mPseRec = (SdpPseRecord) msg.obj;
                /* To establish a connection, first open a socket and then create an OBEX session */
                if (connectSocket()) {
                    Log.d(TAG, "Socket connected");
                } else {
                    Log.w(TAG, "Socket CONNECT Failure ");
                    mPbapClientStateMachine.sendMessage(
                            PbapClientStateMachine.MSG_CONNECTION_FAILED);
                    return;
                }

                if (connectObexSession()) {
                    mPbapClientStateMachine.sendMessage(
                            PbapClientStateMachine.MSG_CONNECTION_COMPLETE);
                } else {
                    mPbapClientStateMachine.sendMessage(
                            PbapClientStateMachine.MSG_CONNECTION_FAILED);
                }
                break;

            case MSG_DISCONNECT:
                Log.d(TAG, "Starting Disconnect");
                try {
                    if (mObexSession != null) {
                        Log.d(TAG, "obexSessionDisconnect" + mObexSession);
                        mObexSession.disconnect(null);
                        mObexSession.close();
                    }
                } catch (IOException e) {
                    Log.w(TAG, "DISCONNECT Failure ", e);
                } finally {
                    Log.d(TAG, "Closing Socket");
                    closeSocket();
                }
                Log.d(TAG, "Completing Disconnect");
                if (mAccountCreated) {
                    removeAccount();
                }
                removeCallLog();

                mPbapClientStateMachine.sendMessage(PbapClientStateMachine.MSG_CONNECTION_CLOSED);
                break;

            case MSG_DOWNLOAD:
                mAccountCreated = addAccount();
                if (!mAccountCreated) {
                    Log.e(TAG, "Account creation failed.");
                    return;
                }
                if (isRepositorySupported(SUPPORTED_REPOSITORIES_FAVORITES)) {
                    downloadContacts(FAV_PATH);
                }
                if (isRepositorySupported(SUPPORTED_REPOSITORIES_LOCALPHONEBOOK)) {
                    downloadContacts(PB_PATH);
                }
                if (isRepositorySupported(SUPPORTED_REPOSITORIES_SIMCARD)) {
                    downloadContacts(SIM_PB_PATH);
                }

                HashMap<String, Integer> callCounter = new HashMap<>();
                downloadCallLog(MCH_PATH, callCounter);
                downloadCallLog(ICH_PATH, callCounter);
                downloadCallLog(OCH_PATH, callCounter);
                break;

            default:
                Log.w(TAG, "Received Unexpected Message");
        }
    }

    @VisibleForTesting
    synchronized void setPseRecord(SdpPseRecord record) {
        mPseRec = record;
    }

    @VisibleForTesting
    synchronized BluetoothSocket getSocket() {
        return mSocket;
    }

    /* Utilize SDP, if available, to create a socket connection over L2CAP, RFCOMM specified
     * channel, or RFCOMM default channel. */
    @VisibleForTesting
    synchronized boolean connectSocket() {
        try {
            /* Use BluetoothSocket to connect */
            if (mPseRec == null) {
<<<<<<< HEAD
                // BackWardCompatability: Fall back to create RFCOMM through UUID.
=======
                // BackWardCompatibility: Fall back to create RFCOMM through UUID.
>>>>>>> 6cdb3953
                Log.v(TAG, "connectSocket: UUID: " + BluetoothUuid.PBAP_PSE.getUuid());
                mSocket =
                        mDevice.createRfcommSocketToServiceRecord(BluetoothUuid.PBAP_PSE.getUuid());
            } else if (mPseRec.getL2capPsm() != L2CAP_INVALID_PSM) {
                Log.v(TAG, "connectSocket: PSM: " + mPseRec.getL2capPsm());
                mSocket = mDevice.createL2capSocket(mPseRec.getL2capPsm());
            } else {
                Log.v(TAG, "connectSocket: channel: " + mPseRec.getRfcommChannelNumber());
                mSocket = mDevice.createRfcommSocket(mPseRec.getRfcommChannelNumber());
            }

            if (mSocket != null) {
                mSocket.connect();
                return true;
            } else {
                Log.w(TAG, "Could not create socket");
            }
        } catch (IOException e) {
            Log.e(TAG, "Error while connecting socket", e);
        }
        return false;
    }

    /* Connect an OBEX session over the already connected socket.  First establish an OBEX Transport
     * abstraction, then establish a Bluetooth Authenticator, and finally issue the connect call */
    @VisibleForTesting
    boolean connectObexSession() {
        boolean connectionSuccessful = false;

        try {
            Log.v(TAG, "Start Obex Client Session");
            BluetoothObexTransport transport = new BluetoothObexTransport(mSocket);
            mObexSession = new ClientSession(transport);
            mObexSession.setAuthenticator(mAuth);

            HeaderSet connectionRequest = new HeaderSet();
            connectionRequest.setHeader(HeaderSet.TARGET, PBAP_TARGET);

            if (mPseRec != null) {
                Log.d(TAG, "Remote PbapSupportedFeatures " + mPseRec.getSupportedFeatures());

                ObexAppParameters oap = new ObexAppParameters();

                if (mPseRec.getProfileVersion() >= PBAP_V1_2) {
                    oap.add(
                            BluetoothPbapRequest.OAP_TAGID_PBAP_SUPPORTED_FEATURES,
                            PBAP_SUPPORTED_FEATURE);
                }

                oap.addToHeaderSet(connectionRequest);
            }
            HeaderSet connectionResponse = mObexSession.connect(connectionRequest);

            connectionSuccessful =
                    (connectionResponse.getResponseCode() == ResponseCodes.OBEX_HTTP_OK);
            Log.d(TAG, "Success = " + Boolean.toString(connectionSuccessful));
        } catch (IOException | NullPointerException e) {
            // Will get NPE if a null mSocket is passed to BluetoothObexTransport.
            // mSocket can be set to null if an abort() --> closeSocket() was called between
            // the calls to connectSocket() and connectObexSession().
            Log.w(TAG, "CONNECT Failure ", e);
            closeSocket();
        }
        return connectionSuccessful;
    }

    void abort() {
        // Perform forced cleanup, it is ok if the handler throws an exception this will free the
        // handler to complete what it is doing and finish with cleanup.
        closeSocket();
        this.getLooper().getThread().interrupt();
    }

    private synchronized void closeSocket() {
        try {
            if (mSocket != null) {
                Log.d(TAG, "Closing socket" + mSocket);
                mSocket.close();
                mSocket = null;
            }
        } catch (IOException e) {
            Log.e(TAG, "Error when closing socket", e);
            mSocket = null;
        }
    }

    @VisibleForTesting
    void downloadContacts(String path) {
        try {
            PhonebookPullRequest processor =
                    new PhonebookPullRequest(mPbapClientStateMachine.getContext());

            // Download contacts in batches of size DEFAULT_BATCH_SIZE
            BluetoothPbapRequestPullPhoneBookSize requestPbSize =
                    new BluetoothPbapRequestPullPhoneBookSize(path, PBAP_REQUESTED_FIELDS);
            requestPbSize.execute(mObexSession);

            int numberOfContactsRemaining = requestPbSize.getSize();
            int startOffset = 0;
            if (PB_PATH.equals(path)) {
                // PBAP v1.2.3, Sec 3.1.5. The first contact in pb is owner card 0.vcf, which we
                // do not want to download. The other phonebook objects (e.g., fav) don't have an
                // owner card, so they don't need an offset.
                startOffset = 1;
                // "-1" because Owner Card 0.vcf is also included in /pb, but not in /fav.
                numberOfContactsRemaining -= 1;
            }

            while ((numberOfContactsRemaining > 0) && (startOffset <= UPPER_LIMIT)) {
                int numberOfContactsToDownload =
                        Math.min(
                                Math.min(DEFAULT_BATCH_SIZE, numberOfContactsRemaining),
                                UPPER_LIMIT - startOffset + 1);
                BluetoothPbapRequestPullPhoneBook request =
                        new BluetoothPbapRequestPullPhoneBook(
                                path,
                                mAccount,
                                PBAP_REQUESTED_FIELDS,
                                VCARD_TYPE_30,
                                numberOfContactsToDownload,
                                startOffset);
                request.execute(mObexSession);
                ArrayList<VCardEntry> vcards = request.getList();
                if (path == FAV_PATH) {
                    // mark each vcard as a favorite
                    for (VCardEntry v : vcards) {
                        v.setStarred(true);
                    }
                }
                processor.setResults(vcards);
                processor.onPullComplete();

                startOffset += numberOfContactsToDownload;
                numberOfContactsRemaining -= numberOfContactsToDownload;
            }
            if ((startOffset > UPPER_LIMIT) && (numberOfContactsRemaining > 0)) {
                Log.w(TAG, "Download contacts incomplete, index exceeded upper limit.");
            }
        } catch (IOException e) {
            Log.e(TAG, "Download contacts failure", e);
        } catch (IllegalArgumentException e) {
            Log.e(TAG, "Download contacts failure: " + e.getMessage(), e);
        }
    }

    @VisibleForTesting
    void downloadCallLog(String path, HashMap<String, Integer> callCounter) {
        try {
            BluetoothPbapRequestPullPhoneBook request =
                    new BluetoothPbapRequestPullPhoneBook(path, mAccount, 0, VCARD_TYPE_30, 0, 0);
            request.execute(mObexSession);
            CallLogPullRequest processor =
                    new CallLogPullRequest(
                            mPbapClientStateMachine.getContext(), path, callCounter, mAccount);
            processor.setResults(request.getList());
            processor.onPullComplete();
        } catch (IOException e) {
            Log.e(TAG, "Download call log failure", e);
        } catch (IllegalArgumentException e) {
            Log.e(TAG, "Download call log failure: " + e.getMessage(), e);
        }
    }

    @VisibleForTesting
    boolean addAccount() {
        if (mAccountManager.addAccountExplicitly(mAccount, null, null)) {
            Log.d(TAG, "Added account " + mAccount);
            return true;
        }
        return false;
    }

    @VisibleForTesting
    void removeAccount() {
        if (mAccountManager.removeAccountExplicitly(mAccount)) {
            Log.d(TAG, "Removed account " + mAccount);
        } else {
            Log.e(TAG, "Failed to remove account " + mAccount);
        }
    }

    @VisibleForTesting
    void removeCallLog() {
        try {
            // need to check call table is exist ?
            if (mContext.getContentResolver() == null) {
                Log.d(TAG, "CallLog ContentResolver is not found");
                return;
            }
            mContext.getContentResolver()
                    .delete(
                            CallLog.Calls.CONTENT_URI,
                            Calls.PHONE_ACCOUNT_ID + "=?",
                            new String[] {mAccount.name});
        } catch (IllegalArgumentException e) {
            Log.d(TAG, "Call Logs could not be deleted, they may not exist yet.");
        }
    }

    @VisibleForTesting
    boolean isRepositorySupported(int mask) {
        if (mPseRec == null) {
            Log.v(TAG, "No PBAP Server SDP Record");
            return false;
        }
        return (mask & mPseRec.getSupportedRepositories()) != 0;
    }
}<|MERGE_RESOLUTION|>--- conflicted
+++ resolved
@@ -283,11 +283,7 @@
         try {
             /* Use BluetoothSocket to connect */
             if (mPseRec == null) {
-<<<<<<< HEAD
-                // BackWardCompatability: Fall back to create RFCOMM through UUID.
-=======
                 // BackWardCompatibility: Fall back to create RFCOMM through UUID.
->>>>>>> 6cdb3953
                 Log.v(TAG, "connectSocket: UUID: " + BluetoothUuid.PBAP_PSE.getUuid());
                 mSocket =
                         mDevice.createRfcommSocketToServiceRecord(BluetoothUuid.PBAP_PSE.getUuid());

/*
 * Copyright (C) 2012 The Android Open Source Project
 *
 * Licensed under the Apache License, Version 2.0 (the "License");
 * you may not use this file except in compliance with the License.
 * You may obtain a copy of the License at
 *
 *      http://www.apache.org/licenses/LICENSE-2.0
 *
 * Unless required by applicable law or agreed to in writing, software
 * distributed under the License is distributed on an "AS IS" BASIS,
 * WITHOUT WARRANTIES OR CONDITIONS OF ANY KIND, either express or implied.
 * See the License for the specific language governing permissions and
 * limitations under the License.
 */

package com.android.bluetooth.hfp;

import static android.Manifest.permission.BLUETOOTH_CONNECT;
import static android.Manifest.permission.MODIFY_PHONE_STATE;

import static com.android.bluetooth.Utils.enforceBluetoothPrivilegedPermission;

import android.annotation.Nullable;
import android.annotation.RequiresPermission;
import android.bluetooth.BluetoothDevice;
import android.bluetooth.BluetoothHeadset;
import android.bluetooth.BluetoothProfile;
import android.bluetooth.BluetoothStatusCodes;
import android.bluetooth.BluetoothUuid;
import android.bluetooth.IBluetoothHeadset;
import android.content.AttributionSource;
import android.content.BroadcastReceiver;
import android.content.Context;
import android.content.Intent;
import android.content.IntentFilter;
import android.media.AudioManager;
import android.net.Uri;
import android.os.BatteryManager;
import android.os.Handler;
import android.os.HandlerThread;
import android.os.Looper;
import android.os.ParcelUuid;
import android.os.SystemProperties;
import android.os.UserHandle;
import android.telecom.PhoneAccount;
import android.util.Log;

import com.android.bluetooth.BluetoothMetricsProto;
import com.android.bluetooth.BluetoothStatsLog;
import com.android.bluetooth.Utils;
import com.android.bluetooth.btservice.AdapterService;
import com.android.bluetooth.btservice.MetricsLogger;
import com.android.bluetooth.btservice.ProfileService;
import com.android.bluetooth.btservice.storage.DatabaseManager;
import com.android.internal.annotations.VisibleForTesting;
import com.android.modules.utils.SynchronousResultReceiver;

import java.util.ArrayList;
import java.util.Arrays;
import java.util.Comparator;
import java.util.HashMap;
import java.util.List;
import java.util.Objects;

/**
 * Provides Bluetooth Headset and Handsfree profile, as a service in the Bluetooth application.
 *
 * Three modes for SCO audio:
 * Mode 1: Telecom call through {@link #phoneStateChanged(int, int, int, String, int, String,
 *         boolean)}
 * Mode 2: Virtual call through {@link #startScoUsingVirtualVoiceCall()}
 * Mode 3: Voice recognition through {@link #startVoiceRecognition(BluetoothDevice)}
 *
 * When one mode is active, other mode cannot be started. API user has to terminate existing modes
 * using the correct API or just {@link #disconnectAudio()} if user is a system service, before
 * starting a new mode.
 *
 * {@link #connectAudio()} will start SCO audio at one of the above modes, but won't change mode
 * {@link #disconnectAudio()} can happen in any mode to disconnect SCO
 *
 * When audio is disconnected, only Mode 1 Telecom call will be persisted, both Mode 2 virtual call
 * and Mode 3 voice call will be terminated upon SCO termination and client has to restart the mode.
 *
 * NOTE: SCO termination can either be initiated on the AG side or the HF side
 * TODO(b/79660380): As a workaround, voice recognition will be terminated if virtual call or
 * Telecom call is initiated while voice recognition is ongoing, in case calling app did not call
 * {@link #stopVoiceRecognition(BluetoothDevice)}
 *
 * AG - Audio Gateway, device running this {@link HeadsetService}, e.g. Android Phone
 * HF - Handsfree device, device running headset client, e.g. Wireless headphones or car kits
 */
public class HeadsetService extends ProfileService {
    private static final String TAG = "HeadsetService";
    private static final boolean DBG = false;
    private static final String DISABLE_INBAND_RINGING_PROPERTY =
            "persist.bluetooth.disableinbandringing";
    private static final ParcelUuid[] HEADSET_UUIDS = {BluetoothUuid.HSP, BluetoothUuid.HFP};
    private static final int[] CONNECTING_CONNECTED_STATES =
            {BluetoothProfile.STATE_CONNECTING, BluetoothProfile.STATE_CONNECTED};
    private static final int DIALING_OUT_TIMEOUT_MS = 10000;

    // Timeout for state machine thread join, to prevent potential ANR.
    private static final int SM_THREAD_JOIN_TIMEOUT_MS = 1000;

    private int mMaxHeadsetConnections = 1;
    private BluetoothDevice mActiveDevice;
    private AdapterService mAdapterService;
    private DatabaseManager mDatabaseManager;
    private HandlerThread mStateMachinesThread;
    private Handler mStateMachinesThreadHandler;
    // This is also used as a lock for shared data in HeadsetService
    private final HashMap<BluetoothDevice, HeadsetStateMachine> mStateMachines = new HashMap<>();
    private HeadsetNativeInterface mNativeInterface;
    private HeadsetSystemInterface mSystemInterface;
    private boolean mAudioRouteAllowed = true;
    // Indicates whether SCO audio needs to be forced to open regardless ANY OTHER restrictions
    private boolean mForceScoAudio;
    private boolean mInbandRingingRuntimeDisable;
    private boolean mVirtualCallStarted;
    // Non null value indicates a pending dialing out event is going on
    private DialingOutTimeoutEvent mDialingOutTimeoutEvent;
    private boolean mVoiceRecognitionStarted;
    // Non null value indicates a pending voice recognition request from headset is going on
    private VoiceRecognitionTimeoutEvent mVoiceRecognitionTimeoutEvent;
    // Timeout when voice recognition is started by remote device
    @VisibleForTesting static int sStartVrTimeoutMs = 5000;
    private boolean mStarted;
    private boolean mCreated;
    private static HeadsetService sHeadsetService;

    @Override
    public IProfileServiceBinder initBinder() {
        return new BluetoothHeadsetBinder(this);
    }

    @Override
    protected void create() {
        Log.i(TAG, "create()");
        if (mCreated) {
            throw new IllegalStateException("create() called twice");
        }
        mCreated = true;
    }

    @Override
    protected boolean start() {
        Log.i(TAG, "start()");
        if (mStarted) {
            throw new IllegalStateException("start() called twice");
        }
        // Step 1: Get AdapterService and DatabaseManager, should never be null
        mAdapterService = Objects.requireNonNull(AdapterService.getAdapterService(),
                "AdapterService cannot be null when HeadsetService starts");
        mDatabaseManager = Objects.requireNonNull(mAdapterService.getDatabase(),
                "DatabaseManager cannot be null when HeadsetService starts");
        // Step 2: Start handler thread for state machines
        mStateMachinesThread = new HandlerThread("HeadsetService.StateMachines");
        mStateMachinesThread.start();
        // Step 3: Initialize system interface
        mSystemInterface = HeadsetObjectsFactory.getInstance().makeSystemInterface(this);
        // Step 4: Initialize native interface
        mMaxHeadsetConnections = mAdapterService.getMaxConnectedAudioDevices();
        mNativeInterface = HeadsetObjectsFactory.getInstance().getNativeInterface();
        // Add 1 to allow a pending device to be connecting or disconnecting
        mNativeInterface.init(mMaxHeadsetConnections + 1, isInbandRingingEnabled());
        // Step 5: Check if state machine table is empty, crash if not
        if (mStateMachines.size() > 0) {
            throw new IllegalStateException(
                    "start(): mStateMachines is not empty, " + mStateMachines.size()
                            + " is already created. Was stop() called properly?");
        }
        // Step 6: Setup broadcast receivers
        IntentFilter filter = new IntentFilter();
        filter.addAction(Intent.ACTION_BATTERY_CHANGED);
        filter.addAction(AudioManager.VOLUME_CHANGED_ACTION);
        filter.addAction(BluetoothDevice.ACTION_CONNECTION_ACCESS_REPLY);
        filter.addAction(BluetoothDevice.ACTION_BOND_STATE_CHANGED);
        registerReceiver(mHeadsetReceiver, filter);
        // Step 7: Mark service as started
        setHeadsetService(this);
        mStarted = true;
        BluetoothDevice activeDevice = getActiveDevice();
        String deviceAddress = activeDevice != null ?
                activeDevice.getAddress() :
                AdapterService.ACTIVITY_ATTRIBUTION_NO_ACTIVE_DEVICE_ADDRESS;
        mAdapterService.notifyActivityAttributionInfo(getAttributionSource(), deviceAddress);
        return true;
    }

    @Override
    protected boolean stop() {
        Log.i(TAG, "stop()");
        if (!mStarted) {
            Log.w(TAG, "stop() called before start()");
            // Still return true because it is considered "stopped" and doesn't have any functional
            // impact on the user
            return true;
        }
        // Step 7: Mark service as stopped
        BluetoothDevice activeDevice = getActiveDevice();
        String deviceAddress = activeDevice != null ?
                activeDevice.getAddress() :
                AdapterService.ACTIVITY_ATTRIBUTION_NO_ACTIVE_DEVICE_ADDRESS;
        mAdapterService.notifyActivityAttributionInfo(getAttributionSource(), deviceAddress);
        mStarted = false;
        setHeadsetService(null);
        // Step 6: Tear down broadcast receivers
        unregisterReceiver(mHeadsetReceiver);
        synchronized (mStateMachines) {
            // Reset active device to null
            mActiveDevice = null;
            mInbandRingingRuntimeDisable = false;
            mForceScoAudio = false;
            mAudioRouteAllowed = true;
            mMaxHeadsetConnections = 1;
            mVoiceRecognitionStarted = false;
            mVirtualCallStarted = false;
            if (mDialingOutTimeoutEvent != null) {
                getStateMachinesThreadHandler()
                        .removeCallbacks(mDialingOutTimeoutEvent);
                mDialingOutTimeoutEvent = null;
            }
            if (mVoiceRecognitionTimeoutEvent != null) {
                getStateMachinesThreadHandler()
                        .removeCallbacks(mVoiceRecognitionTimeoutEvent);
                mVoiceRecognitionTimeoutEvent = null;
                if (mSystemInterface.getVoiceRecognitionWakeLock().isHeld()) {
                    mSystemInterface.getVoiceRecognitionWakeLock().release();
                }
            }
            // Step 5: Destroy state machines
            for (HeadsetStateMachine stateMachine : mStateMachines.values()) {
                HeadsetObjectsFactory.getInstance().destroyStateMachine(stateMachine);
            }
            mStateMachines.clear();
        }
        // Step 4: Destroy native interface
        mNativeInterface.cleanup();
        // Step 3: Destroy system interface
        mSystemInterface.stop();
        // Step 2: Stop handler thread
        try {
            mStateMachinesThread.quitSafely();
            mStateMachinesThread.join(SM_THREAD_JOIN_TIMEOUT_MS);
            mStateMachinesThread = null;
        } catch (InterruptedException e) {
            // Do not rethrow as we are shutting down anyway
        }

        mStateMachinesThreadHandler = null;
        // Step 1: Clear
        synchronized (mStateMachines) {
            mAdapterService = null;
        }
        return true;
    }

    @Override
    protected void cleanup() {
        Log.i(TAG, "cleanup");
        if (!mCreated) {
            Log.w(TAG, "cleanup() called before create()");
        }
        mCreated = false;
    }

    /**
     * Checks if this service object is able to accept binder calls
     *
     * @return True if the object can accept binder calls, False otherwise
     */
    public boolean isAlive() {
        return isAvailable() && mCreated && mStarted;
    }

    /**
     * Get the {@link Looper} for the state machine thread. This is used in testing and helper
     * objects
     *
     * @return {@link Looper} for the state machine thread
     */
    @VisibleForTesting
    public Looper getStateMachinesThreadLooper() {
        return mStateMachinesThread.getLooper();
    }

    interface StateMachineTask {
        void execute(HeadsetStateMachine stateMachine);
    }

    private boolean doForStateMachine(BluetoothDevice device, StateMachineTask task) {
        synchronized (mStateMachines) {
            HeadsetStateMachine stateMachine = mStateMachines.get(device);
            if (stateMachine == null) {
                return false;
            }
            task.execute(stateMachine);
        }
        return true;
    }

    private void doForEachConnectedStateMachine(StateMachineTask task) {
        synchronized (mStateMachines) {
            for (BluetoothDevice device : getConnectedDevices()) {
                task.execute(mStateMachines.get(device));
            }
        }
    }

    void onDeviceStateChanged(HeadsetDeviceState deviceState) {
        doForEachConnectedStateMachine(
                stateMachine -> stateMachine.sendMessage(HeadsetStateMachine.DEVICE_STATE_CHANGED,
                        deviceState));
    }

    /**
     * Handle messages from native (JNI) to Java. This needs to be synchronized to avoid posting
     * messages to state machine before start() is done
     *
     * @param stackEvent event from native stack
     */
    void messageFromNative(HeadsetStackEvent stackEvent) {
        Objects.requireNonNull(stackEvent.device,
                "Device should never be null, event: " + stackEvent);
        synchronized (mStateMachines) {
            HeadsetStateMachine stateMachine = mStateMachines.get(stackEvent.device);
            if (stackEvent.type == HeadsetStackEvent.EVENT_TYPE_CONNECTION_STATE_CHANGED) {
                switch (stackEvent.valueInt) {
                    case HeadsetHalConstants.CONNECTION_STATE_CONNECTED:
                    case HeadsetHalConstants.CONNECTION_STATE_CONNECTING: {
                        // Create new state machine if none is found
                        if (stateMachine == null) {
                            stateMachine = HeadsetObjectsFactory.getInstance()
                                    .makeStateMachine(stackEvent.device,
                                            mStateMachinesThread.getLooper(), this, mAdapterService,
                                            mNativeInterface, mSystemInterface);
                            mStateMachines.put(stackEvent.device, stateMachine);
                        }
                        break;
                    }
                }
            }
            if (stateMachine == null) {
                throw new IllegalStateException(
                        "State machine not found for stack event: " + stackEvent);
            }
            stateMachine.sendMessage(HeadsetStateMachine.STACK_EVENT, stackEvent);
        }
    }

    private final BroadcastReceiver mHeadsetReceiver = new BroadcastReceiver() {
        @Override
        public void onReceive(Context context, Intent intent) {
            String action = intent.getAction();
            if (action == null) {
                Log.w(TAG, "mHeadsetReceiver, action is null");
                return;
            }
            switch (action) {
                case Intent.ACTION_BATTERY_CHANGED: {
                    int batteryLevel = intent.getIntExtra(BatteryManager.EXTRA_LEVEL, -1);
                    int scale = intent.getIntExtra(BatteryManager.EXTRA_SCALE, -1);
                    if (batteryLevel < 0 || scale <= 0) {
                        Log.e(TAG, "Bad Battery Changed intent: batteryLevel=" + batteryLevel
                                + ", scale=" + scale);
                        return;
                    }
                    int cindBatteryLevel = Math.round(batteryLevel * 5 / ((float) scale));
                    mSystemInterface.getHeadsetPhoneState().setCindBatteryCharge(cindBatteryLevel);
                    break;
                }
                case AudioManager.VOLUME_CHANGED_ACTION: {
                    int streamType = intent.getIntExtra(AudioManager.EXTRA_VOLUME_STREAM_TYPE, -1);
                    if (streamType == AudioManager.STREAM_BLUETOOTH_SCO) {
                        doForEachConnectedStateMachine(stateMachine -> stateMachine.sendMessage(
                                HeadsetStateMachine.INTENT_SCO_VOLUME_CHANGED, intent));
                    }
                    break;
                }
                case BluetoothDevice.ACTION_CONNECTION_ACCESS_REPLY: {
                    int requestType = intent.getIntExtra(BluetoothDevice.EXTRA_ACCESS_REQUEST_TYPE,
                            BluetoothDevice.REQUEST_TYPE_PHONEBOOK_ACCESS);
                    BluetoothDevice device =
                            intent.getParcelableExtra(BluetoothDevice.EXTRA_DEVICE);
                    logD("Received BluetoothDevice.ACTION_CONNECTION_ACCESS_REPLY, device=" + device
                            + ", type=" + requestType);
                    if (requestType == BluetoothDevice.REQUEST_TYPE_PHONEBOOK_ACCESS) {
                        synchronized (mStateMachines) {
                            final HeadsetStateMachine stateMachine = mStateMachines.get(device);
                            if (stateMachine == null) {
                                Log.wtf(TAG, "Cannot find state machine for " + device);
                                return;
                            }
                            stateMachine.sendMessage(
                                    HeadsetStateMachine.INTENT_CONNECTION_ACCESS_REPLY, intent);
                        }
                    }
                    break;
                }
                case BluetoothDevice.ACTION_BOND_STATE_CHANGED: {
                    int state = intent.getIntExtra(BluetoothDevice.EXTRA_BOND_STATE,
                            BluetoothDevice.ERROR);
                    BluetoothDevice device = Objects.requireNonNull(
                            intent.getParcelableExtra(BluetoothDevice.EXTRA_DEVICE),
                            "ACTION_BOND_STATE_CHANGED with no EXTRA_DEVICE");
                    logD("Bond state changed for device: " + device + " state: " + state);
                    if (state != BluetoothDevice.BOND_NONE) {
                        break;
                    }
                    synchronized (mStateMachines) {
                        HeadsetStateMachine stateMachine = mStateMachines.get(device);
                        if (stateMachine == null) {
                            break;
                        }
                        if (stateMachine.getConnectionState()
                                != BluetoothProfile.STATE_DISCONNECTED) {
                            break;
                        }
                        removeStateMachine(device);
                    }
                    break;
                }
                default:
                    Log.w(TAG, "Unknown action " + action);
            }
        }
    };

    /**
     * Handlers for incoming service calls
     */
    private static class BluetoothHeadsetBinder extends IBluetoothHeadset.Stub
            implements IProfileServiceBinder {
        private volatile HeadsetService mService;

        BluetoothHeadsetBinder(HeadsetService svc) {
            mService = svc;
        }

        @Override
        public void cleanup() {
            mService = null;
        }

        @RequiresPermission(android.Manifest.permission.BLUETOOTH_CONNECT)
        private HeadsetService getService(AttributionSource source) {
            if (!Utils.checkCallerIsSystemOrActiveUser(TAG)
                    || !Utils.checkServiceAvailable(mService, TAG)
                    || !Utils.checkConnectPermissionForDataDelivery(mService, source, TAG)) {
                return null;
            }
            return mService;
        }

        @Override
        public boolean connect(BluetoothDevice device) {
            if (mService == null) {
                return false;
            }
            AttributionSource source = Utils.getCallingAttributionSource(mService);
            HeadsetService service = getService(source);
            if (service == null) {
                return false;
            }
            return service.connect(device);
        }

        @Override
        public void connectWithAttribution(BluetoothDevice device, AttributionSource source,
                SynchronousResultReceiver receiver) {
            try {
                HeadsetService service = getService(source);
                boolean defaultValue = false;
                if (service != null) {
                    defaultValue = service.connect(device);
                }
                receiver.send(defaultValue);
            } catch (RuntimeException e) {
                receiver.propagateException(e);
            }
        }

        @Override
        public boolean disconnect(BluetoothDevice device) {
            if (mService == null) {
                return false;
            }
            AttributionSource source = Utils.getCallingAttributionSource(mService);
            HeadsetService service = getService(source);
            if (service == null) {
                return false;
            }
            return service.disconnect(device);
        }

        @Override
        public void disconnectWithAttribution(BluetoothDevice device, AttributionSource source,
                SynchronousResultReceiver receiver) {
            try {
                HeadsetService service = getService(source);
                boolean defaultValue = false;
                if (service != null) {
                    defaultValue = service.disconnect(device);
                }
                receiver.send(defaultValue);
            } catch (RuntimeException e) {
                receiver.propagateException(e);
            }
        }

        @Override
        public List<BluetoothDevice> getConnectedDevices() {
            if (mService == null) {
                return new ArrayList<BluetoothDevice>(0);
            }
            AttributionSource source = Utils.getCallingAttributionSource(mService);
            HeadsetService service = getService(source);
            if (service == null) {
                return new ArrayList<BluetoothDevice>(0);
            }
            return service.getConnectedDevices();
        }

        @Override
        public void getConnectedDevicesWithAttribution(AttributionSource source,
                SynchronousResultReceiver receiver) {
            try {
                HeadsetService service = getService(source);
                List<BluetoothDevice> defaultValue = new ArrayList<BluetoothDevice>(0);
                if (service != null) {
                    defaultValue = service.getConnectedDevices();
                }
                receiver.send(defaultValue);
            } catch (RuntimeException e) {
                receiver.propagateException(e);
            }
        }

        @Override
        public void getDevicesMatchingConnectionStates(int[] states,
                AttributionSource source, SynchronousResultReceiver receiver) {
            try {
                HeadsetService service = getService(source);
                List<BluetoothDevice> defaultValue = new ArrayList<BluetoothDevice>(0);
                if (service != null) {
                    defaultValue = service.getDevicesMatchingConnectionStates(states);
                }
                receiver.send(defaultValue);
            } catch (RuntimeException e) {
                receiver.propagateException(e);
            }
        }

        @Override
        public int getConnectionState(BluetoothDevice device) {
            if (mService == null) {
                return BluetoothProfile.STATE_DISCONNECTED;
            }
            AttributionSource source = Utils.getCallingAttributionSource(mService);
            HeadsetService service = getService(source);
            if (service == null) {
                return BluetoothProfile.STATE_DISCONNECTED;
            }
            return service.getConnectionState(device);
        }

        @Override
        public void getConnectionStateWithAttribution(BluetoothDevice device,
                AttributionSource source, SynchronousResultReceiver receiver) {
            try {
                HeadsetService service = getService(source);
                int defaultValue = BluetoothProfile.STATE_DISCONNECTED;
                if (service != null) {
                    defaultValue = service.getConnectionState(device);
                }
                receiver.send(defaultValue);
            } catch (RuntimeException e) {
                receiver.propagateException(e);
            }
        }

        @Override
        public void setConnectionPolicy(BluetoothDevice device, int connectionPolicy,
                AttributionSource source, SynchronousResultReceiver receiver) {
            try {
                HeadsetService service = getService(source);
                boolean defaultValue = false;
                if (service != null) {
                    enforceBluetoothPrivilegedPermission(service);
                    defaultValue = service.setConnectionPolicy(device, connectionPolicy);
                }
                receiver.send(defaultValue);
            } catch (RuntimeException e) {
                receiver.propagateException(e);
            }
        }

        @Override
        public void getConnectionPolicy(BluetoothDevice device, AttributionSource source,
                SynchronousResultReceiver receiver) {
            try {
                HeadsetService service = getService(source);
                int defaultValue = BluetoothProfile.CONNECTION_POLICY_UNKNOWN;
                if (service != null) {
                    enforceBluetoothPrivilegedPermission(service);
                    defaultValue = service.getConnectionPolicy(device);
                }
                receiver.send(defaultValue);
            } catch (RuntimeException e) {
                receiver.propagateException(e);
            }
        }

        @Override
        public void isNoiseReductionSupported(BluetoothDevice device, AttributionSource source,
                SynchronousResultReceiver receiver) {
            try {
                HeadsetService service = getService(source);
                boolean defaultValue = false;
                if (service != null) {
                    defaultValue = service.isNoiseReductionSupported(device);
                }
                receiver.send(defaultValue);
            } catch (RuntimeException e) {
                receiver.propagateException(e);
            }
        }

        @Override
        public void isVoiceRecognitionSupported(BluetoothDevice device,
                AttributionSource source, SynchronousResultReceiver receiver) {
            try {
                HeadsetService service = getService(source);
                boolean defaultValue = false;
                if (service != null) {
                    defaultValue = service.isVoiceRecognitionSupported(device);
                }
                receiver.send(defaultValue);
            } catch (RuntimeException e) {
                receiver.propagateException(e);
            }
        }

        @Override
        public void startVoiceRecognition(BluetoothDevice device, AttributionSource source,
                SynchronousResultReceiver receiver) {
            try {
                HeadsetService service = getService(source);
                boolean defaultValue = false;
                if (service != null) {
                    defaultValue = service.startVoiceRecognition(device);
                }
                receiver.send(defaultValue);
            } catch (RuntimeException e) {
                receiver.propagateException(e);
            }
        }

        @Override
        public void stopVoiceRecognition(BluetoothDevice device, AttributionSource source,
                SynchronousResultReceiver receiver) {
            try {
                HeadsetService service = getService(source);
                boolean defaultValue = false;
                if (service != null) {
                    defaultValue = service.stopVoiceRecognition(device);
                }
                receiver.send(defaultValue);
            } catch (RuntimeException e) {
                receiver.propagateException(e);
            }
        }

        @Override
        public void isAudioOn(AttributionSource source, SynchronousResultReceiver receiver) {
            try {
                HeadsetService service = getService(source);
                boolean defaultValue = false;
                if (service != null) {
                    defaultValue = service.isAudioOn();
                }
                receiver.send(defaultValue);
            } catch (RuntimeException e) {
                receiver.propagateException(e);
            }
        }

        @Override
        public void isAudioConnected(BluetoothDevice device, AttributionSource source,
                SynchronousResultReceiver receiver) {
            try {
                HeadsetService service = getService(source);
                boolean defaultValue = false;
                if (service != null) {
                    enforceBluetoothPrivilegedPermission(service);
                    defaultValue = service.isAudioConnected(device);
                }
                receiver.send(defaultValue);
            } catch (RuntimeException e) {
                receiver.propagateException(e);
            }
        }

        @Override
        public void getAudioState(BluetoothDevice device, AttributionSource source,
                SynchronousResultReceiver receiver) {
            try {
                HeadsetService service = getService(source);
                int defaultValue = BluetoothHeadset.STATE_AUDIO_DISCONNECTED;
                if (service != null) {
                    enforceBluetoothPrivilegedPermission(service);
                    defaultValue = service.getAudioState(device);
                }
                receiver.send(defaultValue);
            } catch (RuntimeException e) {
                receiver.propagateException(e);
            }
        }

        @Override
        public void connectAudio(AttributionSource source, SynchronousResultReceiver receiver) {
            try {
                HeadsetService service = getService(source);
                int defaultValue = BluetoothStatusCodes.ERROR_PROFILE_SERVICE_NOT_BOUND;
                if (service != null) {
                    enforceBluetoothPrivilegedPermission(service);
                    defaultValue = service.connectAudio();
                }
                receiver.send(defaultValue);
            } catch (RuntimeException e) {
                receiver.propagateException(e);
            }
        }

        @Override
        public void disconnectAudio(AttributionSource source, SynchronousResultReceiver receiver) {
            try {
                HeadsetService service = getService(source);
                int defaultValue = BluetoothStatusCodes.ERROR_PROFILE_SERVICE_NOT_BOUND;
                if (service != null) {
                    enforceBluetoothPrivilegedPermission(service);
                    defaultValue = service.disconnectAudio();
                }
                receiver.send(defaultValue);
            } catch (RuntimeException e) {
                receiver.propagateException(e);
            }
        }

        @Override
        public void setAudioRouteAllowed(boolean allowed, AttributionSource source,
                SynchronousResultReceiver receiver) {
            try {
                HeadsetService service = getService(source);
                if (service != null) {
                    enforceBluetoothPrivilegedPermission(service);
                    service.setAudioRouteAllowed(allowed);
                }
                receiver.send(null);
            } catch (RuntimeException e) {
                receiver.propagateException(e);
            }
        }

        @Override
        public void getAudioRouteAllowed(AttributionSource source,
                SynchronousResultReceiver receiver) {
            try {
                HeadsetService service = getService(source);
                boolean defaultValue = false;
                if (service != null) {
                    enforceBluetoothPrivilegedPermission(service);
                    defaultValue = service.getAudioRouteAllowed();
                }
                receiver.send(defaultValue);
            } catch (RuntimeException e) {
                receiver.propagateException(e);
            }
        }

        @Override
        public void setForceScoAudio(boolean forced, AttributionSource source,
                SynchronousResultReceiver receiver) {
            try {
                HeadsetService service = getService(source);
                if (service != null) {
                    service.setForceScoAudio(forced);
                }
                receiver.send(null);
            } catch (RuntimeException e) {
                receiver.propagateException(e);
            }
        }

        @Override
        public void startScoUsingVirtualVoiceCall(AttributionSource source,
                SynchronousResultReceiver receiver) {
            try {
                HeadsetService service = getService(source);
                boolean defaultValue = false;
                if (service != null) {
                    defaultValue = service.startScoUsingVirtualVoiceCall();
                }
                receiver.send(defaultValue);
            } catch (RuntimeException e) {
                receiver.propagateException(e);
            }
        }

        @Override
        public void stopScoUsingVirtualVoiceCall(AttributionSource source,
                SynchronousResultReceiver receiver) {
            try {
                HeadsetService service = getService(source);
                boolean defaultValue = false;
                if (service != null) {
                    defaultValue = service.stopScoUsingVirtualVoiceCall();
                }
                receiver.send(defaultValue);
            } catch (RuntimeException e) {
                receiver.propagateException(e);
            }
        }

        @Override
        public void phoneStateChanged(int numActive, int numHeld, int callState, String number,
            int type, String name, AttributionSource source) {
            HeadsetService service = getService(source);
            if (service != null) {
                service.phoneStateChanged(numActive, numHeld, callState, number, type, name, false);
            }
        }

        @Override
        public void clccResponse(int index, int direction, int status, int mode, boolean mpty,
                String number, int type, AttributionSource source,
                SynchronousResultReceiver receiver) {
            try {
                HeadsetService service = getService(source);
                if (service != null) {
                    service.clccResponse(index, direction, status, mode, mpty, number, type);
                }
                receiver.send(null);
            } catch (RuntimeException e) {
                receiver.propagateException(e);
            }
        }

        @Override
        public void sendVendorSpecificResultCode(BluetoothDevice device, String command,
                String arg, AttributionSource source, SynchronousResultReceiver receiver) {
            try {
                HeadsetService service = getService(source);
                boolean defaultValue = false;
                if (service != null) {
                    defaultValue = service.sendVendorSpecificResultCode(device, command, arg);
                }
                receiver.send(defaultValue);
            } catch (RuntimeException e) {
                receiver.propagateException(e);
            }
        }

        @Override
        public void setActiveDevice(BluetoothDevice device, AttributionSource source,
                SynchronousResultReceiver receiver) {
            try {
                HeadsetService service = getService(source);
                boolean defaultValue = false;
                if (service != null) {
                    defaultValue = service.setActiveDevice(device);
                }
                receiver.send(defaultValue);
            } catch (RuntimeException e) {
                receiver.propagateException(e);
            }
        }

        @Override
        public void getActiveDevice(AttributionSource source, SynchronousResultReceiver receiver) {
            try {
                HeadsetService service = getService(source);
                BluetoothDevice defaultValue = null;
                if (service != null) {
                    defaultValue = service.getActiveDevice();
                }
                receiver.send(defaultValue);
            } catch (RuntimeException e) {
                receiver.propagateException(e);
            }
        }

        @Override
        public void isInbandRingingEnabled(AttributionSource source,
                SynchronousResultReceiver receiver) {
            try {
                HeadsetService service = getService(source);
                boolean defaultValue = false;
                if (service != null) {
                    enforceBluetoothPrivilegedPermission(service);
                    defaultValue = service.isInbandRingingEnabled();
                }
                receiver.send(defaultValue);
            } catch (RuntimeException e) {
                receiver.propagateException(e);
            }
        }
    }

    // API methods
    public static synchronized HeadsetService getHeadsetService() {
        if (sHeadsetService == null) {
            Log.w(TAG, "getHeadsetService(): service is NULL");
            return null;
        }
        if (!sHeadsetService.isAvailable()) {
            Log.w(TAG, "getHeadsetService(): service is not available");
            return null;
        }
        logD("getHeadsetService(): returning " + sHeadsetService);
        return sHeadsetService;
    }

    private static synchronized void setHeadsetService(HeadsetService instance) {
        logD("setHeadsetService(): set to: " + instance);
        sHeadsetService = instance;
    }

    @RequiresPermission(android.Manifest.permission.MODIFY_PHONE_STATE)
    public boolean connect(BluetoothDevice device) {
        if (getConnectionPolicy(device) == BluetoothProfile.CONNECTION_POLICY_FORBIDDEN) {
            Log.w(TAG, "connect: CONNECTION_POLICY_FORBIDDEN, device=" + device + ", "
                    + Utils.getUidPidString());
            return false;
        }
        ParcelUuid[] featureUuids = mAdapterService.getRemoteUuids(device);
        if (!BluetoothUuid.containsAnyUuid(featureUuids, HEADSET_UUIDS)) {
            Log.e(TAG, "connect: Cannot connect to " + device + ": no headset UUID, "
                    + Utils.getUidPidString());
            return false;
        }
        synchronized (mStateMachines) {
            Log.i(TAG, "connect: device=" + device + ", " + Utils.getUidPidString());
            HeadsetStateMachine stateMachine = mStateMachines.get(device);
            if (stateMachine == null) {
                stateMachine = HeadsetObjectsFactory.getInstance()
                        .makeStateMachine(device, mStateMachinesThread.getLooper(), this,
                                mAdapterService, mNativeInterface, mSystemInterface);
                mStateMachines.put(device, stateMachine);
            }
            int connectionState = stateMachine.getConnectionState();
            if (connectionState == BluetoothProfile.STATE_CONNECTED
                    || connectionState == BluetoothProfile.STATE_CONNECTING) {
                Log.w(TAG, "connect: device " + device
                        + " is already connected/connecting, connectionState=" + connectionState);
                return false;
            }
            List<BluetoothDevice> connectingConnectedDevices =
                    getDevicesMatchingConnectionStates(CONNECTING_CONNECTED_STATES);
            boolean disconnectExisting = false;
            if (connectingConnectedDevices.size() >= mMaxHeadsetConnections) {
                // When there is maximum one device, we automatically disconnect the current one
                if (mMaxHeadsetConnections == 1) {
                    disconnectExisting = true;
                } else {
                    Log.w(TAG, "Max connection has reached, rejecting connection to " + device);
                    return false;
                }
            }
            if (disconnectExisting) {
                for (BluetoothDevice connectingConnectedDevice : connectingConnectedDevices) {
                    disconnect(connectingConnectedDevice);
                }
                setActiveDevice(null);
            }
            stateMachine.sendMessage(HeadsetStateMachine.CONNECT, device);
        }
        return true;
    }

    /**
     * Disconnects hfp from the passed in device
     *
     * @param device is the device with which we will disconnect hfp
     * @return true if hfp is disconnected, false if the device is not connected
     */
    public boolean disconnect(BluetoothDevice device) {
        Log.i(TAG, "disconnect: device=" + device + ", " + Utils.getUidPidString());
        synchronized (mStateMachines) {
            HeadsetStateMachine stateMachine = mStateMachines.get(device);
            if (stateMachine == null) {
                Log.w(TAG, "disconnect: device " + device + " not ever connected/connecting");
                return false;
            }
            int connectionState = stateMachine.getConnectionState();
            if (connectionState != BluetoothProfile.STATE_CONNECTED
                    && connectionState != BluetoothProfile.STATE_CONNECTING) {
                Log.w(TAG, "disconnect: device " + device
                        + " not connected/connecting, connectionState=" + connectionState);
                return false;
            }
            stateMachine.sendMessage(HeadsetStateMachine.DISCONNECT, device);
        }
        return true;
    }

    public List<BluetoothDevice> getConnectedDevices() {
        ArrayList<BluetoothDevice> devices = new ArrayList<>();
        synchronized (mStateMachines) {
            for (HeadsetStateMachine stateMachine : mStateMachines.values()) {
                if (stateMachine.getConnectionState() == BluetoothProfile.STATE_CONNECTED) {
                    devices.add(stateMachine.getDevice());
                }
            }
        }
        return devices;
    }

    /**
     * Same as the API method {@link BluetoothHeadset#getDevicesMatchingConnectionStates(int[])}
     *
     * @param states an array of states from {@link BluetoothProfile}
     * @return a list of devices matching the array of connection states
     */
    @VisibleForTesting
    public List<BluetoothDevice> getDevicesMatchingConnectionStates(int[] states) {
        ArrayList<BluetoothDevice> devices = new ArrayList<>();
        synchronized (mStateMachines) {
            if (states == null || mAdapterService == null) {
                return devices;
            }
            final BluetoothDevice[] bondedDevices = mAdapterService.getBondedDevices();
            if (bondedDevices == null) {
                return devices;
            }
            for (BluetoothDevice device : bondedDevices) {
                final ParcelUuid[] featureUuids = mAdapterService.getRemoteUuids(device);
                if (!BluetoothUuid.containsAnyUuid(featureUuids, HEADSET_UUIDS)) {
                    continue;
                }
                int connectionState = getConnectionState(device);
                for (int state : states) {
                    if (connectionState == state) {
                        devices.add(device);
                        break;
                    }
                }
            }
        }
        return devices;
    }

    public int getConnectionState(BluetoothDevice device) {
        synchronized (mStateMachines) {
            final HeadsetStateMachine stateMachine = mStateMachines.get(device);
            if (stateMachine == null) {
                return BluetoothProfile.STATE_DISCONNECTED;
            }
            return stateMachine.getConnectionState();
        }
    }

    /**
     * Set connection policy of the profile and connects it if connectionPolicy is
     * {@link BluetoothProfile#CONNECTION_POLICY_ALLOWED} or disconnects if connectionPolicy is
     * {@link BluetoothProfile#CONNECTION_POLICY_FORBIDDEN}
     *
     * <p> The device should already be paired.
     * Connection policy can be one of:
     * {@link BluetoothProfile#CONNECTION_POLICY_ALLOWED},
     * {@link BluetoothProfile#CONNECTION_POLICY_FORBIDDEN},
     * {@link BluetoothProfile#CONNECTION_POLICY_UNKNOWN}
     *
     * @param device Paired bluetooth device
     * @param connectionPolicy is the connection policy to set to for this profile
     * @return true if connectionPolicy is set, false on error
     */
    @RequiresPermission(android.Manifest.permission.MODIFY_PHONE_STATE)
    public boolean setConnectionPolicy(BluetoothDevice device, int connectionPolicy) {
        Log.i(TAG, "setConnectionPolicy: device=" + device
                + ", connectionPolicy=" + connectionPolicy + ", " + Utils.getUidPidString());

        if (!mDatabaseManager.setProfileConnectionPolicy(device, BluetoothProfile.HEADSET,
                  connectionPolicy)) {
            return false;
        }
        if (connectionPolicy == BluetoothProfile.CONNECTION_POLICY_ALLOWED) {
            connect(device);
        } else if (connectionPolicy == BluetoothProfile.CONNECTION_POLICY_FORBIDDEN) {
            disconnect(device);
        }
        return true;
    }

    /**
     * Get the connection policy of the profile.
     *
     * <p> The connection policy can be any of:
     * {@link BluetoothProfile#CONNECTION_POLICY_ALLOWED},
     * {@link BluetoothProfile#CONNECTION_POLICY_FORBIDDEN},
     * {@link BluetoothProfile#CONNECTION_POLICY_UNKNOWN}
     *
     * @param device Bluetooth device
     * @return connection policy of the device
     * @hide
     */
    public int getConnectionPolicy(BluetoothDevice device) {
        return mDatabaseManager
                .getProfileConnectionPolicy(device, BluetoothProfile.HEADSET);
    }

    boolean isNoiseReductionSupported(BluetoothDevice device) {
        return mNativeInterface.isNoiseReductionSupported(device);
    }

    boolean isVoiceRecognitionSupported(BluetoothDevice device) {
        return mNativeInterface.isVoiceRecognitionSupported(device);
    }

    @RequiresPermission(android.Manifest.permission.MODIFY_PHONE_STATE)
    boolean startVoiceRecognition(BluetoothDevice device) {
        Log.i(TAG, "startVoiceRecognition: device=" + device + ", " + Utils.getUidPidString());
        synchronized (mStateMachines) {
            // TODO(b/79660380): Workaround in case voice recognition was not terminated properly
            if (mVoiceRecognitionStarted) {
                boolean status = stopVoiceRecognition(mActiveDevice);
                Log.w(TAG, "startVoiceRecognition: voice recognition is still active, just called "
                        + "stopVoiceRecognition, returned " + status + " on " + mActiveDevice
                        + ", please try again");
                mVoiceRecognitionStarted = false;
                return false;
            }
            if (!isAudioModeIdle()) {
                Log.w(TAG, "startVoiceRecognition: audio mode not idle, active device is "
                        + mActiveDevice);
                return false;
            }
            // Audio should not be on when no audio mode is active
            if (isAudioOn()) {
                // Disconnect audio so that API user can try later
                int status = disconnectAudio();
                Log.w(TAG, "startVoiceRecognition: audio is still active, please wait for audio to"
                        + " be disconnected, disconnectAudio() returned " + status
                        + ", active device is " + mActiveDevice);
                return false;
            }
            if (device == null) {
                Log.i(TAG, "device is null, use active device " + mActiveDevice + " instead");
                device = mActiveDevice;
            }
            boolean pendingRequestByHeadset = false;
            if (mVoiceRecognitionTimeoutEvent != null) {
                if (!mVoiceRecognitionTimeoutEvent.mVoiceRecognitionDevice.equals(device)) {
                    // TODO(b/79660380): Workaround when target device != requesting device
                    Log.w(TAG, "startVoiceRecognition: device " + device
                            + " is not the same as requesting device "
                            + mVoiceRecognitionTimeoutEvent.mVoiceRecognitionDevice
                            + ", fall back to requesting device");
                    device = mVoiceRecognitionTimeoutEvent.mVoiceRecognitionDevice;
                }
                getStateMachinesThreadHandler().removeCallbacks(mVoiceRecognitionTimeoutEvent);
                mVoiceRecognitionTimeoutEvent = null;
                if (mSystemInterface.getVoiceRecognitionWakeLock().isHeld()) {
                    mSystemInterface.getVoiceRecognitionWakeLock().release();
                }
                pendingRequestByHeadset = true;
            }
            if (!Objects.equals(device, mActiveDevice) && !setActiveDevice(device)) {
                Log.w(TAG, "startVoiceRecognition: failed to set " + device + " as active");
                return false;
            }
            final HeadsetStateMachine stateMachine = mStateMachines.get(device);
            if (stateMachine == null) {
                Log.w(TAG, "startVoiceRecognition: " + device + " is never connected");
                return false;
            }
            int connectionState = stateMachine.getConnectionState();
            if (connectionState != BluetoothProfile.STATE_CONNECTED
                    && connectionState != BluetoothProfile.STATE_CONNECTING) {
                Log.w(TAG, "startVoiceRecognition: " + device + " is not connected or connecting");
                return false;
            }
            mVoiceRecognitionStarted = true;
            if (pendingRequestByHeadset) {
                stateMachine.sendMessage(HeadsetStateMachine.VOICE_RECOGNITION_RESULT,
                        1 /* success */, 0, device);
            } else {
                stateMachine.sendMessage(HeadsetStateMachine.VOICE_RECOGNITION_START, device);
            }
            stateMachine.sendMessage(HeadsetStateMachine.CONNECT_AUDIO, device);
        }
        return true;
    }

    boolean stopVoiceRecognition(BluetoothDevice device) {
        Log.i(TAG, "stopVoiceRecognition: device=" + device + ", " + Utils.getUidPidString());
        synchronized (mStateMachines) {
            if (!Objects.equals(mActiveDevice, device)) {
                Log.w(TAG, "startVoiceRecognition: requested device " + device
                        + " is not active, use active device " + mActiveDevice + " instead");
                device = mActiveDevice;
            }
            final HeadsetStateMachine stateMachine = mStateMachines.get(device);
            if (stateMachine == null) {
                Log.w(TAG, "stopVoiceRecognition: " + device + " is never connected");
                return false;
            }
            int connectionState = stateMachine.getConnectionState();
            if (connectionState != BluetoothProfile.STATE_CONNECTED
                    && connectionState != BluetoothProfile.STATE_CONNECTING) {
                Log.w(TAG, "stopVoiceRecognition: " + device + " is not connected or connecting");
                return false;
            }
            if (!mVoiceRecognitionStarted) {
                Log.w(TAG, "stopVoiceRecognition: voice recognition was not started");
                return false;
            }
            mVoiceRecognitionStarted = false;
            stateMachine.sendMessage(HeadsetStateMachine.VOICE_RECOGNITION_STOP, device);
            stateMachine.sendMessage(HeadsetStateMachine.DISCONNECT_AUDIO, device);
        }
        return true;
    }

    boolean isAudioOn() {
        return getNonIdleAudioDevices().size() > 0;
    }

    boolean isAudioConnected(BluetoothDevice device) {
        synchronized (mStateMachines) {
            final HeadsetStateMachine stateMachine = mStateMachines.get(device);
            if (stateMachine == null) {
                return false;
            }
            return stateMachine.getAudioState() == BluetoothHeadset.STATE_AUDIO_CONNECTED;
        }
    }

    int getAudioState(BluetoothDevice device) {
        synchronized (mStateMachines) {
            final HeadsetStateMachine stateMachine = mStateMachines.get(device);
            if (stateMachine == null) {
                return BluetoothHeadset.STATE_AUDIO_DISCONNECTED;
            }
            return stateMachine.getAudioState();
        }
    }

    public void setAudioRouteAllowed(boolean allowed) {
        Log.i(TAG, "setAudioRouteAllowed: allowed=" + allowed + ", " + Utils.getUidPidString());
        mAudioRouteAllowed = allowed;
        mNativeInterface.setScoAllowed(allowed);
    }

    public boolean getAudioRouteAllowed() {
        return mAudioRouteAllowed;
    }

    public void setForceScoAudio(boolean forced) {
        Log.i(TAG, "setForceScoAudio: forced=" + forced + ", " + Utils.getUidPidString());
        mForceScoAudio = forced;
    }

    @VisibleForTesting
    public boolean getForceScoAudio() {
        return mForceScoAudio;
    }

    /**
     * Get first available device for SCO audio
     *
     * @return first connected headset device
     */
    @VisibleForTesting
    @Nullable
    public BluetoothDevice getFirstConnectedAudioDevice() {
        ArrayList<HeadsetStateMachine> stateMachines = new ArrayList<>();
        synchronized (mStateMachines) {
            List<BluetoothDevice> availableDevices =
                    getDevicesMatchingConnectionStates(CONNECTING_CONNECTED_STATES);
            for (BluetoothDevice device : availableDevices) {
                final HeadsetStateMachine stateMachine = mStateMachines.get(device);
                if (stateMachine == null) {
                    continue;
                }
                stateMachines.add(stateMachine);
            }
        }
        stateMachines.sort(Comparator.comparingLong(HeadsetStateMachine::getConnectingTimestampMs));
        if (stateMachines.size() > 0) {
            return stateMachines.get(0).getDevice();
        }
        return null;
    }

    /**
     * Process a change in the silence mode for a {@link BluetoothDevice}.
     *
     * @param device the device to change silence mode
     * @param silence true to enable silence mode, false to disable.
     * @return true on success, false on error
     */
    @VisibleForTesting
    @RequiresPermission(android.Manifest.permission.MODIFY_PHONE_STATE)
    public boolean setSilenceMode(BluetoothDevice device, boolean silence) {
        Log.d(TAG, "setSilenceMode(" + device + "): " + silence);

        if (silence && Objects.equals(mActiveDevice, device)) {
            setActiveDevice(null);
        } else if (!silence && mActiveDevice == null) {
            // Set the device as the active device if currently no active device.
            setActiveDevice(device);
        }
        synchronized (mStateMachines) {
            final HeadsetStateMachine stateMachine = mStateMachines.get(device);
            if (stateMachine == null) {
                Log.w(TAG, "setSilenceMode: device " + device
                        + " was never connected/connecting");
                return false;
            }
            stateMachine.setSilenceDevice(silence);
        }

        return true;
    }

    /**
     * Remove the active device
     */
    private void removeActiveDevice() {
        synchronized (mStateMachines) {
            // Clear the active device
            if (mVoiceRecognitionStarted) {
                if (!stopVoiceRecognition(mActiveDevice)) {
                    Log.w(TAG, "removeActiveDevice: fail to stopVoiceRecognition from "
                            + mActiveDevice);
                }
            }
            if (mVirtualCallStarted) {
                if (!stopScoUsingVirtualVoiceCall()) {
                    Log.w(TAG, "removeActiveDevice: fail to stopScoUsingVirtualVoiceCall from "
                            + mActiveDevice);
                }
            }
            if (getAudioState(mActiveDevice) != BluetoothHeadset.STATE_AUDIO_DISCONNECTED) {
                int disconnectStatus = disconnectAudio(mActiveDevice);
                if (disconnectStatus != BluetoothStatusCodes.SUCCESS) {
                    Log.w(TAG, "removeActiveDevice: disconnectAudio failed on " + mActiveDevice
                            + " with status code " + disconnectStatus);
                }
            }
            mActiveDevice = null;
            broadcastActiveDevice(null);
        }
    }

    /**
     * Set the active device.
     *
     * @param device the active device
     * @return true on success, otherwise false
     */
    @RequiresPermission(android.Manifest.permission.MODIFY_PHONE_STATE)
    public boolean setActiveDevice(BluetoothDevice device) {
        Log.i(TAG, "setActiveDevice: device=" + device + ", " + Utils.getUidPidString());
        synchronized (mStateMachines) {
            if (device == null) {
                removeActiveDevice();
                return true;
            }
            if (device.equals(mActiveDevice)) {
                Log.i(TAG, "setActiveDevice: device " + device + " is already active");
                return true;
            }
            if (getConnectionState(device) != BluetoothProfile.STATE_CONNECTED) {
                Log.e(TAG, "setActiveDevice: Cannot set " + device
                        + " as active, device is not connected");
                return false;
            }
            if (!mNativeInterface.setActiveDevice(device)) {
                Log.e(TAG, "setActiveDevice: Cannot set " + device + " as active in native layer");
                return false;
            }
            BluetoothDevice previousActiveDevice = mActiveDevice;
            mActiveDevice = device;
            if (getAudioState(previousActiveDevice) != BluetoothHeadset.STATE_AUDIO_DISCONNECTED) {
                int disconnectStatus = disconnectAudio(previousActiveDevice);
                if (disconnectStatus != BluetoothStatusCodes.SUCCESS) {
                    Log.e(TAG, "setActiveDevice: fail to disconnectAudio from "
                            + previousActiveDevice + " with status code " + disconnectStatus);
                    if (previousActiveDevice == null) {
                        removeActiveDevice();
                    } else {
                        mActiveDevice = previousActiveDevice;
                        mNativeInterface.setActiveDevice(previousActiveDevice);
                    }
                    return false;
                }
                broadcastActiveDevice(mActiveDevice);
            } else if (shouldPersistAudio()) {
                broadcastActiveDevice(mActiveDevice);
                int connectStatus = connectAudio(mActiveDevice);
                if (connectStatus != BluetoothStatusCodes.SUCCESS) {
                    Log.e(TAG, "setActiveDevice: fail to connectAudio to " + mActiveDevice
                            + " with status code " + connectStatus);
                    if (previousActiveDevice == null) {
                        removeActiveDevice();
                    } else {
                        mActiveDevice = previousActiveDevice;
                        mNativeInterface.setActiveDevice(previousActiveDevice);
                    }
                    return false;
                }
            } else {
                broadcastActiveDevice(mActiveDevice);
            }
        }
        return true;
    }

    /**
     * Get the active device.
     *
     * @return the active device or null if no device is active
     */
    public BluetoothDevice getActiveDevice() {
        synchronized (mStateMachines) {
            return mActiveDevice;
        }
    }

    int connectAudio() {
        synchronized (mStateMachines) {
            BluetoothDevice device = mActiveDevice;
            if (device == null) {
                Log.w(TAG, "connectAudio: no active device, " + Utils.getUidPidString());
                return BluetoothStatusCodes.ERROR_NO_ACTIVE_DEVICES;
            }
            return connectAudio(device);
        }
    }

    int connectAudio(BluetoothDevice device) {
        Log.i(TAG, "connectAudio: device=" + device + ", " + Utils.getUidPidString());
        synchronized (mStateMachines) {
            final HeadsetStateMachine stateMachine = mStateMachines.get(device);
            if (stateMachine == null) {
                Log.w(TAG, "connectAudio: device " + device + " was never connected/connecting");
                return BluetoothStatusCodes.ERROR_PROFILE_NOT_CONNECTED;
            }
            int scoConnectionAllowedState = isScoAcceptable(device);
            if (scoConnectionAllowedState != BluetoothStatusCodes.SUCCESS) {
                Log.w(TAG, "connectAudio, rejected SCO request to " + device);
                return scoConnectionAllowedState;
            }
            if (stateMachine.getConnectionState() != BluetoothProfile.STATE_CONNECTED) {
                Log.w(TAG, "connectAudio: profile not connected");
                return BluetoothStatusCodes.ERROR_PROFILE_NOT_CONNECTED;
            }
            if (stateMachine.getAudioState() != BluetoothHeadset.STATE_AUDIO_DISCONNECTED) {
                logD("connectAudio: audio is not idle for device " + device);
                return BluetoothStatusCodes.SUCCESS;
            }
            if (isAudioOn()) {
                Log.w(TAG, "connectAudio: audio is not idle, current audio devices are "
                        + Arrays.toString(getNonIdleAudioDevices().toArray()));
                return BluetoothStatusCodes.ERROR_AUDIO_DEVICE_ALREADY_CONNECTED;
            }
            stateMachine.sendMessage(HeadsetStateMachine.CONNECT_AUDIO, device);
        }
        return BluetoothStatusCodes.SUCCESS;
    }

    private List<BluetoothDevice> getNonIdleAudioDevices() {
        ArrayList<BluetoothDevice> devices = new ArrayList<>();
        synchronized (mStateMachines) {
            for (HeadsetStateMachine stateMachine : mStateMachines.values()) {
                if (stateMachine.getAudioState() != BluetoothHeadset.STATE_AUDIO_DISCONNECTED) {
                    devices.add(stateMachine.getDevice());
                }
            }
        }
        return devices;
    }

    int disconnectAudio() {
<<<<<<< HEAD
        synchronized (mStateMachines) {
            List<BluetoothDevice> activeAudioDevices = getNonIdleAudioDevices();
            BluetoothDevice activeAudioDevice =
                    activeAudioDevices.get(activeAudioDevices.size() - 1);
            return disconnectAudio(activeAudioDevice);
        }
=======
        int disconnectResult = BluetoothStatusCodes.ERROR_NO_ACTIVE_DEVICES;
        synchronized (mStateMachines) {
            for (BluetoothDevice device : getNonIdleAudioDevices()) {
                disconnectResult = disconnectAudio(device);
                if (disconnectResult == BluetoothStatusCodes.SUCCESS) {
                    return disconnectResult;
                } else {
                    Log.e(TAG, "disconnectAudio() from " + device + " failed with status code "
                            + disconnectResult);
                }
            }
        }
        logD("disconnectAudio() no active audio connection");
        return disconnectResult;
>>>>>>> 2d2bcc4f
    }

    int disconnectAudio(BluetoothDevice device) {
        synchronized (mStateMachines) {
            Log.i(TAG, "disconnectAudio: device=" + device + ", " + Utils.getUidPidString());
            final HeadsetStateMachine stateMachine = mStateMachines.get(device);
            if (stateMachine == null) {
                Log.w(TAG, "disconnectAudio: device " + device + " was never connected/connecting");
                return BluetoothStatusCodes.ERROR_PROFILE_NOT_CONNECTED;
            }
            if (stateMachine.getAudioState() == BluetoothHeadset.STATE_AUDIO_DISCONNECTED) {
                Log.w(TAG, "disconnectAudio, audio is already disconnected for " + device);
                return BluetoothStatusCodes.ERROR_AUDIO_DEVICE_ALREADY_DISCONNECTED;
            }
            stateMachine.sendMessage(HeadsetStateMachine.DISCONNECT_AUDIO, device);
        }
        return BluetoothStatusCodes.SUCCESS;
    }

    boolean isVirtualCallStarted() {
        synchronized (mStateMachines) {
            return mVirtualCallStarted;
        }
    }

    @RequiresPermission(android.Manifest.permission.MODIFY_PHONE_STATE)
    boolean startScoUsingVirtualVoiceCall() {
        Log.i(TAG, "startScoUsingVirtualVoiceCall: " + Utils.getUidPidString());
        synchronized (mStateMachines) {
            // TODO(b/79660380): Workaround in case voice recognition was not terminated properly
            if (mVoiceRecognitionStarted) {
                boolean status = stopVoiceRecognition(mActiveDevice);
                Log.w(TAG, "startScoUsingVirtualVoiceCall: voice recognition is still active, "
                        + "just called stopVoiceRecognition, returned " + status + " on "
                        + mActiveDevice + ", please try again");
                mVoiceRecognitionStarted = false;
                return false;
            }
            if (!isAudioModeIdle()) {
                Log.w(TAG, "startScoUsingVirtualVoiceCall: audio mode not idle, active device is "
                        + mActiveDevice);
                return false;
            }
            // Audio should not be on when no audio mode is active
            if (isAudioOn()) {
                // Disconnect audio so that API user can try later
                int status = disconnectAudio();
                Log.w(TAG, "startScoUsingVirtualVoiceCall: audio is still active, please wait for "
                        + "audio to be disconnected, disconnectAudio() returned " + status
                        + ", active device is " + mActiveDevice);
                return false;
            }
            if (mActiveDevice == null) {
                Log.w(TAG, "startScoUsingVirtualVoiceCall: no active device");
                return false;
            }
            mVirtualCallStarted = true;
            // Send virtual phone state changed to initialize SCO
            phoneStateChanged(0, 0, HeadsetHalConstants.CALL_STATE_DIALING, "", 0, "", true);
            phoneStateChanged(0, 0, HeadsetHalConstants.CALL_STATE_ALERTING, "", 0, "", true);
            phoneStateChanged(1, 0, HeadsetHalConstants.CALL_STATE_IDLE, "", 0, "", true);
            return true;
        }
    }

    @RequiresPermission(android.Manifest.permission.MODIFY_PHONE_STATE)
    boolean stopScoUsingVirtualVoiceCall() {
        Log.i(TAG, "stopScoUsingVirtualVoiceCall: " + Utils.getUidPidString());
        synchronized (mStateMachines) {
            // 1. Check if virtual call has already started
            if (!mVirtualCallStarted) {
                Log.w(TAG, "stopScoUsingVirtualVoiceCall: virtual call not started");
                return false;
            }
            mVirtualCallStarted = false;
            // 2. Send virtual phone state changed to close SCO
            phoneStateChanged(0, 0, HeadsetHalConstants.CALL_STATE_IDLE, "", 0, "", true);
        }
        return true;
    }

    class DialingOutTimeoutEvent implements Runnable {
        BluetoothDevice mDialingOutDevice;

        DialingOutTimeoutEvent(BluetoothDevice fromDevice) {
            mDialingOutDevice = fromDevice;
        }

        @Override
        public void run() {
            synchronized (mStateMachines) {
                mDialingOutTimeoutEvent = null;
                doForStateMachine(mDialingOutDevice, stateMachine -> stateMachine.sendMessage(
                        HeadsetStateMachine.DIALING_OUT_RESULT, 0 /* fail */, 0,
                        mDialingOutDevice));
            }
        }

        @Override
        public String toString() {
            return "DialingOutTimeoutEvent[" + mDialingOutDevice + "]";
        }
    }

    /**
     * Dial an outgoing call as requested by the remote device
     *
     * @param fromDevice remote device that initiated this dial out action
     * @param dialNumber number to dial
     * @return true on successful dial out
     */
    @VisibleForTesting(visibility = VisibleForTesting.Visibility.PACKAGE)
    @RequiresPermission(android.Manifest.permission.MODIFY_PHONE_STATE)
    public boolean dialOutgoingCall(BluetoothDevice fromDevice, String dialNumber) {
        synchronized (mStateMachines) {
            Log.i(TAG, "dialOutgoingCall: from " + fromDevice);
            if (!isOnStateMachineThread()) {
                Log.e(TAG, "dialOutgoingCall must be called from state machine thread");
                return false;
            }
            if (mDialingOutTimeoutEvent != null) {
                Log.e(TAG, "dialOutgoingCall, already dialing by " + mDialingOutTimeoutEvent);
                return false;
            }
            if (isVirtualCallStarted()) {
                if (!stopScoUsingVirtualVoiceCall()) {
                    Log.e(TAG, "dialOutgoingCall failed to stop current virtual call");
                    return false;
                }
            }
            if (!setActiveDevice(fromDevice)) {
                Log.e(TAG, "dialOutgoingCall failed to set active device to " + fromDevice);
                return false;
            }
            Intent intent = new Intent(Intent.ACTION_CALL_PRIVILEGED,
                    Uri.fromParts(PhoneAccount.SCHEME_TEL, dialNumber, null));
            intent.setFlags(Intent.FLAG_ACTIVITY_NEW_TASK);
            startActivity(intent);
            mDialingOutTimeoutEvent = new DialingOutTimeoutEvent(fromDevice);
            getStateMachinesThreadHandler()
                    .postDelayed(mDialingOutTimeoutEvent, DIALING_OUT_TIMEOUT_MS);
            return true;
        }
    }

    /**
     * Check if any connected headset has started dialing calls
     *
     * @return true if some device has started dialing calls
     */
    @VisibleForTesting(visibility = VisibleForTesting.Visibility.PACKAGE)
    public boolean hasDeviceInitiatedDialingOut() {
        synchronized (mStateMachines) {
            return mDialingOutTimeoutEvent != null;
        }
    }

    class VoiceRecognitionTimeoutEvent implements Runnable {
        BluetoothDevice mVoiceRecognitionDevice;

        VoiceRecognitionTimeoutEvent(BluetoothDevice device) {
            mVoiceRecognitionDevice = device;
        }

        @Override
        public void run() {
            synchronized (mStateMachines) {
                if (mSystemInterface.getVoiceRecognitionWakeLock().isHeld()) {
                    mSystemInterface.getVoiceRecognitionWakeLock().release();
                }
                mVoiceRecognitionTimeoutEvent = null;
                doForStateMachine(mVoiceRecognitionDevice, stateMachine -> stateMachine.sendMessage(
                        HeadsetStateMachine.VOICE_RECOGNITION_RESULT, 0 /* fail */, 0,
                        mVoiceRecognitionDevice));
            }
        }

        @Override
        public String toString() {
            return "VoiceRecognitionTimeoutEvent[" + mVoiceRecognitionDevice + "]";
        }
    }

    @RequiresPermission(android.Manifest.permission.MODIFY_PHONE_STATE)
    boolean startVoiceRecognitionByHeadset(BluetoothDevice fromDevice) {
        synchronized (mStateMachines) {
            Log.i(TAG, "startVoiceRecognitionByHeadset: from " + fromDevice);
            // TODO(b/79660380): Workaround in case voice recognition was not terminated properly
            if (mVoiceRecognitionStarted) {
                boolean status = stopVoiceRecognition(mActiveDevice);
                Log.w(TAG, "startVoiceRecognitionByHeadset: voice recognition is still active, "
                        + "just called stopVoiceRecognition, returned " + status + " on "
                        + mActiveDevice + ", please try again");
                mVoiceRecognitionStarted = false;
                return false;
            }
            if (fromDevice == null) {
                Log.e(TAG, "startVoiceRecognitionByHeadset: fromDevice is null");
                return false;
            }
            if (!isAudioModeIdle()) {
                Log.w(TAG, "startVoiceRecognitionByHeadset: audio mode not idle, active device is "
                        + mActiveDevice);
                return false;
            }
            // Audio should not be on when no audio mode is active
            if (isAudioOn()) {
                // Disconnect audio so that user can try later
                int status = disconnectAudio();
                Log.w(TAG, "startVoiceRecognitionByHeadset: audio is still active, please wait for"
                        + " audio to be disconnected, disconnectAudio() returned " + status
                        + ", active device is " + mActiveDevice);
                return false;
            }
            // Do not start new request until the current one is finished or timeout
            if (mVoiceRecognitionTimeoutEvent != null) {
                Log.w(TAG, "startVoiceRecognitionByHeadset: failed request from " + fromDevice
                        + ", already pending by " + mVoiceRecognitionTimeoutEvent);
                return false;
            }
            if (!setActiveDevice(fromDevice)) {
                Log.w(TAG, "startVoiceRecognitionByHeadset: failed to set " + fromDevice
                        + " as active");
                return false;
            }
            if (!mSystemInterface.activateVoiceRecognition()) {
                Log.w(TAG, "startVoiceRecognitionByHeadset: failed request from " + fromDevice);
                return false;
            }
            mVoiceRecognitionTimeoutEvent = new VoiceRecognitionTimeoutEvent(fromDevice);
            getStateMachinesThreadHandler()
                    .postDelayed(mVoiceRecognitionTimeoutEvent, sStartVrTimeoutMs);

            if (!mSystemInterface.getVoiceRecognitionWakeLock().isHeld()) {
                mSystemInterface.getVoiceRecognitionWakeLock().acquire(sStartVrTimeoutMs);
            }
            return true;
        }
    }

    boolean stopVoiceRecognitionByHeadset(BluetoothDevice fromDevice) {
        synchronized (mStateMachines) {
            Log.i(TAG, "stopVoiceRecognitionByHeadset: from " + fromDevice);
            if (!Objects.equals(fromDevice, mActiveDevice)) {
                Log.w(TAG, "stopVoiceRecognitionByHeadset: " + fromDevice
                        + " is not active, active device is " + mActiveDevice);
                return false;
            }
            if (!mVoiceRecognitionStarted && mVoiceRecognitionTimeoutEvent == null) {
                Log.w(TAG, "stopVoiceRecognitionByHeadset: voice recognition not started, device="
                        + fromDevice);
                return false;
            }
            if (mVoiceRecognitionTimeoutEvent != null) {
                if (mSystemInterface.getVoiceRecognitionWakeLock().isHeld()) {
                    mSystemInterface.getVoiceRecognitionWakeLock().release();
                }
                getStateMachinesThreadHandler()
                        .removeCallbacks(mVoiceRecognitionTimeoutEvent);

                mVoiceRecognitionTimeoutEvent = null;
            }
            if (mVoiceRecognitionStarted) {
                int disconnectStatus = disconnectAudio();
                if (disconnectStatus != BluetoothStatusCodes.SUCCESS) {
                    Log.w(TAG, "stopVoiceRecognitionByHeadset: failed to disconnect audio from "
                            + fromDevice + " with status code " + disconnectStatus);
                }
                mVoiceRecognitionStarted = false;
            }
            if (!mSystemInterface.deactivateVoiceRecognition()) {
                Log.w(TAG, "stopVoiceRecognitionByHeadset: failed request from " + fromDevice);
                return false;
            }
            return true;
        }
    }

    @RequiresPermission(android.Manifest.permission.MODIFY_PHONE_STATE)
    void phoneStateChanged(int numActive, int numHeld, int callState, String number,
            int type, String name, boolean isVirtualCall) {
        enforceCallingOrSelfPermission(MODIFY_PHONE_STATE, "Need MODIFY_PHONE_STATE permission");
        synchronized (mStateMachines) {
            // Should stop all other audio mode in this case
            if ((numActive + numHeld) > 0 || callState != HeadsetHalConstants.CALL_STATE_IDLE) {
                if (!isVirtualCall && mVirtualCallStarted) {
                    // stop virtual voice call if there is an incoming Telecom call update
                    stopScoUsingVirtualVoiceCall();
                }
                if (mVoiceRecognitionStarted) {
                    // stop voice recognition if there is any incoming call
                    stopVoiceRecognition(mActiveDevice);
                }
            }
            if (mDialingOutTimeoutEvent != null) {
                // Send result to state machine when dialing starts
                if (callState == HeadsetHalConstants.CALL_STATE_DIALING) {
                    getStateMachinesThreadHandler()
                            .removeCallbacks(mDialingOutTimeoutEvent);
                    doForStateMachine(mDialingOutTimeoutEvent.mDialingOutDevice,
                            stateMachine -> stateMachine.sendMessage(
                                    HeadsetStateMachine.DIALING_OUT_RESULT, 1 /* success */, 0,
                                    mDialingOutTimeoutEvent.mDialingOutDevice));
                } else if (callState == HeadsetHalConstants.CALL_STATE_ACTIVE
                        || callState == HeadsetHalConstants.CALL_STATE_IDLE) {
                    // Clear the timeout event when the call is connected or disconnected
                    if (!getStateMachinesThreadHandler()
                            .hasCallbacks(mDialingOutTimeoutEvent)) {
                        mDialingOutTimeoutEvent = null;
                    }
                }
            }
        }
        getStateMachinesThreadHandler().post(() -> {
            boolean isCallIdleBefore = mSystemInterface.isCallIdle();
            mSystemInterface.getHeadsetPhoneState().setNumActiveCall(numActive);
            mSystemInterface.getHeadsetPhoneState().setNumHeldCall(numHeld);
            mSystemInterface.getHeadsetPhoneState().setCallState(callState);
            // Suspend A2DP when call about is about to become active
            if (mActiveDevice != null && callState != HeadsetHalConstants.CALL_STATE_DISCONNECTED
                    && !mSystemInterface.isCallIdle() && isCallIdleBefore) {
                mSystemInterface.getAudioManager().setA2dpSuspended(true);
            }
        });
        doForEachConnectedStateMachine(
                stateMachine -> stateMachine.sendMessage(HeadsetStateMachine.CALL_STATE_CHANGED,
                        new HeadsetCallState(numActive, numHeld, callState, number, type, name)));
        getStateMachinesThreadHandler().post(() -> {
            if (callState == HeadsetHalConstants.CALL_STATE_IDLE
                    && mSystemInterface.isCallIdle() && !isAudioOn()) {
                // Resume A2DP when call ended and SCO is not connected
                mSystemInterface.getAudioManager().setA2dpSuspended(false);
            }
        });

    }

    @RequiresPermission(android.Manifest.permission.MODIFY_PHONE_STATE)
    private void clccResponse(int index, int direction, int status, int mode, boolean mpty,
            String number, int type) {
        enforceCallingOrSelfPermission(MODIFY_PHONE_STATE, "Need MODIFY_PHONE_STATE permission");
        doForEachConnectedStateMachine(
                stateMachine -> stateMachine.sendMessage(HeadsetStateMachine.SEND_CCLC_RESPONSE,
                        new HeadsetClccResponse(index, direction, status, mode, mpty, number,
                                type)));
    }

    private boolean sendVendorSpecificResultCode(BluetoothDevice device, String command,
            String arg) {
        synchronized (mStateMachines) {
            final HeadsetStateMachine stateMachine = mStateMachines.get(device);
            if (stateMachine == null) {
                Log.w(TAG, "sendVendorSpecificResultCode: device " + device
                        + " was never connected/connecting");
                return false;
            }
            int connectionState = stateMachine.getConnectionState();
            if (connectionState != BluetoothProfile.STATE_CONNECTED) {
                return false;
            }
            // Currently we support only "+ANDROID".
            if (!command.equals(BluetoothHeadset.VENDOR_RESULT_CODE_COMMAND_ANDROID)) {
                Log.w(TAG, "Disallowed unsolicited result code command: " + command);
                return false;
            }
            stateMachine.sendMessage(HeadsetStateMachine.SEND_VENDOR_SPECIFIC_RESULT_CODE,
                    new HeadsetVendorSpecificResultCode(device, command, arg));
        }
        return true;
    }

    boolean isInbandRingingEnabled() {
        boolean isInbandRingingSupported = getResources().getBoolean(
                com.android.bluetooth.R.bool.config_bluetooth_hfp_inband_ringing_support);
        return isInbandRingingSupported && !SystemProperties.getBoolean(
                DISABLE_INBAND_RINGING_PROPERTY, false) && !mInbandRingingRuntimeDisable;
    }

    /**
     * Called from {@link HeadsetStateMachine} in state machine thread when there is a connection
     * state change
     *
     * @param device remote device
     * @param fromState from which connection state is the change
     * @param toState to which connection state is the change
     */
    @VisibleForTesting
    @RequiresPermission(android.Manifest.permission.MODIFY_PHONE_STATE)
    public void onConnectionStateChangedFromStateMachine(BluetoothDevice device, int fromState,
            int toState) {
        synchronized (mStateMachines) {
            List<BluetoothDevice> audioConnectableDevices =
                    getDevicesMatchingConnectionStates(CONNECTING_CONNECTED_STATES);
            if (fromState != BluetoothProfile.STATE_CONNECTED
                    && toState == BluetoothProfile.STATE_CONNECTED) {
                if (audioConnectableDevices.size() > 1) {
                    mInbandRingingRuntimeDisable = true;
                    doForEachConnectedStateMachine(
                            stateMachine -> stateMachine.sendMessage(HeadsetStateMachine.SEND_BSIR,
                                    0));
                }
                MetricsLogger.logProfileConnectionEvent(BluetoothMetricsProto.ProfileId.HEADSET);
            }
            if (fromState != BluetoothProfile.STATE_DISCONNECTED
                    && toState == BluetoothProfile.STATE_DISCONNECTED) {
                if (audioConnectableDevices.size() <= 1) {
                    mInbandRingingRuntimeDisable = false;
                    doForEachConnectedStateMachine(
                            stateMachine -> stateMachine.sendMessage(HeadsetStateMachine.SEND_BSIR,
                                    1));
                }
                if (device.equals(mActiveDevice)) {
                    setActiveDevice(null);
                }
            }
        }
    }

    /**
     * Check if no audio mode is active
     *
     * @return false if virtual call, voice recognition, or Telecom call is active, true if all idle
     */
    private boolean isAudioModeIdle() {
        synchronized (mStateMachines) {
            if (mVoiceRecognitionStarted || mVirtualCallStarted || !mSystemInterface.isCallIdle()) {
                Log.i(TAG, "isAudioModeIdle: not idle, mVoiceRecognitionStarted="
                        + mVoiceRecognitionStarted + ", mVirtualCallStarted=" + mVirtualCallStarted
                        + ", isCallIdle=" + mSystemInterface.isCallIdle());
                return false;
            }
            return true;
        }
    }

    private boolean shouldCallAudioBeActive() {
        return mSystemInterface.isInCall() || (mSystemInterface.isRinging()
                && isInbandRingingEnabled());
    }

    /**
     * Only persist audio during active device switch when call audio is supposed to be active and
     * virtual call has not been started. Virtual call is ignored because AudioService and
     * applications should reconnect SCO during active device switch and forcing SCO connection
     * here will make AudioService think SCO is started externally instead of by one of its SCO
     * clients.
     *
     * @return true if call audio should be active and no virtual call is going on
     */
    private boolean shouldPersistAudio() {
        return !mVirtualCallStarted && shouldCallAudioBeActive();
    }

    /**
     * Called from {@link HeadsetStateMachine} in state machine thread when there is a audio
     * connection state change
     *
     * @param device remote device
     * @param fromState from which audio connection state is the change
     * @param toState to which audio connection state is the change
     */
    @VisibleForTesting
    @RequiresPermission(android.Manifest.permission.MODIFY_PHONE_STATE)
    public void onAudioStateChangedFromStateMachine(BluetoothDevice device, int fromState,
            int toState) {
        synchronized (mStateMachines) {
            if (toState == BluetoothHeadset.STATE_AUDIO_DISCONNECTED) {
                if (fromState != BluetoothHeadset.STATE_AUDIO_DISCONNECTED) {
                    if (mActiveDevice != null && !mActiveDevice.equals(device)
                            && shouldPersistAudio()) {
                        int connectStatus = connectAudio(mActiveDevice);
                        if (connectStatus != BluetoothStatusCodes.SUCCESS) {
                            Log.w(TAG, "onAudioStateChangedFromStateMachine, failed to connect"
                                    + " audio to new " + "active device " + mActiveDevice
                                    + ", after " + device + " is disconnected from SCO due to"
                                    + " status code " + connectStatus);
                        }
                    }
                }
                if (mVoiceRecognitionStarted) {
                    if (!stopVoiceRecognitionByHeadset(device)) {
                        Log.w(TAG, "onAudioStateChangedFromStateMachine: failed to stop voice "
                                + "recognition");
                    }
                }
                if (mVirtualCallStarted) {
                    if (!stopScoUsingVirtualVoiceCall()) {
                        Log.w(TAG, "onAudioStateChangedFromStateMachine: failed to stop virtual "
                                + "voice call");
                    }
                }
                // Unsuspend A2DP when SCO connection is gone and call state is idle
                if (mSystemInterface.isCallIdle()) {
                    mSystemInterface.getAudioManager().setA2dpSuspended(false);
                }
            }
        }
    }

    private void broadcastActiveDevice(BluetoothDevice device) {
        logD("broadcastActiveDevice: " + device);
        BluetoothStatsLog.write(BluetoothStatsLog.BLUETOOTH_ACTIVE_DEVICE_CHANGED,
                BluetoothProfile.HEADSET, mAdapterService.obfuscateAddress(device),
                mAdapterService.getMetricId(device));
        Intent intent = new Intent(BluetoothHeadset.ACTION_ACTIVE_DEVICE_CHANGED);
        intent.putExtra(BluetoothDevice.EXTRA_DEVICE, device);
        intent.addFlags(Intent.FLAG_RECEIVER_REGISTERED_ONLY_BEFORE_BOOT
                | Intent.FLAG_RECEIVER_INCLUDE_BACKGROUND);
        sendBroadcastAsUser(intent, UserHandle.ALL, BLUETOOTH_CONNECT,
                Utils.getTempAllowlistBroadcastOptions());
    }

    /**
     * Check whether it is OK to accept a headset connection from a remote device
     *
     * @param device remote device that initiates the connection
     * @return true if the connection is acceptable
     */
    public boolean okToAcceptConnection(BluetoothDevice device) {
        // Check if this is an incoming connection in Quiet mode.
        if (mAdapterService.isQuietModeEnabled()) {
            Log.w(TAG, "okToAcceptConnection: return false as quiet mode enabled");
            return false;
        }
        // Check connection policy and accept or reject the connection.
        int connectionPolicy = getConnectionPolicy(device);
        int bondState = mAdapterService.getBondState(device);
        // Allow this connection only if the device is bonded. Any attempt to connect while
        // bonding would potentially lead to an unauthorized connection.
        if (bondState != BluetoothDevice.BOND_BONDED) {
            Log.w(TAG, "okToAcceptConnection: return false, bondState=" + bondState);
            return false;
        } else if (connectionPolicy != BluetoothProfile.CONNECTION_POLICY_UNKNOWN
                && connectionPolicy != BluetoothProfile.CONNECTION_POLICY_ALLOWED) {
            // Otherwise, reject the connection if connection policy is not valid.
            Log.w(TAG, "okToAcceptConnection: return false, connectionPolicy=" + connectionPolicy);
            return false;
        }
        List<BluetoothDevice> connectingConnectedDevices =
                getDevicesMatchingConnectionStates(CONNECTING_CONNECTED_STATES);
        if (connectingConnectedDevices.size() >= mMaxHeadsetConnections) {
            Log.w(TAG, "Maximum number of connections " + mMaxHeadsetConnections
                    + " was reached, rejecting connection from " + device);
            return false;
        }
        return true;
    }

    /**
     * Checks if SCO should be connected at current system state. Returns
     * {@link BluetoothStatusCodes#SUCCESS} if SCO is allowed to be connected or an error code on
     * failure.
     *
     * @param device device for SCO to be connected
     * @return whether SCO can be connected
     */
    public int isScoAcceptable(BluetoothDevice device) {
        synchronized (mStateMachines) {
            if (device == null || !device.equals(mActiveDevice)) {
                Log.w(TAG, "isScoAcceptable: rejected SCO since " + device
                        + " is not the current active device " + mActiveDevice);
                return BluetoothStatusCodes.ERROR_NOT_ACTIVE_DEVICE;
            }
            if (mForceScoAudio) {
                return BluetoothStatusCodes.SUCCESS;
            }
            if (!mAudioRouteAllowed) {
                Log.w(TAG, "isScoAcceptable: rejected SCO since audio route is not allowed");
                return BluetoothStatusCodes.ERROR_AUDIO_ROUTE_BLOCKED;
            }
            if (mVoiceRecognitionStarted || mVirtualCallStarted) {
                return BluetoothStatusCodes.SUCCESS;
            }
            if (shouldCallAudioBeActive()) {
                return BluetoothStatusCodes.SUCCESS;
            }
            Log.w(TAG, "isScoAcceptable: rejected SCO, inCall=" + mSystemInterface.isInCall()
                    + ", voiceRecognition=" + mVoiceRecognitionStarted + ", ringing="
                    + mSystemInterface.isRinging() + ", inbandRinging=" + isInbandRingingEnabled()
                    + ", isVirtualCallStarted=" + mVirtualCallStarted);
            return BluetoothStatusCodes.ERROR_CALL_ACTIVE;
        }
    }

    /**
     * Remove state machine in {@link #mStateMachines} for a {@link BluetoothDevice}
     *
     * @param device device whose state machine is to be removed.
     */
    void removeStateMachine(BluetoothDevice device) {
        synchronized (mStateMachines) {
            HeadsetStateMachine stateMachine = mStateMachines.get(device);
            if (stateMachine == null) {
                Log.w(TAG, "removeStateMachine(), " + device + " does not have a state machine");
                return;
            }
            Log.i(TAG, "removeStateMachine(), removing state machine for device: " + device);
            HeadsetObjectsFactory.getInstance().destroyStateMachine(stateMachine);
            mStateMachines.remove(device);
        }
    }

    private boolean isOnStateMachineThread() {
        final Looper myLooper = Looper.myLooper();
        return myLooper != null && (mStateMachinesThread != null) && (myLooper.getThread().getId()
                == mStateMachinesThread.getId());
    }

    @Override
    public void dump(StringBuilder sb) {
        boolean isScoOn = mSystemInterface.getAudioManager().isBluetoothScoOn();
        boolean isInbandRingingSupported = getResources().getBoolean(
                com.android.bluetooth.R.bool.config_bluetooth_hfp_inband_ringing_support);
        synchronized (mStateMachines) {
            super.dump(sb);
            ProfileService.println(sb, "mMaxHeadsetConnections: " + mMaxHeadsetConnections);
            ProfileService.println(sb, "DefaultMaxHeadsetConnections: "
                    + mAdapterService.getMaxConnectedAudioDevices());
            ProfileService.println(sb, "mActiveDevice: " + mActiveDevice);
            ProfileService.println(sb, "isInbandRingingEnabled: " + isInbandRingingEnabled());
            ProfileService.println(sb,
                    "isInbandRingingSupported: " + isInbandRingingSupported);
            ProfileService.println(sb,
                    "mInbandRingingRuntimeDisable: " + mInbandRingingRuntimeDisable);
            ProfileService.println(sb, "mAudioRouteAllowed: " + mAudioRouteAllowed);
            ProfileService.println(sb, "mVoiceRecognitionStarted: " + mVoiceRecognitionStarted);
            ProfileService.println(sb,
                    "mVoiceRecognitionTimeoutEvent: " + mVoiceRecognitionTimeoutEvent);
            ProfileService.println(sb, "mVirtualCallStarted: " + mVirtualCallStarted);
            ProfileService.println(sb, "mDialingOutTimeoutEvent: " + mDialingOutTimeoutEvent);
            ProfileService.println(sb, "mForceScoAudio: " + mForceScoAudio);
            ProfileService.println(sb, "mCreated: " + mCreated);
            ProfileService.println(sb, "mStarted: " + mStarted);
            ProfileService.println(sb, "AudioManager.isBluetoothScoOn(): " + isScoOn);
            ProfileService.println(sb, "Telecom.isInCall(): " + mSystemInterface.isInCall());
            ProfileService.println(sb, "Telecom.isRinging(): " + mSystemInterface.isRinging());
            for (HeadsetStateMachine stateMachine : mStateMachines.values()) {
                ProfileService.println(sb,
                        "==== StateMachine for " + stateMachine.getDevice() + " ====");
                stateMachine.dump(sb);
            }
        }
    }

    private static void logD(String message) {
        if (DBG) {
            Log.d(TAG, message);
        }
    }

    private Handler getStateMachinesThreadHandler() {
        if (mStateMachinesThreadHandler == null) {
            mStateMachinesThreadHandler = new Handler(mStateMachinesThread.getLooper());
        }
        return mStateMachinesThreadHandler;
    }
}<|MERGE_RESOLUTION|>--- conflicted
+++ resolved
@@ -1485,14 +1485,6 @@
     }
 
     int disconnectAudio() {
-<<<<<<< HEAD
-        synchronized (mStateMachines) {
-            List<BluetoothDevice> activeAudioDevices = getNonIdleAudioDevices();
-            BluetoothDevice activeAudioDevice =
-                    activeAudioDevices.get(activeAudioDevices.size() - 1);
-            return disconnectAudio(activeAudioDevice);
-        }
-=======
         int disconnectResult = BluetoothStatusCodes.ERROR_NO_ACTIVE_DEVICES;
         synchronized (mStateMachines) {
             for (BluetoothDevice device : getNonIdleAudioDevices()) {
@@ -1507,7 +1499,6 @@
         }
         logD("disconnectAudio() no active audio connection");
         return disconnectResult;
->>>>>>> 2d2bcc4f
     }
 
     int disconnectAudio(BluetoothDevice device) {

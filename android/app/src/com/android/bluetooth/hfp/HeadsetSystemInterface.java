--- conflicted
+++ resolved
@@ -69,13 +69,7 @@
         return BluetoothInCallService.getInstance();
     }
 
-<<<<<<< HEAD
-    /**
-     * Stop this system interface
-     */
-=======
     /** Stop this system interface */
->>>>>>> 67a65fc1
     public synchronized void stop() {
         mHeadsetPhoneState.cleanup();
     }

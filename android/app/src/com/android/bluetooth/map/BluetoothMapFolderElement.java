--- conflicted
+++ resolved
@@ -48,10 +48,6 @@
 
     private HashMap<String, BluetoothMapFolderElement> mSubFolders;
 
-<<<<<<< HEAD
-
-=======
->>>>>>> e110efe6
     private static final String TAG = "BluetoothMapFolderElement";
 
     public BluetoothMapFolderElement(String name, BluetoothMapFolderElement parrent) {
@@ -427,17 +423,12 @@
                     }
                 }
             } else {
-<<<<<<< HEAD
-                Log.d(TAG, "mSubFolders.size(): " + mSubFolders.size()
-                        + " another.mSubFolders.size(): " + another.mSubFolders.size());
-=======
                 Log.d(
                         TAG,
                         "mSubFolders.size(): "
                                 + mSubFolders.size()
                                 + " another.mSubFolders.size(): "
                                 + another.mSubFolders.size());
->>>>>>> e110efe6
             }
         } else {
             Log.d(TAG, "mName: " + mName + " another.mName: " + another.mName);

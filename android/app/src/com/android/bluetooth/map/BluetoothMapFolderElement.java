/*
 * Copyright (C) 2015 Samsung System LSI
 * Licensed under the Apache License, Version 2.0 (the "License");
 * you may not use this file except in compliance with the License.
 * You may obtain a copy of the License at
 *
 *      http://www.apache.org/licenses/LICENSE-2.0
 *
 * Unless required by applicable law or agreed to in writing, software
 * distributed under the License is distributed on an "AS IS" BASIS,
 * WITHOUT WARRANTIES OR CONDITIONS OF ANY KIND, either express or implied.
 * See the License for the specific language governing permissions and
 * limitations under the License.
 */
package com.android.bluetooth.map;

import android.bluetooth.BluetoothProfile;
import android.bluetooth.BluetoothProtoEnums;
import android.util.Log;
import android.util.Xml;

import com.android.bluetooth.BluetoothStatsLog;
import com.android.bluetooth.Utils;
import com.android.bluetooth.content_profiles.ContentProfileErrorReportUtils;

import org.xmlpull.v1.XmlPullParser;
import org.xmlpull.v1.XmlPullParserException;
import org.xmlpull.v1.XmlSerializer;

import java.io.IOException;
import java.io.InputStream;
import java.io.StringWriter;
import java.io.UnsupportedEncodingException;
import java.util.HashMap;
import java.util.Locale;

/** Class to contain a single folder element representation. */
// Next tag value for ContentProfileErrorReportUtils.report(): 3
public class BluetoothMapFolderElement implements Comparable<BluetoothMapFolderElement> {
    private String mName;
    private BluetoothMapFolderElement mParent = null;
    private long mFolderId = -1;
    private boolean mHasSmsMmsContent = false;
    private boolean mHasImContent = false;
    private boolean mHasEmailContent = false;

    private boolean mIgnore = false;

    private HashMap<String, BluetoothMapFolderElement> mSubFolders;

<<<<<<< HEAD

=======
>>>>>>> 6cdb3953
    private static final String TAG = "BluetoothMapFolderElement";

    public BluetoothMapFolderElement(String name, BluetoothMapFolderElement parrent) {
        this.mName = name;
        this.mParent = parrent;
        mSubFolders = new HashMap<String, BluetoothMapFolderElement>();
    }

    public void setIgnore(boolean ignore) {
        mIgnore = ignore;
    }

    public boolean shouldIgnore() {
        return mIgnore;
    }

    public String getName() {
        return mName;
    }

    public boolean hasSmsMmsContent() {
        return mHasSmsMmsContent;
    }

    public long getFolderId() {
        return mFolderId;
    }

    public boolean hasEmailContent() {
        return mHasEmailContent;
    }

    public void setFolderId(long folderId) {
        this.mFolderId = folderId;
    }

    public void setHasSmsMmsContent(boolean hasSmsMmsContent) {
        this.mHasSmsMmsContent = hasSmsMmsContent;
    }

    public void setHasEmailContent(boolean hasEmailContent) {
        this.mHasEmailContent = hasEmailContent;
    }

    public void setHasImContent(boolean hasImContent) {
        this.mHasImContent = hasImContent;
    }

    public boolean hasImContent() {
        return mHasImContent;
    }

    /**
     * Fetch the parent folder.
     *
     * @return the parent folder or null if we are at the root folder.
     */
    public BluetoothMapFolderElement getParent() {
        return mParent;
    }

    /**
     * Build the full path to this folder
     *
     * @return a string representing the full path.
     */
    public String getFullPath() {
        StringBuilder sb = new StringBuilder(mName);
        BluetoothMapFolderElement current = mParent;
        while (current != null) {
            if (current.getParent() != null) {
                sb.insert(0, current.mName + "/");
            }
            current = current.getParent();
        }
        // sb.insert(0, "/"); Should this be included? The MAP spec. do not include it in examples.
        return sb.toString();
    }

    public BluetoothMapFolderElement getFolderByName(String name) {
        BluetoothMapFolderElement folderElement = this.getRoot();
        folderElement = folderElement.getSubFolder("telecom");
        folderElement = folderElement.getSubFolder("msg");
        folderElement = folderElement.getSubFolder(name);
        if (folderElement != null && folderElement.getFolderId() == -1) {
            folderElement = null;
        }
        return folderElement;
    }

    public BluetoothMapFolderElement getFolderById(long id) {
        return getFolderById(id, this);
    }

    public static BluetoothMapFolderElement getFolderById(
            long id, BluetoothMapFolderElement folderStructure) {
        if (folderStructure == null) {
            return null;
        }
        return findFolderById(id, folderStructure.getRoot());
    }

    private static BluetoothMapFolderElement findFolderById(
            long id, BluetoothMapFolderElement folder) {
        if (folder.getFolderId() == id) {
            return folder;
        }
        /* Else */
        for (BluetoothMapFolderElement subFolder :
                folder.mSubFolders
                        .values()
                        .toArray(new BluetoothMapFolderElement[folder.mSubFolders.size()])) {
            BluetoothMapFolderElement ret = findFolderById(id, subFolder);
            if (ret != null) {
                return ret;
            }
        }
        return null;
    }

    /**
     * Fetch the root folder.
     *
     * @return the root folder.
     */
    public BluetoothMapFolderElement getRoot() {
        BluetoothMapFolderElement rootFolder = this;
        while (rootFolder.getParent() != null) {
            rootFolder = rootFolder.getParent();
        }
        return rootFolder;
    }

    /**
     * Add a virtual folder.
     *
     * @param name the name of the folder to add.
     * @return the added folder element.
     */
    public BluetoothMapFolderElement addFolder(String name) {
        name = name.toLowerCase(Locale.US);
        BluetoothMapFolderElement newFolder = mSubFolders.get(name);
        if (newFolder == null) {
            Log.d(TAG, "addFolder():" + name);
            newFolder = new BluetoothMapFolderElement(name, this);
            mSubFolders.put(name, newFolder);
        } else {
            Log.d(TAG, "addFolder():" + name + " already added");
        }
        return newFolder;
    }

    /**
     * Add a sms/mms folder.
     *
     * @param name the name of the folder to add.
     * @return the added folder element.
     */
    public BluetoothMapFolderElement addSmsMmsFolder(String name) {
        Log.d(TAG, "addSmsMmsFolder()");
        BluetoothMapFolderElement newFolder = addFolder(name);
        newFolder.setHasSmsMmsContent(true);
        return newFolder;
    }

    /**
     * Add a im folder.
     *
     * @param name the name of the folder to add.
     * @return the added folder element.
     */
    public BluetoothMapFolderElement addImFolder(String name, long idFolder) {
        Log.d(TAG, "addImFolder() id = " + idFolder);
        BluetoothMapFolderElement newFolder = addFolder(name);
        newFolder.setHasImContent(true);
        newFolder.setFolderId(idFolder);
        return newFolder;
    }

    /**
     * Add an Email folder.
     *
     * @param name the name of the folder to add.
     * @return the added folder element.
     */
    public BluetoothMapFolderElement addEmailFolder(String name, long emailFolderId) {
        Log.v(TAG, "addEmailFolder() id = " + emailFolderId);
        BluetoothMapFolderElement newFolder = addFolder(name);
        newFolder.setFolderId(emailFolderId);
        newFolder.setHasEmailContent(true);
        return newFolder;
    }

    /**
     * Fetch the number of sub folders.
     *
     * @return returns the number of sub folders.
     */
    public int getSubFolderCount() {
        return mSubFolders.size();
    }

    /**
     * Returns the subFolder element matching the supplied folder name.
     *
     * @param folderName the name of the subFolder to find.
     * @return the subFolder element if found {@code null} otherwise.
     */
    public BluetoothMapFolderElement getSubFolder(String folderName) {
        return mSubFolders.get(folderName.toLowerCase());
    }

    public byte[] encode(int offset, int count) throws UnsupportedEncodingException {
        StringWriter sw = new StringWriter();
        XmlSerializer xmlMsgElement = Xml.newSerializer();
        int i, stopIndex;
        // We need index based access to the subFolders
        BluetoothMapFolderElement[] folders =
                mSubFolders.values().toArray(new BluetoothMapFolderElement[mSubFolders.size()]);

        if (offset > mSubFolders.size()) {
            throw new IllegalArgumentException("FolderListingEncode: offset > subFolders.size()");
        }

        stopIndex = offset + count;
        if (stopIndex > mSubFolders.size()) {
            stopIndex = mSubFolders.size();
        }

        try {
            xmlMsgElement.setOutput(sw);
            xmlMsgElement.startDocument("UTF-8", true);
            xmlMsgElement.setFeature("http://xmlpull.org/v1/doc/features.html#indent-output", true);
            xmlMsgElement.startTag(null, "folder-listing");
            xmlMsgElement.attribute(null, "version", BluetoothMapUtils.MAP_V10_STR);
            for (i = offset; i < stopIndex; i++) {
                xmlMsgElement.startTag(null, "folder");
                xmlMsgElement.attribute(null, "name", folders[i].getName());
                xmlMsgElement.endTag(null, "folder");
            }
            xmlMsgElement.endTag(null, "folder-listing");
            xmlMsgElement.endDocument();
        } catch (IllegalArgumentException e) {
            ContentProfileErrorReportUtils.report(
                    BluetoothProfile.MAP,
                    BluetoothProtoEnums.BLUETOOTH_MAP_FOLDER_ELEMENT,
                    BluetoothStatsLog.BLUETOOTH_CONTENT_PROFILE_ERROR_REPORTED__TYPE__EXCEPTION,
                    0);
            Log.w(TAG, e);
            throw new IllegalArgumentException("error encoding folderElement");
        } catch (IllegalStateException e) {
            ContentProfileErrorReportUtils.report(
                    BluetoothProfile.MAP,
                    BluetoothProtoEnums.BLUETOOTH_MAP_FOLDER_ELEMENT,
                    BluetoothStatsLog.BLUETOOTH_CONTENT_PROFILE_ERROR_REPORTED__TYPE__EXCEPTION,
                    1);
            Log.w(TAG, e);
            throw new IllegalArgumentException("error encoding folderElement");
        } catch (IOException e) {
            ContentProfileErrorReportUtils.report(
                    BluetoothProfile.MAP,
                    BluetoothProtoEnums.BLUETOOTH_MAP_FOLDER_ELEMENT,
                    BluetoothStatsLog.BLUETOOTH_CONTENT_PROFILE_ERROR_REPORTED__TYPE__EXCEPTION,
                    2);
            Log.w(TAG, e);
            throw new IllegalArgumentException("error encoding folderElement");
        }
        return sw.toString().getBytes("UTF-8");
    }

    /* The functions below are useful for implementing a MAP client, reusing the object.
     * Currently they are only used for test purposes.
     * */

    /**
     * Append sub folders from an XML document as specified in the MAP specification. Attributes
     * will be inherited from parent folder - with regards to message types in the folder.
     *
     * @param xmlDocument - InputStream with the document
     */
    public void appendSubfolders(InputStream xmlDocument)
            throws XmlPullParserException, IOException {
        try {
            XmlPullParser parser = Xml.newPullParser();
            int type;
            parser.setInput(xmlDocument, "UTF-8");

            // First find the folder-listing
            while ((type = parser.next()) != XmlPullParser.END_TAG
                    && type != XmlPullParser.END_DOCUMENT) {
                // Skip until we get a start tag
                if (parser.getEventType() != XmlPullParser.START_TAG) {
                    continue;
                }
                // Skip until we get a folder-listing tag
                String name = parser.getName();
                if (!name.equalsIgnoreCase("folder-listing")) {
                    Log.w(TAG, "Unknown XML tag: " + name);
                    Utils.skipCurrentTag(parser);
                }
                readFolders(parser);
            }
        } finally {
            xmlDocument.close();
        }
    }

    /**
     * Parses folder elements, and add to mSubFolders.
     *
     * @param parser the Xml Parser currently pointing to an folder-listing tag.
     */
    public void readFolders(XmlPullParser parser) throws XmlPullParserException, IOException {
        int type;
        Log.d(TAG, "readFolders(): ");
        while ((type = parser.next()) != XmlPullParser.END_TAG
                && type != XmlPullParser.END_DOCUMENT) {
            // Skip until we get a start tag
            if (parser.getEventType() != XmlPullParser.START_TAG) {
                continue;
            }
            // Skip until we get a folder-listing tag
            String name = parser.getName();
            if (!name.trim().equalsIgnoreCase("folder")) {
                Log.w(TAG, "Unknown XML tag: " + name);
                Utils.skipCurrentTag(parser);
                continue;
            }
            int count = parser.getAttributeCount();
            for (int i = 0; i < count; i++) {
                if (parser.getAttributeName(i).trim().equalsIgnoreCase("name")) {
                    // We found a folder, append to sub folders.
                    BluetoothMapFolderElement element =
                            addFolder(parser.getAttributeValue(i).trim());
                    element.setHasEmailContent(mHasEmailContent);
                    element.setHasImContent(mHasImContent);
                    element.setHasSmsMmsContent(mHasSmsMmsContent);
                } else {
                    Log.w(TAG, "Unknown XML attribute: " + parser.getAttributeName(i));
                }
            }
            parser.nextTag();
        }
    }

    /** Recursive compare of all folder names */
    @Override
    public int compareTo(BluetoothMapFolderElement another) {
        if (another == null) {
            return 1;
        }
        int ret = mName.compareToIgnoreCase(another.mName);
        // TODO: Do we want to add compare of folder type?
        if (ret == 0) {
            ret = mSubFolders.size() - another.mSubFolders.size();
            if (ret == 0) {
                // Compare all sub folder elements (will do nothing if mSubFolders is empty)
                for (BluetoothMapFolderElement subfolder : mSubFolders.values()) {
                    BluetoothMapFolderElement subfolderAnother =
                            another.mSubFolders.get(subfolder.getName());
                    if (subfolderAnother == null) {
                        Log.d(TAG, subfolder.getFullPath() + " not in another");
                        return 1;
                    }
                    ret = subfolder.compareTo(subfolderAnother);
                    if (ret != 0) {
                        Log.d(TAG, subfolder.getFullPath() + " filed compareTo()");
                        return ret;
                    }
                }
            } else {
<<<<<<< HEAD
                Log.d(TAG, "mSubFolders.size(): " + mSubFolders.size()
                        + " another.mSubFolders.size(): " + another.mSubFolders.size());
=======
                Log.d(
                        TAG,
                        "mSubFolders.size(): "
                                + mSubFolders.size()
                                + " another.mSubFolders.size(): "
                                + another.mSubFolders.size());
>>>>>>> 6cdb3953
            }
        } else {
            Log.d(TAG, "mName: " + mName + " another.mName: " + another.mName);
        }
        return ret;
    }

    @Override
    public String toString() {
        return mName;
    }
}<|MERGE_RESOLUTION|>--- conflicted
+++ resolved
@@ -48,10 +48,6 @@
 
     private HashMap<String, BluetoothMapFolderElement> mSubFolders;
 
-<<<<<<< HEAD
-
-=======
->>>>>>> 6cdb3953
     private static final String TAG = "BluetoothMapFolderElement";
 
     public BluetoothMapFolderElement(String name, BluetoothMapFolderElement parrent) {
@@ -423,17 +419,12 @@
                     }
                 }
             } else {
-<<<<<<< HEAD
-                Log.d(TAG, "mSubFolders.size(): " + mSubFolders.size()
-                        + " another.mSubFolders.size(): " + another.mSubFolders.size());
-=======
                 Log.d(
                         TAG,
                         "mSubFolders.size(): "
                                 + mSubFolders.size()
                                 + " another.mSubFolders.size(): "
                                 + another.mSubFolders.size());
->>>>>>> 6cdb3953
             }
         } else {
             Log.d(TAG, "mName: " + mName + " another.mName: " + another.mName);

--- conflicted
+++ resolved
@@ -79,16 +79,10 @@
 
     private void handleAccountChanges(String packageNameWithProvider) {
 
-<<<<<<< HEAD
-        Log.d(TAG, "handleAccountChanges (packageNameWithProvider: " + packageNameWithProvider
-                + "\n");
-        //String packageName = packageNameWithProvider.replaceFirst("\\.[^\\.]+$", "");
-=======
         Log.d(
                 TAG,
                 "handleAccountChanges (packageNameWithProvider: " + packageNameWithProvider + "\n");
         // String packageName = packageNameWithProvider.replaceFirst("\\.[^\\.]+$", "");
->>>>>>> 6cdb3953
         BluetoothMapAccountItem app = getApp(packageNameWithProvider);
         if (app != null) {
             ArrayList<BluetoothMapAccountItem> newAccountList = mLoader.parseAccounts(app);
@@ -123,28 +117,18 @@
                                 // account added - create SDP record
                                 mMapService.updateMasInstances(
                                         BluetoothMapService.UPDATE_MAS_INSTANCES_ACCOUNT_ADDED);
-<<<<<<< HEAD
-                                Log.v(TAG, "UPDATE_MAS_INSTANCES_ACCOUNT_ADDED "
-                                        + "isChecked changed");
-=======
                                 Log.v(
                                         TAG,
                                         "UPDATE_MAS_INSTANCES_ACCOUNT_ADDED "
                                                 + "isChecked changed");
->>>>>>> 6cdb3953
                             } else {
                                 // account removed - remove SDP record
                                 mMapService.updateMasInstances(
                                         BluetoothMapService.UPDATE_MAS_INSTANCES_ACCOUNT_REMOVED);
-<<<<<<< HEAD
-                                Log.v(TAG, "    UPDATE_MAS_INSTANCES_ACCOUNT_REMOVED "
-                                        + "isChecked changed");
-=======
                                 Log.v(
                                         TAG,
                                         "    UPDATE_MAS_INSTANCES_ACCOUNT_REMOVED "
                                                 + "isChecked changed");
->>>>>>> 6cdb3953
                             }
                         }
                         break;

/*
 * Copyright (C) 2014 Samsung System LSI
 * Licensed under the Apache License, Version 2.0 (the "License");
 * you may not use this file except in compliance with the License.
 * You may obtain a copy of the License at
 *
 *      http://www.apache.org/licenses/LICENSE-2.0
 *
 * Unless required by applicable law or agreed to in writing, software
 * distributed under the License is distributed on an "AS IS" BASIS,
 * WITHOUT WARRANTIES OR CONDITIONS OF ANY KIND, either express or implied.
 * See the License for the specific language governing permissions and
 * limitations under the License.
 */
package com.android.bluetooth.map;

import android.bluetooth.BluetoothDevice;
import android.bluetooth.BluetoothProfile;
import android.bluetooth.BluetoothProtoEnums;
import android.bluetooth.BluetoothSocket;
import android.bluetooth.SdpMnsRecord;
import android.os.Handler;
import android.os.HandlerThread;
import android.os.Looper;
import android.os.Message;
import android.os.ParcelUuid;
import android.util.Log;
import android.util.SparseBooleanArray;

import com.android.bluetooth.BluetoothObexTransport;
import com.android.bluetooth.BluetoothStatsLog;
import com.android.bluetooth.content_profiles.ContentProfileErrorReportUtils;
import com.android.obex.ClientOperation;
import com.android.obex.ClientSession;
import com.android.obex.HeaderSet;
import com.android.obex.ObexTransport;
import com.android.obex.ResponseCodes;

import java.io.IOException;
import java.io.OutputStream;

/**
 * The Message Notification Service class runs its own message handler thread, to avoid executing
 * long operations on the MAP service Thread. This handler context is passed to the content
 * observers, hence all call-backs (and thereby transmission of data) is executed from this thread.
 */
// Next tag value for ContentProfileErrorReportUtils.report(): 16
public class BluetoothMnsObexClient {

    private static final String TAG = "BluetoothMnsObexClient";

    private ObexTransport mTransport;
    public Handler mHandler = null;
    private static final String TYPE_EVENT = "x-bt/MAP-event-report";
    private ClientSession mClientSession;
    private boolean mConnected = false;
    BluetoothDevice mRemoteDevice;
    private SparseBooleanArray mRegisteredMasIds = new SparseBooleanArray(1);

    private HeaderSet mHsConnect = null;
    private Handler mCallback = null;
    private SdpMnsRecord mMnsRecord;
    // Used by the MAS to forward notification registrations
    public static final int MSG_MNS_NOTIFICATION_REGISTRATION = 1;
    public static final int MSG_MNS_SEND_EVENT = 2;
    public static final int MSG_MNS_SDP_SEARCH_REGISTRATION = 3;

    // Copy SdpManager.SDP_INTENT_DELAY - The timeout to wait for reply from native.
    private static final int MNS_SDP_SEARCH_DELAY = 6000;
    public MnsSdpSearchInfo mMnsLstRegRqst = null;
    private static final int MNS_NOTIFICATION_DELAY = 10;
    public static final ParcelUuid BLUETOOTH_UUID_OBEX_MNS =
            ParcelUuid.fromString("00001133-0000-1000-8000-00805F9B34FB");

    public BluetoothMnsObexClient(
            BluetoothDevice remoteDevice, SdpMnsRecord mnsRecord, Handler callback) {
        if (remoteDevice == null) {
            throw new NullPointerException("Obex transport is null");
        }
        mRemoteDevice = remoteDevice;
        HandlerThread thread = new HandlerThread("BluetoothMnsObexClient");
        thread.start();
        /* This will block until the looper have started, hence it will be safe to use it,
        when the constructor completes */
        Looper looper = thread.getLooper();
        mHandler = new MnsObexClientHandler(looper);
        mCallback = callback;
        mMnsRecord = mnsRecord;
    }

    public Handler getMessageHandler() {
        return mHandler;
    }

    static class MnsSdpSearchInfo {
        private boolean mIsSearchInProgress;
        public int lastMasId;
        public int lastNotificationStatus;

        MnsSdpSearchInfo(boolean isSearchON, int masId, int notification) {
            mIsSearchInProgress = isSearchON;
            lastMasId = masId;
            lastNotificationStatus = notification;
        }

        public boolean isSearchInProgress() {
            return mIsSearchInProgress;
        }

        public void setIsSearchInProgress(boolean isSearchON) {
            mIsSearchInProgress = isSearchON;
        }
    }

    private final class MnsObexClientHandler extends Handler {
        private MnsObexClientHandler(Looper looper) {
            super(looper);
        }

        @Override
        public void handleMessage(Message msg) {
            switch (msg.what) {
                case MSG_MNS_NOTIFICATION_REGISTRATION:
                    Log.v(TAG, "Reg  masId:  " + msg.arg1 + " notfStatus: " + msg.arg2);
                    if (isValidMnsRecord()) {
                        handleRegistration(msg.arg1 /*masId*/, msg.arg2 /*status*/);
                    } else {
<<<<<<< HEAD
                        //Should not happen
=======
                        // Should not happen
>>>>>>> 67a65fc1
                        Log.d(TAG, "MNS SDP info not available yet - Cannot Connect.");
                    }
                    break;
                case MSG_MNS_SEND_EVENT:
                    sendEventHandler((byte[]) msg.obj /*byte[]*/, msg.arg1 /*masId*/);
                    break;
                case MSG_MNS_SDP_SEARCH_REGISTRATION:
                    // Initiate SDP Search
                    notifyMnsSdpSearch();
                    // Save the mns search info
                    mMnsLstRegRqst = new MnsSdpSearchInfo(true, msg.arg1, msg.arg2);
                    // Handle notification registration.
                    Message msgReg =
<<<<<<< HEAD
                            mHandler.obtainMessage(MSG_MNS_NOTIFICATION_REGISTRATION, msg.arg1,
                                    msg.arg2);
=======
                            mHandler.obtainMessage(
                                    MSG_MNS_NOTIFICATION_REGISTRATION, msg.arg1, msg.arg2);
>>>>>>> 67a65fc1
                    Log.v(TAG, "SearchReg  masId:  " + msg.arg1 + " notfStatus: " + msg.arg2);
                    mHandler.sendMessageDelayed(msgReg, MNS_SDP_SEARCH_DELAY);
                    break;
                default:
                    break;
            }
        }
    }

    public boolean isConnected() {
        return mConnected;
    }

    /**
     * Disconnect the connection to MNS server. Call this when the MAS client requests a
     * de-registration on events.
     */
    public synchronized void disconnect() {
        try {
            if (mClientSession != null) {
                mClientSession.disconnect(null);
                Log.d(TAG, "OBEX session disconnected");
            }
        } catch (IOException e) {
            ContentProfileErrorReportUtils.report(
                    BluetoothProfile.MAP,
                    BluetoothProtoEnums.BLUETOOTH_MNS_OBEX_CLIENT,
                    BluetoothStatsLog.BLUETOOTH_CONTENT_PROFILE_ERROR_REPORTED__TYPE__EXCEPTION,
                    0);
            Log.w(TAG, "OBEX session disconnect error " + e.getMessage());
        }
        try {
            if (mClientSession != null) {
                Log.d(TAG, "OBEX session close mClientSession");
                mClientSession.close();
                mClientSession = null;
                Log.d(TAG, "OBEX session closed");
            }
        } catch (IOException e) {
            ContentProfileErrorReportUtils.report(
                    BluetoothProfile.MAP,
                    BluetoothProtoEnums.BLUETOOTH_MNS_OBEX_CLIENT,
                    BluetoothStatsLog.BLUETOOTH_CONTENT_PROFILE_ERROR_REPORTED__TYPE__EXCEPTION,
                    1);
            Log.w(TAG, "OBEX session close error:" + e.getMessage());
        }
        if (mTransport != null) {
            try {
                Log.d(TAG, "Close Obex Transport");
                mTransport.close();
                mTransport = null;
                mConnected = false;
                Log.d(TAG, "Obex Transport Closed");
            } catch (IOException e) {
                ContentProfileErrorReportUtils.report(
                        BluetoothProfile.MAP,
                        BluetoothProtoEnums.BLUETOOTH_MNS_OBEX_CLIENT,
                        BluetoothStatsLog.BLUETOOTH_CONTENT_PROFILE_ERROR_REPORTED__TYPE__EXCEPTION,
                        2);
                Log.e(TAG, "mTransport.close error: " + e.getMessage());
            }
        }
    }

    /** Shutdown the MNS. */
    public synchronized void shutdown() {
        /* should shutdown handler thread first to make sure
         * handleRegistration won't be called when disconnect
         */
        if (mHandler != null) {
            // Shut down the thread
            mHandler.removeCallbacksAndMessages(null);
            Looper looper = mHandler.getLooper();
            if (looper != null) {
                looper.quit();
            }
        }

        /* Disconnect if connected */
        disconnect();

        mRegisteredMasIds.clear();
    }

    /** We store a list of registered MasIds only to control connect/disconnect */
    public synchronized void handleRegistration(int masId, int notificationStatus) {
        Log.d(TAG, "handleRegistration( " + masId + ", " + notificationStatus + ")");
        boolean sendObserverRegistration = true;
        if (notificationStatus == BluetoothMapAppParams.NOTIFICATION_STATUS_NO) {
            mRegisteredMasIds.delete(masId);
            if (mMnsLstRegRqst != null && mMnsLstRegRqst.lastMasId == masId) {
                // Clear last saved MNSSdpSearchInfo , if Disconnect requested for same MasId.
                mMnsLstRegRqst = null;
            }
        } else if (notificationStatus == BluetoothMapAppParams.NOTIFICATION_STATUS_YES) {
            /* Connect if we do not have a connection, and start the content observers providing
             * this thread as Handler.
             */
            if (!isConnected()) {
                Log.d(TAG, "handleRegistration: connect");
                connect();
            }
            sendObserverRegistration = isConnected();
            mRegisteredMasIds.put(masId, true); // We don't use the value for anything

            // Clear last saved MNSSdpSearchInfo after connect is processed.
            mMnsLstRegRqst = null;
        }

        if (mRegisteredMasIds.size() == 0) {
            // No more registrations - disconnect
            Log.d(TAG, "handleRegistration: disconnect");
            disconnect();
        }

<<<<<<< HEAD
        //Register ContentObserver After connect/disconnect MNS channel.
=======
        // Register ContentObserver After connect/disconnect MNS channel.
>>>>>>> 67a65fc1
        Log.v(TAG, "Send  registerObserver: " + sendObserverRegistration);
        if (mCallback != null && sendObserverRegistration) {
            Message msg = Message.obtain(mCallback);
            msg.what = BluetoothMapService.MSG_OBSERVER_REGISTRATION;
            msg.arg1 = masId;
            msg.arg2 = notificationStatus;
            msg.sendToTarget();
        }
    }

    public boolean isValidMnsRecord() {
        return (mMnsRecord != null);
    }

    public void setMnsRecord(SdpMnsRecord mnsRecord) {
        Log.v(TAG, "setMNSRecord");
        if (isValidMnsRecord()) {
            Log.w(TAG, "MNS Record already available. Still update.");
            ContentProfileErrorReportUtils.report(
                    BluetoothProfile.MAP,
                    BluetoothProtoEnums.BLUETOOTH_MNS_OBEX_CLIENT,
                    BluetoothStatsLog.BLUETOOTH_CONTENT_PROFILE_ERROR_REPORTED__TYPE__LOG_WARN,
                    3);
        }
        mMnsRecord = mnsRecord;
        if (mMnsLstRegRqst != null) {
            // SDP Search completed.
            mMnsLstRegRqst.setIsSearchInProgress(false);
            if (mHandler.hasMessages(MSG_MNS_NOTIFICATION_REGISTRATION)) {
                mHandler.removeMessages(MSG_MNS_NOTIFICATION_REGISTRATION);
                // Search Result obtained within MNS_SDP_SEARCH_DELAY timeout
                if (!isValidMnsRecord()) {
                    // SDP info still not available for last trial.
                    // Clear saved info.
                    mMnsLstRegRqst = null;
                } else {
                    Log.v(TAG, "Handle registration for last saved request");
                    Message msgReg = mHandler.obtainMessage(MSG_MNS_NOTIFICATION_REGISTRATION);
                    msgReg.arg1 = mMnsLstRegRqst.lastMasId;
                    msgReg.arg2 = mMnsLstRegRqst.lastNotificationStatus;
<<<<<<< HEAD
                    Log.v(TAG, "SearchReg  masId:  " + msgReg.arg1 + " notfStatus: "
                            + msgReg.arg2);
                    //Handle notification registration.
=======
                    Log.v(TAG, "SearchReg  masId:  " + msgReg.arg1 + " notfStatus: " + msgReg.arg2);
                    // Handle notification registration.
>>>>>>> 67a65fc1
                    mHandler.sendMessageDelayed(msgReg, MNS_NOTIFICATION_DELAY);
                }
            }
        } else {
            Log.v(TAG, "No last saved MNSSDPInfo to handle");
        }
    }

    public void connect() {

        mConnected = true;

        BluetoothSocket btSocket = null;
        try {
            // TODO: Do SDP record search again?
            if (isValidMnsRecord() && mMnsRecord.getL2capPsm() > 0) {
                // Do L2CAP connect
                btSocket = mRemoteDevice.createL2capSocket(mMnsRecord.getL2capPsm());

            } else if (isValidMnsRecord() && mMnsRecord.getRfcommChannelNumber() > 0) {
                // Do Rfcomm connect
                btSocket = mRemoteDevice.createRfcommSocket(mMnsRecord.getRfcommChannelNumber());
            } else {
                // This should not happen...
                Log.e(TAG, "Invalid SDP content - attempt a connect to UUID...");
                ContentProfileErrorReportUtils.report(
                        BluetoothProfile.MAP,
                        BluetoothProtoEnums.BLUETOOTH_MNS_OBEX_CLIENT,
                        BluetoothStatsLog.BLUETOOTH_CONTENT_PROFILE_ERROR_REPORTED__TYPE__LOG_ERROR,
                        4);
                // TODO: Why insecure? - is it because the link is already encrypted?
                btSocket =
                        mRemoteDevice.createInsecureRfcommSocketToServiceRecord(
                                BLUETOOTH_UUID_OBEX_MNS.getUuid());
            }
            btSocket.connect();
        } catch (IOException e) {
            ContentProfileErrorReportUtils.report(
                    BluetoothProfile.MAP,
                    BluetoothProtoEnums.BLUETOOTH_MNS_OBEX_CLIENT,
                    BluetoothStatsLog.BLUETOOTH_CONTENT_PROFILE_ERROR_REPORTED__TYPE__EXCEPTION,
                    5);
            Log.e(TAG, "BtSocket Connect error " + e.getMessage(), e);
            // TODO: do we need to report error somewhere?
            mConnected = false;
            return;
        }

        mTransport = new BluetoothObexTransport(btSocket);

        try {
            mClientSession = new ClientSession(mTransport);
        } catch (IOException e1) {
            ContentProfileErrorReportUtils.report(
                    BluetoothProfile.MAP,
                    BluetoothProtoEnums.BLUETOOTH_MNS_OBEX_CLIENT,
                    BluetoothStatsLog.BLUETOOTH_CONTENT_PROFILE_ERROR_REPORTED__TYPE__EXCEPTION,
                    6);
            Log.e(TAG, "OBEX session create error " + e1.getMessage());
            mConnected = false;
        }
        if (mConnected && mClientSession != null) {
            boolean connected = false;
            HeaderSet hs = new HeaderSet();
            // bb582b41-420c-11db-b0de-0800200c9a66
            byte[] mnsTarget = {
                (byte) 0xbb,
                (byte) 0x58,
                (byte) 0x2b,
                (byte) 0x41,
                (byte) 0x42,
                (byte) 0x0c,
                (byte) 0x11,
                (byte) 0xdb,
                (byte) 0xb0,
                (byte) 0xde,
                (byte) 0x08,
                (byte) 0x00,
                (byte) 0x20,
                (byte) 0x0c,
                (byte) 0x9a,
                (byte) 0x66
            };
            hs.setHeader(HeaderSet.TARGET, mnsTarget);

            try {
                mHsConnect = mClientSession.connect(hs);
                Log.d(TAG, "OBEX session created");
                connected = true;
            } catch (IOException e) {
                ContentProfileErrorReportUtils.report(
                        BluetoothProfile.MAP,
                        BluetoothProtoEnums.BLUETOOTH_MNS_OBEX_CLIENT,
                        BluetoothStatsLog.BLUETOOTH_CONTENT_PROFILE_ERROR_REPORTED__TYPE__EXCEPTION,
                        7);
                Log.e(TAG, "OBEX session connect error " + e.getMessage());
            }
            mConnected = connected;
        }
    }

    /**
     * Call this method to queue an event report to be send to the MNS server.
     *
     * @param eventBytes the encoded event data.
     * @param masInstanceId the MasId of the instance sending the event.
     */
    public void sendEvent(byte[] eventBytes, int masInstanceId) {
        // We need to check for null, to handle shutdown.
        if (mHandler != null) {
            Message msg = mHandler.obtainMessage(MSG_MNS_SEND_EVENT, masInstanceId, 0, eventBytes);
            if (msg != null) {
                msg.sendToTarget();
            }
        }
        notifyUpdateWakeLock();
    }

    private void notifyMnsSdpSearch() {
        if (mCallback != null) {
            Message msg = Message.obtain(mCallback);
            msg.what = BluetoothMapService.MSG_MNS_SDP_SEARCH;
            msg.sendToTarget();
        }
    }

    private int sendEventHandler(byte[] eventBytes, int masInstanceId) {

        boolean error = false;
        int responseCode = -1;
        HeaderSet request;
        int maxChunkSize, bytesToWrite, bytesWritten = 0;
        ClientSession clientSession = mClientSession;

        if ((!mConnected) || (clientSession == null)) {
            Log.w(TAG, "sendEvent after disconnect:" + mConnected);
            ContentProfileErrorReportUtils.report(
                    BluetoothProfile.MAP,
                    BluetoothProtoEnums.BLUETOOTH_MNS_OBEX_CLIENT,
                    BluetoothStatsLog.BLUETOOTH_CONTENT_PROFILE_ERROR_REPORTED__TYPE__LOG_WARN,
                    8);
            return responseCode;
        }

        request = new HeaderSet();
        BluetoothMapAppParams appParams = new BluetoothMapAppParams();
        appParams.setMasInstanceId(masInstanceId);

        ClientOperation putOperation = null;
        OutputStream outputStream = null;

        try {
            request.setHeader(HeaderSet.TYPE, TYPE_EVENT);
            request.setHeader(HeaderSet.APPLICATION_PARAMETER, appParams.encodeParams());

            if (mHsConnect.mConnectionID != null) {
                request.mConnectionID = new byte[4];
                System.arraycopy(mHsConnect.mConnectionID, 0, request.mConnectionID, 0, 4);
            } else {
                Log.w(TAG, "sendEvent: no connection ID");
                ContentProfileErrorReportUtils.report(
                        BluetoothProfile.MAP,
                        BluetoothProtoEnums.BLUETOOTH_MNS_OBEX_CLIENT,
                        BluetoothStatsLog.BLUETOOTH_CONTENT_PROFILE_ERROR_REPORTED__TYPE__LOG_WARN,
                        9);
            }

            // Send the header first and then the body
            try {
                Log.v(TAG, "Send headerset Event ");
                putOperation = (ClientOperation) clientSession.put(request);
                // TODO - Should this be kept or Removed

            } catch (IOException e) {
                ContentProfileErrorReportUtils.report(
                        BluetoothProfile.MAP,
                        BluetoothProtoEnums.BLUETOOTH_MNS_OBEX_CLIENT,
                        BluetoothStatsLog.BLUETOOTH_CONTENT_PROFILE_ERROR_REPORTED__TYPE__EXCEPTION,
                        10);
                Log.e(TAG, "Error when put HeaderSet " + e.getMessage());
                error = true;
            }
            if (!error) {
                try {
                    Log.v(TAG, "Send headerset Event ");
                    outputStream = putOperation.openOutputStream();
                } catch (IOException e) {
                    ContentProfileErrorReportUtils.report(
                            BluetoothProfile.MAP,
                            BluetoothProtoEnums.BLUETOOTH_MNS_OBEX_CLIENT,
                            BluetoothStatsLog
                                    .BLUETOOTH_CONTENT_PROFILE_ERROR_REPORTED__TYPE__EXCEPTION,
                            11);
                    Log.e(TAG, "Error when opening OutputStream " + e.getMessage());
                    error = true;
                }
            }

            if (!error) {

                maxChunkSize = putOperation.getMaxPacketSize();

                while (bytesWritten < eventBytes.length) {
                    bytesToWrite = Math.min(maxChunkSize, eventBytes.length - bytesWritten);
                    outputStream.write(eventBytes, bytesWritten, bytesToWrite);
                    bytesWritten += bytesToWrite;
                }

                if (bytesWritten == eventBytes.length) {
                    Log.i(TAG, "SendEvent finished send length" + eventBytes.length);
                } else {
                    error = true;
                    putOperation.abort();
                    Log.i(TAG, "SendEvent interrupted");
                }
            }
        } catch (IOException e) {
            ContentProfileErrorReportUtils.report(
                    BluetoothProfile.MAP,
                    BluetoothProtoEnums.BLUETOOTH_MNS_OBEX_CLIENT,
                    BluetoothStatsLog.BLUETOOTH_CONTENT_PROFILE_ERROR_REPORTED__TYPE__EXCEPTION,
                    12);
            handleSendException(e.toString());
            error = true;
        } catch (IndexOutOfBoundsException e) {
            ContentProfileErrorReportUtils.report(
                    BluetoothProfile.MAP,
                    BluetoothProtoEnums.BLUETOOTH_MNS_OBEX_CLIENT,
                    BluetoothStatsLog.BLUETOOTH_CONTENT_PROFILE_ERROR_REPORTED__TYPE__EXCEPTION,
                    13);
            handleSendException(e.toString());
            error = true;
        } finally {
            try {
                if (outputStream != null) {
                    outputStream.close();
                }
            } catch (IOException e) {
                ContentProfileErrorReportUtils.report(
                        BluetoothProfile.MAP,
                        BluetoothProtoEnums.BLUETOOTH_MNS_OBEX_CLIENT,
                        BluetoothStatsLog.BLUETOOTH_CONTENT_PROFILE_ERROR_REPORTED__TYPE__EXCEPTION,
                        14);
                Log.e(TAG, "Error when closing stream after send " + e.getMessage());
            }
            try {
                if ((!error) && (putOperation != null)) {
                    responseCode = putOperation.getResponseCode();
                    if (responseCode != -1) {
                        Log.v(TAG, "Put response code " + responseCode);
                        if (responseCode != ResponseCodes.OBEX_HTTP_OK) {
                            Log.i(TAG, "Response error code is " + responseCode);
                        }
                    }
                }
                if (putOperation != null) {
                    putOperation.close();
                }
            } catch (IOException e) {
                ContentProfileErrorReportUtils.report(
                        BluetoothProfile.MAP,
                        BluetoothProtoEnums.BLUETOOTH_MNS_OBEX_CLIENT,
                        BluetoothStatsLog.BLUETOOTH_CONTENT_PROFILE_ERROR_REPORTED__TYPE__EXCEPTION,
                        15);
                Log.e(TAG, "Error when closing stream after send " + e.getMessage());
            }
        }

        return responseCode;
    }

    private void handleSendException(String exception) {
        Log.e(TAG, "Error when sending event: " + exception);
    }

    private void notifyUpdateWakeLock() {
        if (mCallback != null) {
            Message msg = Message.obtain(mCallback);
            msg.what = BluetoothMapService.MSG_ACQUIRE_WAKE_LOCK;
            msg.sendToTarget();
        }
    }
}<|MERGE_RESOLUTION|>--- conflicted
+++ resolved
@@ -125,11 +125,7 @@
                     if (isValidMnsRecord()) {
                         handleRegistration(msg.arg1 /*masId*/, msg.arg2 /*status*/);
                     } else {
-<<<<<<< HEAD
-                        //Should not happen
-=======
                         // Should not happen
->>>>>>> 67a65fc1
                         Log.d(TAG, "MNS SDP info not available yet - Cannot Connect.");
                     }
                     break;
@@ -143,13 +139,8 @@
                     mMnsLstRegRqst = new MnsSdpSearchInfo(true, msg.arg1, msg.arg2);
                     // Handle notification registration.
                     Message msgReg =
-<<<<<<< HEAD
-                            mHandler.obtainMessage(MSG_MNS_NOTIFICATION_REGISTRATION, msg.arg1,
-                                    msg.arg2);
-=======
                             mHandler.obtainMessage(
                                     MSG_MNS_NOTIFICATION_REGISTRATION, msg.arg1, msg.arg2);
->>>>>>> 67a65fc1
                     Log.v(TAG, "SearchReg  masId:  " + msg.arg1 + " notfStatus: " + msg.arg2);
                     mHandler.sendMessageDelayed(msgReg, MNS_SDP_SEARCH_DELAY);
                     break;
@@ -265,11 +256,7 @@
             disconnect();
         }
 
-<<<<<<< HEAD
-        //Register ContentObserver After connect/disconnect MNS channel.
-=======
         // Register ContentObserver After connect/disconnect MNS channel.
->>>>>>> 67a65fc1
         Log.v(TAG, "Send  registerObserver: " + sendObserverRegistration);
         if (mCallback != null && sendObserverRegistration) {
             Message msg = Message.obtain(mCallback);
@@ -310,14 +297,8 @@
                     Message msgReg = mHandler.obtainMessage(MSG_MNS_NOTIFICATION_REGISTRATION);
                     msgReg.arg1 = mMnsLstRegRqst.lastMasId;
                     msgReg.arg2 = mMnsLstRegRqst.lastNotificationStatus;
-<<<<<<< HEAD
-                    Log.v(TAG, "SearchReg  masId:  " + msgReg.arg1 + " notfStatus: "
-                            + msgReg.arg2);
-                    //Handle notification registration.
-=======
                     Log.v(TAG, "SearchReg  masId:  " + msgReg.arg1 + " notfStatus: " + msgReg.arg2);
                     // Handle notification registration.
->>>>>>> 67a65fc1
                     mHandler.sendMessageDelayed(msgReg, MNS_NOTIFICATION_DELAY);
                 }
             }

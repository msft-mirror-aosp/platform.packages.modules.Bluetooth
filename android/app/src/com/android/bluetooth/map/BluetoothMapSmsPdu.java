--- conflicted
+++ resolved
@@ -674,16 +674,11 @@
             userDataCompressed = (0 != (dataCodingScheme & 0x20));
 
             if (userDataCompressed) {
-<<<<<<< HEAD
-                Log.w(TAG, "4 - Unsupported SMS data coding scheme " + "(compression) " + (
-                        dataCodingScheme & 0xff));
-=======
                 Log.w(
                         TAG,
                         "4 - Unsupported SMS data coding scheme "
                                 + "(compression) "
                                 + (dataCodingScheme & 0xff));
->>>>>>> 6cdb3953
                 ContentProfileErrorReportUtils.report(
                         BluetoothProfile.MAP,
                         BluetoothProtoEnums.BLUETOOTH_MAP_SMS_PDU,
@@ -701,15 +696,10 @@
 
                     case 1: // 8 bit data
                     case 3: // reserved
-<<<<<<< HEAD
-                        Log.w(TAG, "1 - Unsupported SMS data coding scheme " + (dataCodingScheme
-                                & 0xff));
-=======
                         Log.w(
                                 TAG,
                                 "1 - Unsupported SMS data coding scheme "
                                         + (dataCodingScheme & 0xff));
->>>>>>> 6cdb3953
                         ContentProfileErrorReportUtils.report(
                                 BluetoothProfile.MAP,
                                 BluetoothProtoEnums.BLUETOOTH_MAP_SMS_PDU,
@@ -863,24 +853,11 @@
         public static final int ENCODING_8BIT = 2;
         public static final int ENCODING_16BIT = 3;
 
-<<<<<<< HEAD
-        /**
-         * This value is not defined in global standard. Only in Korea, this is used.
-         */
-        public static final int ENCODING_KSC5601 = 4;
-
-        /**
-         * SMS Class enumeration.
-         * See TS 23.038.
-         */
-        public enum MessageClass{
-=======
         /** This value is not defined in global standard. Only in Korea, this is used. */
         public static final int ENCODING_KSC5601 = 4;
 
         /** SMS Class enumeration. See TS 23.038. */
         public enum MessageClass {
->>>>>>> 6cdb3953
             UNKNOWN,
             CLASS_0,
             CLASS_1,

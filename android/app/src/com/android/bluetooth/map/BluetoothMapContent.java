/*
 * Copyright (C) 2014 Samsung System LSI
 * Licensed under the Apache License, Version 2.0 (the "License");
 * you may not use this file except in compliance with the License.
 * You may obtain a copy of the License at
 *
 *      http://www.apache.org/licenses/LICENSE-2.0
 *
 * Unless required by applicable law or agreed to in writing, software
 * distributed under the License is distributed on an "AS IS" BASIS,
 * WITHOUT WARRANTIES OR CONDITIONS OF ANY KIND, either express or implied.
 * See the License for the specific language governing permissions and
 * limitations under the License.
 */
package com.android.bluetooth.map;

import android.bluetooth.BluetoothProfile;
import android.bluetooth.BluetoothProtoEnums;
import android.content.ContentResolver;
import android.content.Context;
import android.database.Cursor;
import android.net.Uri;
import android.os.ParcelFileDescriptor;
import android.provider.BaseColumns;
import android.provider.ContactsContract;
import android.provider.ContactsContract.Contacts;
import android.provider.ContactsContract.PhoneLookup;
import android.provider.Telephony.CanonicalAddressesColumns;
import android.provider.Telephony.Mms;
import android.provider.Telephony.MmsSms;
import android.provider.Telephony.Sms;
import android.provider.Telephony.Threads;
import android.telephony.PhoneNumberUtils;
import android.telephony.TelephonyManager;
import android.text.TextUtils;
import android.text.util.Rfc822Token;
import android.text.util.Rfc822Tokenizer;
import android.util.Log;

import com.android.bluetooth.BluetoothMethodProxy;
import com.android.bluetooth.BluetoothStatsLog;
import com.android.bluetooth.DeviceWorkArounds;
import com.android.bluetooth.SignedLongLong;
import com.android.bluetooth.Utils;
import com.android.bluetooth.content_profiles.ContentProfileErrorReportUtils;
import com.android.bluetooth.map.BluetoothMapUtils.TYPE;
import com.android.bluetooth.map.BluetoothMapbMessageMime.MimePart;
import com.android.bluetooth.mapapi.BluetoothMapContract;
import com.android.bluetooth.mapapi.BluetoothMapContract.ConversationColumns;
import com.android.internal.annotations.VisibleForTesting;

import com.google.android.mms.pdu.CharacterSets;
import com.google.android.mms.pdu.PduHeaders;

import java.io.ByteArrayOutputStream;
import java.io.Closeable;
import java.io.FileInputStream;
import java.io.FileNotFoundException;
import java.io.IOException;
import java.io.InputStream;
import java.io.UnsupportedEncodingException;
import java.util.Arrays;
import java.util.HashMap;
import java.util.List;

// Next tag value for ContentProfileErrorReportUtils.report(): 15
public class BluetoothMapContent {

    private static final String TAG = "BluetoothMapContent";

<<<<<<< HEAD

=======
>>>>>>> e110efe6
    // Parameter Mask for selection of parameters to return in listings
    private static final int MASK_SUBJECT = 0x00000001;
    @VisibleForTesting static final int MASK_DATETIME = 0x00000002;
    @VisibleForTesting static final int MASK_SENDER_NAME = 0x00000004;
    @VisibleForTesting static final int MASK_SENDER_ADDRESSING = 0x00000008;
    private static final int MASK_RECIPIENT_NAME = 0x00000010;
    @VisibleForTesting static final int MASK_RECIPIENT_ADDRESSING = 0x00000020;
    private static final int MASK_TYPE = 0x00000040;
    private static final int MASK_SIZE = 0x00000080;
    private static final int MASK_RECEPTION_STATUS = 0x00000100;
    private static final int MASK_TEXT = 0x00000200;
    @VisibleForTesting static final int MASK_ATTACHMENT_SIZE = 0x00000400;
    private static final int MASK_PRIORITY = 0x00000800;
    private static final int MASK_READ = 0x00001000;
    private static final int MASK_SENT = 0x00002000;
    private static final int MASK_PROTECTED = 0x00004000;
    // private static final int MASK_REPLYTO_ADDRESSING = 0x00008000;
    // TODO: Duplicate in proposed spec
    // private static final int MASK_RECEPTION_STATE       = 0x00010000;
    @VisibleForTesting static final int MASK_DELIVERY_STATUS = 0x00010000;
    private static final int MASK_CONVERSATION_ID = 0x00020000;
    private static final int MASK_CONVERSATION_NAME = 0x00040000;
    // private static final int MASK_FOLDER_TYPE = 0x00100000;
    // TODO: about to be removed from proposed spec
    // private static final int MASK_SEQUENCE_NUMBER       = 0x00200000;
    private static final int MASK_ATTACHMENT_MIME = 0x00100000;

    private static final int CONVO_PARAM_MASK_CONVO_NAME = 0x00000001;
    private static final int CONVO_PARAM_MASK_CONVO_LAST_ACTIVITY = 0x00000002;
    private static final int CONVO_PARAM_MASK_CONVO_READ_STATUS = 0x00000004;
    private static final int CONVO_PARAM_MASK_CONVO_VERSION_COUNTER = 0x00000008;
    private static final int CONVO_PARAM_MASK_CONVO_SUMMARY = 0x00000010;
    private static final int CONVO_PARAM_MASK_PARTTICIPANTS = 0x00000020;
    private static final int CONVO_PARAM_MASK_PART_UCI = 0x00000040;
    private static final int CONVO_PARAM_MASK_PART_DISP_NAME = 0x00000080;
    private static final int CONVO_PARAM_MASK_PART_CHAT_STATE = 0x00000100;
    private static final int CONVO_PARAM_MASK_PART_LAST_ACTIVITY = 0x00000200;
    private static final int CONVO_PARAM_MASK_PART_X_BT_UID = 0x00000400;
    private static final int CONVO_PARAM_MASK_PART_NAME = 0x00000800;
    private static final int CONVO_PARAM_MASK_PART_PRESENCE = 0x00001000;
    private static final int CONVO_PARAM_MASK_PART_PRESENCE_TEXT = 0x00002000;
    private static final int CONVO_PARAM_MASK_PART_PRIORITY = 0x00004000;

    /* Default values for omitted or 0 parameterMask application parameters */
    // MAP specification states that the default value for parameter mask are
    // the #REQUIRED attributes in the DTD, and not all enabled
    public static final long PARAMETER_MASK_ALL_ENABLED = 0xFFFFFFFFL;
    public static final long CONVO_PARAMETER_MASK_ALL_ENABLED = 0xFFFFFFFFL;
    public static final long CONVO_PARAMETER_MASK_DEFAULT =
            CONVO_PARAM_MASK_CONVO_NAME
                    | CONVO_PARAM_MASK_PARTTICIPANTS
                    | CONVO_PARAM_MASK_PART_UCI
                    | CONVO_PARAM_MASK_PART_DISP_NAME;

    private static final int FILTER_READ_STATUS_UNREAD_ONLY = 0x01;
    private static final int FILTER_READ_STATUS_READ_ONLY = 0x02;
    // private static final int FILTER_READ_STATUS_ALL = 0x00;

    /* Type of MMS address. From Telephony.java it must be one of PduHeaders.BCC, */
    /* PduHeaders.CC, PduHeaders.FROM, PduHeaders.TO. These are from PduHeaders.java */
    public static final int MMS_FROM = 0x89;
    public static final int MMS_TO = 0x97;
    public static final int MMS_BCC = 0x81;
    public static final int MMS_CC = 0x82;

    /* OMA-TS-MMS-ENC defined many types in X-Mms-Message-Type.
    Only m-send-req (128) m-retrieve-conf (132), m-notification-ind (130)
    are interested by user */
    private static final String INTERESTED_MESSAGE_TYPE_CLAUSE =
            String.format(
                    "( %s = %d OR %s = %d OR %s = %d )",
                    Mms.MESSAGE_TYPE,
                    PduHeaders.MESSAGE_TYPE_SEND_REQ,
                    Mms.MESSAGE_TYPE,
                    PduHeaders.MESSAGE_TYPE_RETRIEVE_CONF,
                    Mms.MESSAGE_TYPE,
                    PduHeaders.MESSAGE_TYPE_NOTIFICATION_IND);

    public static final String INSERT_ADDRES_TOKEN = "insert-address-token";

    private final Context mContext;
    private final ContentResolver mResolver;
    @VisibleForTesting final String mBaseUri;
    private final BluetoothMapAccountItem mAccount;
    /* The MasInstance reference is used to update persistent (over a connection) version counters*/
    private final BluetoothMapMasInstance mMasInstance;
    @VisibleForTesting String mMessageVersion = BluetoothMapUtils.MAP_V10_STR;

    private int mRemoteFeatureMask = BluetoothMapUtils.MAP_FEATURE_DEFAULT_BITMASK;
    @VisibleForTesting int mMsgListingVersion = BluetoothMapUtils.MAP_MESSAGE_LISTING_FORMAT_V10;

    static final String[] SMS_PROJECTION =
            new String[] {
                BaseColumns._ID,
                Sms.THREAD_ID,
                Sms.ADDRESS,
                Sms.BODY,
                Sms.DATE,
                Sms.READ,
                Sms.TYPE,
                Sms.STATUS,
                Sms.LOCKED,
                Sms.ERROR_CODE
            };

    static final String[] MMS_PROJECTION =
            new String[] {
                BaseColumns._ID,
                Mms.THREAD_ID,
                Mms.MESSAGE_ID,
                Mms.MESSAGE_SIZE,
                Mms.SUBJECT,
                Mms.CONTENT_TYPE,
                Mms.TEXT_ONLY,
                Mms.DATE,
                Mms.DATE_SENT,
                Mms.READ,
                Mms.MESSAGE_BOX,
                Mms.STATUS,
                Mms.PRIORITY,
            };

    static final String[] SMS_CONVO_PROJECTION =
            new String[] {
                BaseColumns._ID,
                Sms.THREAD_ID,
                Sms.ADDRESS,
                Sms.DATE,
                Sms.READ,
                Sms.TYPE,
                Sms.STATUS,
                Sms.LOCKED,
                Sms.ERROR_CODE
            };

    static final String[] MMS_CONVO_PROJECTION =
            new String[] {
                BaseColumns._ID,
                Mms.THREAD_ID,
                Mms.MESSAGE_ID,
                Mms.MESSAGE_SIZE,
                Mms.SUBJECT,
                Mms.CONTENT_TYPE,
                Mms.TEXT_ONLY,
                Mms.DATE,
                Mms.DATE_SENT,
                Mms.READ,
                Mms.MESSAGE_BOX,
                Mms.STATUS,
                Mms.PRIORITY,
                Mms.Addr.ADDRESS
            };

    /* CONVO LISTING projections and column indexes */
    @VisibleForTesting
    static final String[] MMS_SMS_THREAD_PROJECTION = {
        Threads._ID,
        Threads.DATE,
        Threads.SNIPPET,
        Threads.SNIPPET_CHARSET,
        Threads.READ,
        Threads.RECIPIENT_IDS
    };

    private static final String[] CONVO_VERSION_PROJECTION =
            new String[] {
                /* Thread information */
                ConversationColumns.THREAD_ID,
                ConversationColumns.THREAD_NAME,
                ConversationColumns.READ_STATUS,
                ConversationColumns.LAST_THREAD_ACTIVITY,
                ConversationColumns.SUMMARY,
            };

    /* Optimize the Cursor access to avoid the need to do a getColumnIndex() */
    private static final int MMS_SMS_THREAD_COL_ID;
    private static final int MMS_SMS_THREAD_COL_DATE;
    private static final int MMS_SMS_THREAD_COL_SNIPPET;
    private static final int MMS_SMS_THREAD_COL_SNIPPET_CS;
    private static final int MMS_SMS_THREAD_COL_READ;
    private static final int MMS_SMS_THREAD_COL_RECIPIENT_IDS;

    static {
        // TODO: This might not work, if the projection is mapped in the content provider...
        //       Change to init at first query? (Current use in the AOSP code is hard coded values
        //       unrelated to the projection used)
        List<String> projection = Arrays.asList(MMS_SMS_THREAD_PROJECTION);
        MMS_SMS_THREAD_COL_ID = projection.indexOf(Threads._ID);
        MMS_SMS_THREAD_COL_DATE = projection.indexOf(Threads.DATE);
        MMS_SMS_THREAD_COL_SNIPPET = projection.indexOf(Threads.SNIPPET);
        MMS_SMS_THREAD_COL_SNIPPET_CS = projection.indexOf(Threads.SNIPPET_CHARSET);
        MMS_SMS_THREAD_COL_READ = projection.indexOf(Threads.READ);
        MMS_SMS_THREAD_COL_RECIPIENT_IDS = projection.indexOf(Threads.RECIPIENT_IDS);
    }

    @VisibleForTesting
    static class FilterInfo {
        public static final int TYPE_SMS = 0;
        public static final int TYPE_MMS = 1;
        public static final int TYPE_EMAIL = 2;
        public static final int TYPE_IM = 3;

        // TODO: Change to ENUM, to ensure correct usage
        int mMsgType = TYPE_SMS;
        int mPhoneType = 0;
        String mPhoneNum = null;
        String mPhoneAlphaTag = null;
        /*column indices used to optimize queries */
        public int mMessageColId = -1;
        public int mMessageColDate = -1;
        public int mMessageColBody = -1;
        public int mMessageColSubject = -1;
        public int mMessageColFolder = -1;
        public int mMessageColRead = -1;
        public int mMessageColSize = -1;
        public int mMessageColFromAddress = -1;
        public int mMessageColToAddress = -1;
        public int mMessageColCcAddress = -1;
        public int mMessageColBccAddress = -1;
        public int mMessageColReplyTo = -1;
        public int mMessageColAccountId = -1;
        public int mMessageColAttachment = -1;
        public int mMessageColAttachmentSize = -1;
        public int mMessageColAttachmentMime = -1;
        public int mMessageColPriority = -1;
        public int mMessageColProtected = -1;
        public int mMessageColReception = -1;
        public int mMessageColDelivery = -1;
        public int mMessageColThreadId = -1;
        public int mMessageColThreadName = -1;

        public int mSmsColFolder = -1;
        public int mSmsColRead = -1;
        public int mSmsColId = -1;
        public int mSmsColSubject = -1;
        public int mSmsColAddress = -1;
        public int mSmsColDate = -1;
        public int mSmsColType = -1;
        public int mSmsColThreadId = -1;

        public int mMmsColRead = -1;
        public int mMmsColFolder = -1;
        public int mMmsColAttachmentSize = -1;
        public int mMmsColTextOnly = -1;
        public int mMmsColId = -1;
        public int mMmsColSize = -1;
        public int mMmsColDate = -1;
        public int mMmsColSubject = -1;
        public int mMmsColThreadId = -1;

        public int mConvoColConvoId = -1;
        public int mConvoColLastActivity = -1;
        public int mConvoColName = -1;
        public int mConvoColRead = -1;
        public int mConvoColVersionCounter = -1;
        public int mConvoColSummary = -1;
        public int mContactColBtUid = -1;
        public int mContactColChatState = -1;
        public int mContactColContactUci = -1;
        public int mContactColNickname = -1;
        public int mContactColLastActive = -1;
        public int mContactColName = -1;
        public int mContactColPresenceState = -1;
        public int mContactColPresenceText = -1;
        public int mContactColPriority = -1;

        public void setMessageColumns(Cursor c) {
            mMessageColId = c.getColumnIndex(BluetoothMapContract.MessageColumns._ID);
            mMessageColDate = c.getColumnIndex(BluetoothMapContract.MessageColumns.DATE);
            mMessageColSubject = c.getColumnIndex(BluetoothMapContract.MessageColumns.SUBJECT);
            mMessageColFolder = c.getColumnIndex(BluetoothMapContract.MessageColumns.FOLDER_ID);
            mMessageColRead = c.getColumnIndex(BluetoothMapContract.MessageColumns.FLAG_READ);
            mMessageColSize = c.getColumnIndex(BluetoothMapContract.MessageColumns.MESSAGE_SIZE);
            mMessageColFromAddress =
                    c.getColumnIndex(BluetoothMapContract.MessageColumns.FROM_LIST);
            mMessageColToAddress = c.getColumnIndex(BluetoothMapContract.MessageColumns.TO_LIST);
            mMessageColAttachment =
                    c.getColumnIndex(BluetoothMapContract.MessageColumns.FLAG_ATTACHMENT);
            mMessageColAttachmentSize =
                    c.getColumnIndex(BluetoothMapContract.MessageColumns.ATTACHMENT_SIZE);
            mMessageColPriority =
                    c.getColumnIndex(BluetoothMapContract.MessageColumns.FLAG_HIGH_PRIORITY);
            mMessageColProtected =
                    c.getColumnIndex(BluetoothMapContract.MessageColumns.FLAG_PROTECTED);
            mMessageColReception =
                    c.getColumnIndex(BluetoothMapContract.MessageColumns.RECEPTION_STATE);
            mMessageColDelivery =
                    c.getColumnIndex(BluetoothMapContract.MessageColumns.DEVILERY_STATE);
            mMessageColThreadId = c.getColumnIndex(BluetoothMapContract.MessageColumns.THREAD_ID);
        }

        public void setEmailMessageColumns(Cursor c) {
            setMessageColumns(c);
            mMessageColCcAddress = c.getColumnIndex(BluetoothMapContract.MessageColumns.CC_LIST);
            mMessageColBccAddress = c.getColumnIndex(BluetoothMapContract.MessageColumns.BCC_LIST);
            mMessageColReplyTo =
                    c.getColumnIndex(BluetoothMapContract.MessageColumns.REPLY_TO_LIST);
        }

        public void setImMessageColumns(Cursor c) {
            setMessageColumns(c);
            mMessageColThreadName =
                    c.getColumnIndex(BluetoothMapContract.MessageColumns.THREAD_NAME);
            mMessageColAttachmentMime =
                    c.getColumnIndex(BluetoothMapContract.MessageColumns.ATTACHMENT_MINE_TYPES);
            // TODO this is temporary as text should come from parts table instead
            mMessageColBody = c.getColumnIndex(BluetoothMapContract.MessageColumns.BODY);
        }

        public void setEmailImConvoColumns(Cursor c) {
            mConvoColConvoId = c.getColumnIndex(BluetoothMapContract.ConversationColumns.THREAD_ID);
            mConvoColLastActivity =
                    c.getColumnIndex(BluetoothMapContract.ConversationColumns.LAST_THREAD_ACTIVITY);
            mConvoColName = c.getColumnIndex(BluetoothMapContract.ConversationColumns.THREAD_NAME);
            mConvoColRead = c.getColumnIndex(BluetoothMapContract.ConversationColumns.READ_STATUS);
            mConvoColVersionCounter =
                    c.getColumnIndex(BluetoothMapContract.ConversationColumns.VERSION_COUNTER);
            mConvoColSummary = c.getColumnIndex(BluetoothMapContract.ConversationColumns.SUMMARY);
            setEmailImConvoContactColumns(c);
        }

        public void setEmailImConvoContactColumns(Cursor c) {
            mContactColBtUid = c.getColumnIndex(BluetoothMapContract.ConvoContactColumns.X_BT_UID);
            mContactColChatState =
                    c.getColumnIndex(BluetoothMapContract.ConvoContactColumns.CHAT_STATE);
            mContactColContactUci = c.getColumnIndex(BluetoothMapContract.ConvoContactColumns.UCI);
            mContactColNickname =
                    c.getColumnIndex(BluetoothMapContract.ConvoContactColumns.NICKNAME);
            mContactColLastActive =
                    c.getColumnIndex(BluetoothMapContract.ConvoContactColumns.LAST_ACTIVE);
            mContactColName = c.getColumnIndex(BluetoothMapContract.ConvoContactColumns.NAME);
            mContactColPresenceState =
                    c.getColumnIndex(BluetoothMapContract.ConvoContactColumns.PRESENCE_STATE);
            mContactColPresenceText =
                    c.getColumnIndex(BluetoothMapContract.ConvoContactColumns.STATUS_TEXT);
            mContactColPriority =
                    c.getColumnIndex(BluetoothMapContract.ConvoContactColumns.PRIORITY);
        }

        public void setSmsColumns(Cursor c) {
            mSmsColId = c.getColumnIndex(BaseColumns._ID);
            mSmsColFolder = c.getColumnIndex(Sms.TYPE);
            mSmsColRead = c.getColumnIndex(Sms.READ);
            mSmsColSubject = c.getColumnIndex(Sms.BODY);
            mSmsColAddress = c.getColumnIndex(Sms.ADDRESS);
            mSmsColDate = c.getColumnIndex(Sms.DATE);
            mSmsColType = c.getColumnIndex(Sms.TYPE);
            mSmsColThreadId = c.getColumnIndex(Sms.THREAD_ID);
        }

        public void setMmsColumns(Cursor c) {
            mMmsColId = c.getColumnIndex(BaseColumns._ID);
            mMmsColFolder = c.getColumnIndex(Mms.MESSAGE_BOX);
            mMmsColRead = c.getColumnIndex(Mms.READ);
            mMmsColAttachmentSize = c.getColumnIndex(Mms.MESSAGE_SIZE);
            mMmsColTextOnly = c.getColumnIndex(Mms.TEXT_ONLY);
            mMmsColSize = c.getColumnIndex(Mms.MESSAGE_SIZE);
            mMmsColDate = c.getColumnIndex(Mms.DATE);
            mMmsColSubject = c.getColumnIndex(Mms.SUBJECT);
            mMmsColThreadId = c.getColumnIndex(Mms.THREAD_ID);
        }
    }

    public BluetoothMapContent(
            final Context context, BluetoothMapAccountItem account, BluetoothMapMasInstance mas) {
        mContext = context;
        mResolver = mContext.getContentResolver();
        mMasInstance = mas;
        if (mResolver == null) {
            Log.d(TAG, "getContentResolver failed");
        }

        if (account != null) {
            mBaseUri = account.mBase_uri + "/";
            mAccount = account;
        } else {
            mBaseUri = null;
            mAccount = null;
        }
    }

    private static void close(Closeable c) {
        try {
            if (c != null) {
                c.close();
            }
        } catch (IOException e) {
            ContentProfileErrorReportUtils.report(
                    BluetoothProfile.MAP,
                    BluetoothProtoEnums.BLUETOOTH_MAP_CONTENT,
                    BluetoothStatsLog.BLUETOOTH_CONTENT_PROFILE_ERROR_REPORTED__TYPE__EXCEPTION,
                    0);
            Log.w(TAG, e);
        }
    }

    private void setProtected(
            BluetoothMapMessageListingElement e,
            Cursor c,
            FilterInfo fi,
            BluetoothMapAppParams ap) {
        if ((ap.getParameterMask() & MASK_PROTECTED) != 0) {
            String protect = "no";
            if (fi.mMsgType == FilterInfo.TYPE_EMAIL || fi.mMsgType == FilterInfo.TYPE_IM) {
                int flagProtected = c.getInt(fi.mMessageColProtected);
                if (flagProtected == 1) {
                    protect = "yes";
                }
            }
            Log.v(TAG, "setProtected: " + protect + "\n");
            e.setProtect(protect);
        }
    }

    private void setThreadId(
            BluetoothMapMessageListingElement e,
            Cursor c,
            FilterInfo fi,
            BluetoothMapAppParams ap) {
        if ((ap.getParameterMask() & MASK_CONVERSATION_ID) != 0) {
            long threadId = 0;
            TYPE type = TYPE.SMS_GSM; // Just used for handle encoding
            if (fi.mMsgType == FilterInfo.TYPE_SMS) {
                threadId = c.getLong(fi.mSmsColThreadId);
            } else if (fi.mMsgType == FilterInfo.TYPE_MMS) {
                threadId = c.getLong(fi.mMmsColThreadId);
                type = TYPE.MMS; // Just used for handle encoding
            } else if (fi.mMsgType == FilterInfo.TYPE_EMAIL || fi.mMsgType == FilterInfo.TYPE_IM) {
                threadId = c.getLong(fi.mMessageColThreadId);
                type = TYPE.EMAIL; // Just used for handle encoding
            }
            Log.v(TAG, "setThreadId: " + threadId + "\n");
            e.setThreadId(threadId, type);
        }
    }

    private void setThreadName(
            BluetoothMapMessageListingElement e,
            Cursor c,
            FilterInfo fi,
            BluetoothMapAppParams ap) {
        // TODO: Maybe this should be valid for SMS/MMS
        if ((ap.getParameterMask() & MASK_CONVERSATION_NAME) != 0) {
            if (fi.mMsgType == FilterInfo.TYPE_IM) {
                String threadName = c.getString(fi.mMessageColThreadName);
                e.setThreadName(threadName);
                Log.v(TAG, "setThreadName: " + threadName + "\n");
            }
        }
    }

    private void setSent(
            BluetoothMapMessageListingElement e,
            Cursor c,
            FilterInfo fi,
            BluetoothMapAppParams ap) {
        if ((ap.getParameterMask() & MASK_SENT) != 0) {
            int msgType = 0;
            if (fi.mMsgType == FilterInfo.TYPE_SMS) {
                msgType = c.getInt(fi.mSmsColFolder);
            } else if (fi.mMsgType == FilterInfo.TYPE_MMS) {
                msgType = c.getInt(fi.mMmsColFolder);
            } else if (fi.mMsgType == FilterInfo.TYPE_EMAIL || fi.mMsgType == FilterInfo.TYPE_IM) {
                msgType = c.getInt(fi.mMessageColFolder);
            }
            String sent = null;
            if (msgType == 2) {
                sent = "yes";
            } else {
                sent = "no";
            }
            Log.v(TAG, "setSent: " + sent);
            e.setSent(sent);
        }
    }

    private void setRead(
            BluetoothMapMessageListingElement e,
            Cursor c,
            FilterInfo fi,
            BluetoothMapAppParams ap) {
        int read = 0;
        if (fi.mMsgType == FilterInfo.TYPE_SMS) {
            read = c.getInt(fi.mSmsColRead);
        } else if (fi.mMsgType == FilterInfo.TYPE_MMS) {
            read = c.getInt(fi.mMmsColRead);
        } else if (fi.mMsgType == FilterInfo.TYPE_EMAIL || fi.mMsgType == FilterInfo.TYPE_IM) {
            read = c.getInt(fi.mMessageColRead);
        }
        String setread = null;

        Log.v(TAG, "setRead: " + setread);
        e.setRead((read == 1), ((ap.getParameterMask() & MASK_READ) != 0));
    }

    private void setPriority(
            BluetoothMapMessageListingElement e,
            Cursor c,
            FilterInfo fi,
            BluetoothMapAppParams ap) {
        if ((ap.getParameterMask() & MASK_PRIORITY) != 0) {
            String priority = "no";
            if (fi.mMsgType == FilterInfo.TYPE_EMAIL || fi.mMsgType == FilterInfo.TYPE_IM) {
                int highPriority = c.getInt(fi.mMessageColPriority);
                if (highPriority == 1) {
                    priority = "yes";
                }
            }
            int pri = 0;
            if (fi.mMsgType == FilterInfo.TYPE_MMS) {
                pri = c.getInt(c.getColumnIndex(Mms.PRIORITY));
            }
            if (pri == PduHeaders.PRIORITY_HIGH) {
                priority = "yes";
            }
            Log.v(TAG, "setPriority: " + priority);
            e.setPriority(priority);
        }
    }

    /**
     * For SMS we set the attachment size to 0, as all data will be text data, hence attachments for
     * SMS is not possible. For MMS all data is actually attachments, hence we do set the attachment
     * size to the total message size. To provide a more accurate attachment size, one could extract
     * the length (in bytes) of the text parts.
     */
    @VisibleForTesting
    void setAttachment(
            BluetoothMapMessageListingElement e,
            Cursor c,
            FilterInfo fi,
            BluetoothMapAppParams ap) {
        if ((ap.getParameterMask() & MASK_ATTACHMENT_SIZE) != 0) {
            int size = 0;
            String attachmentMimeTypes = null;
            if (fi.mMsgType == FilterInfo.TYPE_MMS) {
                if (c.getInt(fi.mMmsColTextOnly) == 0) {
                    size = c.getInt(fi.mMmsColAttachmentSize);
                    if (size <= 0) {
                        // We know there are attachments, since it is not TextOnly
                        // Hence the size in the database must be wrong.
                        // Set size to 1 to indicate to the client, that attachments are present
<<<<<<< HEAD
                        Log.d(TAG, "Error in message database, size reported as: " + size
                                + " Changing size to 1");
=======
                        Log.d(
                                TAG,
                                "Error in message database, size reported as: "
                                        + size
                                        + " Changing size to 1");
>>>>>>> e110efe6
                        size = 1;
                    }
                    // TODO: Add handling of attachemnt mime types
                }
            } else if (fi.mMsgType == FilterInfo.TYPE_EMAIL) {
                int attachment = c.getInt(fi.mMessageColAttachment);
                size = c.getInt(fi.mMessageColAttachmentSize);
                if (attachment == 1 && size == 0) {
<<<<<<< HEAD
                    Log.d(TAG, "Error in message database, attachment size reported as: " + size
                            + " Changing size to 1");
=======
                    Log.d(
                            TAG,
                            "Error in message database, attachment size reported as: "
                                    + size
                                    + " Changing size to 1");
>>>>>>> e110efe6
                    size = 1; /* Ensure we indicate we have attachments in the size, if the
                                 message has attachments, in case the e-mail client do not
                                 report a size */
                }
            } else if (fi.mMsgType == FilterInfo.TYPE_IM) {
                int attachment = c.getInt(fi.mMessageColAttachment);
                size = c.getInt(fi.mMessageColAttachmentSize);
                if (attachment == 1 && size == 0) {
                    size = 1; /* Ensure we indicate we have attachments in the size, it the
                                  message has attachments, in case the e-mail client do not
                                  report a size */
                    attachmentMimeTypes = c.getString(fi.mMessageColAttachmentMime);
                }
            }
<<<<<<< HEAD
            Log.v(TAG, "setAttachmentSize: " + size + "\n" + "setAttachmentMimeTypes: "
                    + attachmentMimeTypes);
=======
            Log.v(
                    TAG,
                    "setAttachmentSize: "
                            + size
                            + "\n"
                            + "setAttachmentMimeTypes: "
                            + attachmentMimeTypes);
>>>>>>> e110efe6
            e.setAttachmentSize(size);

            if ((mMsgListingVersion > BluetoothMapUtils.MAP_MESSAGE_LISTING_FORMAT_V10)
                    && ((ap.getParameterMask() & MASK_ATTACHMENT_MIME) != 0)) {
                e.setAttachmentMimeTypes(attachmentMimeTypes);
            }
        }
    }

    private void setText(
            BluetoothMapMessageListingElement e,
            Cursor c,
            FilterInfo fi,
            BluetoothMapAppParams ap) {
        if ((ap.getParameterMask() & MASK_TEXT) != 0) {
            String hasText = "";
            if (fi.mMsgType == FilterInfo.TYPE_SMS) {
                hasText = "yes";
            } else if (fi.mMsgType == FilterInfo.TYPE_MMS) {
                int textOnly = c.getInt(fi.mMmsColTextOnly);
                if (textOnly == 1) {
                    hasText = "yes";
                } else {
                    long id = c.getLong(fi.mMmsColId);
                    String text = getTextPartsMms(mResolver, id);
                    if (text != null && text.length() > 0) {
                        hasText = "yes";
                    } else {
                        hasText = "no";
                    }
                }
            } else if (fi.mMsgType == FilterInfo.TYPE_EMAIL || fi.mMsgType == FilterInfo.TYPE_IM) {
                hasText = "yes";
            }
            Log.v(TAG, "setText: " + hasText);
            e.setText(hasText);
        }
    }

    private void setReceptionStatus(BluetoothMapMessageListingElement e, BluetoothMapAppParams ap) {
        if ((ap.getParameterMask() & MASK_RECEPTION_STATUS) != 0) {
            String status = "complete";
            Log.v(TAG, "setReceptionStatus: " + status);
            e.setReceptionStatus(status);
        }
    }

    @VisibleForTesting
    void setDeliveryStatus(
            BluetoothMapMessageListingElement e,
            Cursor c,
            FilterInfo fi,
            BluetoothMapAppParams ap) {
        if ((ap.getParameterMask() & MASK_DELIVERY_STATUS) != 0) {
            String deliveryStatus = "delivered";
            // TODO: Should be handled for SMS and MMS as well
            if (fi.mMsgType == FilterInfo.TYPE_EMAIL || fi.mMsgType == FilterInfo.TYPE_IM) {
                deliveryStatus = c.getString(fi.mMessageColDelivery);
            }
            Log.v(TAG, "setDeliveryStatus: " + deliveryStatus);
            e.setDeliveryStatus(deliveryStatus);
        }
    }

    private void setSize(
            BluetoothMapMessageListingElement e,
            Cursor c,
            FilterInfo fi,
            BluetoothMapAppParams ap) {
        if ((ap.getParameterMask() & MASK_SIZE) != 0) {
            int size = 0;
            if (fi.mMsgType == FilterInfo.TYPE_SMS) {
                String subject = c.getString(fi.mSmsColSubject);
                size = subject.length();
            } else if (fi.mMsgType == FilterInfo.TYPE_MMS) {
                size = c.getInt(fi.mMmsColSize);
                // MMS complete size = attachment_size + subject length
                String subject = e.getSubject();
                if (subject == null || subject.length() == 0) {
                    // Handle setSubject if not done case
                    setSubject(e, c, fi, ap);
                }
                if (subject != null && subject.length() != 0) {
                    size += subject.length();
                }
            } else if (fi.mMsgType == FilterInfo.TYPE_EMAIL || fi.mMsgType == FilterInfo.TYPE_IM) {
                size = c.getInt(fi.mMessageColSize);
            }
            if (size <= 0) {
                // A message cannot have size 0
                // Hence the size in the database must be wrong.
                // Set size to 1 to indicate to the client, that the message has content.
<<<<<<< HEAD
                Log.d(TAG, "Error in message database, size reported as: " + size
                        + " Changing size to 1");
=======
                Log.d(
                        TAG,
                        "Error in message database, size reported as: "
                                + size
                                + " Changing size to 1");
>>>>>>> e110efe6
                size = 1;
            }
            Log.v(TAG, "setSize: " + size);
            e.setSize(size);
        }
    }

    private TYPE getType(FilterInfo fi) {
        TYPE type = null;
        Log.d(TAG, "getType: for filterMsgType" + fi.mMsgType);
        if (fi.mMsgType == FilterInfo.TYPE_SMS) {
            Log.d(TAG, "getType: phoneType for SMS " + fi.mPhoneType);
            if (fi.mPhoneType == TelephonyManager.PHONE_TYPE_CDMA) {
                type = TYPE.SMS_CDMA;
            } else {
                type = TYPE.SMS_GSM;
            }
        } else if (fi.mMsgType == FilterInfo.TYPE_MMS) {
            type = TYPE.MMS;
        } else if (fi.mMsgType == FilterInfo.TYPE_EMAIL) {
            type = TYPE.EMAIL;
        } else if (fi.mMsgType == FilterInfo.TYPE_IM) {
            type = TYPE.IM;
        }
        Log.v(TAG, "getType: " + type);

        return type;
    }

    @VisibleForTesting
    String getRecipientNameEmail(Cursor c, FilterInfo fi) {

        String toAddress, ccAddress, bccAddress;
        toAddress = c.getString(fi.mMessageColToAddress);
        ccAddress = c.getString(fi.mMessageColCcAddress);
        bccAddress = c.getString(fi.mMessageColBccAddress);

        StringBuilder sb = new StringBuilder();
        if (toAddress != null) {
            Rfc822Token[] tokens = Rfc822Tokenizer.tokenize(toAddress);
            if (tokens.length != 0) {
                Log.d(TAG, "toName count= " + tokens.length);
                int i = 0;
                boolean first = true;
                while (i < tokens.length) {
                    Log.v(TAG, "ToName = " + tokens[i].toString());
                    String name = tokens[i].getName();
                    if (!first) {
                        sb.append("; "); // Delimiter
                    }
                    sb.append(name);
                    first = false;
                    i++;
                }
            }

            if (ccAddress != null) {
                sb.append("; ");
            }
        }
        if (ccAddress != null) {
            Rfc822Token[] tokens = Rfc822Tokenizer.tokenize(ccAddress);
            if (tokens.length != 0) {
                Log.d(TAG, "ccName count= " + tokens.length);
                int i = 0;
                boolean first = true;
                while (i < tokens.length) {
                    Log.v(TAG, "ccName = " + tokens[i].toString());
                    String name = tokens[i].getName();
                    if (!first) {
                        sb.append("; "); // Delimiter
                    }
                    sb.append(name);
                    first = false;
                    i++;
                }
            }
            if (bccAddress != null) {
                sb.append("; ");
            }
        }
        if (bccAddress != null) {
            Rfc822Token[] tokens = Rfc822Tokenizer.tokenize(bccAddress);
            if (tokens.length != 0) {
                Log.d(TAG, "bccName count= " + tokens.length);
                int i = 0;
                boolean first = true;
                while (i < tokens.length) {
                    Log.v(TAG, "bccName = " + tokens[i].toString());
                    String name = tokens[i].getName();
                    if (!first) {
                        sb.append("; "); // Delimiter
                    }
                    sb.append(name);
                    first = false;
                    i++;
                }
            }
        }
        return sb.toString();
    }

    @VisibleForTesting
    String getRecipientAddressingEmail(Cursor c, FilterInfo fi) {
        String toAddress, ccAddress, bccAddress;
        toAddress = c.getString(fi.mMessageColToAddress);
        ccAddress = c.getString(fi.mMessageColCcAddress);
        bccAddress = c.getString(fi.mMessageColBccAddress);

        StringBuilder sb = new StringBuilder();
        if (toAddress != null) {
            Rfc822Token[] tokens = Rfc822Tokenizer.tokenize(toAddress);
            if (tokens.length != 0) {
                Log.d(TAG, "toAddress count= " + tokens.length);
                int i = 0;
                boolean first = true;
                while (i < tokens.length) {
                    Log.v(TAG, "ToAddress = " + tokens[i].toString());
                    String email = tokens[i].getAddress();
                    if (!first) {
                        sb.append("; "); // Delimiter
                    }
                    sb.append(email);
                    first = false;
                    i++;
                }
            }

            if (ccAddress != null) {
                sb.append("; ");
            }
        }
        if (ccAddress != null) {
            Rfc822Token[] tokens = Rfc822Tokenizer.tokenize(ccAddress);
            if (tokens.length != 0) {
                Log.d(TAG, "ccAddress count= " + tokens.length);
                int i = 0;
                boolean first = true;
                while (i < tokens.length) {
                    Log.v(TAG, "ccAddress = " + tokens[i].toString());
                    String email = tokens[i].getAddress();
                    if (!first) {
                        sb.append("; "); // Delimiter
                    }
                    sb.append(email);
                    first = false;
                    i++;
                }
            }
            if (bccAddress != null) {
                sb.append("; ");
            }
        }
        if (bccAddress != null) {
            Rfc822Token[] tokens = Rfc822Tokenizer.tokenize(bccAddress);
            if (tokens.length != 0) {
                Log.d(TAG, "bccAddress count= " + tokens.length);
                int i = 0;
                boolean first = true;
                while (i < tokens.length) {
                    Log.v(TAG, "bccAddress = " + tokens[i].toString());
                    String email = tokens[i].getAddress();
                    if (!first) {
                        sb.append("; "); // Delimiter
                    }
                    sb.append(email);
                    first = false;
                    i++;
                }
            }
        }
        return sb.toString();
    }

    @VisibleForTesting
    void setRecipientAddressing(
            BluetoothMapMessageListingElement e,
            Cursor c,
            FilterInfo fi,
            BluetoothMapAppParams ap) {
        if ((ap.getParameterMask() & MASK_RECIPIENT_ADDRESSING) != 0) {
            String address = null;
            if (fi.mMsgType == FilterInfo.TYPE_SMS) {
                int msgType = c.getInt(fi.mSmsColType);
                if (msgType == Sms.MESSAGE_TYPE_INBOX) {
                    address = fi.mPhoneNum;
                } else {
                    address = c.getString(c.getColumnIndex(Sms.ADDRESS));
                }
                if ((address == null) && msgType == Sms.MESSAGE_TYPE_DRAFT) {
                    // Fetch address for Drafts folder from "canonical_address" table
                    int threadIdInd = c.getColumnIndex(Sms.THREAD_ID);
                    String threadIdStr = c.getString(threadIdInd);
                    // If a draft message has no recipient, it has no thread ID
                    // hence threadIdStr could possibly be null
                    if (threadIdStr != null) {
                        address = getCanonicalAddressSms(mResolver, Integer.valueOf(threadIdStr));
                    }
                    Log.v(TAG, "threadId = " + threadIdStr + " address:" + address + "\n");
                }
            } else if (fi.mMsgType == FilterInfo.TYPE_MMS) {
                long id = c.getLong(c.getColumnIndex(BaseColumns._ID));
                address = getAddressMms(mResolver, id, MMS_TO);
            } else if (fi.mMsgType == FilterInfo.TYPE_EMAIL) {
                /* Might be another way to handle addresses */
                address = getRecipientAddressingEmail(c, fi);
            }
            Log.v(TAG, "setRecipientAddressing: " + address);
            if (address == null) {
                address = "";
            }
            e.setRecipientAddressing(address);
        }
    }

    private void setRecipientName(
            BluetoothMapMessageListingElement e,
            Cursor c,
            FilterInfo fi,
            BluetoothMapAppParams ap) {
        if ((ap.getParameterMask() & MASK_RECIPIENT_NAME) != 0) {
            String name = null;
            if (fi.mMsgType == FilterInfo.TYPE_SMS) {
                int msgType = c.getInt(fi.mSmsColType);
                if (msgType != 1) {
                    String phone = c.getString(fi.mSmsColAddress);
                    if (phone != null && !phone.isEmpty()) {
                        name = getContactNameFromPhone(phone, mResolver);
                    }
                } else {
                    name = fi.mPhoneAlphaTag;
                }
            } else if (fi.mMsgType == FilterInfo.TYPE_MMS) {
                long id = c.getLong(fi.mMmsColId);
                String phone;
                if (e.getRecipientAddressing() != null) {
                    phone = getAddressMms(mResolver, id, MMS_TO);
                } else {
                    phone = e.getRecipientAddressing();
                }
                if (phone != null && !phone.isEmpty()) {
                    name = getContactNameFromPhone(phone, mResolver);
                }
            } else if (fi.mMsgType == FilterInfo.TYPE_EMAIL) {
                /* Might be another way to handle address and names */
                name = getRecipientNameEmail(c, fi);
            }
            Log.v(TAG, "setRecipientName: " + name);
            if (name == null) {
                name = "";
            }
            e.setRecipientName(name);
        }
    }

    @VisibleForTesting
    void setSenderAddressing(
            BluetoothMapMessageListingElement e,
            Cursor c,
            FilterInfo fi,
            BluetoothMapAppParams ap) {
        if ((ap.getParameterMask() & MASK_SENDER_ADDRESSING) != 0) {
            String address = "";
            String tempAddress;
            if (fi.mMsgType == FilterInfo.TYPE_SMS) {
                int msgType = c.getInt(fi.mSmsColType);
                if (msgType == 1) { // INBOX
                    tempAddress = c.getString(fi.mSmsColAddress);
                } else {
                    tempAddress = fi.mPhoneNum;
                }
                if (tempAddress == null) {
                    /* This can only happen on devices with no SIM -
                    hence will typically not have any SMS messages. */
                } else {
                    address = PhoneNumberUtils.extractNetworkPortion(tempAddress);
                    /* extractNetworkPortion can return N if the number is a service "number" =
                     * a string with the a name in (i.e. "Some-Tele-company" would return N
                     * because of the N in compaNy)
                     * Hence we need to check if the number is actually a string with alpha chars.
                     * */
                    Boolean alpha =
                            PhoneNumberUtils.stripSeparators(tempAddress)
                                    .matches("[0-9]*[a-zA-Z]+[0-9]*");

                    if (address == null || address.length() < 2 || alpha) {
                        address = tempAddress; // if the number is a service acsii text just use it
                    }
                }
            } else if (fi.mMsgType == FilterInfo.TYPE_MMS) {
                long id = c.getLong(fi.mMmsColId);
                tempAddress = getAddressMms(mResolver, id, MMS_FROM);
                address = PhoneNumberUtils.extractNetworkPortion(tempAddress);
                if (address == null || address.length() < 1) {
                    address = tempAddress; // if the number is a service acsii text just use it
                }
            } else if (fi.mMsgType == FilterInfo.TYPE_EMAIL /* ||
                       fi.mMsgType == FilterInfo.TYPE_IM*/) {
                String nameEmail = c.getString(fi.mMessageColFromAddress);
                Rfc822Token[] tokens = Rfc822Tokenizer.tokenize(nameEmail);
                if (tokens.length != 0) {
                    Log.d(TAG, "Originator count= " + tokens.length);
                    int i = 0;
                    boolean first = true;
                    while (i < tokens.length) {
                        Log.v(TAG, "SenderAddress = " + tokens[i].toString());
                        String[] emails = new String[1];
                        emails[0] = tokens[i].getAddress();
                        if (!first) {
                            address += "; "; // Delimiter
                        }
                        address += emails[0];
                        first = false;
                        i++;
                    }
                }
            } else if (fi.mMsgType == FilterInfo.TYPE_IM) {
                // TODO: For IM we add the contact ID in the addressing
                long contactId = c.getLong(fi.mMessageColFromAddress);
                // TODO: This is a BAD hack, that we map the contact ID to a conversation ID!!!
                //       We need to reach a conclusion on what to do
                Uri contactsUri = Uri.parse(mBaseUri + BluetoothMapContract.TABLE_CONVOCONTACT);
                Cursor contacts =
                        BluetoothMethodProxy.getInstance()
                                .contentResolverQuery(
                                        mResolver,
                                        contactsUri,
                                        BluetoothMapContract.BT_CONTACT_PROJECTION,
                                        BluetoothMapContract.ConvoContactColumns.CONVO_ID
                                                + " = "
                                                + contactId,
                                        null,
                                        null);
                try {
                    // TODO this will not work for group-chats
                    if (contacts != null && contacts.moveToFirst()) {
                        address =
                                contacts.getString(
                                        contacts.getColumnIndex(
                                                BluetoothMapContract.ConvoContactColumns.UCI));
                    }
                } finally {
                    if (contacts != null) {
                        contacts.close();
                    }
                }
<<<<<<< HEAD

=======
>>>>>>> e110efe6
            }
            Log.v(TAG, "setSenderAddressing: " + address);
            if (address == null) {
                address = "";
            }
            e.setSenderAddressing(address);
        }
    }

    @VisibleForTesting
    void setSenderName(
            BluetoothMapMessageListingElement e,
            Cursor c,
            FilterInfo fi,
            BluetoothMapAppParams ap) {
        if ((ap.getParameterMask() & MASK_SENDER_NAME) != 0) {
            String name = "";
            if (fi.mMsgType == FilterInfo.TYPE_SMS) {
                int msgType = c.getInt(c.getColumnIndex(Sms.TYPE));
                if (msgType == 1) {
                    String phone = c.getString(fi.mSmsColAddress);
                    if (phone != null && !phone.isEmpty()) {
                        name = getContactNameFromPhone(phone, mResolver);
                    }
                } else {
                    name = fi.mPhoneAlphaTag;
                }
            } else if (fi.mMsgType == FilterInfo.TYPE_MMS) {
                long id = c.getLong(fi.mMmsColId);
                String phone;
                if (e.getSenderAddressing() != null) {
                    phone = getAddressMms(mResolver, id, MMS_FROM);
                } else {
                    phone = e.getSenderAddressing();
                }
                if (phone != null && !phone.isEmpty()) {
                    name = getContactNameFromPhone(phone, mResolver);
                }
            } else if (fi.mMsgType == FilterInfo.TYPE_EMAIL /*  ||
                       fi.mMsgType == FilterInfo.TYPE_IM*/) {
                String nameEmail = c.getString(fi.mMessageColFromAddress);
                Rfc822Token[] tokens = Rfc822Tokenizer.tokenize(nameEmail);
                if (tokens.length != 0) {
                    Log.d(TAG, "Originator count= " + tokens.length);
                    int i = 0;
                    boolean first = true;
                    while (i < tokens.length) {
                        Log.v(TAG, "senderName = " + tokens[i].toString());
                        String[] emails = new String[1];
                        emails[0] = tokens[i].getAddress();
                        String nameIn = tokens[i].getName();
                        if (!first) {
                            name += "; "; // Delimiter
                        }
                        name += nameIn;
                        first = false;
                        i++;
                    }
                }
            } else if (fi.mMsgType == FilterInfo.TYPE_IM) {
                // For IM we add the contact ID in the addressing
                long contactId = c.getLong(fi.mMessageColFromAddress);
                Uri contactsUri = Uri.parse(mBaseUri + BluetoothMapContract.TABLE_CONVOCONTACT);
                Cursor contacts =
                        BluetoothMethodProxy.getInstance()
                                .contentResolverQuery(
                                        mResolver,
                                        contactsUri,
                                        BluetoothMapContract.BT_CONTACT_PROJECTION,
                                        BluetoothMapContract.ConvoContactColumns.CONVO_ID
                                                + " = "
                                                + contactId,
                                        null,
                                        null);
                try {
                    // TODO this will not work for group-chats
                    if (contacts != null && contacts.moveToFirst()) {
                        name =
                                contacts.getString(
                                        contacts.getColumnIndex(
                                                BluetoothMapContract.ConvoContactColumns.NAME));
                    }
                } finally {
                    if (contacts != null) {
                        contacts.close();
                    }
                }
            }
            Log.v(TAG, "setSenderName: " + name);
            if (name == null) {
                name = "";
            }
            e.setSenderName(name);
        }
    }

    @VisibleForTesting
    void setDateTime(
            BluetoothMapMessageListingElement e,
            Cursor c,
            FilterInfo fi,
            BluetoothMapAppParams ap) {
        if ((ap.getParameterMask() & MASK_DATETIME) != 0) {
            long date = 0;
            if (fi.mMsgType == FilterInfo.TYPE_SMS) {
                date = c.getLong(fi.mSmsColDate);
            } else if (fi.mMsgType == FilterInfo.TYPE_MMS) {
                /* Use Mms.DATE for all messages. Although contract class states */
                /* Mms.DATE_SENT are for outgoing messages. But that is not working. */
                date = c.getLong(fi.mMmsColDate) * 1000L;

                /* int msgBox = c.getInt(c.getColumnIndex(Mms.MESSAGE_BOX)); */
                /* if (msgBox == Mms.MESSAGE_BOX_INBOX) { */
                /*     date = c.getLong(c.getColumnIndex(Mms.DATE)) * 1000L; */
                /* } else { */
                /*     date = c.getLong(c.getColumnIndex(Mms.DATE_SENT)) * 1000L; */
                /* } */
            } else if (fi.mMsgType == FilterInfo.TYPE_EMAIL || fi.mMsgType == FilterInfo.TYPE_IM) {
                date = c.getLong(fi.mMessageColDate);
            }
            e.setDateTime(date);
        }
    }

    @VisibleForTesting
    void setLastActivity(BluetoothMapConvoListingElement e, Cursor c, FilterInfo fi) {
        long date = 0;
        if (fi.mMsgType == FilterInfo.TYPE_SMS || fi.mMsgType == FilterInfo.TYPE_MMS) {
            date = c.getLong(MMS_SMS_THREAD_COL_DATE);
        } else if (fi.mMsgType == FilterInfo.TYPE_EMAIL || fi.mMsgType == FilterInfo.TYPE_IM) {
            date = c.getLong(fi.mConvoColLastActivity);
        }
        e.setLastActivity(date);
        Log.v(TAG, "setDateTime: " + e.getLastActivityString());
<<<<<<< HEAD

=======
>>>>>>> e110efe6
    }

    public static String getTextPartsMms(ContentResolver r, long id) {
        String text = "";
        String selection = new String("mid=" + id);
        String uriStr = new String(Mms.CONTENT_URI + "/" + id + "/part");
        Uri uriAddress = Uri.parse(uriStr);
        // TODO: maybe use a projection with only "ct" and "text"
        Cursor c =
                BluetoothMethodProxy.getInstance()
                        .contentResolverQuery(r, uriAddress, null, selection, null, null);
        try {
            if (c != null && c.moveToFirst()) {
                do {
                    String ct = c.getString(c.getColumnIndex("ct"));
                    if (ct.equals("text/plain")) {
                        String part = c.getString(c.getColumnIndex("text"));
                        if (part != null) {
                            text += part;
                        }
                    }
                } while (c.moveToNext());
            }
        } finally {
            if (c != null) {
                c.close();
            }
        }

        return text;
    }

    private void setSubject(
            BluetoothMapMessageListingElement e,
            Cursor c,
            FilterInfo fi,
            BluetoothMapAppParams ap) {
        String subject = "";
        int subLength = ap.getSubjectLength();
        if (subLength == BluetoothMapAppParams.INVALID_VALUE_PARAMETER) {
            subLength = 256;
        }

        // Fix Subject Display issue with HONDA Carkit - Ignore subject Mask.
        boolean isHondaCarkit;
        if (Utils.isInstrumentationTestMode()) {
            isHondaCarkit = false;
        } else {
            isHondaCarkit =
                    DeviceWorkArounds.addressStartsWith(
                            BluetoothMapService.getRemoteDevice().getAddress(),
                            DeviceWorkArounds.HONDA_CARKIT);
        }
        if (isHondaCarkit || (ap.getParameterMask() & MASK_SUBJECT) != 0) {
            if (fi.mMsgType == FilterInfo.TYPE_SMS) {
                subject = c.getString(fi.mSmsColSubject);
            } else if (fi.mMsgType == FilterInfo.TYPE_MMS) {
                subject = c.getString(fi.mMmsColSubject);
                if (subject == null || subject.length() == 0) {
                    /* Get subject from mms text body parts - if any exists */
                    long id = c.getLong(fi.mMmsColId);
                    subject = getTextPartsMms(mResolver, id);
                }
            } else if (fi.mMsgType == FilterInfo.TYPE_EMAIL || fi.mMsgType == FilterInfo.TYPE_IM) {
                subject = c.getString(fi.mMessageColSubject);
            }
            if (subject != null && subject.length() > subLength) {
                subject = subject.substring(0, subLength);
            } else if (subject == null) {
                subject = "";
            }
            Log.v(TAG, "setSubject: " + subject);
            e.setSubject(subject);
        }
    }

    private void setHandle(BluetoothMapMessageListingElement e, Cursor c, FilterInfo fi) {
        long handle = -1;
        if (fi.mMsgType == FilterInfo.TYPE_SMS) {
            handle = c.getLong(fi.mSmsColId);
        } else if (fi.mMsgType == FilterInfo.TYPE_MMS) {
            handle = c.getLong(fi.mMmsColId);
        } else if (fi.mMsgType == FilterInfo.TYPE_EMAIL || fi.mMsgType == FilterInfo.TYPE_IM) {
            handle = c.getLong(fi.mMessageColId);
        }
        Log.v(TAG, "setHandle: " + handle);
        e.setHandle(handle);
    }

    private BluetoothMapMessageListingElement element(
            Cursor c, FilterInfo fi, BluetoothMapAppParams ap) {
        BluetoothMapMessageListingElement e = new BluetoothMapMessageListingElement();
        setHandle(e, c, fi);
        setDateTime(e, c, fi, ap);
        e.setType(getType(fi), (ap.getParameterMask() & MASK_TYPE) != 0);
        setRead(e, c, fi, ap);
        // we set number and name for sender/recipient later
        // they require lookup on contacts so no need to
        // do it for all elements unless they are to be used.
        e.setCursorIndex(c.getPosition());
        return e;
    }

    private BluetoothMapConvoListingElement createConvoElement(Cursor c, FilterInfo fi) {
        BluetoothMapConvoListingElement e = new BluetoothMapConvoListingElement();
        setLastActivity(e, c, fi);
        e.setType(getType(fi));
        e.setCursorIndex(c.getPosition());
        return e;
    }

    /* TODO: Change to use SmsMmsContacts.getContactNameFromPhone() with proper use of
     *       caching. */
    public static String getContactNameFromPhone(String phone, ContentResolver resolver) {
        String name = null;
        // Handle possible exception for empty phone address
        if (TextUtils.isEmpty(phone)) {
            return name;
        }

        Uri uri =
                Uri.withAppendedPath(PhoneLookup.ENTERPRISE_CONTENT_FILTER_URI, Uri.encode(phone));

        String[] projection = {Contacts._ID, Contacts.DISPLAY_NAME};
        String selection = Contacts.IN_VISIBLE_GROUP + "=1";
        String orderBy = Contacts.DISPLAY_NAME + " ASC";
        Cursor c = null;
        try {
            c =
                    BluetoothMethodProxy.getInstance()
                            .contentResolverQuery(
                                    resolver, uri, projection, selection, null, orderBy);
            if (c != null) {
                int colIndex = c.getColumnIndex(Contacts.DISPLAY_NAME);
                if (c.getCount() >= 1) {
                    c.moveToFirst();
                    name = c.getString(colIndex);
                }
            }
        } finally {
            if (c != null) {
                c.close();
            }
        }
        return name;
    }

    private static final String[] RECIPIENT_ID_PROJECTION = {Threads.RECIPIENT_IDS};

    /** Get SMS RecipientAddresses for DRAFT folder based on threadId */
    public static String getCanonicalAddressSms(ContentResolver r, int threadId) {

        /*
         1. Get Recipient Ids from Threads.CONTENT_URI
         2. Get Recipient Address for corresponding Id from canonical-addresses table.
        */

        // Uri sAllCanonical = Uri.parse("content://mms-sms/canonical-addresses");
        Uri sAllCanonical =
                MmsSms.CONTENT_URI.buildUpon().appendPath("canonical-addresses").build();
        Uri sAllThreadsUri =
                Threads.CONTENT_URI.buildUpon().appendQueryParameter("simple", "true").build();
        Cursor cr = null;
        String recipientAddress = "";
        String recipientIds = null;
        String whereClause = "_id=" + threadId;
        Log.v(TAG, "whereClause is " + whereClause);
        try {
            cr =
                    BluetoothMethodProxy.getInstance()
                            .contentResolverQuery(
                                    r,
                                    sAllThreadsUri,
                                    RECIPIENT_ID_PROJECTION,
                                    whereClause,
                                    null,
                                    null);
            if (cr != null && cr.moveToFirst()) {
                recipientIds = cr.getString(0);
<<<<<<< HEAD
                Log.v(TAG,
                        "cursor.getCount(): " + cr.getCount() + "recipientIds: " + recipientIds
                                + "selection: " + whereClause);
=======
                Log.v(
                        TAG,
                        "cursor.getCount(): "
                                + cr.getCount()
                                + "recipientIds: "
                                + recipientIds
                                + "selection: "
                                + whereClause);
>>>>>>> e110efe6
            }
        } finally {
            if (cr != null) {
                cr.close();
                cr = null;
            }
        }
        Log.v(TAG, "recipientIds with spaces: " + recipientIds + "\n");
        if (recipientIds != null) {
            String[] recipients = recipientIds.split(" ");
            whereClause = "";
            for (String id : recipients) {
                if (whereClause.length() != 0) {
                    whereClause += " OR ";
                }
                whereClause += "_id=" + id;
            }
            Log.v(TAG, "whereClause is " + whereClause);
            try {
                cr =
                        BluetoothMethodProxy.getInstance()
                                .contentResolverQuery(
                                        r, sAllCanonical, null, whereClause, null, null);
                if (cr != null && cr.moveToFirst()) {
                    do {
                        // TODO: Multiple Recipeints are appended with ";" for now.
                        if (recipientAddress.length() != 0) {
                            recipientAddress += ";";
                        }
                        recipientAddress +=
                                cr.getString(cr.getColumnIndex(CanonicalAddressesColumns.ADDRESS));
                    } while (cr.moveToNext());
                }
            } finally {
                if (cr != null) {
                    cr.close();
                }
            }
        }

        Log.v(TAG, "Final recipientAddress : " + recipientAddress);
        return recipientAddress;
    }

    public static String getAddressMms(ContentResolver r, long id, int type) {
        String selection = new String("msg_id=" + id + " AND type=" + type);
        String uriStr = new String(Mms.CONTENT_URI + "/" + id + "/addr");
        Uri uriAddress = Uri.parse(uriStr);
        String addr = null;
        String[] projection = {Mms.Addr.ADDRESS};
        Cursor c = null;
        try {
            c =
                    BluetoothMethodProxy.getInstance()
                            .contentResolverQuery(
                                    r,
                                    uriAddress,
                                    projection,
                                    selection,
                                    null,
                                    null); // TODO: Add projection
            int colIndex = c.getColumnIndex(Mms.Addr.ADDRESS);
            if (c != null) {
                if (c.moveToFirst()) {
                    addr = c.getString(colIndex);
                    if (INSERT_ADDRES_TOKEN.equals(addr)) {
                        addr = "";
                    }
                }
            }
        } finally {
            if (c != null) {
                c.close();
            }
        }
        return addr;
    }

    /**
     * Matching functions for originator and recipient for MMS
     *
     * @return true if found a match
     */
    private boolean matchRecipientMms(Cursor c, String recip) {
        boolean res;
        long id = c.getLong(c.getColumnIndex(BaseColumns._ID));
        String phone = getAddressMms(mResolver, id, MMS_TO);
        if (phone != null && phone.length() > 0) {
            if (phone.matches(recip)) {
                Log.v(TAG, "matchRecipientMms: match recipient phone = " + phone);
                res = true;
            } else {
                String name = getContactNameFromPhone(phone, mResolver);
                if (name != null && name.length() > 0 && name.matches(recip)) {
                    Log.v(TAG, "matchRecipientMms: match recipient name = " + name);
                    res = true;
                } else {
                    res = false;
                }
            }
        } else {
            res = false;
        }
        return res;
    }

    private boolean matchRecipientSms(Cursor c, FilterInfo fi, String recip) {
        boolean res;
        int msgType = c.getInt(c.getColumnIndex(Sms.TYPE));
        if (msgType == 1) {
            String phone = fi.mPhoneNum;
            String name = fi.mPhoneAlphaTag;
            if (phone != null && phone.length() > 0 && phone.matches(recip)) {
                Log.v(TAG, "matchRecipientSms: match recipient phone = " + phone);
                res = true;
            } else if (name != null && name.length() > 0 && name.matches(recip)) {
                Log.v(TAG, "matchRecipientSms: match recipient name = " + name);
                res = true;
            } else {
                res = false;
            }
        } else {
            String phone = c.getString(c.getColumnIndex(Sms.ADDRESS));
            if (phone != null && phone.length() > 0) {
                if (phone.matches(recip)) {
                    Log.v(TAG, "matchRecipientSms: match recipient phone = " + phone);
                    res = true;
                } else {
                    String name = getContactNameFromPhone(phone, mResolver);
                    if (name != null && name.length() > 0 && name.matches(recip)) {
                        Log.v(TAG, "matchRecipientSms: match recipient name = " + name);
                        res = true;
                    } else {
                        res = false;
                    }
                }
            } else {
                res = false;
            }
        }
        return res;
    }

    private boolean matchRecipient(Cursor c, FilterInfo fi, BluetoothMapAppParams ap) {
        boolean res;
        String recip = ap.getFilterRecipient();
        if (recip != null && recip.length() > 0) {
            recip = recip.replace("*", ".*");
            recip = ".*" + recip + ".*";
            if (fi.mMsgType == FilterInfo.TYPE_SMS) {
                res = matchRecipientSms(c, fi, recip);
            } else if (fi.mMsgType == FilterInfo.TYPE_MMS) {
                res = matchRecipientMms(c, recip);
            } else {
                Log.d(TAG, "matchRecipient: Unknown msg type: " + fi.mMsgType);
                res = false;
            }
        } else {
            res = true;
        }
        return res;
    }

    private boolean matchOriginatorMms(Cursor c, String orig) {
        boolean res;
        long id = c.getLong(c.getColumnIndex(BaseColumns._ID));
        String phone = getAddressMms(mResolver, id, MMS_FROM);
        if (phone != null && phone.length() > 0) {
            if (phone.matches(orig)) {
                Log.v(TAG, "matchOriginatorMms: match originator phone = " + phone);
                res = true;
            } else {
                String name = getContactNameFromPhone(phone, mResolver);
                if (name != null && name.length() > 0 && name.matches(orig)) {
                    Log.v(TAG, "matchOriginatorMms: match originator name = " + name);
                    res = true;
                } else {
                    res = false;
                }
            }
        } else {
            res = false;
        }
        return res;
    }

    private boolean matchOriginatorSms(Cursor c, FilterInfo fi, String orig) {
        boolean res;
        int msgType = c.getInt(c.getColumnIndex(Sms.TYPE));
        if (msgType == 1) {
            String phone = c.getString(c.getColumnIndex(Sms.ADDRESS));
            if (phone != null && phone.length() > 0) {
                if (phone.matches(orig)) {
                    Log.v(TAG, "matchOriginatorSms: match originator phone = " + phone);
                    res = true;
                } else {
                    String name = getContactNameFromPhone(phone, mResolver);
                    if (name != null && name.length() > 0 && name.matches(orig)) {
                        Log.v(TAG, "matchOriginatorSms: match originator name = " + name);
                        res = true;
                    } else {
                        res = false;
                    }
                }
            } else {
                res = false;
            }
        } else {
            String phone = fi.mPhoneNum;
            String name = fi.mPhoneAlphaTag;
            if (phone != null && phone.length() > 0 && phone.matches(orig)) {
                Log.v(TAG, "matchOriginatorSms: match originator phone = " + phone);
                res = true;
            } else if (name != null && name.length() > 0 && name.matches(orig)) {
                Log.v(TAG, "matchOriginatorSms: match originator name = " + name);
                res = true;
            } else {
                res = false;
            }
        }
        return res;
    }

    private boolean matchOriginator(Cursor c, FilterInfo fi, BluetoothMapAppParams ap) {
        boolean res;
        String orig = ap.getFilterOriginator();
        if (orig != null && orig.length() > 0) {
            orig = orig.replace("*", ".*");
            orig = ".*" + orig + ".*";
            if (fi.mMsgType == FilterInfo.TYPE_SMS) {
                res = matchOriginatorSms(c, fi, orig);
            } else if (fi.mMsgType == FilterInfo.TYPE_MMS) {
                res = matchOriginatorMms(c, orig);
            } else {
                Log.d(TAG, "matchOriginator: Unknown msg type: " + fi.mMsgType);
                res = false;
            }
        } else {
            res = true;
        }
        return res;
    }

    private boolean matchAddresses(Cursor c, FilterInfo fi, BluetoothMapAppParams ap) {
        return matchOriginator(c, fi, ap) && matchRecipient(c, fi, ap);
    }

    /*
     * Where filter functions
     */
    private String setWhereFilterFolderTypeSms(String folder) {
        String where = "";
        if (BluetoothMapContract.FOLDER_NAME_INBOX.equalsIgnoreCase(folder)) {
            where = Sms.TYPE + " = 1 AND " + Sms.THREAD_ID + " <> -1";
        } else if (BluetoothMapContract.FOLDER_NAME_OUTBOX.equalsIgnoreCase(folder)) {
            where =
                    "("
                            + Sms.TYPE
                            + " = 4 OR "
                            + Sms.TYPE
                            + " = 5 OR "
                            + Sms.TYPE
                            + " = 6) AND "
                            + Sms.THREAD_ID
                            + " <> -1";
        } else if (BluetoothMapContract.FOLDER_NAME_SENT.equalsIgnoreCase(folder)) {
            where = Sms.TYPE + " = 2 AND " + Sms.THREAD_ID + " <> -1";
        } else if (BluetoothMapContract.FOLDER_NAME_DRAFT.equalsIgnoreCase(folder)) {
            where =
                    Sms.TYPE
                            + " = 3 AND "
                            + "("
                            + Sms.THREAD_ID
                            + " IS NULL OR "
                            + Sms.THREAD_ID
                            + " <> -1 )";
        } else if (BluetoothMapContract.FOLDER_NAME_DELETED.equalsIgnoreCase(folder)) {
            where = Sms.THREAD_ID + " = -1";
        }

        return where;
    }

    private String setWhereFilterFolderTypeMms(String folder) {
        String where = "";
        if (BluetoothMapContract.FOLDER_NAME_INBOX.equalsIgnoreCase(folder)) {
            where = Mms.MESSAGE_BOX + " = 1 AND " + Mms.THREAD_ID + " <> -1";
        } else if (BluetoothMapContract.FOLDER_NAME_OUTBOX.equalsIgnoreCase(folder)) {
            where = Mms.MESSAGE_BOX + " = 4 AND " + Mms.THREAD_ID + " <> -1";
        } else if (BluetoothMapContract.FOLDER_NAME_SENT.equalsIgnoreCase(folder)) {
            where = Mms.MESSAGE_BOX + " = 2 AND " + Mms.THREAD_ID + " <> -1";
        } else if (BluetoothMapContract.FOLDER_NAME_DRAFT.equalsIgnoreCase(folder)) {
            where =
                    Mms.MESSAGE_BOX
                            + " = 3 AND "
                            + "("
                            + Mms.THREAD_ID
                            + " IS NULL OR "
                            + Mms.THREAD_ID
                            + " <> -1 )";
        } else if (BluetoothMapContract.FOLDER_NAME_DELETED.equalsIgnoreCase(folder)) {
            where = Mms.THREAD_ID + " = -1";
        }

        return where;
    }

    private String setWhereFilterFolderTypeEmail(long folderId) {
        String where = "";
        if (folderId >= 0) {
            where = BluetoothMapContract.MessageColumns.FOLDER_ID + " = " + folderId;
        } else {
            Log.e(TAG, "setWhereFilterFolderTypeEmail: not valid!");
            ContentProfileErrorReportUtils.report(
                    BluetoothProfile.MAP,
                    BluetoothProtoEnums.BLUETOOTH_MAP_CONTENT,
                    BluetoothStatsLog.BLUETOOTH_CONTENT_PROFILE_ERROR_REPORTED__TYPE__LOG_ERROR,
                    1);
            throw new IllegalArgumentException("Invalid folder ID");
        }
        return where;
    }

    private String setWhereFilterFolderTypeIm(long folderId) {
        String where = "";
        if (folderId > BluetoothMapContract.FOLDER_ID_OTHER) {
            where = BluetoothMapContract.MessageColumns.FOLDER_ID + " = " + folderId;
        } else {
            Log.e(TAG, "setWhereFilterFolderTypeIm: not valid!");
            ContentProfileErrorReportUtils.report(
                    BluetoothProfile.MAP,
                    BluetoothProtoEnums.BLUETOOTH_MAP_CONTENT,
                    BluetoothStatsLog.BLUETOOTH_CONTENT_PROFILE_ERROR_REPORTED__TYPE__LOG_ERROR,
                    2);
            throw new IllegalArgumentException("Invalid folder ID");
        }
        return where;
    }

    private String setWhereFilterFolderType(
            BluetoothMapFolderElement folderElement, FilterInfo fi) {
        String where = "1=1";
        if (!folderElement.shouldIgnore()) {
            if (fi.mMsgType == FilterInfo.TYPE_SMS) {
                where = setWhereFilterFolderTypeSms(folderElement.getName());
            } else if (fi.mMsgType == FilterInfo.TYPE_MMS) {
                where = setWhereFilterFolderTypeMms(folderElement.getName());
            } else if (fi.mMsgType == FilterInfo.TYPE_EMAIL) {
                where = setWhereFilterFolderTypeEmail(folderElement.getFolderId());
            } else if (fi.mMsgType == FilterInfo.TYPE_IM) {
                where = setWhereFilterFolderTypeIm(folderElement.getFolderId());
            }
        }

        return where;
    }

    private String setWhereFilterReadStatus(BluetoothMapAppParams ap, FilterInfo fi) {
        String where = "";
        if (ap.getFilterReadStatus() != -1) {
            if (fi.mMsgType == FilterInfo.TYPE_SMS) {
                if ((ap.getFilterReadStatus() & 0x01) != 0) {
                    where = " AND " + Sms.READ + "= 0";
                }

                if ((ap.getFilterReadStatus() & 0x02) != 0) {
                    where = " AND " + Sms.READ + "= 1";
                }
            } else if (fi.mMsgType == FilterInfo.TYPE_MMS) {
                if ((ap.getFilterReadStatus() & 0x01) != 0) {
                    where = " AND " + Mms.READ + "= 0";
                }

                if ((ap.getFilterReadStatus() & 0x02) != 0) {
                    where = " AND " + Mms.READ + "= 1";
                }
            } else if (fi.mMsgType == FilterInfo.TYPE_EMAIL || fi.mMsgType == FilterInfo.TYPE_IM) {
                if ((ap.getFilterReadStatus() & 0x01) != 0) {
                    where = " AND " + BluetoothMapContract.MessageColumns.FLAG_READ + "= 0";
                }
                if ((ap.getFilterReadStatus() & 0x02) != 0) {
                    where = " AND " + BluetoothMapContract.MessageColumns.FLAG_READ + "= 1";
                }
            }
        }
        return where;
    }

    private String setWhereFilterPeriod(BluetoothMapAppParams ap, FilterInfo fi) {
        String where = "";

        if ((ap.getFilterPeriodBegin() != -1)) {
            if (fi.mMsgType == FilterInfo.TYPE_SMS) {
                where = " AND " + Sms.DATE + " >= " + ap.getFilterPeriodBegin();
            } else if (fi.mMsgType == FilterInfo.TYPE_MMS) {
                where = " AND " + Mms.DATE + " >= " + (ap.getFilterPeriodBegin() / 1000L);
            } else if (fi.mMsgType == FilterInfo.TYPE_EMAIL || fi.mMsgType == FilterInfo.TYPE_IM) {
                where =
                        " AND "
                                + BluetoothMapContract.MessageColumns.DATE
                                + " >= "
                                + (ap.getFilterPeriodBegin());
            }
        }

        if ((ap.getFilterPeriodEnd() != -1)) {
            if (fi.mMsgType == FilterInfo.TYPE_SMS) {
                where += " AND " + Sms.DATE + " < " + ap.getFilterPeriodEnd();
            } else if (fi.mMsgType == FilterInfo.TYPE_MMS) {
                where += " AND " + Mms.DATE + " < " + (ap.getFilterPeriodEnd() / 1000L);
            } else if (fi.mMsgType == FilterInfo.TYPE_EMAIL || fi.mMsgType == FilterInfo.TYPE_IM) {
                where +=
                        " AND "
                                + BluetoothMapContract.MessageColumns.DATE
                                + " < "
                                + (ap.getFilterPeriodEnd());
            }
        }
        return where;
    }

    private String setWhereFilterOriginatorEmail(BluetoothMapAppParams ap) {
        String where = "";
        String orig = ap.getFilterOriginator();

        /* Be aware of wild cards in the beginning of string, may not be valid? */
        if (orig != null && orig.length() > 0) {
            orig = orig.replace("*", "%");
            where =
                    " AND "
                            + BluetoothMapContract.MessageColumns.FROM_LIST
                            + " LIKE '%"
                            + orig
                            + "%'";
        }
        return where;
    }

    private String setWhereFilterOriginatorIM(BluetoothMapAppParams ap) {
        String where = "";
        String orig = ap.getFilterOriginator();

        /* Be aware of wild cards in the beginning of string, may not be valid? */
        if (orig != null && orig.length() > 0) {
            orig = orig.replace("*", "%");
            where =
                    " AND "
                            + BluetoothMapContract.MessageColumns.FROM_LIST
                            + " LIKE '%"
                            + orig
                            + "%'";
        }
        return where;
    }

    private String setWhereFilterPriority(BluetoothMapAppParams ap, FilterInfo fi) {
        String where = "";
        int pri = ap.getFilterPriority();
        /*only MMS have priority info */
        if (fi.mMsgType == FilterInfo.TYPE_MMS) {
            if (pri == 0x0002) {
                where +=
                        " AND "
                                + Mms.PRIORITY
                                + "<="
                                + Integer.toString(PduHeaders.PRIORITY_NORMAL);
            } else if (pri == 0x0001) {
                where += " AND " + Mms.PRIORITY + "=" + Integer.toString(PduHeaders.PRIORITY_HIGH);
            }
        }
        if (fi.mMsgType == FilterInfo.TYPE_EMAIL || fi.mMsgType == FilterInfo.TYPE_IM) {
            if (pri == 0x0002) {
                where += " AND " + BluetoothMapContract.MessageColumns.FLAG_HIGH_PRIORITY + "!=1";
            } else if (pri == 0x0001) {
                where += " AND " + BluetoothMapContract.MessageColumns.FLAG_HIGH_PRIORITY + "=1";
            }
        }
        // TODO: no priority filtering in IM
        return where;
    }

    private String setWhereFilterRecipientEmail(BluetoothMapAppParams ap) {
        String where = "";
        String recip = ap.getFilterRecipient();

        /* Be aware of wild cards in the beginning of string, may not be valid? */
        if (recip != null && recip.length() > 0) {
            recip = recip.replace("*", "%");
            where =
                    " AND ("
                            + BluetoothMapContract.MessageColumns.TO_LIST
                            + " LIKE '%"
                            + recip
                            + "%' OR "
                            + BluetoothMapContract.MessageColumns.CC_LIST
                            + " LIKE '%"
                            + recip
                            + "%' OR "
                            + BluetoothMapContract.MessageColumns.BCC_LIST
                            + " LIKE '%"
                            + recip
                            + "%' )";
        }
        return where;
    }

    private String setWhereFilterMessageHandle(BluetoothMapAppParams ap, FilterInfo fi) {
        String where = "";
        long id = -1;
        String msgHandle = ap.getFilterMsgHandleString();
        if (msgHandle != null) {
            id = BluetoothMapUtils.getCpHandle(msgHandle);
            Log.d(TAG, "id: " + id);
        }
        if (id != -1) {
            if (fi.mMsgType == FilterInfo.TYPE_SMS) {
                where = " AND " + Sms._ID + " = " + id;
            } else if (fi.mMsgType == FilterInfo.TYPE_MMS) {
                where = " AND " + Mms._ID + " = " + id;
            } else if (fi.mMsgType == FilterInfo.TYPE_EMAIL || fi.mMsgType == FilterInfo.TYPE_IM) {
                where = " AND " + BluetoothMapContract.MessageColumns._ID + " = " + id;
            }
        }
        return where;
    }

    private String setWhereFilterThreadId(BluetoothMapAppParams ap, FilterInfo fi) {
        String where = "";
        long id = -1;
        String msgHandle = ap.getFilterConvoIdString();
        if (msgHandle != null) {
            id = BluetoothMapUtils.getMsgHandleAsLong(msgHandle);
            Log.d(TAG, "id: " + id);
        }
        if (id > 0) {
            if (fi.mMsgType == FilterInfo.TYPE_SMS) {
                where = " AND " + Sms.THREAD_ID + " = " + id;
            } else if (fi.mMsgType == FilterInfo.TYPE_MMS) {
                where = " AND " + Mms.THREAD_ID + " = " + id;
            } else if (fi.mMsgType == FilterInfo.TYPE_EMAIL || fi.mMsgType == FilterInfo.TYPE_IM) {
                where = " AND " + BluetoothMapContract.MessageColumns.THREAD_ID + " = " + id;
            }
        }

        return where;
    }

    private String setWhereFilter(
            BluetoothMapFolderElement folderElement, FilterInfo fi, BluetoothMapAppParams ap) {
        String where = "";
        where += setWhereFilterFolderType(folderElement, fi);

        String msgHandleWhere = setWhereFilterMessageHandle(ap, fi);
        /* if message handle filter is available, the other filters should be ignored */
        if (msgHandleWhere.isEmpty()) {
            where += setWhereFilterReadStatus(ap, fi);
            where += setWhereFilterPriority(ap, fi);
            where += setWhereFilterPeriod(ap, fi);
            if (fi.mMsgType == FilterInfo.TYPE_EMAIL) {
                where += setWhereFilterOriginatorEmail(ap);
                where += setWhereFilterRecipientEmail(ap);
            }
            if (fi.mMsgType == FilterInfo.TYPE_IM) {
                where += setWhereFilterOriginatorIM(ap);
                // TODO: set 'where' filer recipient?
            }
            where += setWhereFilterThreadId(ap, fi);
        } else {
            where += msgHandleWhere;
        }

        return where;
    }

    /* Used only for SMS/MMS */
    @VisibleForTesting
    void setConvoWhereFilterSmsMms(
            StringBuilder selection, FilterInfo fi, BluetoothMapAppParams ap) {

        if (smsSelected(fi, ap) || mmsSelected(ap)) {

            // Filter Read Status
            if (ap.getFilterReadStatus() != BluetoothMapAppParams.INVALID_VALUE_PARAMETER) {
                if ((ap.getFilterReadStatus() & FILTER_READ_STATUS_UNREAD_ONLY) != 0) {
                    selection.append(" AND ").append(Threads.READ).append(" = 0");
                }
                if ((ap.getFilterReadStatus() & FILTER_READ_STATUS_READ_ONLY) != 0) {
                    selection.append(" AND ").append(Threads.READ).append(" = 1");
                }
            }

            // Filter time
            if ((ap.getFilterLastActivityBegin()
                    != BluetoothMapAppParams.INVALID_VALUE_PARAMETER)) {
                selection
                        .append(" AND ")
                        .append(Threads.DATE)
                        .append(" >= ")
                        .append(ap.getFilterLastActivityBegin());
            }
            if ((ap.getFilterLastActivityEnd() != BluetoothMapAppParams.INVALID_VALUE_PARAMETER)) {
                selection
                        .append(" AND ")
                        .append(Threads.DATE)
                        .append(" <= ")
                        .append(ap.getFilterLastActivityEnd());
            }

            // Filter ConvoId
            long convoId = -1;
            if (ap.getFilterConvoId() != null) {
                convoId = ap.getFilterConvoId().getLeastSignificantBits();
            }
            if (convoId > 0) {
                selection
                        .append(" AND ")
                        .append(Threads._ID)
                        .append(" = ")
                        .append(Long.toString(convoId));
            }
        }
    }

    /**
     * Determine from application parameter if sms should be included. The filter mask is set for
     * message types not selected
     *
     * @return boolean true if sms is selected, false if not
     */
    @VisibleForTesting
    boolean smsSelected(FilterInfo fi, BluetoothMapAppParams ap) {
        int msgType = ap.getFilterMessageType();
        int phoneType = fi.mPhoneType;

        Log.d(TAG, "smsSelected msgType: " + msgType);

        if (msgType == BluetoothMapAppParams.INVALID_VALUE_PARAMETER) {
            return true;
        }

        if ((msgType
                        & (BluetoothMapAppParams.FILTER_NO_SMS_CDMA
                                | BluetoothMapAppParams.FILTER_NO_SMS_GSM))
                == 0) {
            return true;
        }

        if (((msgType & BluetoothMapAppParams.FILTER_NO_SMS_GSM) == 0)
                && (phoneType == TelephonyManager.PHONE_TYPE_GSM)) {
            return true;
        }

        if (((msgType & BluetoothMapAppParams.FILTER_NO_SMS_CDMA) == 0)
                && (phoneType == TelephonyManager.PHONE_TYPE_CDMA)) {
            return true;
        }

        return false;
    }

    /**
     * Determine from application parameter if mms should be included. The filter mask is set for
     * message types not selected
     *
     * @return boolean true if mms is selected, false if not
     */
    @VisibleForTesting
    boolean mmsSelected(BluetoothMapAppParams ap) {
        int msgType = ap.getFilterMessageType();

        Log.d(TAG, "mmsSelected msgType: " + msgType);

        if (msgType == BluetoothMapAppParams.INVALID_VALUE_PARAMETER) {
            return true;
        }

        if ((msgType & BluetoothMapAppParams.FILTER_NO_MMS) == 0) {
            return true;
        }

        return false;
    }

    /**
     * Determine from application parameter if email should be included. The filter mask is set for
     * message types not selected
     *
     * @return boolean true if email is selected, false if not
     */
    private boolean emailSelected(BluetoothMapAppParams ap) {
        int msgType = ap.getFilterMessageType();

        Log.d(TAG, "emailSelected msgType: " + msgType);

        if (msgType == BluetoothMapAppParams.INVALID_VALUE_PARAMETER) {
            return true;
        }

        if ((msgType & BluetoothMapAppParams.FILTER_NO_EMAIL) == 0) {
            return true;
        }

        return false;
    }

    /**
     * Determine from application parameter if IM should be included. The filter mask is set for
     * message types not selected
     *
     * @return boolean true if im is selected, false if not
     */
    private boolean imSelected(BluetoothMapAppParams ap) {
        int msgType = ap.getFilterMessageType();

        Log.d(TAG, "imSelected msgType: " + msgType);

        if (msgType == BluetoothMapAppParams.INVALID_VALUE_PARAMETER) {
            return true;
        }

        if ((msgType & BluetoothMapAppParams.FILTER_NO_IM) == 0) {
            return true;
        }

        return false;
    }

    @VisibleForTesting
    void setFilterInfo(FilterInfo fi) {
        TelephonyManager tm = mContext.getSystemService(TelephonyManager.class);
        if (tm != null) {
            fi.mPhoneType = tm.getPhoneType();
            fi.mPhoneNum = tm.getLine1Number();
        }
    }

    /**
     * Get a listing of message in folder after applying filter.
     *
     * @param folderElement Must contain a valid folder string != null
     * @param ap Parameters specifying message content and filters
     * @return Listing object containing requested messages
     */
<<<<<<< HEAD
    public BluetoothMapMessageListing msgListing(BluetoothMapFolderElement folderElement,
            BluetoothMapAppParams ap) {
=======
    public BluetoothMapMessageListing msgListing(
            BluetoothMapFolderElement folderElement, BluetoothMapAppParams ap) {
>>>>>>> e110efe6
        Log.d(TAG, "msgListing: messageType = " + ap.getFilterMessageType());

        BluetoothMapMessageListing bmList = new BluetoothMapMessageListing();

        /* We overwrite the parameter mask here if it is 0 or not present, as this
         * should cause all parameters to be included in the message list. */
        if (ap.getParameterMask() == BluetoothMapAppParams.INVALID_VALUE_PARAMETER
                || ap.getParameterMask() == 0) {
            ap.setParameterMask(PARAMETER_MASK_ALL_ENABLED);
<<<<<<< HEAD
            Log.v(TAG, "msgListing(): appParameterMask is zero or not present, "
                    + "changing to all enabled by default: " + ap.getParameterMask());
        }
        Log.v(TAG, "folderElement hasSmsMmsContent = " + folderElement.hasSmsMmsContent()
                + " folderElement.hasEmailContent = " + folderElement.hasEmailContent()
                + " folderElement.hasImContent = " + folderElement.hasImContent());
=======
            Log.v(
                    TAG,
                    "msgListing(): appParameterMask is zero or not present, "
                            + "changing to all enabled by default: "
                            + ap.getParameterMask());
        }
        Log.v(
                TAG,
                "folderElement hasSmsMmsContent = "
                        + folderElement.hasSmsMmsContent()
                        + " folderElement.hasEmailContent = "
                        + folderElement.hasEmailContent()
                        + " folderElement.hasImContent = "
                        + folderElement.hasImContent());
>>>>>>> e110efe6

        /* Cache some info used throughout filtering */
        FilterInfo fi = new FilterInfo();
        setFilterInfo(fi);
        Cursor smsCursor = null;
        Cursor mmsCursor = null;
        Cursor emailCursor = null;
        Cursor imCursor = null;
        String limit = "";
        int offsetNum = ap.getStartOffset();
        if (ap.getMaxListCount() > 0) {
            limit = " LIMIT " + (ap.getMaxListCount() + ap.getStartOffset());
        }
        try {
            if (smsSelected(fi, ap) && folderElement.hasSmsMmsContent()) {
                if (ap.getFilterMessageType()
                                == (BluetoothMapAppParams.FILTER_NO_EMAIL
                                        | BluetoothMapAppParams.FILTER_NO_MMS
                                        | BluetoothMapAppParams.FILTER_NO_SMS_GSM
                                        | BluetoothMapAppParams.FILTER_NO_IM)
                        || ap.getFilterMessageType()
                                == (BluetoothMapAppParams.FILTER_NO_EMAIL
                                        | BluetoothMapAppParams.FILTER_NO_MMS
                                        | BluetoothMapAppParams.FILTER_NO_SMS_CDMA
                                        | BluetoothMapAppParams.FILTER_NO_IM)) {
                    // set real limit and offset if only this type is used
                    // (only if offset/limit is used)
                    limit = " LIMIT " + ap.getMaxListCount() + " OFFSET " + ap.getStartOffset();
                    Log.d(TAG, "SMS Limit => " + limit);
                    offsetNum = 0;
                }
                fi.mMsgType = FilterInfo.TYPE_SMS;
                if (ap.getFilterPriority() != 1) {
                    /*SMS cannot have high priority*/
                    String where = setWhereFilter(folderElement, fi, ap);
                    Log.d(TAG, "msgType: " + fi.mMsgType + " where: " + where);
<<<<<<< HEAD
                    smsCursor = BluetoothMethodProxy.getInstance().contentResolverQuery(mResolver,
                            Sms.CONTENT_URI, SMS_PROJECTION, where, null,
                            Sms.DATE + " DESC" + limit);
=======
                    smsCursor =
                            BluetoothMethodProxy.getInstance()
                                    .contentResolverQuery(
                                            mResolver,
                                            Sms.CONTENT_URI,
                                            SMS_PROJECTION,
                                            where,
                                            null,
                                            Sms.DATE + " DESC" + limit);
>>>>>>> e110efe6
                    if (smsCursor != null) {
                        BluetoothMapMessageListingElement e = null;
                        // store column index so we dont have to look them up anymore (optimization)
                        Log.d(TAG, "Found " + smsCursor.getCount() + " sms messages.");
                        fi.setSmsColumns(smsCursor);
                        while (smsCursor.moveToNext()) {
                            if (matchAddresses(smsCursor, fi, ap)) {
                                BluetoothMapUtils.printCursor(smsCursor);
                                e = element(smsCursor, fi, ap);
                                bmList.add(e);
                            }
                        }
                    }
                }
            }

            if (mmsSelected(ap) && folderElement.hasSmsMmsContent()) {
                if (ap.getFilterMessageType()
                        == (BluetoothMapAppParams.FILTER_NO_EMAIL
                                | BluetoothMapAppParams.FILTER_NO_SMS_CDMA
                                | BluetoothMapAppParams.FILTER_NO_SMS_GSM
                                | BluetoothMapAppParams.FILTER_NO_IM)) {
                    // set real limit and offset if only this type is used
                    // (only if offset/limit is used)
                    limit = " LIMIT " + ap.getMaxListCount() + " OFFSET " + ap.getStartOffset();
                    Log.d(TAG, "MMS Limit => " + limit);
                    offsetNum = 0;
                }
                fi.mMsgType = FilterInfo.TYPE_MMS;
                String where = setWhereFilter(folderElement, fi, ap);
                where += " AND " + INTERESTED_MESSAGE_TYPE_CLAUSE;
                if (!where.isEmpty()) {
                    Log.d(TAG, "msgType: " + fi.mMsgType + " where: " + where);
<<<<<<< HEAD
                    mmsCursor = BluetoothMethodProxy.getInstance().contentResolverQuery(mResolver,
                            Mms.CONTENT_URI, MMS_PROJECTION, where, null,
                            Mms.DATE + " DESC" + limit);
=======
                    mmsCursor =
                            BluetoothMethodProxy.getInstance()
                                    .contentResolverQuery(
                                            mResolver,
                                            Mms.CONTENT_URI,
                                            MMS_PROJECTION,
                                            where,
                                            null,
                                            Mms.DATE + " DESC" + limit);
>>>>>>> e110efe6
                    if (mmsCursor != null) {
                        BluetoothMapMessageListingElement e = null;
                        // store column index so we dont have to look them up anymore (optimization)
                        fi.setMmsColumns(mmsCursor);
                        Log.d(TAG, "Found " + mmsCursor.getCount() + " mms messages.");
                        while (mmsCursor.moveToNext()) {
                            if (matchAddresses(mmsCursor, fi, ap)) {
                                BluetoothMapUtils.printCursor(mmsCursor);
                                e = element(mmsCursor, fi, ap);
                                bmList.add(e);
                            }
                        }
                    }
                }
            }

            if (emailSelected(ap) && folderElement.hasEmailContent()) {
                if (ap.getFilterMessageType()
                        == (BluetoothMapAppParams.FILTER_NO_MMS
                                | BluetoothMapAppParams.FILTER_NO_SMS_CDMA
                                | BluetoothMapAppParams.FILTER_NO_SMS_GSM
                                | BluetoothMapAppParams.FILTER_NO_IM)) {
                    // set real limit and offset if only this type is used
                    // (only if offset/limit is used)
                    limit = " LIMIT " + ap.getMaxListCount() + " OFFSET " + ap.getStartOffset();
                    Log.d(TAG, "Email Limit => " + limit);
                    offsetNum = 0;
                }
                fi.mMsgType = FilterInfo.TYPE_EMAIL;
                String where = setWhereFilter(folderElement, fi, ap);

                if (!where.isEmpty()) {
                    Log.d(TAG, "msgType: " + fi.mMsgType + " where: " + where);
                    Uri contentUri = Uri.parse(mBaseUri + BluetoothMapContract.TABLE_MESSAGE);
                    emailCursor =
                            BluetoothMethodProxy.getInstance()
                                    .contentResolverQuery(
                                            mResolver,
                                            contentUri,
                                            BluetoothMapContract.BT_MESSAGE_PROJECTION,
                                            where,
                                            null,
                                            BluetoothMapContract.MessageColumns.DATE
                                                    + " DESC"
                                                    + limit);
                    if (emailCursor != null) {
                        BluetoothMapMessageListingElement e = null;
                        // store column index so we dont have to look them up anymore (optimization)
                        fi.setEmailMessageColumns(emailCursor);
                        Log.d(TAG, "Found " + emailCursor.getCount() + " email messages.");
                        while (emailCursor.moveToNext()) {
                            BluetoothMapUtils.printCursor(emailCursor);
                            e = element(emailCursor, fi, ap);
                            bmList.add(e);
                        }
                        //   emailCursor.close();
                    }
                }
            }

            if (imSelected(ap) && folderElement.hasImContent()) {
                if (ap.getFilterMessageType()
                        == (BluetoothMapAppParams.FILTER_NO_MMS
                                | BluetoothMapAppParams.FILTER_NO_SMS_CDMA
                                | BluetoothMapAppParams.FILTER_NO_SMS_GSM
                                | BluetoothMapAppParams.FILTER_NO_EMAIL)) {
                    // set real limit and offset if only this type is used
                    // (only if offset/limit is used)
                    limit = " LIMIT " + ap.getMaxListCount() + " OFFSET " + ap.getStartOffset();
                    Log.d(TAG, "IM Limit => " + limit);
                    offsetNum = 0;
                }
                fi.mMsgType = FilterInfo.TYPE_IM;
                String where = setWhereFilter(folderElement, fi, ap);
                Log.d(TAG, "msgType: " + fi.mMsgType + " where: " + where);

                Uri contentUri = Uri.parse(mBaseUri + BluetoothMapContract.TABLE_MESSAGE);
                imCursor =
                        BluetoothMethodProxy.getInstance()
                                .contentResolverQuery(
                                        mResolver,
                                        contentUri,
                                        BluetoothMapContract.BT_INSTANT_MESSAGE_PROJECTION,
                                        where,
                                        null,
                                        BluetoothMapContract.MessageColumns.DATE + " DESC" + limit);
                if (imCursor != null) {
                    BluetoothMapMessageListingElement e = null;
                    // store column index so we dont have to look them up anymore (optimization)
                    fi.setImMessageColumns(imCursor);
                    Log.d(TAG, "Found " + imCursor.getCount() + " im messages.");
                    while (imCursor.moveToNext()) {
                        BluetoothMapUtils.printCursor(imCursor);
                        e = element(imCursor, fi, ap);
                        bmList.add(e);
                    }
                }
            }

            /* Enable this if post sorting and segmenting needed */
            bmList.sort();
            bmList.segment(ap.getMaxListCount(), offsetNum);
            List<BluetoothMapMessageListingElement> list = bmList.getList();
            int listSize = list.size();
            Cursor tmpCursor = null;
            for (int x = 0; x < listSize; x++) {
                BluetoothMapMessageListingElement ele = list.get(x);
                /* If OBEX "GET" request header includes "ParameterMask" with 'Type' NOT set,
                 * then ele.getType() returns "null" even for a valid cursor.
                 * Avoid NullPointerException in equals() check when 'mType' value is "null" */
                TYPE tmpType = ele.getType();
                if (smsCursor != null
                        && ((TYPE.SMS_GSM).equals(tmpType) || (TYPE.SMS_CDMA).equals(tmpType))) {
                    tmpCursor = smsCursor;
                    fi.mMsgType = FilterInfo.TYPE_SMS;
                } else if (mmsCursor != null && (TYPE.MMS).equals(tmpType)) {
                    tmpCursor = mmsCursor;
                    fi.mMsgType = FilterInfo.TYPE_MMS;
                } else if (emailCursor != null && ((TYPE.EMAIL).equals(tmpType))) {
                    tmpCursor = emailCursor;
                    fi.mMsgType = FilterInfo.TYPE_EMAIL;
                } else if (imCursor != null && ((TYPE.IM).equals(tmpType))) {
                    tmpCursor = imCursor;
                    fi.mMsgType = FilterInfo.TYPE_IM;
                }
                if (tmpCursor != null) {
                    tmpCursor.moveToPosition(ele.getCursorIndex());
                    setSenderAddressing(ele, tmpCursor, fi, ap);
                    setSenderName(ele, tmpCursor, fi, ap);
                    setRecipientAddressing(ele, tmpCursor, fi, ap);
                    setRecipientName(ele, tmpCursor, fi, ap);
                    setSubject(ele, tmpCursor, fi, ap);
                    setSize(ele, tmpCursor, fi, ap);
                    setText(ele, tmpCursor, fi, ap);
                    setPriority(ele, tmpCursor, fi, ap);
                    setSent(ele, tmpCursor, fi, ap);
                    setProtected(ele, tmpCursor, fi, ap);
                    setReceptionStatus(ele, ap);
                    setAttachment(ele, tmpCursor, fi, ap);

                    if (mMsgListingVersion > BluetoothMapUtils.MAP_MESSAGE_LISTING_FORMAT_V10) {
                        setDeliveryStatus(ele, tmpCursor, fi, ap);
                        setThreadId(ele, tmpCursor, fi, ap);
                        setThreadName(ele, tmpCursor, fi, ap);
                    }
                }
            }
        } finally {
            if (emailCursor != null) {
                emailCursor.close();
            }
            if (smsCursor != null) {
                smsCursor.close();
            }
            if (mmsCursor != null) {
                mmsCursor.close();
            }
            if (imCursor != null) {
                imCursor.close();
            }
        }

<<<<<<< HEAD

=======
>>>>>>> e110efe6
        Log.d(TAG, "messagelisting end");
        return bmList;
    }

    /**
     * Get the size of the message listing
     *
     * @param folderElement Must contain a valid folder string != null
     * @param ap Parameters specifying message content and filters
     * @return Integer equal to message listing size
     */
    public int msgListingSize(BluetoothMapFolderElement folderElement, BluetoothMapAppParams ap) {
        Log.d(TAG, "msgListingSize: folder = " + folderElement.getName());
        int cnt = 0;

        /* Cache some info used throughout filtering */
        FilterInfo fi = new FilterInfo();
        setFilterInfo(fi);

        if (smsSelected(fi, ap) && folderElement.hasSmsMmsContent()) {
            fi.mMsgType = FilterInfo.TYPE_SMS;
            String where = setWhereFilter(folderElement, fi, ap);
            Cursor c =
                    BluetoothMethodProxy.getInstance()
                            .contentResolverQuery(
                                    mResolver,
                                    Sms.CONTENT_URI,
                                    SMS_PROJECTION,
                                    where,
                                    null,
                                    Sms.DATE + " DESC");
            try {
                if (c != null) {
                    cnt = c.getCount();
                }
            } finally {
                if (c != null) {
                    c.close();
                }
            }
        }

        if (mmsSelected(ap) && folderElement.hasSmsMmsContent()) {
            fi.mMsgType = FilterInfo.TYPE_MMS;
            String where = setWhereFilter(folderElement, fi, ap);
            Cursor c =
                    BluetoothMethodProxy.getInstance()
                            .contentResolverQuery(
                                    mResolver,
                                    Mms.CONTENT_URI,
                                    MMS_PROJECTION,
                                    where,
                                    null,
                                    Mms.DATE + " DESC");
            try {
                if (c != null) {
                    cnt += c.getCount();
                }
            } finally {
                if (c != null) {
                    c.close();
                }
            }
        }

        if (emailSelected(ap) && folderElement.hasEmailContent()) {
            fi.mMsgType = FilterInfo.TYPE_EMAIL;
            String where = setWhereFilter(folderElement, fi, ap);
            if (!where.isEmpty()) {
                Uri contentUri = Uri.parse(mBaseUri + BluetoothMapContract.TABLE_MESSAGE);
                Cursor c =
                        BluetoothMethodProxy.getInstance()
                                .contentResolverQuery(
                                        mResolver,
                                        contentUri,
                                        BluetoothMapContract.BT_MESSAGE_PROJECTION,
                                        where,
                                        null,
                                        BluetoothMapContract.MessageColumns.DATE + " DESC");
                try {
                    if (c != null) {
                        cnt += c.getCount();
                    }
                } finally {
                    if (c != null) {
                        c.close();
                    }
                }
            }
        }

        if (imSelected(ap) && folderElement.hasImContent()) {
            fi.mMsgType = FilterInfo.TYPE_IM;
            String where = setWhereFilter(folderElement, fi, ap);
            if (!where.isEmpty()) {
                Uri contentUri = Uri.parse(mBaseUri + BluetoothMapContract.TABLE_MESSAGE);
                Cursor c =
                        BluetoothMethodProxy.getInstance()
                                .contentResolverQuery(
                                        mResolver,
                                        contentUri,
                                        BluetoothMapContract.BT_INSTANT_MESSAGE_PROJECTION,
                                        where,
                                        null,
                                        BluetoothMapContract.MessageColumns.DATE + " DESC");
                try {
                    if (c != null) {
                        cnt += c.getCount();
                    }
                } finally {
                    if (c != null) {
                        c.close();
                    }
                }
            }
        }

        Log.d(TAG, "msgListingSize: size = " + cnt);
        return cnt;
    }

    /**
     * Return true if there are unread messages in the requested list of messages
     *
     * @param folderElement folder where the message listing should come from
     * @param ap application parameter object
     * @return true if unread messages are in the list, else false
     */
<<<<<<< HEAD
    public boolean msgListingHasUnread(BluetoothMapFolderElement folderElement,
            BluetoothMapAppParams ap) {
=======
    public boolean msgListingHasUnread(
            BluetoothMapFolderElement folderElement, BluetoothMapAppParams ap) {
>>>>>>> e110efe6
        Log.d(TAG, "msgListingHasUnread: folder = " + folderElement.getName());
        int cnt = 0;

        /* Cache some info used throughout filtering */
        FilterInfo fi = new FilterInfo();
        setFilterInfo(fi);

        if (smsSelected(fi, ap) && folderElement.hasSmsMmsContent()) {
            fi.mMsgType = FilterInfo.TYPE_SMS;
            String where = setWhereFilterFolderType(folderElement, fi);
            where += " AND " + Sms.READ + "=0 ";
            where += setWhereFilterPeriod(ap, fi);
            Cursor c =
                    BluetoothMethodProxy.getInstance()
                            .contentResolverQuery(
                                    mResolver,
                                    Sms.CONTENT_URI,
                                    SMS_PROJECTION,
                                    where,
                                    null,
                                    Sms.DATE + " DESC");
            try {
                if (c != null) {
                    cnt = c.getCount();
                }
            } finally {
                if (c != null) {
                    c.close();
                }
            }
        }

        if (mmsSelected(ap) && folderElement.hasSmsMmsContent()) {
            fi.mMsgType = FilterInfo.TYPE_MMS;
            String where = setWhereFilterFolderType(folderElement, fi);
            where += " AND " + Mms.READ + "=0 ";
            where += setWhereFilterPeriod(ap, fi);
            Cursor c =
                    BluetoothMethodProxy.getInstance()
                            .contentResolverQuery(
                                    mResolver,
                                    Mms.CONTENT_URI,
                                    MMS_PROJECTION,
                                    where,
                                    null,
                                    Sms.DATE + " DESC");
            try {
                if (c != null) {
                    cnt += c.getCount();
                }
            } finally {
                if (c != null) {
                    c.close();
                }
            }
        }

        if (emailSelected(ap) && folderElement.getFolderId() != -1) {
            fi.mMsgType = FilterInfo.TYPE_EMAIL;
            String where = setWhereFilterFolderType(folderElement, fi);
            if (!where.isEmpty()) {
                where += " AND " + BluetoothMapContract.MessageColumns.FLAG_READ + "=0 ";
                where += setWhereFilterPeriod(ap, fi);
                Uri contentUri = Uri.parse(mBaseUri + BluetoothMapContract.TABLE_MESSAGE);
                Cursor c =
                        BluetoothMethodProxy.getInstance()
                                .contentResolverQuery(
                                        mResolver,
                                        contentUri,
                                        BluetoothMapContract.BT_MESSAGE_PROJECTION,
                                        where,
                                        null,
                                        BluetoothMapContract.MessageColumns.DATE + " DESC");
                try {
                    if (c != null) {
                        cnt += c.getCount();
                    }
                } finally {
                    if (c != null) {
                        c.close();
                    }
                }
            }
        }

        if (imSelected(ap) && folderElement.hasImContent()) {
            fi.mMsgType = FilterInfo.TYPE_IM;
            String where = setWhereFilter(folderElement, fi, ap);
            if (!where.isEmpty()) {
                where += " AND " + BluetoothMapContract.MessageColumns.FLAG_READ + "=0 ";
                where += setWhereFilterPeriod(ap, fi);
                Uri contentUri = Uri.parse(mBaseUri + BluetoothMapContract.TABLE_MESSAGE);
                Cursor c =
                        BluetoothMethodProxy.getInstance()
                                .contentResolverQuery(
                                        mResolver,
                                        contentUri,
                                        BluetoothMapContract.BT_INSTANT_MESSAGE_PROJECTION,
                                        where,
                                        null,
                                        BluetoothMapContract.MessageColumns.DATE + " DESC");
                try {
                    if (c != null) {
                        cnt += c.getCount();
                    }
                } finally {
                    if (c != null) {
                        c.close();
                    }
                }
            }
        }

        Log.d(TAG, "msgListingHasUnread: numUnread = " + cnt);
        return cnt > 0;
    }

    /**
     * Build the conversation listing.
     *
     * @param ap The Application Parameters
     * @param sizeOnly TRUE: don't populate the list members, only build the list to get the size.
     * @return the BluetoothMapConvoListing
     */
    BluetoothMapConvoListing convoListing(BluetoothMapAppParams ap, boolean sizeOnly) {

        Log.d(TAG, "convoListing: " + " messageType = " + ap.getFilterMessageType());
        BluetoothMapConvoListing convoList = new BluetoothMapConvoListing();

        /* We overwrite the parameter mask here if it is 0 or not present, as this
         * should cause all parameters to be included in the message list. */
        if (ap.getConvoParameterMask() == BluetoothMapAppParams.INVALID_VALUE_PARAMETER
                || ap.getConvoParameterMask() == 0) {
            ap.setConvoParameterMask(CONVO_PARAMETER_MASK_DEFAULT);
<<<<<<< HEAD
            Log.d(TAG, "convoListing(): appParameterMask is zero or not present, "
                    + "changing to default: " + ap.getConvoParameterMask());
=======
            Log.d(
                    TAG,
                    "convoListing(): appParameterMask is zero or not present, "
                            + "changing to default: "
                            + ap.getConvoParameterMask());
>>>>>>> e110efe6
        }

        /* Possible filters:
         *  - Recipient name (contacts DB) or id (for SMS/MMS this is the thread-id contact-id)
         *  - Activity start/begin
         *  - Read status
         *  - Thread_id
         * The strategy for SMS/MMS
         *   With no filter on name - use limit and offset.
         *   With a filter on name - build the complete list of conversations and create a filter
         *                           mechanism
         *
         * The strategy for IM:
         *   Join the conversation table with the contacts table in a way that makes it possible to
         *   get the data needed in a single query.
         *   Manually handle limit/offset
         * */

        /* Cache some info used throughout filtering */
        FilterInfo fi = new FilterInfo();
        setFilterInfo(fi);
        Cursor smsMmsCursor = null;
        Cursor imEmailCursor = null;
        int offsetNum;
        if (sizeOnly) {
            offsetNum = 0;
        } else {
            offsetNum = ap.getStartOffset();
        }
        // Inverse meaning - hence a 1 is include.
        int msgTypesInclude =
                ((~ap.getFilterMessageType()) & BluetoothMapAppParams.FILTER_MSG_TYPE_MASK);
        int maxThreads = ap.getMaxListCount() + ap.getStartOffset();

        try {
            if (smsSelected(fi, ap) || mmsSelected(ap)) {
                String limit = "";
                if ((!sizeOnly)
                        && (ap.getMaxListCount() > 0)
                        && (ap.getFilterRecipient() == null)) {
                    /* We can only use limit if we do not have a contacts filter */
                    limit = " LIMIT " + maxThreads;
                }
                StringBuilder sortOrder = new StringBuilder(Threads.DATE + " DESC");
                if ((!sizeOnly)
                        && (((msgTypesInclude
                                                & ~(BluetoothMapAppParams.FILTER_NO_SMS_GSM
                                                        | BluetoothMapAppParams.FILTER_NO_SMS_CDMA))
                                        | BluetoothMapAppParams.FILTER_NO_MMS)
                                == 0)
                        && ap.getFilterRecipient() == null) {
                    // SMS/MMS messages only and no recipient filter - use optimization.
                    limit = " LIMIT " + ap.getMaxListCount() + " OFFSET " + ap.getStartOffset();
                    Log.d(TAG, "SMS Limit => " + limit);
                    offsetNum = 0;
                }
                StringBuilder selection = new StringBuilder(120); // This covers most cases
                selection.append("1=1 "); // just to simplify building the where-clause
                setConvoWhereFilterSmsMms(selection, fi, ap);
                Uri uri =
                        Threads.CONTENT_URI
                                .buildUpon()
                                .appendQueryParameter("simple", "true")
                                .build();
                sortOrder.append(limit);
<<<<<<< HEAD
                Log.d(TAG, "Query using selection: " + selection.toString() + " - sortOrder: "
                        + sortOrder.toString());
=======
                Log.d(
                        TAG,
                        "Query using selection: "
                                + selection.toString()
                                + " - sortOrder: "
                                + sortOrder.toString());
>>>>>>> e110efe6
                // TODO: Optimize: Reduce projection based on convo parameter mask
                smsMmsCursor =
                        BluetoothMethodProxy.getInstance()
                                .contentResolverQuery(
                                        mResolver,
                                        uri,
                                        MMS_SMS_THREAD_PROJECTION,
                                        selection.toString(),
                                        null,
                                        sortOrder.toString());
                if (smsMmsCursor != null) {
                    // store column index so we don't have to look them up anymore (optimization)
                    Log.d(TAG, "Found " + smsMmsCursor.getCount() + " sms/mms conversations.");
                    BluetoothMapConvoListingElement convoElement = null;
                    smsMmsCursor.moveToPosition(-1);
                    if (ap.getFilterRecipient() == null) {
                        int count = 0;
                        // We have no Recipient filter, add contacts after the list is reduced
                        while (smsMmsCursor.moveToNext()) {
                            convoElement = createConvoElement(smsMmsCursor, fi);
                            convoList.add(convoElement);
                            count++;
                            if (!sizeOnly && count >= maxThreads) {
                                break;
                            }
                        }
                    } else {
                        // We must be able to filter on recipient, add contacts now
                        SmsMmsContacts contacts = new SmsMmsContacts();
                        while (smsMmsCursor.moveToNext()) {
                            int count = 0;
                            convoElement = createConvoElement(smsMmsCursor, fi);
                            String idsStr =
                                    smsMmsCursor.getString(MMS_SMS_THREAD_COL_RECIPIENT_IDS);
                            // Add elements only if we do find a contact - if not we cannot apply
                            // the filter, hence the item is irrelevant
                            // TODO: Perhaps the spec. should be changes to be able to search on
                            //       phone number as well?
                            if (addSmsMmsContacts(
                                    convoElement, contacts, idsStr, ap.getFilterRecipient(), ap)) {
                                convoList.add(convoElement);
                                if (!sizeOnly && count >= maxThreads) {
                                    break;
                                }
                            }
                        }
                    }
                }
            }

            if (emailSelected(ap) || imSelected(ap)) {
                int count = 0;
                if (emailSelected(ap)) {
                    fi.mMsgType = FilterInfo.TYPE_EMAIL;
                } else if (imSelected(ap)) {
                    fi.mMsgType = FilterInfo.TYPE_IM;
                }
                Log.d(TAG, "msgType: " + fi.mMsgType);
                Uri contentUri = Uri.parse(mBaseUri + BluetoothMapContract.TABLE_CONVERSATION);

                contentUri = appendConvoListQueryParameters(ap, contentUri);
                Log.v(TAG, "URI with parameters: " + contentUri.toString());
                // TODO: Optimize: Reduce projection based on convo parameter mask
                imEmailCursor =
                        BluetoothMethodProxy.getInstance()
                                .contentResolverQuery(
                                        mResolver,
                                        contentUri,
                                        BluetoothMapContract.BT_CONVERSATION_PROJECTION,
                                        null,
                                        null,
                                        BluetoothMapContract.ConversationColumns
                                                        .LAST_THREAD_ACTIVITY
                                                + " DESC, "
                                                + BluetoothMapContract.ConversationColumns.THREAD_ID
                                                + " ASC");
                if (imEmailCursor != null) {
                    BluetoothMapConvoListingElement e = null;
                    // store column index so we don't have to look them up anymore (optimization)
                    // Here we rely on only a single account-based message type for each MAS.
                    fi.setEmailImConvoColumns(imEmailCursor);
                    boolean isValid = imEmailCursor.moveToNext();
<<<<<<< HEAD
                    Log.d(TAG, "Found " + imEmailCursor.getCount()
                            + " EMAIL/IM conversations. isValid = " + isValid);
=======
                    Log.d(
                            TAG,
                            "Found "
                                    + imEmailCursor.getCount()
                                    + " EMAIL/IM conversations. isValid = "
                                    + isValid);
>>>>>>> e110efe6
                    while (isValid && ((sizeOnly) || (count < maxThreads))) {
                        long threadId = imEmailCursor.getLong(fi.mConvoColConvoId);
                        long nextThreadId;
                        count++;
                        e = createConvoElement(imEmailCursor, fi);
                        convoList.add(e);

                        do {
                            nextThreadId = imEmailCursor.getLong(fi.mConvoColConvoId);
<<<<<<< HEAD
                            Log.v(TAG, "  threadId = " + threadId + " newThreadId = "
                                    + nextThreadId);
=======
                            Log.v(
                                    TAG,
                                    "  threadId = " + threadId + " newThreadId = " + nextThreadId);
>>>>>>> e110efe6
                            // TODO: This seems rather inefficient in the case where we do not need
                            //       to reduce the list.
                        } while ((nextThreadId == threadId)
                                && (isValid = imEmailCursor.moveToNext()));
                    }
                }
            }

            Log.d(TAG, "Done adding conversations - list size:" + convoList.getCount());

            // If sizeOnly - we are all done here - return the list as is - no need to populate the
            // list.
            if (sizeOnly) {
                return convoList;
            }

            /* Enable this if post sorting and segmenting needed */
            /* This is too early */
            convoList.sort();
            convoList.segment(ap.getMaxListCount(), offsetNum);
            List<BluetoothMapConvoListingElement> list = convoList.getList();
            int listSize = list.size();
            Log.v(TAG, "List Size:" + listSize);
            Cursor tmpCursor = null;
            SmsMmsContacts contacts = new SmsMmsContacts();
            for (int x = 0; x < listSize; x++) {
                BluetoothMapConvoListingElement ele = list.get(x);
                TYPE type = ele.getType();
                switch (type) {
                    case SMS_CDMA:
                    case SMS_GSM:
<<<<<<< HEAD
                    case MMS: {
                        tmpCursor = null; // SMS/MMS needs special treatment
                        if (smsMmsCursor != null) {
                            populateSmsMmsConvoElement(ele, smsMmsCursor, ap, contacts);
                        }
                        break;
                    }
=======
                    case MMS:
                        {
                            tmpCursor = null; // SMS/MMS needs special treatment
                            if (smsMmsCursor != null) {
                                populateSmsMmsConvoElement(ele, smsMmsCursor, ap, contacts);
                            }
                            break;
                        }
>>>>>>> e110efe6
                    case EMAIL:
                        tmpCursor = imEmailCursor;
                        fi.mMsgType = FilterInfo.TYPE_EMAIL;
                        break;
                    case IM:
                        tmpCursor = imEmailCursor;
                        fi.mMsgType = FilterInfo.TYPE_IM;
                        break;
                    default:
                        tmpCursor = null;
                        break;
                }

                Log.d(TAG, "Working on cursor of type " + fi.mMsgType);

                if (tmpCursor != null) {
                    populateImEmailConvoElement(ele, tmpCursor, ap, fi);
                } else {
                    // No, it will be for SMS/MMS at the moment
<<<<<<< HEAD
                    Log.d(TAG, "tmpCursor is Null - something is wrong - or the message is"
                            + " of type SMS/MMS");
=======
                    Log.d(
                            TAG,
                            "tmpCursor is Null - something is wrong - or the message is"
                                    + " of type SMS/MMS");
>>>>>>> e110efe6
                }
            }
        } finally {
            if (imEmailCursor != null) {
                imEmailCursor.close();
            }
            if (smsMmsCursor != null) {
                smsMmsCursor.close();
            }
            Log.d(TAG, "conversation end");
        }
        return convoList;
    }

    /**
     * Refreshes the entire list of SMS/MMS conversation version counters. Use it to generate a new
     * ConvoListVersinoCounter in mSmsMmsConvoListVersion
     *
     * @return true if a list change has been detected
     */
    boolean refreshSmsMmsConvoVersions() {
        boolean listChangeDetected = false;
        Uri uri = Threads.CONTENT_URI.buildUpon().appendQueryParameter("simple", "true").build();
        Cursor cursor =
                mResolver.query(uri, MMS_SMS_THREAD_PROJECTION, null, null, Threads.DATE + " DESC");
        try {
            if (cursor != null) {
                // store column index so we don't have to look them up anymore (optimization)
                Log.d(TAG, "Found " + cursor.getCount() + " sms/mms conversations.");
                BluetoothMapConvoListingElement convoElement = null;
                cursor.moveToPosition(-1);
                synchronized (getSmsMmsConvoList()) {
                    int size = Math.max(getSmsMmsConvoList().size(), cursor.getCount());
                    HashMap<Long, BluetoothMapConvoListingElement> newList =
                            new HashMap<Long, BluetoothMapConvoListingElement>(size);
                    while (cursor.moveToNext()) {
                        // TODO: Extract to function, that can be called at listing, which returns
                        //       the versionCounter(existing or new).
                        boolean convoChanged = false;
                        Long id = cursor.getLong(MMS_SMS_THREAD_COL_ID);
                        convoElement = getSmsMmsConvoList().remove(id);
                        if (convoElement == null) {
                            // New conversation added
                            convoElement = new BluetoothMapConvoListingElement();
                            convoElement.setConvoId(BluetoothMapUtils.CONVO_ID_TYPE_SMS_MMS, id);
                            listChangeDetected = true;
                            convoElement.setVersionCounter(0);
                        }
                        // Currently we only need to compare name, lastActivity and read_status, and
                        // name is not used for SMS/MMS.
                        // msg delete will be handled by update folderVersionCounter().
                        long lastActivity = cursor.getLong(MMS_SMS_THREAD_COL_DATE);
                        boolean read = cursor.getInt(MMS_SMS_THREAD_COL_READ) == 1;

                        if (lastActivity != convoElement.getLastActivity()) {
                            convoChanged = true;
                            convoElement.setLastActivity(lastActivity);
                        }

                        if (read != convoElement.getReadBool()) {
                            convoChanged = true;
                            convoElement.setRead(read, false);
                        }

                        String idsStr = cursor.getString(MMS_SMS_THREAD_COL_RECIPIENT_IDS);
                        if (!idsStr.equals(convoElement.getSmsMmsContacts())) {
                            // This should not trigger a change in conversationVersionCounter
                            // only the
                            // ConvoListVersionCounter.
                            listChangeDetected = true;
                            convoElement.setSmsMmsContacts(idsStr);
                        }

                        if (convoChanged) {
                            listChangeDetected = true;
                            convoElement.incrementVersionCounter();
                        }
                        newList.put(id, convoElement);
                    }
                    // If we still have items on the old list, something was deleted
                    if (getSmsMmsConvoList().size() != 0) {
                        listChangeDetected = true;
                    }
                    setSmsMmsConvoList(newList);
                }

                if (listChangeDetected) {
                    mMasInstance.updateSmsMmsConvoListVersionCounter();
                }
            }
        } finally {
            if (cursor != null) {
                cursor.close();
            }
        }
        return listChangeDetected;
    }

    /**
     * Refreshes the entire list of SMS/MMS conversation version counters. Use it to generate a new
     * ConvoListVersinoCounter in mSmsMmsConvoListVersion
     *
     * @return true if a list change has been detected
     */
    boolean refreshImEmailConvoVersions() {
        boolean listChangeDetected = false;
        FilterInfo fi = new FilterInfo();

        Uri contentUri = Uri.parse(mBaseUri + BluetoothMapContract.TABLE_CONVERSATION);

        Log.v(TAG, "URI with parameters: " + contentUri.toString());
<<<<<<< HEAD
        Cursor imEmailCursor = mResolver.query(contentUri, CONVO_VERSION_PROJECTION, null, null,
                BluetoothMapContract.ConversationColumns.LAST_THREAD_ACTIVITY + " DESC, "
                        + BluetoothMapContract.ConversationColumns.THREAD_ID + " ASC");
=======
        Cursor imEmailCursor =
                mResolver.query(
                        contentUri,
                        CONVO_VERSION_PROJECTION,
                        null,
                        null,
                        BluetoothMapContract.ConversationColumns.LAST_THREAD_ACTIVITY
                                + " DESC, "
                                + BluetoothMapContract.ConversationColumns.THREAD_ID
                                + " ASC");
>>>>>>> e110efe6
        try {
            if (imEmailCursor != null) {
                BluetoothMapConvoListingElement convoElement = null;
                // store column index so we don't have to look them up anymore (optimization)
                // Here we rely on only a single account-based message type for each MAS.
                fi.setEmailImConvoColumns(imEmailCursor);
                boolean isValid = imEmailCursor.moveToNext();
<<<<<<< HEAD
                Log.v(TAG, "Found " + imEmailCursor.getCount()
                        + " EMAIL/IM conversations. isValid = " + isValid);
=======
                Log.v(
                        TAG,
                        "Found "
                                + imEmailCursor.getCount()
                                + " EMAIL/IM conversations. isValid = "
                                + isValid);
>>>>>>> e110efe6
                synchronized (getImEmailConvoList()) {
                    int size = Math.max(getImEmailConvoList().size(), imEmailCursor.getCount());
                    boolean convoChanged = false;
                    HashMap<Long, BluetoothMapConvoListingElement> newList =
                            new HashMap<Long, BluetoothMapConvoListingElement>(size);
                    while (isValid) {
                        long id = imEmailCursor.getLong(fi.mConvoColConvoId);
                        long nextThreadId;
                        convoElement = getImEmailConvoList().remove(id);
                        if (convoElement == null) {
                            // New conversation added
                            convoElement = new BluetoothMapConvoListingElement();
                            convoElement.setConvoId(BluetoothMapUtils.CONVO_ID_TYPE_EMAIL_IM, id);
                            listChangeDetected = true;
                            convoElement.setVersionCounter(0);
                        }
                        String name = imEmailCursor.getString(fi.mConvoColName);
                        String summary = imEmailCursor.getString(fi.mConvoColSummary);
                        long lastActivity = imEmailCursor.getLong(fi.mConvoColLastActivity);
                        boolean read = imEmailCursor.getInt(fi.mConvoColRead) == 1;

                        if (lastActivity != convoElement.getLastActivity()) {
                            convoChanged = true;
                            convoElement.setLastActivity(lastActivity);
                        }

                        if (read != convoElement.getReadBool()) {
                            convoChanged = true;
                            convoElement.setRead(read, false);
                        }

                        if (name != null && !name.equals(convoElement.getName())) {
                            convoChanged = true;
                            convoElement.setName(name);
                        }

                        if (summary != null && !summary.equals(convoElement.getFullSummary())) {
                            convoChanged = true;
                            convoElement.setSummary(summary);
                        }
                        /* If the query returned one row for each contact, skip all the
                        dublicates */
                        do {
                            nextThreadId = imEmailCursor.getLong(fi.mConvoColConvoId);
                            Log.v(TAG, "  threadId = " + id + " newThreadId = " + nextThreadId);
                        } while ((nextThreadId == id) && (isValid = imEmailCursor.moveToNext()));

                        if (convoChanged) {
                            listChangeDetected = true;
                            convoElement.incrementVersionCounter();
                        }
                        newList.put(id, convoElement);
                    }
                    // If we still have items on the old list, something was deleted
                    if (getImEmailConvoList().size() != 0) {
                        listChangeDetected = true;
                    }
                    setImEmailConvoList(newList);
                }
            }
        } finally {
            if (imEmailCursor != null) {
                imEmailCursor.close();
            }
        }

        if (listChangeDetected) {
            mMasInstance.updateImEmailConvoListVersionCounter();
        }
        return listChangeDetected;
    }

    /**
     * Update the convoVersionCounter within the element passed as parameter. This function has the
     * side effect to update the ConvoListVersionCounter if needed. This function ignores changes to
     * contacts as this shall not change the convoVersionCounter, only the convoListVersion counter,
     * which will be updated upon request.
     *
     * @param ele Element to update shall not be null.
     */
    private void updateSmsMmsConvoVersion(Cursor cursor, BluetoothMapConvoListingElement ele) {
        long id = ele.getCpConvoId();
        BluetoothMapConvoListingElement convoElement = getSmsMmsConvoList().get(id);
        boolean listChangeDetected = false;
        boolean convoChanged = false;
        if (convoElement == null) {
            // New conversation added
            convoElement = new BluetoothMapConvoListingElement();
            getSmsMmsConvoList().put(id, convoElement);
            convoElement.setConvoId(BluetoothMapUtils.CONVO_ID_TYPE_SMS_MMS, id);
            listChangeDetected = true;
            convoElement.setVersionCounter(0);
        }
        long lastActivity = cursor.getLong(MMS_SMS_THREAD_COL_DATE);
        boolean read = cursor.getInt(MMS_SMS_THREAD_COL_READ) == 1;

        if (lastActivity != convoElement.getLastActivity()) {
            convoChanged = true;
            convoElement.setLastActivity(lastActivity);
        }

        if (read != convoElement.getReadBool()) {
            convoChanged = true;
            convoElement.setRead(read, false);
        }

        if (convoChanged) {
            listChangeDetected = true;
            convoElement.incrementVersionCounter();
        }
        if (listChangeDetected) {
            mMasInstance.updateSmsMmsConvoListVersionCounter();
        }
        ele.setVersionCounter(convoElement.getVersionCounter());
    }

    /**
     * Update the convoVersionCounter within the element passed as parameter. This function has the
     * side effect to update the ConvoListVersionCounter if needed. This function ignores changes to
     * contacts as this shall not change the convoVersionCounter, only the convoListVersion counter,
     * which will be updated upon request.
     *
     * @param ele Element to update shall not be null.
     */
    private void updateImEmailConvoVersion(
            Cursor cursor, FilterInfo fi, BluetoothMapConvoListingElement ele) {
        long id = ele.getCpConvoId();
        BluetoothMapConvoListingElement convoElement = getImEmailConvoList().get(id);
        boolean listChangeDetected = false;
        boolean convoChanged = false;
        if (convoElement == null) {
            // New conversation added
            Log.v(TAG, "Added new conversation with ID = " + id);
            convoElement = new BluetoothMapConvoListingElement();
            convoElement.setConvoId(BluetoothMapUtils.CONVO_ID_TYPE_EMAIL_IM, id);
            getImEmailConvoList().put(id, convoElement);
            listChangeDetected = true;
            convoElement.setVersionCounter(0);
        }
        String name = cursor.getString(fi.mConvoColName);
        long lastActivity = cursor.getLong(fi.mConvoColLastActivity);
        boolean read = cursor.getInt(fi.mConvoColRead) == 1;

        if (lastActivity != convoElement.getLastActivity()) {
            convoChanged = true;
            convoElement.setLastActivity(lastActivity);
        }

        if (read != convoElement.getReadBool()) {
            convoChanged = true;
            convoElement.setRead(read, false);
        }

        if (name != null && !name.equals(convoElement.getName())) {
            convoChanged = true;
            convoElement.setName(name);
        }

        if (convoChanged) {
            listChangeDetected = true;
            Log.v(TAG, "conversation with ID = " + id + " changed");
            convoElement.incrementVersionCounter();
        }
        if (listChangeDetected) {
            mMasInstance.updateImEmailConvoListVersionCounter();
        }
        ele.setVersionCounter(convoElement.getVersionCounter());
    }

    private void populateSmsMmsConvoElement(
            BluetoothMapConvoListingElement ele,
            Cursor smsMmsCursor,
            BluetoothMapAppParams ap,
            SmsMmsContacts contacts) {
        smsMmsCursor.moveToPosition(ele.getCursorIndex());
        // TODO: If we ever get beyond 31 bit, change to long
        int parameterMask = (int) ap.getConvoParameterMask(); // We always set a default value

        // TODO: How to determine whether the convo-IDs can be used across message
        //       types?
        ele.setConvoId(
                BluetoothMapUtils.CONVO_ID_TYPE_SMS_MMS,
                smsMmsCursor.getLong(MMS_SMS_THREAD_COL_ID));

        boolean read = smsMmsCursor.getInt(MMS_SMS_THREAD_COL_READ) == 1;
        if ((parameterMask & CONVO_PARAM_MASK_CONVO_READ_STATUS) != 0) {
            ele.setRead(read, true);
        } else {
            ele.setRead(read, false);
        }

        if ((parameterMask & CONVO_PARAM_MASK_CONVO_LAST_ACTIVITY) != 0) {
            long timeStamp = smsMmsCursor.getLong(MMS_SMS_THREAD_COL_DATE);
            ele.setLastActivity(timeStamp);
        } else {
            // We need to delete the time stamp, if it was added for multi msg-type
            ele.setLastActivity(-1);
        }

        if ((parameterMask & CONVO_PARAM_MASK_CONVO_VERSION_COUNTER) != 0) {
            updateSmsMmsConvoVersion(smsMmsCursor, ele);
        }

        if ((parameterMask & CONVO_PARAM_MASK_CONVO_NAME) != 0) {
            ele.setName(""); // We never have a thread name for SMS/MMS
        }

        if ((parameterMask & CONVO_PARAM_MASK_CONVO_SUMMARY) != 0) {
            String summary = smsMmsCursor.getString(MMS_SMS_THREAD_COL_SNIPPET);
            String cs = smsMmsCursor.getString(MMS_SMS_THREAD_COL_SNIPPET_CS);
            if (summary != null && cs != null && !cs.equals("UTF-8")) {
                try {
                    // TODO: Not sure this is how to convert to UTF-8
                    summary = new String(summary.getBytes(cs), "UTF-8");
                } catch (UnsupportedEncodingException e) {
                    ContentProfileErrorReportUtils.report(
                            BluetoothProfile.MAP,
                            BluetoothProtoEnums.BLUETOOTH_MAP_CONTENT,
                            BluetoothStatsLog
                                    .BLUETOOTH_CONTENT_PROFILE_ERROR_REPORTED__TYPE__EXCEPTION,
                            3);
                    Log.e(TAG, "populateSmsMmsConvoElement: " + e);
                }
            }
            ele.setSummary(summary);
        }

        if ((parameterMask & CONVO_PARAM_MASK_PARTTICIPANTS) != 0) {
            if (ap.getFilterRecipient() == null) {
                // Add contacts only if not already added
                String idsStr = smsMmsCursor.getString(MMS_SMS_THREAD_COL_RECIPIENT_IDS);
                addSmsMmsContacts(ele, contacts, idsStr, null, ap);
            }
        }
    }

    private void populateImEmailConvoElement(
            BluetoothMapConvoListingElement ele,
            Cursor tmpCursor,
            BluetoothMapAppParams ap,
            FilterInfo fi) {
        tmpCursor.moveToPosition(ele.getCursorIndex());
        // TODO: If we ever get beyond 31 bit, change to long
        int parameterMask = (int) ap.getConvoParameterMask(); // We always set a default value
        long threadId = tmpCursor.getLong(fi.mConvoColConvoId);

        // Mandatory field
        ele.setConvoId(BluetoothMapUtils.CONVO_ID_TYPE_EMAIL_IM, threadId);

        if ((parameterMask & CONVO_PARAM_MASK_CONVO_NAME) != 0) {
            ele.setName(tmpCursor.getString(fi.mConvoColName));
        }

        boolean reportRead = false;
        if ((parameterMask & CONVO_PARAM_MASK_CONVO_READ_STATUS) != 0) {
            reportRead = true;
        }
        ele.setRead((1 == tmpCursor.getInt(fi.mConvoColRead)), reportRead);

        long timestamp = tmpCursor.getLong(fi.mConvoColLastActivity);
        if ((parameterMask & CONVO_PARAM_MASK_CONVO_LAST_ACTIVITY) != 0) {
            ele.setLastActivity(timestamp);
        } else {
            // We need to delete the time stamp, if it was added for multi msg-type
            ele.setLastActivity(-1);
        }

        if ((parameterMask & CONVO_PARAM_MASK_CONVO_VERSION_COUNTER) != 0) {
            updateImEmailConvoVersion(tmpCursor, fi, ele);
        }
        if ((parameterMask & CONVO_PARAM_MASK_CONVO_SUMMARY) != 0) {
            ele.setSummary(tmpCursor.getString(fi.mConvoColSummary));
        }
        // TODO: For optimization, we could avoid joining the contact and convo tables
        //       if we have no filter nor this bit is set.
        if ((parameterMask & CONVO_PARAM_MASK_PARTTICIPANTS) != 0) {
            do {
                BluetoothMapConvoContactElement c = new BluetoothMapConvoContactElement();
                if ((parameterMask & CONVO_PARAM_MASK_PART_X_BT_UID) != 0) {
                    c.setBtUid(new SignedLongLong(tmpCursor.getLong(fi.mContactColBtUid), 0));
                }
                if ((parameterMask & CONVO_PARAM_MASK_PART_CHAT_STATE) != 0) {
                    c.setChatState(tmpCursor.getInt(fi.mContactColChatState));
                }
                if ((parameterMask & CONVO_PARAM_MASK_PART_PRESENCE) != 0) {
                    c.setPresenceAvailability(tmpCursor.getInt(fi.mContactColPresenceState));
                }
                if ((parameterMask & CONVO_PARAM_MASK_PART_PRESENCE_TEXT) != 0) {
                    c.setPresenceStatus(tmpCursor.getString(fi.mContactColPresenceText));
                }
                if ((parameterMask & CONVO_PARAM_MASK_PART_PRIORITY) != 0) {
                    c.setPriority(tmpCursor.getInt(fi.mContactColPriority));
                }
                if ((parameterMask & CONVO_PARAM_MASK_PART_DISP_NAME) != 0) {
                    c.setDisplayName(tmpCursor.getString(fi.mContactColNickname));
                }
                if ((parameterMask & CONVO_PARAM_MASK_PART_UCI) != 0) {
                    c.setContactId(tmpCursor.getString(fi.mContactColContactUci));
                }
                if ((parameterMask & CONVO_PARAM_MASK_PART_LAST_ACTIVITY) != 0) {
                    c.setLastActivity(tmpCursor.getLong(fi.mContactColLastActive));
                }
                if ((parameterMask & CONVO_PARAM_MASK_PART_NAME) != 0) {
                    c.setName(tmpCursor.getString(fi.mContactColName));
                }
                ele.addContact(c);
            } while (tmpCursor.moveToNext() && tmpCursor.getLong(fi.mConvoColConvoId) == threadId);
        }
    }

    /**
     * Extract the ConvoList parameters from appParams and build the matching URI with query
     * parameters.
     *
     * @param ap the appParams from the request
     * @param contentUri the URI to append parameters to
     * @return the new URI with the appended parameters (if any)
     */
    private Uri appendConvoListQueryParameters(BluetoothMapAppParams ap, Uri contentUri) {
        Uri.Builder newUri = contentUri.buildUpon();
        String str = ap.getFilterRecipient();
        if (str != null) {
            str = str.trim();
            str = str.replace("*", "%");
            newUri.appendQueryParameter(BluetoothMapContract.FILTER_ORIGINATOR_SUBSTRING, str);
        }
        long time = ap.getFilterLastActivityBegin();
        if (time > 0) {
            newUri.appendQueryParameter(
                    BluetoothMapContract.FILTER_PERIOD_BEGIN, Long.toString(time));
        }
        time = ap.getFilterLastActivityEnd();
        if (time > 0) {
            newUri.appendQueryParameter(
                    BluetoothMapContract.FILTER_PERIOD_END, Long.toString(time));
        }
        int readStatus = ap.getFilterReadStatus();
        if (readStatus > 0) {
            if (readStatus == 1) {
                // Conversations with Unread messages only
                newUri.appendQueryParameter(BluetoothMapContract.FILTER_READ_STATUS, "false");
            } else if (readStatus == 2) {
                // Conversations with all read messages only
                newUri.appendQueryParameter(BluetoothMapContract.FILTER_READ_STATUS, "true");
            }
            // if both are set it will be the same as requesting an empty list, but
            // as it makes no sense with such a structure in a bit mask, we treat
            // requesting both the same as no filtering.
        }
        long convoId = -1;
        if (ap.getFilterConvoId() != null) {
            convoId = ap.getFilterConvoId().getLeastSignificantBits();
        }
        if (convoId > 0) {
            newUri.appendQueryParameter(
                    BluetoothMapContract.FILTER_THREAD_ID, Long.toString(convoId));
        }
        return newUri.build();
    }

    /**
     * Procedure if we have a filter: - loop through all ids to examine if there is a match (this
     * will build the cache) - If there is a match loop again to add all contacts.
     *
     * <p>Procedure if we don't have a filter - Add all contacts
     */
    private boolean addSmsMmsContacts(
            BluetoothMapConvoListingElement convoElement,
            SmsMmsContacts contacts,
            String idsStr,
            String recipientFilter,
            BluetoothMapAppParams ap) {
        BluetoothMapConvoContactElement contactElement;
        int parameterMask = (int) ap.getConvoParameterMask(); // We always set a default value
        boolean foundContact = false;
        String[] ids = idsStr.split(" ");
        long[] longIds = new long[ids.length];
        if (recipientFilter != null) {
            recipientFilter = recipientFilter.trim();
        }

        for (int i = 0; i < ids.length; i++) {
            long longId;
            try {
                longId = Long.parseLong(ids[i]);
                longIds[i] = longId;
                if (recipientFilter == null) {
                    // If there is not filter, all we need to do is to parse the ids
                    foundContact = true;
                    continue;
                }
                String addr = contacts.getPhoneNumber(mResolver, longId);
                if (addr == null) {
                    // This can only happen if all messages from a contact is deleted while
                    // performing the query.
                    continue;
                }
                MapContact contact =
                        contacts.getContactNameFromPhone(addr, mResolver, recipientFilter);
<<<<<<< HEAD
                Log.d(TAG, "id: " + longId + ", addr: " + addr + ", contact name: "
                        + (contact != null
                                ? contact.getName() + ", X-BT-UID: " + contact.getXBtUid()
                                : "null"));
=======
                Log.d(
                        TAG,
                        "id: "
                                + longId
                                + ", addr: "
                                + addr
                                + ", contact name: "
                                + (contact != null
                                        ? contact.getName() + ", X-BT-UID: " + contact.getXBtUid()
                                        : "null"));
>>>>>>> e110efe6
                if (contact == null) {
                    continue;
                }
                foundContact = true;
            } catch (NumberFormatException ex) {
                ContentProfileErrorReportUtils.report(
                        BluetoothProfile.MAP,
                        BluetoothProtoEnums.BLUETOOTH_MAP_CONTENT,
                        BluetoothStatsLog.BLUETOOTH_CONTENT_PROFILE_ERROR_REPORTED__TYPE__EXCEPTION,
                        4);
                // skip this id
                continue;
            }
        }

        if (foundContact) {
            foundContact = false;
            for (long id : longIds) {
                String addr = contacts.getPhoneNumber(mResolver, id);
                if (addr == null) {
                    // This can only happen if all messages from a contact is deleted while
                    // performing the query.
                    continue;
                }
                foundContact = true;
                MapContact contact = contacts.getContactNameFromPhone(addr, mResolver);

                if (contact == null) {
                    // We do not have a contact, we need to manually add one
                    contactElement = new BluetoothMapConvoContactElement();
                    if ((parameterMask & CONVO_PARAM_MASK_PART_NAME) != 0) {
                        contactElement.setName(addr); // Use the phone number as name
                    }
                    if ((parameterMask & CONVO_PARAM_MASK_PART_UCI) != 0) {
                        contactElement.setContactId(addr);
                    }
                } else {
                    contactElement =
                            BluetoothMapConvoContactElement.createFromMapContact(contact, addr);
                    // Remove the parameters not to be reported
                    if ((parameterMask & CONVO_PARAM_MASK_PART_UCI) == 0) {
                        contactElement.setContactId(null);
                    }
                    if ((parameterMask & CONVO_PARAM_MASK_PART_X_BT_UID) == 0) {
                        contactElement.setBtUid(null);
                    }
                    if ((parameterMask & CONVO_PARAM_MASK_PART_DISP_NAME) == 0) {
                        contactElement.setDisplayName(null);
                    }
                }
                convoElement.addContact(contactElement);
            }
        }
        return foundContact;
    }

    /**
     * Get the folder name of an SMS message or MMS message.
     *
     * @return the folder name.
     */
    private String getFolderName(int type, int threadId) {

        if (threadId == -1) {
            return BluetoothMapContract.FOLDER_NAME_DELETED;
        }

        switch (type) {
            case 1:
                return BluetoothMapContract.FOLDER_NAME_INBOX;
            case 2:
                return BluetoothMapContract.FOLDER_NAME_SENT;
            case 3:
                return BluetoothMapContract.FOLDER_NAME_DRAFT;
            case 4: // Just name outbox, failed and queued "outbox"
            case 5:
            case 6:
                return BluetoothMapContract.FOLDER_NAME_OUTBOX;
        }
        return "";
    }

    public byte[] getMessage(
            String handle,
            BluetoothMapAppParams appParams,
            BluetoothMapFolderElement folderElement,
            String version)
            throws UnsupportedEncodingException {
        TYPE type = BluetoothMapUtils.getMsgTypeFromHandle(handle);
        mMessageVersion = version;
        long id = BluetoothMapUtils.getCpHandle(handle);
        if (appParams.getFractionRequest() == BluetoothMapAppParams.FRACTION_REQUEST_NEXT) {
            throw new IllegalArgumentException(
                    "FRACTION_REQUEST_NEXT does not make sence as"
                            + " we always return the full message.");
        }
        switch (type) {
            case SMS_GSM:
            case SMS_CDMA:
                return getSmsMessage(id, appParams.getCharset());
            case MMS:
                return getMmsMessage(id, appParams);
            case EMAIL:
                return getEmailMessage(id, appParams, folderElement);
            case IM:
                return getIMMessage(id, appParams, folderElement);
            default:
                throw new IllegalArgumentException("Invalid message handle.");
        }
    }

    private String setVCardFromPhoneNumber(
            BluetoothMapbMessage message, String phone, boolean incoming) {
        String contactId = null, contactName = null;
        String[] phoneNumbers = new String[1];
        // Handle possible exception for empty phone address
        if (TextUtils.isEmpty(phone)) {
            return contactName;
        }
        //
        // Use only actual phone number, because the MCE cannot know which
        // number the message is from.
        //
        phoneNumbers[0] = phone;
        String[] emailAddresses = null;
        Cursor p;

        Uri uri =
                Uri.withAppendedPath(PhoneLookup.ENTERPRISE_CONTENT_FILTER_URI, Uri.encode(phone));

        String[] projection = {Contacts._ID, Contacts.DISPLAY_NAME};
        String selection = Contacts.IN_VISIBLE_GROUP + "=1";
        String orderBy = Contacts._ID + " ASC";

        // Get the contact _ID and name
        p =
                BluetoothMethodProxy.getInstance()
                        .contentResolverQuery(mResolver, uri, projection, selection, null, orderBy);
        try {
            if (p != null && p.moveToFirst()) {
                contactId = p.getString(p.getColumnIndex(Contacts._ID));
                contactName = p.getString(p.getColumnIndex(Contacts.DISPLAY_NAME));
            }
        } finally {
            close(p);
        }
        // Bail out if we are unable to find a contact, based on the phone number
        if (contactId != null) {
            Cursor q = null;
            // Fetch the contact e-mail addresses
            try {
                q =
                        BluetoothMethodProxy.getInstance()
                                .contentResolverQuery(
                                        mResolver,
                                        ContactsContract.CommonDataKinds.Email.CONTENT_URI,
                                        null,
                                        ContactsContract.CommonDataKinds.Phone.CONTACT_ID + " = ?",
                                        new String[] {contactId},
                                        null);
                if (q != null && q.moveToFirst()) {
                    int i = 0;
                    emailAddresses = new String[q.getCount()];
                    do {
                        String emailAddress =
                                q.getString(
                                        q.getColumnIndex(
                                                ContactsContract.CommonDataKinds.Email.ADDRESS));
                        emailAddresses[i++] = emailAddress;
                    } while (q != null && q.moveToNext());
                }
            } finally {
                close(q);
            }
        }

        if (incoming) {
            Log.v(TAG, "Adding originator for phone:" + phone);
            // Use version 3.0 as we only have a formatted name
            message.addOriginator(
                    contactName, contactName, phoneNumbers, emailAddresses, null, null);
        } else {
            Log.v(TAG, "Adding recipient for phone:" + phone);
            // Use version 3.0 as we only have a formatted name
            message.addRecipient(
                    contactName, contactName, phoneNumbers, emailAddresses, null, null);
        }
        return contactName;
    }

    public static final int MAP_MESSAGE_CHARSET_NATIVE = 0;
    public static final int MAP_MESSAGE_CHARSET_UTF8 = 1;

    public byte[] getSmsMessage(long id, int charset) throws UnsupportedEncodingException {
        int type, threadId;
        long time = -1;
        String msgBody;
        BluetoothMapbMessageSms message = new BluetoothMapbMessageSms();
        TelephonyManager tm = mContext.getSystemService(TelephonyManager.class);

        Cursor c = mResolver.query(Sms.CONTENT_URI, SMS_PROJECTION, "_ID = " + id, null, null);
        if (c == null || !c.moveToFirst()) {
            throw new IllegalArgumentException("SMS handle not found");
        }

        try {
            if (c != null && c.moveToFirst()) {
                Log.v(TAG, "c.count: " + c.getCount());

                if (tm.getPhoneType() == TelephonyManager.PHONE_TYPE_CDMA) {
                    message.setType(TYPE.SMS_CDMA);
                } else {
                    // set SMS_GSM by default
                    message.setType(TYPE.SMS_GSM);
                }
                message.setVersionString(mMessageVersion);
                String read = c.getString(c.getColumnIndex(Sms.READ));
                if (read.equalsIgnoreCase("1")) {
                    message.setStatus(true);
                } else {
                    message.setStatus(false);
                }

                type = c.getInt(c.getColumnIndex(Sms.TYPE));
                threadId = c.getInt(c.getColumnIndex(Sms.THREAD_ID));
                message.setFolder(getFolderName(type, threadId));

                msgBody = c.getString(c.getColumnIndex(Sms.BODY));

                String phone = c.getString(c.getColumnIndex(Sms.ADDRESS));
                if ((phone == null) && type == Sms.MESSAGE_TYPE_DRAFT) {
                    // Fetch address for Drafts folder from "canonical_address" table
                    phone = getCanonicalAddressSms(mResolver, threadId);
                }
                time = c.getLong(c.getColumnIndex(Sms.DATE));
                if (type == 1) { // Inbox message needs to set the vCard as originator
                    setVCardFromPhoneNumber(message, phone, true);
                } else { // Other messages sets the vCard as the recipient
                    setVCardFromPhoneNumber(message, phone, false);
                }
                if (charset == MAP_MESSAGE_CHARSET_NATIVE) {
                    if (type == 1) { // Inbox
                        message.setSmsBodyPdus(
                                BluetoothMapSmsPdu.getDeliverPdus(mContext, msgBody, phone, time));
                    } else {
                        message.setSmsBodyPdus(
                                BluetoothMapSmsPdu.getSubmitPdus(mContext, msgBody, phone));
                    }
                } else /*if (charset == MAP_MESSAGE_CHARSET_UTF8)*/ {
                    message.setSmsBody(msgBody);
                }
                return message.encode();
            }
        } finally {
            if (c != null) {
                c.close();
            }
        }

        return message.encode();
    }

    @VisibleForTesting
    void extractMmsAddresses(long id, BluetoothMapbMessageMime message) {
        final String[] projection = null;
        String selection = new String(Mms.Addr.MSG_ID + "=" + id);
        String uriStr = new String(Mms.CONTENT_URI + "/" + id + "/addr");
        Uri uriAddress = Uri.parse(uriStr);
        String contactName = null;

        Cursor c =
                BluetoothMethodProxy.getInstance()
                        .contentResolverQuery(
                                mResolver, uriAddress, projection, selection, null, null);
        try {
            if (c.moveToFirst()) {
                do {
                    String address = c.getString(c.getColumnIndex(Mms.Addr.ADDRESS));
                    if (address.equals(INSERT_ADDRES_TOKEN)) {
                        continue;
                    }
                    Integer type = c.getInt(c.getColumnIndex(Mms.Addr.TYPE));
                    switch (type) {
                        case MMS_FROM:
                            contactName = setVCardFromPhoneNumber(message, address, true);
                            message.addFrom(contactName, address);
                            break;
                        case MMS_TO:
                            contactName = setVCardFromPhoneNumber(message, address, false);
                            message.addTo(contactName, address);
                            break;
                        case MMS_CC:
                            contactName = setVCardFromPhoneNumber(message, address, false);
                            message.addCc(contactName, address);
                            break;
                        case MMS_BCC:
                            contactName = setVCardFromPhoneNumber(message, address, false);
                            message.addBcc(contactName, address);
                            break;
                        default:
                            break;
                    }
                } while (c.moveToNext());
            }
        } finally {
            if (c != null) {
                c.close();
            }
        }
    }

    /**
     * Read out a mime data part and return the data in a byte array.
     *
     * @param contentPartUri TODO
     * @param partid the content provider id of the Mime Part.
     */
    private byte[] readRawDataPart(Uri contentPartUri, long partid) {
        String uriStr = new String(contentPartUri + "/" + partid);
        Uri uriAddress = Uri.parse(uriStr);
        InputStream is = null;
        ByteArrayOutputStream os = new ByteArrayOutputStream();
        int bufferSize = 8192;
        byte[] buffer = new byte[bufferSize];
        byte[] retVal = null;

        try {
            is = mResolver.openInputStream(uriAddress);
            int len = 0;
            while ((len = is.read(buffer)) != -1) {
                os.write(buffer, 0, len); // We need to specify the len, as it can be != bufferSize
            }
            retVal = os.toByteArray();
        } catch (IOException e) {
            ContentProfileErrorReportUtils.report(
                    BluetoothProfile.MAP,
                    BluetoothProtoEnums.BLUETOOTH_MAP_CONTENT,
                    BluetoothStatsLog.BLUETOOTH_CONTENT_PROFILE_ERROR_REPORTED__TYPE__EXCEPTION,
                    5);
            // do nothing for now
            Log.w(TAG, "Error reading part data", e);
        } finally {
            close(os);
            close(is);
        }
        return retVal;
    }

    /**
     * Read out the mms parts and update the bMessage object provided i {@linkplain message}
     *
     * @param id the content provider ID of the message
     * @param message the bMessage object to add the information to
     */
    @VisibleForTesting
    void extractMmsParts(long id, BluetoothMapbMessageMime message) {
        final String[] projection = null;
        String selection = new String(Mms.Part.MSG_ID + "=" + id);
        String uriStr = new String(Mms.CONTENT_URI + "/" + id + "/part");
        Uri uriAddress = Uri.parse(uriStr);
        BluetoothMapbMessageMime.MimePart part;
        Cursor c =
                BluetoothMethodProxy.getInstance()
                        .contentResolverQuery(
                                mResolver, uriAddress, projection, selection, null, null);
        try {
            if (c.moveToFirst()) {
                do {
                    Long partId = c.getLong(c.getColumnIndex(BaseColumns._ID));
                    String contentType = c.getString(c.getColumnIndex(Mms.Part.CONTENT_TYPE));
                    String name = c.getString(c.getColumnIndex(Mms.Part.NAME));
                    String charset = c.getString(c.getColumnIndex(Mms.Part.CHARSET));
                    String filename = c.getString(c.getColumnIndex(Mms.Part.FILENAME));
                    String text = c.getString(c.getColumnIndex(Mms.Part.TEXT));
                    Integer fd = c.getInt(c.getColumnIndex(Mms.Part._DATA));
                    String cid = c.getString(c.getColumnIndex(Mms.Part.CONTENT_ID));
                    String cl = c.getString(c.getColumnIndex(Mms.Part.CONTENT_LOCATION));
                    String cdisp = c.getString(c.getColumnIndex(Mms.Part.CONTENT_DISPOSITION));

<<<<<<< HEAD
                    Log.v(TAG, "     _id : " + partId + "\n     ct : " + contentType
                            + "\n     partname : " + name + "\n     charset : " + charset
                            + "\n     filename : " + filename + "\n     text : " + text
                            + "\n     fd : " + fd + "\n     cid : " + cid + "\n     cl : " + cl
                            + "\n     cdisp : " + cdisp);
=======
                    Log.v(
                            TAG,
                            "     _id : "
                                    + partId
                                    + "\n     ct : "
                                    + contentType
                                    + "\n     partname : "
                                    + name
                                    + "\n     charset : "
                                    + charset
                                    + "\n     filename : "
                                    + filename
                                    + "\n     text : "
                                    + text
                                    + "\n     fd : "
                                    + fd
                                    + "\n     cid : "
                                    + cid
                                    + "\n     cl : "
                                    + cl
                                    + "\n     cdisp : "
                                    + cdisp);
>>>>>>> e110efe6

                    part = message.addMimePart();
                    part.mContentType = contentType;
                    part.mPartName = name;
                    part.mContentId = cid;
                    part.mContentLocation = cl;
                    part.mContentDisposition = cdisp;

                    // Filtering out non-text parts (e.g., an image) when attachments are to be
                    // excluded is currently handled within the "message" object's encoding
                    // function (c.f., BluetoothMapbMessageMime.encodeMime()), where the
                    // attachment is replaced with a text string containing the part name or
                    // filename.
                    // However, replacing with text during encoding is too late, as charset
                    // information does not get properly set and propagated. For example, if a MMS
                    // consists only of a GIF, it's mimetype is "image/gif" and not "text", so
                    // according to spec, "charset" should not be set. However, if the attachment
                    // is replaced with a text string, the bMessage now contains text and should
                    // have charset set to UTF-8 according to spec.
                    if (!part.mContentType.toUpperCase().contains("TEXT")
                            && !message.getIncludeAttachments()) {
                        StringBuilder sb = new StringBuilder();
                        try {
                            part.encodePlainText(sb);
                            // Each time {@code encodePlainText} is called, it adds {@code "\r\n"}
                            // to the string. {@code encodePlainText} is called here to replace
                            // an image with a string, but later on, when we encode the entire
                            // bMessage in {@link BluetoothMapbMessageMime#encode()},
                            // {@code encodePlainText} will be called again on this {@code
                            // MimePart} (as text this time), adding a second {@code "\r\n"}. So
                            // we remove the extra newline from the end.
                            int newlineIndex = sb.lastIndexOf("\r\n");
                            if (newlineIndex != -1) sb.delete(newlineIndex, newlineIndex + 4);
                            text = sb.toString();
                            part.mContentType = "text";
                        } catch (UnsupportedEncodingException e) {
                            ContentProfileErrorReportUtils.report(
                                    BluetoothProfile.MAP,
                                    BluetoothProtoEnums.BLUETOOTH_MAP_CONTENT,
                                    BluetoothStatsLog
                                            .BLUETOOTH_CONTENT_PROFILE_ERROR_REPORTED__TYPE__EXCEPTION,
                                    6);
                            Log.d(TAG, "extractMmsParts", e);
                        }
                    }

                    try {
                        if (text != null) {
                            part.mData = text.getBytes("UTF-8");
                            part.mCharsetName = "utf-8";
                        } else {
                            part.mData =
                                    readRawDataPart(Uri.parse(Mms.CONTENT_URI + "/part"), partId);
                            if (charset != null) {
                                part.mCharsetName =
                                        CharacterSets.getMimeName(Integer.parseInt(charset));
                            }
                        }
                    } catch (NumberFormatException e) {
                        ContentProfileErrorReportUtils.report(
                                BluetoothProfile.MAP,
                                BluetoothProtoEnums.BLUETOOTH_MAP_CONTENT,
                                BluetoothStatsLog
                                        .BLUETOOTH_CONTENT_PROFILE_ERROR_REPORTED__TYPE__EXCEPTION,
                                7);
                        Log.d(TAG, "extractMmsParts", e);
                        part.mData = null;
                        part.mCharsetName = null;
                    } catch (UnsupportedEncodingException e) {
                        ContentProfileErrorReportUtils.report(
                                BluetoothProfile.MAP,
                                BluetoothProtoEnums.BLUETOOTH_MAP_CONTENT,
                                BluetoothStatsLog
                                        .BLUETOOTH_CONTENT_PROFILE_ERROR_REPORTED__TYPE__EXCEPTION,
                                8);
                        Log.d(TAG, "extractMmsParts", e);
                        part.mData = null;
                        part.mCharsetName = null;
                    }
                    part.mFileName = filename;
                } while (c.moveToNext());
                message.updateCharset();
            }

        } finally {
            if (c != null) {
                c.close();
            }
        }
    }

    /**
     * @param id the content provider id for the message to fetch.
     * @param appParams The application parameter object received from the client.
     * @return a byte[] containing the utf-8 encoded bMessage to send to the client.
     * @throws UnsupportedEncodingException if UTF-8 is not supported, which is guaranteed to be
     *     supported on an android device
     */
    public byte[] getMmsMessage(long id, BluetoothMapAppParams appParams)
            throws UnsupportedEncodingException {
        int msgBox, threadId;
        if (appParams.getCharset() == MAP_MESSAGE_CHARSET_NATIVE) {
            throw new IllegalArgumentException(
                    "MMS charset native not allowed for MMS" + " - must be utf-8");
        }

        BluetoothMapbMessageMime message = new BluetoothMapbMessageMime();
        Cursor c = mResolver.query(Mms.CONTENT_URI, MMS_PROJECTION, "_ID = " + id, null, null);
        try {
            if (c != null && c.moveToFirst()) {
                message.setType(TYPE.MMS);
                message.setVersionString(mMessageVersion);

                // The MMS info:
                String read = c.getString(c.getColumnIndex(Mms.READ));
                if (read.equalsIgnoreCase("1")) {
                    message.setStatus(true);
                } else {
                    message.setStatus(false);
                }

                msgBox = c.getInt(c.getColumnIndex(Mms.MESSAGE_BOX));
                threadId = c.getInt(c.getColumnIndex(Mms.THREAD_ID));
                message.setFolder(getFolderName(msgBox, threadId));
                message.setSubject(c.getString(c.getColumnIndex(Mms.SUBJECT)));
                message.setMessageId(c.getString(c.getColumnIndex(Mms.MESSAGE_ID)));
                message.setContentType(c.getString(c.getColumnIndex(Mms.CONTENT_TYPE)));
                message.setDate(c.getLong(c.getColumnIndex(Mms.DATE)) * 1000L);
                message.setTextOnly(c.getInt(c.getColumnIndex(Mms.TEXT_ONLY)) != 0);
                message.setIncludeAttachments(appParams.getAttachment() != 0);
                // c.getLong(c.getColumnIndex(Mms.DATE_SENT)); - this is never used
                // c.getInt(c.getColumnIndex(Mms.STATUS)); - don't know what this is

                // The parts
                extractMmsParts(id, message);

                // The addresses
                extractMmsAddresses(id, message);

                return message.encode();
            }
        } finally {
            if (c != null) {
                c.close();
            }
        }

        return message.encode();
    }

    /**
     * @param id the content provider id for the message to fetch.
     * @param appParams The application parameter object received from the client.
     * @return a byte[] containing the utf-8 encoded bMessage to send to the client.
     * @throws UnsupportedEncodingException if UTF-8 is not supported, which is guaranteed to be
     *     supported on an android device
     */
    public byte[] getEmailMessage(
            long id, BluetoothMapAppParams appParams, BluetoothMapFolderElement currentFolder)
            throws UnsupportedEncodingException {
        // Log print out of application parameters set
        if (appParams != null) {
<<<<<<< HEAD
            Log.d(TAG, "TYPE_MESSAGE (GET): Attachment = " + appParams.getAttachment()
                    + ", Charset = "
                    + appParams.getCharset() + ", FractionRequest = "
                    + appParams.getFractionRequest());
=======
            Log.d(
                    TAG,
                    "TYPE_MESSAGE (GET): Attachment = "
                            + appParams.getAttachment()
                            + ", Charset = "
                            + appParams.getCharset()
                            + ", FractionRequest = "
                            + appParams.getFractionRequest());
>>>>>>> e110efe6
        }

        // Throw exception if requester NATIVE charset for Email
        // Exception is caught by MapObexServer sendGetMessageResp
        if (appParams.getCharset() == MAP_MESSAGE_CHARSET_NATIVE) {
            throw new IllegalArgumentException("EMAIL charset not UTF-8");
        }

        BluetoothMapbMessageEmail message = new BluetoothMapbMessageEmail();
        Uri contentUri = Uri.parse(mBaseUri + BluetoothMapContract.TABLE_MESSAGE);
        Cursor c =
                BluetoothMethodProxy.getInstance()
                        .contentResolverQuery(
                                mResolver,
                                contentUri,
                                BluetoothMapContract.BT_MESSAGE_PROJECTION,
                                "_ID = " + id,
                                null,
                                null);
        try {
            if (c != null && c.moveToFirst()) {
                BluetoothMapFolderElement folderElement;
                FileInputStream is = null;
                ParcelFileDescriptor fd = null;
                try {
                    // Handle fraction requests
                    int fractionRequest = appParams.getFractionRequest();
                    if (fractionRequest != BluetoothMapAppParams.INVALID_VALUE_PARAMETER) {
                        // Fraction requested
                        String fractionStr = (fractionRequest == 0) ? "FIRST" : "NEXT";
<<<<<<< HEAD
                        Log.v(TAG, "getEmailMessage - FractionRequest " + fractionStr
                                + " - send compete message");
=======
                        Log.v(
                                TAG,
                                "getEmailMessage - FractionRequest "
                                        + fractionStr
                                        + " - send compete message");
>>>>>>> e110efe6
                        // Check if message is complete and if not - request message from server
                        if (!c.getString(
                                        c.getColumnIndex(
                                                BluetoothMapContract.MessageColumns
                                                        .RECEPTION_STATE))
                                .equalsIgnoreCase(BluetoothMapContract.RECEPTION_STATE_COMPLETE)) {
                            // TODO: request message from server
<<<<<<< HEAD
                            Log.w(TAG, "getEmailMessage - receptionState not COMPLETE -  Not "
                                    + "Implemented!");
=======
                            Log.w(
                                    TAG,
                                    "getEmailMessage - receptionState not COMPLETE -  Not "
                                            + "Implemented!");
>>>>>>> e110efe6
                            ContentProfileErrorReportUtils.report(
                                    BluetoothProfile.MAP,
                                    BluetoothProtoEnums.BLUETOOTH_MAP_CONTENT,
                                    BluetoothStatsLog
                                            .BLUETOOTH_CONTENT_PROFILE_ERROR_REPORTED__TYPE__LOG_WARN,
                                    9);
                        }
                    }
                    // Set read status:
                    String read =
                            c.getString(
                                    c.getColumnIndex(
                                            BluetoothMapContract.MessageColumns.FLAG_READ));
                    if (read != null && read.equalsIgnoreCase("1")) {
                        message.setStatus(true);
                    } else {
                        message.setStatus(false);
                    }

                    // Set message type:
                    message.setType(TYPE.EMAIL);
                    message.setVersionString(mMessageVersion);
                    // Set folder:
                    long folderId =
                            c.getLong(
                                    c.getColumnIndex(
                                            BluetoothMapContract.MessageColumns.FOLDER_ID));
                    folderElement = currentFolder.getFolderById(folderId);
                    message.setCompleteFolder(folderElement.getFullPath());

                    // Set recipient:
                    String nameEmail =
                            c.getString(
                                    c.getColumnIndex(BluetoothMapContract.MessageColumns.TO_LIST));
                    Rfc822Token[] tokens = Rfc822Tokenizer.tokenize(nameEmail);
                    if (tokens.length != 0) {
                        Log.d(TAG, "Recipient count= " + tokens.length);
                        int i = 0;
                        while (i < tokens.length) {
                            Log.v(TAG, "Recipient = " + tokens[i].toString());
                            String[] emails = new String[1];
                            emails[0] = tokens[i].getAddress();
                            String name = tokens[i].getName();
                            message.addRecipient(name, name, null, emails, null, null);
                            i++;
                        }
                    }

                    // Set originator:
                    nameEmail =
                            c.getString(
                                    c.getColumnIndex(
                                            BluetoothMapContract.MessageColumns.FROM_LIST));
                    tokens = Rfc822Tokenizer.tokenize(nameEmail);
                    if (tokens.length != 0) {
                        Log.d(TAG, "Originator count= " + tokens.length);
                        int i = 0;
                        while (i < tokens.length) {
                            Log.v(TAG, "Originator = " + tokens[i].toString());
                            String[] emails = new String[1];
                            emails[0] = tokens[i].getAddress();
                            String name = tokens[i].getName();
                            message.addOriginator(name, name, null, emails, null, null);
                            i++;
                        }
                    }
                } finally {
                    if (c != null) {
                        c.close();
                    }
                }
                // Find out if we get attachments
                String attStr =
                        (appParams.getAttachment() == 0)
                                ? "/" + BluetoothMapContract.FILE_MSG_NO_ATTACHMENTS
                                : "";
                Uri uri = Uri.parse(contentUri + "/" + id + attStr);

                // Get email message body content
                int count = 0;
                try {
                    fd =
                            BluetoothMethodProxy.getInstance()
                                    .contentResolverOpenFileDescriptor(mResolver, uri, "r");
                    is = new FileInputStream(fd.getFileDescriptor());
                    StringBuilder email = new StringBuilder("");
                    byte[] buffer = new byte[1024];
                    while ((count = is.read(buffer)) != -1) {
                        // TODO: Handle breaks within a UTF8 character
                        email.append(new String(buffer, 0, count));
<<<<<<< HEAD
                        Log.v(TAG, "Email part = " + new String(buffer, 0, count) + " count="
                                + count);
=======
                        Log.v(
                                TAG,
                                "Email part = " + new String(buffer, 0, count) + " count=" + count);
>>>>>>> e110efe6
                    }
                    // Set email message body:
                    message.setEmailBody(email.toString());
                } catch (FileNotFoundException e) {
                    ContentProfileErrorReportUtils.report(
                            BluetoothProfile.MAP,
                            BluetoothProtoEnums.BLUETOOTH_MAP_CONTENT,
                            BluetoothStatsLog
                                    .BLUETOOTH_CONTENT_PROFILE_ERROR_REPORTED__TYPE__EXCEPTION,
                            10);
                    Log.w(TAG, e);
                } catch (NullPointerException e) {
                    ContentProfileErrorReportUtils.report(
                            BluetoothProfile.MAP,
                            BluetoothProtoEnums.BLUETOOTH_MAP_CONTENT,
                            BluetoothStatsLog
                                    .BLUETOOTH_CONTENT_PROFILE_ERROR_REPORTED__TYPE__EXCEPTION,
                            11);
                    Log.w(TAG, e);
                } catch (IOException e) {
                    ContentProfileErrorReportUtils.report(
                            BluetoothProfile.MAP,
                            BluetoothProtoEnums.BLUETOOTH_MAP_CONTENT,
                            BluetoothStatsLog
                                    .BLUETOOTH_CONTENT_PROFILE_ERROR_REPORTED__TYPE__EXCEPTION,
                            12);
                    Log.w(TAG, e);
                } finally {
                    try {
                        if (is != null) {
                            is.close();
                        }
                    } catch (IOException e) {
                        ContentProfileErrorReportUtils.report(
                                BluetoothProfile.MAP,
                                BluetoothProtoEnums.BLUETOOTH_MAP_CONTENT,
                                BluetoothStatsLog
                                        .BLUETOOTH_CONTENT_PROFILE_ERROR_REPORTED__TYPE__EXCEPTION,
                                13);
                        Log.w(TAG, e);
                    }
                    try {
                        if (fd != null) {
                            fd.close();
                        }
                    } catch (IOException e) {
                        ContentProfileErrorReportUtils.report(
                                BluetoothProfile.MAP,
                                BluetoothProtoEnums.BLUETOOTH_MAP_CONTENT,
                                BluetoothStatsLog
                                        .BLUETOOTH_CONTENT_PROFILE_ERROR_REPORTED__TYPE__EXCEPTION,
                                14);
                        Log.w(TAG, e);
                    }
                }
                return message.encode();
            }
        } finally {
            if (c != null) {
                c.close();
            }
        }
        throw new IllegalArgumentException("EMAIL handle not found");
    }

    /**
     * @param id the content provider id for the message to fetch.
     * @param appParams The application parameter object received from the client.
     * @return a byte[] containing the utf-8 encoded bMessage to send to the client.
     * @throws UnsupportedEncodingException if UTF-8 is not supported, which is guaranteed to be
     *     supported on an android device
     */
    public byte[] getIMMessage(
            long id, BluetoothMapAppParams appParams, BluetoothMapFolderElement folderElement)
            throws UnsupportedEncodingException {
        long threadId, folderId;

        if (appParams.getCharset() == MAP_MESSAGE_CHARSET_NATIVE) {
            throw new IllegalArgumentException(
                    "IM charset native not allowed for IM - must be utf-8");
        }

        BluetoothMapbMessageMime message = new BluetoothMapbMessageMime();
        Uri contentUri = Uri.parse(mBaseUri + BluetoothMapContract.TABLE_MESSAGE);
        Cursor c =
                BluetoothMethodProxy.getInstance()
                        .contentResolverQuery(
                                mResolver,
                                contentUri,
                                BluetoothMapContract.BT_MESSAGE_PROJECTION,
                                "_ID = " + id,
                                null,
                                null);
        Cursor contacts = null;
        try {
            if (c != null && c.moveToFirst()) {
                message.setType(TYPE.IM);
                message.setVersionString(mMessageVersion);

                // The IM message info:
                int read =
                        c.getInt(c.getColumnIndex(BluetoothMapContract.MessageColumns.FLAG_READ));
                if (read == 1) {
                    message.setStatus(true);
                } else {
                    message.setStatus(false);
                }

                threadId =
                        c.getInt(c.getColumnIndex(BluetoothMapContract.MessageColumns.THREAD_ID));
                folderId =
                        c.getLong(c.getColumnIndex(BluetoothMapContract.MessageColumns.FOLDER_ID));
                folderElement = folderElement.getFolderById(folderId);
                message.setCompleteFolder(folderElement.getFullPath());
                message.setSubject(
                        c.getString(c.getColumnIndex(BluetoothMapContract.MessageColumns.SUBJECT)));
                message.setMessageId(
                        c.getString(c.getColumnIndex(BluetoothMapContract.MessageColumns._ID)));
                message.setDate(
                        c.getLong(c.getColumnIndex(BluetoothMapContract.MessageColumns.DATE)));
                message.setTextOnly(
                        c.getInt(
                                        c.getColumnIndex(
                                                BluetoothMapContract.MessageColumns
                                                        .ATTACHMENT_SIZE))
                                == 0);

                message.setIncludeAttachments(appParams.getAttachment() != 0);

                // c.getLong(c.getColumnIndex(Mms.DATE_SENT)); - this is never used
                // c.getInt(c.getColumnIndex(Mms.STATUS)); - don't know what this is

                // The parts

                // FIXME next few lines are temporary code
                MimePart part = message.addMimePart();
                part.mData =
                        c.getString((c.getColumnIndex(BluetoothMapContract.MessageColumns.BODY)))
                                .getBytes("UTF-8");
                part.mCharsetName = "utf-8";
                part.mContentId = "0";
                part.mContentType = "text/plain";
                message.updateCharset();
                // FIXME end temp code

                Uri contactsUri = Uri.parse(mBaseUri + BluetoothMapContract.TABLE_CONVOCONTACT);
                contacts =
                        BluetoothMethodProxy.getInstance()
                                .contentResolverQuery(
                                        mResolver,
                                        contactsUri,
                                        BluetoothMapContract.BT_CONTACT_PROJECTION,
                                        BluetoothMapContract.ConvoContactColumns.CONVO_ID
                                                + " = "
                                                + threadId,
                                        null,
                                        null);
                // TODO this will not work for group-chats
                if (contacts != null && contacts.moveToFirst()) {
                    String name =
                            contacts.getString(
                                    contacts.getColumnIndex(
                                            BluetoothMapContract.ConvoContactColumns.NAME));
                    String[] btUid = new String[1];
                    btUid[0] =
                            contacts.getString(
                                    contacts.getColumnIndex(
                                            BluetoothMapContract.ConvoContactColumns.X_BT_UID));
                    String nickname =
                            contacts.getString(
                                    contacts.getColumnIndex(
                                            BluetoothMapContract.ConvoContactColumns.NICKNAME));
                    String[] btUci = new String[1];
                    String[] btOwnUci = new String[1];
                    btOwnUci[0] = mAccount.getUciFull();
                    btUci[0] =
                            contacts.getString(
                                    contacts.getColumnIndex(
                                            BluetoothMapContract.ConvoContactColumns.UCI));
                    if (folderId == BluetoothMapContract.FOLDER_ID_SENT
                            || folderId == BluetoothMapContract.FOLDER_ID_OUTBOX) {
                        message.addRecipient(nickname, name, null, null, btUid, btUci);
                        message.addOriginator(null, btOwnUci);

                    } else {
                        message.addOriginator(nickname, name, null, null, btUid, btUci);
                        message.addRecipient(null, btOwnUci);
                    }
                }
                return message.encode();
            }
        } finally {
            if (c != null) {
                c.close();
            }
            if (contacts != null) {
                contacts.close();
            }
        }

        throw new IllegalArgumentException("IM handle not found");
    }

    public void setRemoteFeatureMask(int featureMask) {
        this.mRemoteFeatureMask = featureMask;
        Log.v(TAG, "setRemoteFeatureMask");
        if ((this.mRemoteFeatureMask & BluetoothMapUtils.MAP_FEATURE_MESSAGE_LISTING_FORMAT_V11_BIT)
                == BluetoothMapUtils.MAP_FEATURE_MESSAGE_LISTING_FORMAT_V11_BIT) {
            Log.v(TAG, "setRemoteFeatureMask MAP_MESSAGE_LISTING_FORMAT_V11");
            this.mMsgListingVersion = BluetoothMapUtils.MAP_MESSAGE_LISTING_FORMAT_V11;
        }
    }

    public int getRemoteFeatureMask() {
        return this.mRemoteFeatureMask;
    }

    HashMap<Long, BluetoothMapConvoListingElement> getSmsMmsConvoList() {
        return mMasInstance.getSmsMmsConvoList();
    }

    void setSmsMmsConvoList(HashMap<Long, BluetoothMapConvoListingElement> smsMmsConvoList) {
        mMasInstance.setSmsMmsConvoList(smsMmsConvoList);
    }

    HashMap<Long, BluetoothMapConvoListingElement> getImEmailConvoList() {
        return mMasInstance.getImEmailConvoList();
    }

    void setImEmailConvoList(HashMap<Long, BluetoothMapConvoListingElement> imEmailConvoList) {
        mMasInstance.setImEmailConvoList(imEmailConvoList);
    }
}<|MERGE_RESOLUTION|>--- conflicted
+++ resolved
@@ -68,10 +68,6 @@
 
     private static final String TAG = "BluetoothMapContent";
 
-<<<<<<< HEAD
-
-=======
->>>>>>> e110efe6
     // Parameter Mask for selection of parameters to return in listings
     private static final int MASK_SUBJECT = 0x00000001;
     @VisibleForTesting static final int MASK_DATETIME = 0x00000002;
@@ -614,16 +610,11 @@
                         // We know there are attachments, since it is not TextOnly
                         // Hence the size in the database must be wrong.
                         // Set size to 1 to indicate to the client, that attachments are present
-<<<<<<< HEAD
-                        Log.d(TAG, "Error in message database, size reported as: " + size
-                                + " Changing size to 1");
-=======
                         Log.d(
                                 TAG,
                                 "Error in message database, size reported as: "
                                         + size
                                         + " Changing size to 1");
->>>>>>> e110efe6
                         size = 1;
                     }
                     // TODO: Add handling of attachemnt mime types
@@ -632,16 +623,11 @@
                 int attachment = c.getInt(fi.mMessageColAttachment);
                 size = c.getInt(fi.mMessageColAttachmentSize);
                 if (attachment == 1 && size == 0) {
-<<<<<<< HEAD
-                    Log.d(TAG, "Error in message database, attachment size reported as: " + size
-                            + " Changing size to 1");
-=======
                     Log.d(
                             TAG,
                             "Error in message database, attachment size reported as: "
                                     + size
                                     + " Changing size to 1");
->>>>>>> e110efe6
                     size = 1; /* Ensure we indicate we have attachments in the size, if the
                                  message has attachments, in case the e-mail client do not
                                  report a size */
@@ -656,10 +642,6 @@
                     attachmentMimeTypes = c.getString(fi.mMessageColAttachmentMime);
                 }
             }
-<<<<<<< HEAD
-            Log.v(TAG, "setAttachmentSize: " + size + "\n" + "setAttachmentMimeTypes: "
-                    + attachmentMimeTypes);
-=======
             Log.v(
                     TAG,
                     "setAttachmentSize: "
@@ -667,7 +649,6 @@
                             + "\n"
                             + "setAttachmentMimeTypes: "
                             + attachmentMimeTypes);
->>>>>>> e110efe6
             e.setAttachmentSize(size);
 
             if ((mMsgListingVersion > BluetoothMapUtils.MAP_MESSAGE_LISTING_FORMAT_V10)
@@ -760,16 +741,11 @@
                 // A message cannot have size 0
                 // Hence the size in the database must be wrong.
                 // Set size to 1 to indicate to the client, that the message has content.
-<<<<<<< HEAD
-                Log.d(TAG, "Error in message database, size reported as: " + size
-                        + " Changing size to 1");
-=======
                 Log.d(
                         TAG,
                         "Error in message database, size reported as: "
                                 + size
                                 + " Changing size to 1");
->>>>>>> e110efe6
                 size = 1;
             }
             Log.v(TAG, "setSize: " + size);
@@ -1116,10 +1092,6 @@
                         contacts.close();
                     }
                 }
-<<<<<<< HEAD
-
-=======
->>>>>>> e110efe6
             }
             Log.v(TAG, "setSenderAddressing: " + address);
             if (address == null) {
@@ -1254,10 +1226,6 @@
         }
         e.setLastActivity(date);
         Log.v(TAG, "setDateTime: " + e.getLastActivityString());
-<<<<<<< HEAD
-
-=======
->>>>>>> e110efe6
     }
 
     public static String getTextPartsMms(ContentResolver r, long id) {
@@ -1437,11 +1405,6 @@
                                     null);
             if (cr != null && cr.moveToFirst()) {
                 recipientIds = cr.getString(0);
-<<<<<<< HEAD
-                Log.v(TAG,
-                        "cursor.getCount(): " + cr.getCount() + "recipientIds: " + recipientIds
-                                + "selection: " + whereClause);
-=======
                 Log.v(
                         TAG,
                         "cursor.getCount(): "
@@ -1450,7 +1413,6 @@
                                 + recipientIds
                                 + "selection: "
                                 + whereClause);
->>>>>>> e110efe6
             }
         } finally {
             if (cr != null) {
@@ -2194,13 +2156,8 @@
      * @param ap Parameters specifying message content and filters
      * @return Listing object containing requested messages
      */
-<<<<<<< HEAD
-    public BluetoothMapMessageListing msgListing(BluetoothMapFolderElement folderElement,
-            BluetoothMapAppParams ap) {
-=======
     public BluetoothMapMessageListing msgListing(
             BluetoothMapFolderElement folderElement, BluetoothMapAppParams ap) {
->>>>>>> e110efe6
         Log.d(TAG, "msgListing: messageType = " + ap.getFilterMessageType());
 
         BluetoothMapMessageListing bmList = new BluetoothMapMessageListing();
@@ -2210,14 +2167,6 @@
         if (ap.getParameterMask() == BluetoothMapAppParams.INVALID_VALUE_PARAMETER
                 || ap.getParameterMask() == 0) {
             ap.setParameterMask(PARAMETER_MASK_ALL_ENABLED);
-<<<<<<< HEAD
-            Log.v(TAG, "msgListing(): appParameterMask is zero or not present, "
-                    + "changing to all enabled by default: " + ap.getParameterMask());
-        }
-        Log.v(TAG, "folderElement hasSmsMmsContent = " + folderElement.hasSmsMmsContent()
-                + " folderElement.hasEmailContent = " + folderElement.hasEmailContent()
-                + " folderElement.hasImContent = " + folderElement.hasImContent());
-=======
             Log.v(
                     TAG,
                     "msgListing(): appParameterMask is zero or not present, "
@@ -2232,7 +2181,6 @@
                         + folderElement.hasEmailContent()
                         + " folderElement.hasImContent = "
                         + folderElement.hasImContent());
->>>>>>> e110efe6
 
         /* Cache some info used throughout filtering */
         FilterInfo fi = new FilterInfo();
@@ -2269,11 +2217,6 @@
                     /*SMS cannot have high priority*/
                     String where = setWhereFilter(folderElement, fi, ap);
                     Log.d(TAG, "msgType: " + fi.mMsgType + " where: " + where);
-<<<<<<< HEAD
-                    smsCursor = BluetoothMethodProxy.getInstance().contentResolverQuery(mResolver,
-                            Sms.CONTENT_URI, SMS_PROJECTION, where, null,
-                            Sms.DATE + " DESC" + limit);
-=======
                     smsCursor =
                             BluetoothMethodProxy.getInstance()
                                     .contentResolverQuery(
@@ -2283,7 +2226,6 @@
                                             where,
                                             null,
                                             Sms.DATE + " DESC" + limit);
->>>>>>> e110efe6
                     if (smsCursor != null) {
                         BluetoothMapMessageListingElement e = null;
                         // store column index so we dont have to look them up anymore (optimization)
@@ -2317,11 +2259,6 @@
                 where += " AND " + INTERESTED_MESSAGE_TYPE_CLAUSE;
                 if (!where.isEmpty()) {
                     Log.d(TAG, "msgType: " + fi.mMsgType + " where: " + where);
-<<<<<<< HEAD
-                    mmsCursor = BluetoothMethodProxy.getInstance().contentResolverQuery(mResolver,
-                            Mms.CONTENT_URI, MMS_PROJECTION, where, null,
-                            Mms.DATE + " DESC" + limit);
-=======
                     mmsCursor =
                             BluetoothMethodProxy.getInstance()
                                     .contentResolverQuery(
@@ -2331,7 +2268,6 @@
                                             where,
                                             null,
                                             Mms.DATE + " DESC" + limit);
->>>>>>> e110efe6
                     if (mmsCursor != null) {
                         BluetoothMapMessageListingElement e = null;
                         // store column index so we dont have to look them up anymore (optimization)
@@ -2494,10 +2430,6 @@
             }
         }
 
-<<<<<<< HEAD
-
-=======
->>>>>>> e110efe6
         Log.d(TAG, "messagelisting end");
         return bmList;
     }
@@ -2626,13 +2558,8 @@
      * @param ap application parameter object
      * @return true if unread messages are in the list, else false
      */
-<<<<<<< HEAD
-    public boolean msgListingHasUnread(BluetoothMapFolderElement folderElement,
-            BluetoothMapAppParams ap) {
-=======
     public boolean msgListingHasUnread(
             BluetoothMapFolderElement folderElement, BluetoothMapAppParams ap) {
->>>>>>> e110efe6
         Log.d(TAG, "msgListingHasUnread: folder = " + folderElement.getName());
         int cnt = 0;
 
@@ -2767,16 +2694,11 @@
         if (ap.getConvoParameterMask() == BluetoothMapAppParams.INVALID_VALUE_PARAMETER
                 || ap.getConvoParameterMask() == 0) {
             ap.setConvoParameterMask(CONVO_PARAMETER_MASK_DEFAULT);
-<<<<<<< HEAD
-            Log.d(TAG, "convoListing(): appParameterMask is zero or not present, "
-                    + "changing to default: " + ap.getConvoParameterMask());
-=======
             Log.d(
                     TAG,
                     "convoListing(): appParameterMask is zero or not present, "
                             + "changing to default: "
                             + ap.getConvoParameterMask());
->>>>>>> e110efe6
         }
 
         /* Possible filters:
@@ -2842,17 +2764,12 @@
                                 .appendQueryParameter("simple", "true")
                                 .build();
                 sortOrder.append(limit);
-<<<<<<< HEAD
-                Log.d(TAG, "Query using selection: " + selection.toString() + " - sortOrder: "
-                        + sortOrder.toString());
-=======
                 Log.d(
                         TAG,
                         "Query using selection: "
                                 + selection.toString()
                                 + " - sortOrder: "
                                 + sortOrder.toString());
->>>>>>> e110efe6
                 // TODO: Optimize: Reduce projection based on convo parameter mask
                 smsMmsCursor =
                         BluetoothMethodProxy.getInstance()
@@ -2935,17 +2852,12 @@
                     // Here we rely on only a single account-based message type for each MAS.
                     fi.setEmailImConvoColumns(imEmailCursor);
                     boolean isValid = imEmailCursor.moveToNext();
-<<<<<<< HEAD
-                    Log.d(TAG, "Found " + imEmailCursor.getCount()
-                            + " EMAIL/IM conversations. isValid = " + isValid);
-=======
                     Log.d(
                             TAG,
                             "Found "
                                     + imEmailCursor.getCount()
                                     + " EMAIL/IM conversations. isValid = "
                                     + isValid);
->>>>>>> e110efe6
                     while (isValid && ((sizeOnly) || (count < maxThreads))) {
                         long threadId = imEmailCursor.getLong(fi.mConvoColConvoId);
                         long nextThreadId;
@@ -2955,14 +2867,9 @@
 
                         do {
                             nextThreadId = imEmailCursor.getLong(fi.mConvoColConvoId);
-<<<<<<< HEAD
-                            Log.v(TAG, "  threadId = " + threadId + " newThreadId = "
-                                    + nextThreadId);
-=======
                             Log.v(
                                     TAG,
                                     "  threadId = " + threadId + " newThreadId = " + nextThreadId);
->>>>>>> e110efe6
                             // TODO: This seems rather inefficient in the case where we do not need
                             //       to reduce the list.
                         } while ((nextThreadId == threadId)
@@ -2994,15 +2901,6 @@
                 switch (type) {
                     case SMS_CDMA:
                     case SMS_GSM:
-<<<<<<< HEAD
-                    case MMS: {
-                        tmpCursor = null; // SMS/MMS needs special treatment
-                        if (smsMmsCursor != null) {
-                            populateSmsMmsConvoElement(ele, smsMmsCursor, ap, contacts);
-                        }
-                        break;
-                    }
-=======
                     case MMS:
                         {
                             tmpCursor = null; // SMS/MMS needs special treatment
@@ -3011,7 +2909,6 @@
                             }
                             break;
                         }
->>>>>>> e110efe6
                     case EMAIL:
                         tmpCursor = imEmailCursor;
                         fi.mMsgType = FilterInfo.TYPE_EMAIL;
@@ -3031,15 +2928,10 @@
                     populateImEmailConvoElement(ele, tmpCursor, ap, fi);
                 } else {
                     // No, it will be for SMS/MMS at the moment
-<<<<<<< HEAD
-                    Log.d(TAG, "tmpCursor is Null - something is wrong - or the message is"
-                            + " of type SMS/MMS");
-=======
                     Log.d(
                             TAG,
                             "tmpCursor is Null - something is wrong - or the message is"
                                     + " of type SMS/MMS");
->>>>>>> e110efe6
                 }
             }
         } finally {
@@ -3151,11 +3043,6 @@
         Uri contentUri = Uri.parse(mBaseUri + BluetoothMapContract.TABLE_CONVERSATION);
 
         Log.v(TAG, "URI with parameters: " + contentUri.toString());
-<<<<<<< HEAD
-        Cursor imEmailCursor = mResolver.query(contentUri, CONVO_VERSION_PROJECTION, null, null,
-                BluetoothMapContract.ConversationColumns.LAST_THREAD_ACTIVITY + " DESC, "
-                        + BluetoothMapContract.ConversationColumns.THREAD_ID + " ASC");
-=======
         Cursor imEmailCursor =
                 mResolver.query(
                         contentUri,
@@ -3166,7 +3053,6 @@
                                 + " DESC, "
                                 + BluetoothMapContract.ConversationColumns.THREAD_ID
                                 + " ASC");
->>>>>>> e110efe6
         try {
             if (imEmailCursor != null) {
                 BluetoothMapConvoListingElement convoElement = null;
@@ -3174,17 +3060,12 @@
                 // Here we rely on only a single account-based message type for each MAS.
                 fi.setEmailImConvoColumns(imEmailCursor);
                 boolean isValid = imEmailCursor.moveToNext();
-<<<<<<< HEAD
-                Log.v(TAG, "Found " + imEmailCursor.getCount()
-                        + " EMAIL/IM conversations. isValid = " + isValid);
-=======
                 Log.v(
                         TAG,
                         "Found "
                                 + imEmailCursor.getCount()
                                 + " EMAIL/IM conversations. isValid = "
                                 + isValid);
->>>>>>> e110efe6
                 synchronized (getImEmailConvoList()) {
                     int size = Math.max(getImEmailConvoList().size(), imEmailCursor.getCount());
                     boolean convoChanged = false;
@@ -3584,12 +3465,6 @@
                 }
                 MapContact contact =
                         contacts.getContactNameFromPhone(addr, mResolver, recipientFilter);
-<<<<<<< HEAD
-                Log.d(TAG, "id: " + longId + ", addr: " + addr + ", contact name: "
-                        + (contact != null
-                                ? contact.getName() + ", X-BT-UID: " + contact.getXBtUid()
-                                : "null"));
-=======
                 Log.d(
                         TAG,
                         "id: "
@@ -3600,7 +3475,6 @@
                                 + (contact != null
                                         ? contact.getName() + ", X-BT-UID: " + contact.getXBtUid()
                                         : "null"));
->>>>>>> e110efe6
                 if (contact == null) {
                     continue;
                 }
@@ -3980,13 +3854,6 @@
                     String cl = c.getString(c.getColumnIndex(Mms.Part.CONTENT_LOCATION));
                     String cdisp = c.getString(c.getColumnIndex(Mms.Part.CONTENT_DISPOSITION));
 
-<<<<<<< HEAD
-                    Log.v(TAG, "     _id : " + partId + "\n     ct : " + contentType
-                            + "\n     partname : " + name + "\n     charset : " + charset
-                            + "\n     filename : " + filename + "\n     text : " + text
-                            + "\n     fd : " + fd + "\n     cid : " + cid + "\n     cl : " + cl
-                            + "\n     cdisp : " + cdisp);
-=======
                     Log.v(
                             TAG,
                             "     _id : "
@@ -4009,7 +3876,6 @@
                                     + cl
                                     + "\n     cdisp : "
                                     + cdisp);
->>>>>>> e110efe6
 
                     part = message.addMimePart();
                     part.mContentType = contentType;
@@ -4172,12 +4038,6 @@
             throws UnsupportedEncodingException {
         // Log print out of application parameters set
         if (appParams != null) {
-<<<<<<< HEAD
-            Log.d(TAG, "TYPE_MESSAGE (GET): Attachment = " + appParams.getAttachment()
-                    + ", Charset = "
-                    + appParams.getCharset() + ", FractionRequest = "
-                    + appParams.getFractionRequest());
-=======
             Log.d(
                     TAG,
                     "TYPE_MESSAGE (GET): Attachment = "
@@ -4186,7 +4046,6 @@
                             + appParams.getCharset()
                             + ", FractionRequest = "
                             + appParams.getFractionRequest());
->>>>>>> e110efe6
         }
 
         // Throw exception if requester NATIVE charset for Email
@@ -4217,16 +4076,11 @@
                     if (fractionRequest != BluetoothMapAppParams.INVALID_VALUE_PARAMETER) {
                         // Fraction requested
                         String fractionStr = (fractionRequest == 0) ? "FIRST" : "NEXT";
-<<<<<<< HEAD
-                        Log.v(TAG, "getEmailMessage - FractionRequest " + fractionStr
-                                + " - send compete message");
-=======
                         Log.v(
                                 TAG,
                                 "getEmailMessage - FractionRequest "
                                         + fractionStr
                                         + " - send compete message");
->>>>>>> e110efe6
                         // Check if message is complete and if not - request message from server
                         if (!c.getString(
                                         c.getColumnIndex(
@@ -4234,15 +4088,10 @@
                                                         .RECEPTION_STATE))
                                 .equalsIgnoreCase(BluetoothMapContract.RECEPTION_STATE_COMPLETE)) {
                             // TODO: request message from server
-<<<<<<< HEAD
-                            Log.w(TAG, "getEmailMessage - receptionState not COMPLETE -  Not "
-                                    + "Implemented!");
-=======
                             Log.w(
                                     TAG,
                                     "getEmailMessage - receptionState not COMPLETE -  Not "
                                             + "Implemented!");
->>>>>>> e110efe6
                             ContentProfileErrorReportUtils.report(
                                     BluetoothProfile.MAP,
                                     BluetoothProtoEnums.BLUETOOTH_MAP_CONTENT,
@@ -4333,14 +4182,9 @@
                     while ((count = is.read(buffer)) != -1) {
                         // TODO: Handle breaks within a UTF8 character
                         email.append(new String(buffer, 0, count));
-<<<<<<< HEAD
-                        Log.v(TAG, "Email part = " + new String(buffer, 0, count) + " count="
-                                + count);
-=======
                         Log.v(
                                 TAG,
                                 "Email part = " + new String(buffer, 0, count) + " count=" + count);
->>>>>>> e110efe6
                     }
                     // Set email message body:
                     message.setEmailBody(email.toString());

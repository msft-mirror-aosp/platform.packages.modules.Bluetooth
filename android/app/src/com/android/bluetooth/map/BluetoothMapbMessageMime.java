--- conflicted
+++ resolved
@@ -716,12 +716,7 @@
                     // This is used if the smil refers to a cid:<xxx> in it's src
                     newPart.mContentDisposition = headerValue;
                 } else {
-<<<<<<< HEAD
-                    Log.w(TAG, "Skipping unknown part-header: " + headerType + " (" + header
-                            + ")");
-=======
                     Log.w(TAG, "Skipping unknown part-header: " + headerType + " (" + header + ")");
->>>>>>> 6cdb3953
                     ContentProfileErrorReportUtils.report(
                             BluetoothProfile.MAP,
                             BluetoothProtoEnums.BLUETOOTH_MAP_BMESSAGE_MIME,

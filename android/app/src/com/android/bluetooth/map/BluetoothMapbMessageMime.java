/*
 * Copyright (C) 2013 Samsung System LSI
 * Licensed under the Apache License, Version 2.0 (the "License");
 * you may not use this file except in compliance with the License.
 * You may obtain a copy of the License at
 *
 *      http://www.apache.org/licenses/LICENSE-2.0
 *
 * Unless required by applicable law or agreed to in writing, software
 * distributed under the License is distributed on an "AS IS" BASIS,
 * WITHOUT WARRANTIES OR CONDITIONS OF ANY KIND, either express or implied.
 * See the License for the specific language governing permissions and
 * limitations under the License.
 */
package com.android.bluetooth.map;

import android.bluetooth.BluetoothProfile;
import android.bluetooth.BluetoothProtoEnums;
import android.text.util.Rfc822Token;
import android.text.util.Rfc822Tokenizer;
import android.util.Base64;
import android.util.Log;

import com.android.bluetooth.BluetoothStatsLog;
import com.android.bluetooth.content_profiles.ContentProfileErrorReportUtils;

import java.io.UnsupportedEncodingException;
import java.nio.charset.Charset;
import java.nio.charset.IllegalCharsetNameException;
import java.text.SimpleDateFormat;
import java.util.ArrayList;
import java.util.Arrays;
import java.util.Date;
import java.util.Locale;
import java.util.UUID;

// Next tag value for ContentProfileErrorReportUtils.report(): 8
public class BluetoothMapbMessageMime extends BluetoothMapbMessage {

    public static class MimePart {
        public long mId = INVALID_VALUE; /* The _id from the content provider, can be used to
                                            * sort the parts if needed */
        public String mContentType = null; /* The mime type, e.g. text/plain */
        public String mContentId = null;
        public String mContentLocation = null;
        public String mContentDisposition = null;
        public String mPartName = null; /* e.g. text_1.txt*/
        public String mCharsetName = null; /* This seems to be a number e.g. 106 for UTF-8
                                              CharacterSets holds a method for the mapping. */
        public String mFileName = null; /* Do not seem to be used */
        public byte[] mData = null; /* The raw un-encoded data e.g. the raw
                                            * jpeg data or the text.getBytes("utf-8") */

        public String getDataAsString() {
            String result = null;
            String charset = mCharsetName;
            // Figure out if we support the charset, else fall back to UTF-8, as this is what
            // the MAP specification suggest to use, and is compatible with US-ASCII.
            if (charset == null) {
                charset = "UTF-8";
            } else {
                charset = charset.toUpperCase();
                try {
                    if (!Charset.isSupported(charset)) {
                        charset = "UTF-8";
                    }
                } catch (IllegalCharsetNameException e) {
                    ContentProfileErrorReportUtils.report(
                            BluetoothProfile.MAP,
                            BluetoothProtoEnums.BLUETOOTH_MAP_BMESSAGE_MIME,
                            BluetoothStatsLog
                                    .BLUETOOTH_CONTENT_PROFILE_ERROR_REPORTED__TYPE__EXCEPTION,
                            0);
                    Log.w(TAG, "Received unknown charset: " + charset + " - using UTF-8.");
                    charset = "UTF-8";
                }
            }
            try {
                result = new String(mData, charset);
            } catch (UnsupportedEncodingException e) {
                ContentProfileErrorReportUtils.report(
                        BluetoothProfile.MAP,
                        BluetoothProtoEnums.BLUETOOTH_MAP_BMESSAGE_MIME,
                        BluetoothStatsLog.BLUETOOTH_CONTENT_PROFILE_ERROR_REPORTED__TYPE__EXCEPTION,
                        1);
                /* This cannot happen unless Charset.isSupported() is out of sync with String */
                try {
                    result = new String(mData, "UTF-8");
                } catch (UnsupportedEncodingException e2) {
                    ContentProfileErrorReportUtils.report(
                            BluetoothProfile.MAP,
                            BluetoothProtoEnums.BLUETOOTH_MAP_BMESSAGE_MIME,
                            BluetoothStatsLog
                                    .BLUETOOTH_CONTENT_PROFILE_ERROR_REPORTED__TYPE__EXCEPTION,
                            2);
                    Log.e(TAG, "getDataAsString: " + e);
                }
            }
            return result;
        }

        public void encode(StringBuilder sb, String boundaryTag, boolean last)
                throws UnsupportedEncodingException {
            sb.append("--").append(boundaryTag).append("\r\n");
            if (mContentType != null) {
                sb.append("Content-Type: ").append(mContentType);
            }
            if (mCharsetName != null) {
                sb.append("; ").append("charset=\"").append(mCharsetName).append("\"");
            }
            sb.append("\r\n");
            if (mContentLocation != null) {
                sb.append("Content-Location: ").append(mContentLocation).append("\r\n");
            }
            if (mContentId != null) {
                sb.append("Content-ID: ").append(mContentId).append("\r\n");
            }
            if (mContentDisposition != null) {
                sb.append("Content-Disposition: ").append(mContentDisposition).append("\r\n");
            }
            if (mData != null) {
                /* TODO: If errata 4176 is adopted in the current form (it is not in either 1.1
                or 1.2),
                the below use of UTF-8 is not allowed, Base64 should be used for text. */

                if (mContentType != null
                        && (mContentType.toUpperCase().contains("TEXT")
                                || mContentType.toUpperCase().contains("SMIL"))) {
                    String text = new String(mData, "UTF-8");
                    if (text.getBytes().length == text.getBytes("UTF-8").length) {
                        /* Add the header split empty line */
                        sb.append("Content-Transfer-Encoding: 8BIT\r\n\r\n");
                    } else {
                        /* Add the header split empty line */
                        sb.append("Content-Transfer-Encoding: Quoted-Printable\r\n\r\n");
                        text = BluetoothMapUtils.encodeQuotedPrintable(mData);
                    }
                    sb.append(text).append("\r\n");
                } else {
                    /* Add the header split empty line */
                    sb.append("Content-Transfer-Encoding: Base64\r\n\r\n");
                    sb.append(Base64.encodeToString(mData, Base64.DEFAULT)).append("\r\n");
                }
            }
            if (last) {
                sb.append("--").append(boundaryTag).append("--").append("\r\n");
            }
        }

        public void encodePlainText(StringBuilder sb) throws UnsupportedEncodingException {
            if (mContentType != null && mContentType.toUpperCase().contains("TEXT")) {
                String text = new String(mData, "UTF-8");
                if (text.getBytes().length != text.getBytes("UTF-8").length) {
                    text = BluetoothMapUtils.encodeQuotedPrintable(mData);
                }
                sb.append(text).append("\r\n");
            } else if (mContentType != null && mContentType.toUpperCase().contains("/SMIL")) {
                /* Skip the smil.xml, as no-one knows what it is. */
            } else {
                /* Not a text part, just print the filename or part name if they exist. */
                if (mPartName != null) {
                    sb.append("<").append(mPartName).append(">\r\n");
                } else {
                    sb.append("<").append("attachment").append(">\r\n");
                }
            }
        }
    }

    private long mDate = INVALID_VALUE;
    private String mSubject = null;
    private ArrayList<Rfc822Token> mFrom = null; // Shall not be empty
    private ArrayList<Rfc822Token> mSender = null; // Shall not be empty
    private ArrayList<Rfc822Token> mTo = null; // Shall not be empty
    private ArrayList<Rfc822Token> mCc = null; // Can be empty
    private ArrayList<Rfc822Token> mBcc = null; // Can be empty
    private ArrayList<Rfc822Token> mReplyTo = null; // Can be empty
    private String mMessageId = null;
    private ArrayList<MimePart> mParts = null;
    private String mContentType = null;
    private String mBoundary = null;
    private boolean mTextonly = false;
    private boolean mIncludeAttachments;
    private String mMyEncoding = null;

    private String getBoundary() {
        // Include "=_" as these cannot occur in quoted printable text
        if (mBoundary == null) {
            mBoundary = "--=_" + UUID.randomUUID();
        }
        return mBoundary;
    }

    /**
     * @return the parts
     */
    public ArrayList<MimePart> getMimeParts() {
        return mParts;
    }

    public String getMessageAsText() {
        StringBuilder sb = new StringBuilder();
        if (mSubject != null && !mSubject.isEmpty()) {
            sb.append("<Sub:").append(mSubject).append("> ");
        }
        if (mParts != null) {
            for (MimePart part : mParts) {
                if (part.mContentType.toUpperCase().contains("TEXT")) {
                    sb.append(new String(part.mData));
                }
            }
        }
        return sb.toString();
    }

    public MimePart addMimePart() {
        if (mParts == null) {
            mParts = new ArrayList<BluetoothMapbMessageMime.MimePart>();
        }
        MimePart newPart = new MimePart();
        mParts.add(newPart);
        return newPart;
    }

    public String getDateString() {
        SimpleDateFormat format = new SimpleDateFormat("EEE, dd MMM yyyy HH:mm:ss Z", Locale.US);
        Date dateObj = new Date(mDate);
        return format.format(dateObj); // Format according to RFC 2822 page 14
    }

    public long getDate() {
        return mDate;
    }

    public void setDate(long date) {
        this.mDate = date;
    }

    public String getSubject() {
        return mSubject;
    }

    public void setSubject(String subject) {
        this.mSubject = subject;
    }

    public ArrayList<Rfc822Token> getFrom() {
        return mFrom;
    }

    public void setFrom(ArrayList<Rfc822Token> from) {
        this.mFrom = from;
    }

    public void addFrom(String name, String address) {
        if (this.mFrom == null) {
            this.mFrom = new ArrayList<Rfc822Token>(1);
        }
        this.mFrom.add(new Rfc822Token(name, address, null));
    }

    public ArrayList<Rfc822Token> getSender() {
        return mSender;
    }

    public void setSender(ArrayList<Rfc822Token> sender) {
        this.mSender = sender;
    }

    public void addSender(String name, String address) {
        if (this.mSender == null) {
            this.mSender = new ArrayList<Rfc822Token>(1);
        }
        this.mSender.add(new Rfc822Token(name, address, null));
    }

    public ArrayList<Rfc822Token> getTo() {
        return mTo;
    }

    public void setTo(ArrayList<Rfc822Token> to) {
        this.mTo = to;
    }

    public void addTo(String name, String address) {
        if (this.mTo == null) {
            this.mTo = new ArrayList<Rfc822Token>(1);
        }
        this.mTo.add(new Rfc822Token(name, address, null));
    }

    public ArrayList<Rfc822Token> getCc() {
        return mCc;
    }

    public void setCc(ArrayList<Rfc822Token> cc) {
        this.mCc = cc;
    }

    public void addCc(String name, String address) {
        if (this.mCc == null) {
            this.mCc = new ArrayList<Rfc822Token>(1);
        }
        this.mCc.add(new Rfc822Token(name, address, null));
    }

    public ArrayList<Rfc822Token> getBcc() {
        return mBcc;
    }

    public void setBcc(ArrayList<Rfc822Token> bcc) {
        this.mBcc = bcc;
    }

    public void addBcc(String name, String address) {
        if (this.mBcc == null) {
            this.mBcc = new ArrayList<Rfc822Token>(1);
        }
        this.mBcc.add(new Rfc822Token(name, address, null));
    }

    public ArrayList<Rfc822Token> getReplyTo() {
        return mReplyTo;
    }

    public void setReplyTo(ArrayList<Rfc822Token> replyTo) {
        this.mReplyTo = replyTo;
    }

    public void addReplyTo(String name, String address) {
        if (this.mReplyTo == null) {
            this.mReplyTo = new ArrayList<Rfc822Token>(1);
        }
        this.mReplyTo.add(new Rfc822Token(name, address, null));
    }

    public void setMessageId(String messageId) {
        this.mMessageId = messageId;
    }

    public String getMessageId() {
        return mMessageId;
    }

    public void setContentType(String contentType) {
        this.mContentType = contentType;
    }

    public String getContentType() {
        return mContentType;
    }

    public void setTextOnly(boolean textOnly) {
        this.mTextonly = textOnly;
    }

    public boolean getTextOnly() {
        return mTextonly;
    }

    public void setIncludeAttachments(boolean includeAttachments) {
        this.mIncludeAttachments = includeAttachments;
    }

    public boolean getIncludeAttachments() {
        return mIncludeAttachments;
    }

    public void updateCharset() {
        if (mParts != null) {
            mCharset = null;
            for (MimePart part : mParts) {
                if (part.mContentType != null && part.mContentType.toUpperCase().contains("TEXT")) {
                    mCharset = "UTF-8";
                    Log.v(TAG, "Charset set to UTF-8");
                    break;
                }
            }
        }
    }

    public int getSize() {
        int messageSize = 0;
        if (mParts != null) {
            for (MimePart part : mParts) {
                messageSize += part.mData.length;
            }
        }
        return messageSize;
    }

    /**
     * Encode an address header, and perform folding if needed.
     *
     * @param sb The stringBuilder to write to
     * @param headerName The RFC 2822 header name
     * @param addresses the reformatted address substrings to encode.
     */
    public void encodeHeaderAddresses(
            StringBuilder sb, String headerName, ArrayList<Rfc822Token> addresses) {
        /* TODO: Do we need to encode the addresses if they contain illegal characters?
         * This depends of the outcome of errata 4176. The current spec. states to use UTF-8
         * where possible, but the RFCs states to use US-ASCII for the headers - hence encoding
         * would be needed to support non US-ASCII characters. But the MAP spec states not to
         * use any encoding... */
        int partLength, lineLength = 0;
        lineLength += headerName.getBytes().length;
        sb.append(headerName);
        for (Rfc822Token address : addresses) {
            partLength = address.toString().getBytes().length + 1;
            // Add folding if needed
            if (lineLength + partLength >= 998 /* max line length in RFC2822 */) {
                sb.append("\r\n "); // Append a FWS (folding whitespace)
                lineLength = 0;
            }
            sb.append(address.toString()).append(";");
            lineLength += partLength;
        }
        sb.append("\r\n");
    }

    public void encodeHeaders(StringBuilder sb) throws UnsupportedEncodingException {
        /* TODO: From RFC-4356 - about the RFC-(2)822 headers:
         *    "Current Internet Message format requires that only 7-bit US-ASCII
         *     characters be present in headers.  Non-7-bit characters in an address
         *     domain must be encoded with [IDN].  If there are any non-7-bit
         *     characters in the local part of an address, the message MUST be
         *     rejected.  Non-7-bit characters elsewhere in a header MUST be encoded
         *     according to [Hdr-Enc]."
         *    We need to add the address encoding in encodeHeaderAddresses, but it is not
         *    straight forward, as it is unclear how to do this.  */
        if (mDate != INVALID_VALUE) {
            sb.append("Date: ").append(getDateString()).append("\r\n");
        }
        /* According to RFC-2822 headers must use US-ASCII, where the MAP specification states
         * UTF-8 should be used for the entire <bmessage-body-content>. We let the MAP specification
         * take precedence above the RFC-2822.
         */
        /* If we are to use US-ASCII anyway, here is the code for it for base64.
          if (subject != null){
            // Use base64 encoding for the subject, as it may contain non US-ASCII characters or
            // other illegal (RFC822 header), and android do not seem to have encoders/decoders
            // for quoted-printables
            sb.append("Subject:").append("=?utf-8?B?");
            sb.append(Base64.encodeToString(subject.getBytes("utf-8"), Base64.DEFAULT));
            sb.append("?=\r\n");
        }*/
        if (mSubject != null) {
            sb.append("Subject: ").append(mSubject).append("\r\n");
        }
        if (mFrom == null) {
            sb.append("From: \r\n");
        }
        if (mFrom != null) {
            encodeHeaderAddresses(sb, "From: ", mFrom); // This includes folding if needed.
        }
        if (mSender != null) {
            encodeHeaderAddresses(sb, "Sender: ", mSender); // This includes folding if needed.
        }
        /* For MMS one recipient(to, cc or bcc) must exists, if none: 'To:  undisclosed-
         * recipients:;' could be used.
         */
        if (mTo == null && mCc == null && mBcc == null) {
            sb.append("To:  undisclosed-recipients:;\r\n");
        }
        if (mTo != null) {
            encodeHeaderAddresses(sb, "To: ", mTo); // This includes folding if needed.
        }
        if (mCc != null) {
            encodeHeaderAddresses(sb, "Cc: ", mCc); // This includes folding if needed.
        }
        if (mBcc != null) {
            encodeHeaderAddresses(sb, "Bcc: ", mBcc); // This includes folding if needed.
        }
        if (mReplyTo != null) {
            encodeHeaderAddresses(sb, "Reply-To: ", mReplyTo); // This includes folding if needed.
        }
        if (mIncludeAttachments) {
            if (mMessageId != null) {
                sb.append("Message-Id: ").append(mMessageId).append("\r\n");
            }
            if (mContentType != null) {
                sb.append("Content-Type: ")
                        .append(mContentType)
                        .append("; boundary=")
                        .append(getBoundary())
                        .append("\r\n");
            }
        }
        // If no headers exists, we still need two CRLF, hence keep it out of the if above.
        sb.append("\r\n");
    }

    /* Notes on MMS
     * ------------
     * According to rfc4356 all headers of a MMS converted to an E-mail must use
     * 7-bit encoding. According the the MAP specification only 8-bit encoding is
     * allowed - hence the bMessage-body should contain no SMTP headers. (Which makes
     * sense, since the info is already present in the bMessage properties.)
     * The result is that no information from RFC4356 is needed, since it does not
     * describe any mapping between MMS content and E-mail content.
     * Suggestion:
     * Clearly state in the MAP specification that
     * only the actual message content should be included in the <bmessage-body-content>.
     * Correct the Example to not include the E-mail headers, and in stead show how to
     * include a picture or another binary attachment.
     *
     * If the headers should be included, clearly state which, as the example clearly shows
     * that some of the headers should be excluded.
     * Additionally it is not clear how to handle attachments. There is a parameter in the
     * get message to include attachments, but since only 8-bit encoding is allowed,
     * (hence neither base64 nor binary) there is no mechanism to embed the attachment in
     * the <bmessage-body-content>.
     *
     * UPDATE: Errata 4176 allows the needed encoding typed inside the <bmessage-body-content>
     * including Base64 and Quoted Printables - hence it is possible to encode non-us-ascii
     * messages - e.g. pictures and utf-8 strings with non-us-ascii content.
     * It have not yet been adopted, but since the comments clearly suggest that it is allowed
     * to use encoding schemes for non-text parts, it is still not clear what to do about non
     * US-ASCII text in the headers.
     * */

    /**
     * Encode the bMessage as a Mime message(MMS/IM)
     *
     * @return
     * @throws UnsupportedEncodingException
     */
    public byte[] encodeMime() throws UnsupportedEncodingException {
        ArrayList<byte[]> bodyFragments = new ArrayList<byte[]>();
        StringBuilder sb = new StringBuilder();
        int count = 0;
        String mimeBody;

        mEncoding = "8BIT"; // The encoding used

        encodeHeaders(sb);
        if (mParts != null) {
            if (!getIncludeAttachments()) {
                for (MimePart part : mParts) {
                    /* We call encode on all parts, to include a tag,
                     * where an attachment is missing. */
                    part.encodePlainText(sb);
                }
            } else {
                for (MimePart part : mParts) {
                    count++;
                    part.encode(sb, getBoundary(), (count == mParts.size()));
                }
            }
        }

        mimeBody = sb.toString();

        if (mimeBody != null) {
            // Replace any occurrences of END:MSG with \END:MSG
            String tmpBody = mimeBody.replaceAll("END:MSG", "/END\\:MSG");
            bodyFragments.add(tmpBody.getBytes("UTF-8"));
        } else {
            bodyFragments.add(new byte[0]);
        }

        return encodeGeneric(bodyFragments);
    }

    /**
     * Try to parse the hdrPart string as e-mail headers.
     *
     * @param hdrPart The string to parse.
     * @return Null if the entire string were e-mail headers. The part of the string in which no
     *     headers were found.
     */
    private String parseMimeHeaders(String hdrPart) {
        String[] headers = hdrPart.split("\r\n");
        Log.d(TAG, "Header count=" + headers.length);
        String header;

        for (int i = 0, c = headers.length; i < c; i++) {
            header = headers[i];
            Log.d(TAG, "Header[" + i + "]: " + header);
            /* We need to figure out if any headers are present, in cases where devices do
             * not follow the e-mail RFCs.
             * Skip empty lines, and then parse headers until a non-header line is found,
             * at which point we treat the remaining as plain text.
             */
            if (header.trim().isEmpty()) {
                continue;
            }
            String[] headerParts = header.split(":", 2);
            if (headerParts.length != 2) {
                // We treat the remaining content as plain text.
                StringBuilder remaining = new StringBuilder();
                for (; i < c; i++) {
                    remaining.append(headers[i]);
                }

                return remaining.toString();
            }

            String headerType = headerParts[0].toUpperCase();
            String headerValue = headerParts[1].trim();

            // Address headers
            /* If this is empty, the MSE needs to fill it in before sending the message.
             * This happens when sending the MMS.
             */
            if (headerType.contains("FROM")) {
                headerValue = BluetoothMapUtils.stripEncoding(headerValue);
                Rfc822Token[] tokens = Rfc822Tokenizer.tokenize(headerValue);
                mFrom = new ArrayList<Rfc822Token>(Arrays.asList(tokens));
            } else if (headerType.contains("BCC")) {
                headerValue = BluetoothMapUtils.stripEncoding(headerValue);
                Rfc822Token[] tokens = Rfc822Tokenizer.tokenize(headerValue);
                mBcc = new ArrayList<Rfc822Token>(Arrays.asList(tokens));
            } else if (headerType.contains("REPLY-TO")) {
                headerValue = BluetoothMapUtils.stripEncoding(headerValue);
                Rfc822Token[] tokens = Rfc822Tokenizer.tokenize(headerValue);
                mReplyTo = new ArrayList<Rfc822Token>(Arrays.asList(tokens));
            } else if (headerType.contains("TO")) {
                headerValue = BluetoothMapUtils.stripEncoding(headerValue);
                Rfc822Token[] tokens = Rfc822Tokenizer.tokenize(headerValue);
                mTo = new ArrayList<Rfc822Token>(Arrays.asList(tokens));
            } else if (headerType.contains("CC")) {
                headerValue = BluetoothMapUtils.stripEncoding(headerValue);
                Rfc822Token[] tokens = Rfc822Tokenizer.tokenize(headerValue);
                mCc = new ArrayList<Rfc822Token>(Arrays.asList(tokens));
            } else if (headerType.contains("SUBJECT")) { // Other headers
                mSubject = BluetoothMapUtils.stripEncoding(headerValue);
            } else if (headerType.contains("MESSAGE-ID")) {
                mMessageId = headerValue;
            } else if (headerType.contains("DATE")) {
                /* The date is not needed, as the time stamp will be set in the DB
                 * when the message is send. */
            } else if (headerType.contains("MIME-VERSION")) {
                /* The mime version is not needed */
            } else if (headerType.contains("CONTENT-TYPE")) {
                String[] contentTypeParts = headerValue.split(";");
                mContentType = contentTypeParts[0];
                // Extract the boundary if it exists
                for (int j = 1, n = contentTypeParts.length; j < n; j++) {
                    if (contentTypeParts[j].contains("boundary")) {
                        mBoundary = contentTypeParts[j].split("boundary[\\s]*=", 2)[1].trim();
                        // removing quotes from boundary string
                        if ((mBoundary.charAt(0) == '\"')
                                && (mBoundary.charAt(mBoundary.length() - 1) == '\"')) {
                            mBoundary = mBoundary.substring(1, mBoundary.length() - 1);
                        }
                        Log.d(TAG, "Boundary tag=" + mBoundary);
                    } else if (contentTypeParts[j].contains("charset")) {
                        mCharset = contentTypeParts[j].split("charset[\\s]*=", 2)[1].trim();
                    }
                }
            } else if (headerType.contains("CONTENT-TRANSFER-ENCODING")) {
                mMyEncoding = headerValue;
            } else {
                Log.w(TAG, "Skipping unknown header: " + headerType + " (" + header + ")");
                ContentProfileErrorReportUtils.report(
                        BluetoothProfile.MAP,
                        BluetoothProtoEnums.BLUETOOTH_MAP_BMESSAGE_MIME,
                        BluetoothStatsLog.BLUETOOTH_CONTENT_PROFILE_ERROR_REPORTED__TYPE__LOG_WARN,
                        3);
            }
        }
        return null;
    }

    private void parseMimePart(String partStr) {
        String[] parts = partStr.split("\r\n\r\n", 2); // Split the header from the body
        MimePart newPart = addMimePart();
        String partEncoding = mMyEncoding; /* Use the overall encoding as default */
        String body;

        String[] headers = parts[0].split("\r\n");
        Log.d(TAG, "parseMimePart: headers count=" + headers.length);

        if (parts.length != 2) {
            body = partStr;
        } else {
            for (String header : headers) {
                // Skip empty lines(the \r\n after the boundary tag) and endBoundary tags
                if ((header.length() == 0)
                        || (header.trim().isEmpty())
                        || header.trim().equals("--")) {
                    continue;
                }

                String[] headerParts = header.split(":", 2);
                if (headerParts.length != 2) {
                    Log.w(TAG, "part-Header not formatted correctly: ");
                    ContentProfileErrorReportUtils.report(
                            BluetoothProfile.MAP,
                            BluetoothProtoEnums.BLUETOOTH_MAP_BMESSAGE_MIME,
                            BluetoothStatsLog
                                    .BLUETOOTH_CONTENT_PROFILE_ERROR_REPORTED__TYPE__LOG_WARN,
                            4);
                    continue;
                }
                Log.d(TAG, "parseMimePart: header=" + header);
                String headerType = headerParts[0].toUpperCase();
                String headerValue = headerParts[1].trim();
                if (headerType.contains("CONTENT-TYPE")) {
                    String[] contentTypeParts = headerValue.split(";");
                    newPart.mContentType = contentTypeParts[0];
                    // Extract the boundary if it exists
                    for (int j = 1, n = contentTypeParts.length; j < n; j++) {
                        String value = contentTypeParts[j].toLowerCase();
                        if (value.contains("charset")) {
                            newPart.mCharsetName = value.split("charset[\\s]*=", 2)[1].trim();
                        }
                    }
                } else if (headerType.contains("CONTENT-LOCATION")) {
                    // This is used if the smil refers to a file name in its src
                    newPart.mContentLocation = headerValue;
                    newPart.mPartName = headerValue;
                } else if (headerType.contains("CONTENT-TRANSFER-ENCODING")) {
                    partEncoding = headerValue;
                } else if (headerType.contains("CONTENT-ID")) {
                    // This is used if the smil refers to a cid:<xxx> in it's src
                    newPart.mContentId = headerValue;
                } else if (headerType.contains("CONTENT-DISPOSITION")) {
                    // This is used if the smil refers to a cid:<xxx> in it's src
                    newPart.mContentDisposition = headerValue;
                } else {
<<<<<<< HEAD
                    Log.w(TAG, "Skipping unknown part-header: " + headerType + " (" + header
                            + ")");
=======
                    Log.w(TAG, "Skipping unknown part-header: " + headerType + " (" + header + ")");
>>>>>>> e110efe6
                    ContentProfileErrorReportUtils.report(
                            BluetoothProfile.MAP,
                            BluetoothProtoEnums.BLUETOOTH_MAP_BMESSAGE_MIME,
                            BluetoothStatsLog
                                    .BLUETOOTH_CONTENT_PROFILE_ERROR_REPORTED__TYPE__LOG_WARN,
                            5);
                }
            }
            body = parts[1];
            if (body.length() > 2) {
                if (body.charAt(body.length() - 2) == '\r'
                        && body.charAt(body.length() - 2) == '\n') {
                    body = body.substring(0, body.length() - 2);
                }
            }
        }
        // Now for the body
        newPart.mData = decodeBody(body, partEncoding, newPart.mCharsetName);
    }

    private void parseMimeBody(String body) {
        MimePart newPart = addMimePart();
        newPart.mCharsetName = mCharset;
        newPart.mData = decodeBody(body, mMyEncoding, mCharset);
    }

    private byte[] decodeBody(String body, String encoding, String charset) {
        if (encoding != null && encoding.toUpperCase().contains("BASE64")) {
            return Base64.decode(body, Base64.DEFAULT);
        } else if (encoding != null && encoding.toUpperCase().contains("QUOTED-PRINTABLE")) {
            return BluetoothMapUtils.quotedPrintableToUtf8(body, charset);
        } else {
            // TODO: handle other encoding types? - here we simply store the string data as bytes
            try {

                return body.getBytes("UTF-8");
            } catch (UnsupportedEncodingException e) {
                ContentProfileErrorReportUtils.report(
                        BluetoothProfile.MAP,
                        BluetoothProtoEnums.BLUETOOTH_MAP_BMESSAGE_MIME,
                        BluetoothStatsLog.BLUETOOTH_CONTENT_PROFILE_ERROR_REPORTED__TYPE__EXCEPTION,
                        6);
                // This will never happen, as UTF-8 is mandatory on Android platforms
            }
        }
        return null;
    }

    private void parseMime(String message) {
        // Check for null String, otherwise NPE will cause BT to crash
        if (message == null) {
            Log.e(TAG, "parseMime called with a NULL message, terminating early");
            ContentProfileErrorReportUtils.report(
                    BluetoothProfile.MAP,
                    BluetoothProtoEnums.BLUETOOTH_MAP_BMESSAGE_MIME,
                    BluetoothStatsLog.BLUETOOTH_CONTENT_PROFILE_ERROR_REPORTED__TYPE__LOG_ERROR,
                    7);
            return;
        }

        /* Overall strategy for decoding:
         * 1) split on first empty line to extract the header
         * 2) unfold and parse headers
         * 3) split on boundary to split into parts (or use the remaining as a part,
         *    if part is not found)
         * 4) parse each part
         * */
        String[] messageParts;
        String[] mimeParts;
        String remaining = null;
        String messageBody = null;

        message = message.replaceAll("\\r\\n[ \\\t]+", ""); // Unfold
        messageParts = message.split("\r\n\r\n", 2); // Split the header from the body
        if (messageParts.length != 2) {
            // Handle entire message as plain text
            messageBody = message;
        } else {
            remaining = parseMimeHeaders(messageParts[0]);
            // If we have some text not being a header, add it to the message body.
            if (remaining != null) {
                messageBody = remaining + messageParts[1];
                Log.d(TAG, "parseMime remaining=" + remaining);
            } else {
                messageBody = messageParts[1];
            }
        }

        if (mBoundary == null) {
            // If the boundary is not set, handle as non-multi-part
            parseMimeBody(messageBody);
            setTextOnly(true);
            if (mContentType == null) {
                mContentType = "text/plain";
            }
            mParts.get(0).mContentType = mContentType;
        } else {
            mimeParts = messageBody.split("--" + mBoundary);
            Log.d(TAG, "mimePart count=" + mimeParts.length);
            // Part 0 is the message to clients not capable of decoding MIME
            for (int i = 1; i < mimeParts.length - 1; i++) {
                String part = mimeParts[i];
                if (part != null && (part.length() > 0)) {
                    parseMimePart(part);
                }
            }
        }
    }

    /* Notes on SMIL decoding (from http://tools.ietf.org/html/rfc2557):
     * src="filename.jpg" refers to a part with Content-Location: filename.jpg
     * src="cid:1234@hest.net" refers to a part with Content-ID:<1234@hest.net>*/
    @Override
    public void parseMsgPart(String msgPart) {
        parseMime(msgPart);
    }

    @Override
    public void parseMsgInit() {
        // Not used for e-mail

    }

    @Override
    public byte[] encode() throws UnsupportedEncodingException {
        return encodeMime();
    }
}<|MERGE_RESOLUTION|>--- conflicted
+++ resolved
@@ -721,12 +721,7 @@
                     // This is used if the smil refers to a cid:<xxx> in it's src
                     newPart.mContentDisposition = headerValue;
                 } else {
-<<<<<<< HEAD
-                    Log.w(TAG, "Skipping unknown part-header: " + headerType + " (" + header
-                            + ")");
-=======
                     Log.w(TAG, "Skipping unknown part-header: " + headerType + " (" + header + ")");
->>>>>>> e110efe6
                     ContentProfileErrorReportUtils.report(
                             BluetoothProfile.MAP,
                             BluetoothProtoEnums.BLUETOOTH_MAP_BMESSAGE_MIME,

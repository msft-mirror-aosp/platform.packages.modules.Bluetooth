--- conflicted
+++ resolved
@@ -212,12 +212,7 @@
             } else if (c >= 'a' && c <= 'f') {
                 c -= ('a' - 10);
             } else if (c <= ' ' || c == '-') {
-<<<<<<< HEAD
-                Log.v(TAG,
-                        "Skipping c = '" + new String(new byte[]{(byte) c}, "US-ASCII") + "'");
-=======
                 Log.v(TAG, "Skipping c = '" + new String(new byte[] {(byte) c}, "US-ASCII") + "'");
->>>>>>> e110efe6
                 continue; // Skip any whitespace and '-' (which is used for UUIDs)
             } else {
                 throw new NumberFormatException("Invalid character:" + c);
@@ -611,18 +606,12 @@
                 if (b1 == '\r' && b2 == '\n') {
                     continue; // soft line break, remove all tree;
                 }
-<<<<<<< HEAD
-                if (((b1 >= '0' && b1 <= '9') || (b1 >= 'A' && b1 <= 'F') || (b1 >= 'a'
-                        && b1 <= 'f')) && ((b2 >= '0' && b2 <= '9') || (b2 >= 'A' && b2 <= 'F') || (
-                        b2 >= 'a' && b2 <= 'f'))) {
-=======
                 if (((b1 >= '0' && b1 <= '9')
                                 || (b1 >= 'A' && b1 <= 'F')
                                 || (b1 >= 'a' && b1 <= 'f'))
                         && ((b2 >= '0' && b2 <= '9')
                                 || (b2 >= 'A' && b2 <= 'F')
                                 || (b2 >= 'a' && b2 <= 'f'))) {
->>>>>>> e110efe6
                     Log.v(TAG, "Found hex number: " + String.format("%c%c", b1, b2));
                     if (b1 <= '9') {
                         b1 = (byte) (b1 - '0');
@@ -640,26 +629,16 @@
                         b2 = (byte) (b2 - 'a' + 10);
                     }
 
-<<<<<<< HEAD
-                    Log.v(TAG,
-                            "Resulting nibble values: " + String.format("b1=%x b2=%x", b1, b2));
-=======
                     Log.v(TAG, "Resulting nibble values: " + String.format("b1=%x b2=%x", b1, b2));
->>>>>>> e110efe6
 
                     output[out++] = (byte) (b1 << 4 | b2); // valid hex char, append
                     Log.v(TAG, "Resulting value: " + String.format("0x%2x", output[out - 1]));
                     continue;
                 }
-<<<<<<< HEAD
-                Log.w(TAG, "Received wrongly quoted printable encoded text. "
-                        + "Continuing at best effort...");
-=======
                 Log.w(
                         TAG,
                         "Received wrongly quoted printable encoded text. "
                                 + "Continuing at best effort...");
->>>>>>> e110efe6
                 ContentProfileErrorReportUtils.report(
                         BluetoothProfile.MAP,
                         BluetoothProtoEnums.BLUETOOTH_MAP_UTILS,
@@ -778,24 +757,12 @@
                     BluetoothProtoEnums.BLUETOOTH_MAP_UTILS,
                     BluetoothStatsLog.BLUETOOTH_CONTENT_PROFILE_ERROR_REPORTED__TYPE__EXCEPTION,
                     10);
-<<<<<<< HEAD
-            //cannot happen
-=======
             // cannot happen
->>>>>>> e110efe6
             return "";
         }
     }
 
     static String getDateTimeString(long timestamp) {
-<<<<<<< HEAD
-        SimpleDateFormat format = (mPeerSupportUtcTimeStamp) ? new
-            SimpleDateFormat("yyyyMMdd'T'HHmmssZ") : new SimpleDateFormat("yyyyMMdd'T'HHmmss");
-        Calendar cal = Calendar.getInstance();
-        cal.setTimeInMillis(timestamp);
-        Log.v(TAG, "getDateTimeString  timestamp :" + timestamp + " time:"
-                + format.format(cal.getTime()));
-=======
         SimpleDateFormat format =
                 (mPeerSupportUtcTimeStamp)
                         ? new SimpleDateFormat("yyyyMMdd'T'HHmmssZ")
@@ -808,7 +775,6 @@
                         + timestamp
                         + " time:"
                         + format.format(cal.getTime()));
->>>>>>> e110efe6
         return format.format(cal.getTime());
     }
 
@@ -818,17 +784,12 @@
         Calendar oneYearAgo = Calendar.getInstance();
         oneYearAgo.add(Calendar.YEAR, -1);
         if (cal.before(oneYearAgo)) {
-<<<<<<< HEAD
-            Log.v(TAG, "isDateTimeOlderThanOneYear " + cal.getTimeInMillis()
-                    + " oneYearAgo: " + oneYearAgo.getTimeInMillis());
-=======
             Log.v(
                     TAG,
                     "isDateTimeOlderThanOneYear "
                             + cal.getTimeInMillis()
                             + " oneYearAgo: "
                             + oneYearAgo.getTimeInMillis());
->>>>>>> e110efe6
             return true;
         }
         return false;

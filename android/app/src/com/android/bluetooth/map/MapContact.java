/*
 * Copyright (C) 2015 Samsung System LSI
 * Licensed under the Apache License, Version 2.0 (the "License");
 * you may not use this file except in compliance with the License.
 * You may obtain a copy of the License at
 *
 *      http://www.apache.org/licenses/LICENSE-2.0
 *
 * Unless required by applicable law or agreed to in writing, software
 * distributed under the License is distributed on an "AS IS" BASIS,
 * WITHOUT WARRANTIES OR CONDITIONS OF ANY KIND, either express or implied.
 * See the License for the specific language governing permissions and
 * limitations under the License.
 */
package com.android.bluetooth.map;

import com.android.bluetooth.SignedLongLong;

<<<<<<< HEAD
/**
 * Local representation of an Android contact
 */
=======
/** Local representation of an Android contact */
>>>>>>> e110efe6
public class MapContact {
    private final String mName;
    private final long mId;

    private MapContact(long id, String name) {
        mId = id;
        mName = name;
    }

    public static MapContact create(long id, String name) {
        return new MapContact(id, name);
    }

    public String getName() {
        return mName;
    }

    public long getId() {
        return mId;
    }

    public String getXBtUidString() {
        if (mId > 0) {
            return BluetoothMapUtils.getLongLongAsString(mId, 0);
        }
        return null;
    }

    public SignedLongLong getXBtUid() {
        if (mId > 0) {
            return new SignedLongLong(mId, 0);
        }
        return null;
    }

    @Override
    public String toString() {
        return mName;
    }
}<|MERGE_RESOLUTION|>--- conflicted
+++ resolved
@@ -16,13 +16,7 @@
 
 import com.android.bluetooth.SignedLongLong;
 
-<<<<<<< HEAD
-/**
- * Local representation of an Android contact
- */
-=======
 /** Local representation of an Android contact */
->>>>>>> e110efe6
 public class MapContact {
     private final String mName;
     private final long mId;

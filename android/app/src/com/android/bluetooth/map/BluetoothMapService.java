/*
 * Copyright (C) 2014 Samsung System LSI
 * Licensed under the Apache License, Version 2.0 (the "License");
 * you may not use this file except in compliance with the License.
 * You may obtain a copy of the License at
 *
 *      http://www.apache.org/licenses/LICENSE-2.0
 *
 * Unless required by applicable law or agreed to in writing, software
 * distributed under the License is distributed on an "AS IS" BASIS,
 * WITHOUT WARRANTIES OR CONDITIONS OF ANY KIND, either express or implied.
 * See the License for the specific language governing permissions and
 * limitations under the License.
 */

package com.android.bluetooth.map;

import static android.Manifest.permission.BLUETOOTH_CONNECT;

import static com.android.bluetooth.Utils.enforceBluetoothPrivilegedPermission;

import android.annotation.RequiresPermission;
import android.app.Activity;
import android.app.AlarmManager;
import android.app.PendingIntent;
import android.bluetooth.BluetoothDevice;
import android.bluetooth.BluetoothMap;
import android.bluetooth.BluetoothProfile;
import android.bluetooth.BluetoothProtoEnums;
import android.bluetooth.BluetoothUuid;
import android.bluetooth.IBluetoothMap;
import android.bluetooth.SdpMnsRecord;
import android.content.AttributionSource;
import android.content.BroadcastReceiver;
import android.content.Context;
import android.content.Intent;
import android.content.IntentFilter;
import android.content.IntentFilter.MalformedMimeTypeException;
import android.os.Handler;
import android.os.HandlerThread;
import android.os.Looper;
import android.os.Message;
import android.os.ParcelUuid;
import android.os.Parcelable;
import android.os.PowerManager;
import android.os.RemoteException;
import android.os.SystemProperties;
import android.sysprop.BluetoothProperties;
import android.telephony.TelephonyManager;
import android.text.TextUtils;
import android.util.Log;
import android.util.SparseArray;

import com.android.bluetooth.BluetoothMetricsProto;
import com.android.bluetooth.BluetoothStatsLog;
import com.android.bluetooth.R;
import com.android.bluetooth.Utils;
import com.android.bluetooth.btservice.AdapterService;
import com.android.bluetooth.btservice.MetricsLogger;
import com.android.bluetooth.btservice.ProfileService;
import com.android.bluetooth.btservice.storage.DatabaseManager;
import com.android.bluetooth.content_profiles.ContentProfileErrorReportUtils;
import com.android.internal.annotations.VisibleForTesting;

import java.io.IOException;
import java.util.ArrayList;
import java.util.Collections;
import java.util.HashMap;
import java.util.List;
import java.util.Objects;

// Next tag value for ContentProfileErrorReportUtils.report(): 25
public class BluetoothMapService extends ProfileService {
    private static final String TAG = "BluetoothMapService";

    /**
     * To enable MAP DEBUG/VERBOSE logging - run below cmd in adb shell, and restart
     * com.android.bluetooth process. only enable DEBUG log: "setprop log.tag.BluetoothMapService
     * DEBUG"; enable both VERBOSE and DEBUG log: "setprop log.tag.BluetoothMapService VERBOSE"
     */

<<<<<<< HEAD


    /**
     * The component names for the owned provider and activity
     */
=======
    /** The component names for the owned provider and activity */
>>>>>>> e110efe6
    private static final String MAP_SETTINGS_ACTIVITY =
            BluetoothMapSettings.class.getCanonicalName();

    private static final String MAP_FILE_PROVIDER = MmsFileProvider.class.getCanonicalName();

    /** Intent indicating timeout for user confirmation, which is sent to BluetoothMapActivity */
    public static final String USER_CONFIRM_TIMEOUT_ACTION =
            "com.android.bluetooth.map.USER_CONFIRM_TIMEOUT";

    private static final int USER_CONFIRM_TIMEOUT_VALUE = 25000;

    static final int MSG_SERVERSESSION_CLOSE = 5000;
    static final int MSG_SESSION_ESTABLISHED = 5001;
    static final int MSG_SESSION_DISCONNECTED = 5002;
    static final int MSG_MAS_CONNECT = 5003; // Send at MAS connect, including the MAS_ID
    static final int MSG_MAS_CONNECT_CANCEL = 5004; // Send at auth. declined
    static final int MSG_ACQUIRE_WAKE_LOCK = 5005;
    static final int MSG_RELEASE_WAKE_LOCK = 5006;
    static final int MSG_MNS_SDP_SEARCH = 5007;
    static final int MSG_OBSERVER_REGISTRATION = 5008;

    private static final int START_LISTENER = 1;
    @VisibleForTesting static final int USER_TIMEOUT = 2;
    private static final int DISCONNECT_MAP = 3;
    private static final int SHUTDOWN = 4;
    @VisibleForTesting static final int UPDATE_MAS_INSTANCES = 5;

    private static final int RELEASE_WAKE_LOCK_DELAY = 10000;
    private PowerManager.WakeLock mWakeLock = null;

    static final int UPDATE_MAS_INSTANCES_ACCOUNT_ADDED = 0;
    static final int UPDATE_MAS_INSTANCES_ACCOUNT_REMOVED = 1;
    static final int UPDATE_MAS_INSTANCES_ACCOUNT_RENAMED = 2;
    static final int UPDATE_MAS_INSTANCES_ACCOUNT_DISCONNECT = 3;

    private static final int MAS_ID_SMS_MMS = 0;

    private AdapterService mAdapterService;
    private DatabaseManager mDatabaseManager;

    private BluetoothMnsObexClient mBluetoothMnsObexClient = null;

    // mMasInstances: A list of the active MasInstances using the MasId for the key
    private SparseArray<BluetoothMapMasInstance> mMasInstances =
            new SparseArray<BluetoothMapMasInstance>(1);
    // mMasInstanceMap: A list of the active MasInstances using the account for the key
    private HashMap<BluetoothMapAccountItem, BluetoothMapMasInstance> mMasInstanceMap =
            new HashMap<BluetoothMapAccountItem, BluetoothMapMasInstance>(1);

    // The remote connected device - protect access
    private static BluetoothDevice sRemoteDevice = null;

    private ArrayList<BluetoothMapAccountItem> mEnabledAccounts = null;
    private static String sRemoteDeviceName = null;

    private int mState = BluetoothMap.STATE_DISCONNECTED;
    private BluetoothMapAppObserver mAppObserver = null;
    private AlarmManager mAlarmManager = null;

    private boolean mIsWaitingAuthorization = false;
    private boolean mRemoveTimeoutMsg = false;
    private boolean mRegisteredMapReceiver = false;
    private int mPermission = BluetoothDevice.ACCESS_UNKNOWN;
    private boolean mAccountChanged = false;
    private boolean mSdpSearchInitiated = false;
    private SdpMnsRecord mMnsRecord = null;
    @VisibleForTesting Handler mSessionStatusHandler;
    private boolean mServiceStarted = false;

    private static BluetoothMapService sBluetoothMapService;

    private boolean mSmsCapable = true;

    private static final ParcelUuid[] MAP_UUIDS = {
        BluetoothUuid.MAP, BluetoothUuid.MNS,
    };

    public static boolean isEnabled() {
        return BluetoothProperties.isProfileMapServerEnabled().orElse(false);
    }

    public BluetoothMapService(Context ctx) {
        super(ctx);
        BluetoothMap.invalidateBluetoothGetConnectionStateCache();
    }

    private synchronized void closeService() {
        Log.d(TAG, "closeService() in");
        if (mBluetoothMnsObexClient != null) {
            mBluetoothMnsObexClient.shutdown();
            mBluetoothMnsObexClient = null;
        }
        int numMasInstances = mMasInstances.size();
        for (int i = 0; i < numMasInstances; i++) {
            mMasInstances.valueAt(i).shutdown();
        }
        mMasInstances.clear();

        mIsWaitingAuthorization = false;
        mPermission = BluetoothDevice.ACCESS_UNKNOWN;
        setState(BluetoothMap.STATE_DISCONNECTED);

        if (mWakeLock != null) {
            mWakeLock.release();
            Log.v(TAG, "CloseService(): Release Wake Lock");
            mWakeLock = null;
        }

        sRemoteDevice = null;
        // no need to invalidate cache here because setState did it above

        if (mSessionStatusHandler == null) {
            return;
        }

        // Perform cleanup in Handler running on worker Thread
        mSessionStatusHandler.removeCallbacksAndMessages(null);
        Looper looper = mSessionStatusHandler.getLooper();
        if (looper != null) {
            looper.quit();
            Log.v(TAG, "Quit looper");
        }
        mSessionStatusHandler = null;

        Log.v(TAG, "MAP Service closeService out");
    }

    /** Starts the Socket listener threads for each MAS */
    private void startSocketListeners(int masId) {
        if (masId == -1) {
            for (int i = 0, c = mMasInstances.size(); i < c; i++) {
                mMasInstances.valueAt(i).startSocketListeners();
            }
        } else {
            BluetoothMapMasInstance masInst = mMasInstances.get(masId); // returns null for -1
            if (masInst != null) {
                masInst.startSocketListeners();
            } else {
                Log.w(TAG, "startSocketListeners(): Invalid MasId: " + masId);
                ContentProfileErrorReportUtils.report(
                        BluetoothProfile.MAP,
                        BluetoothProtoEnums.BLUETOOTH_MAP_SERVICE,
                        BluetoothStatsLog.BLUETOOTH_CONTENT_PROFILE_ERROR_REPORTED__TYPE__LOG_WARN,
                        0);
            }
        }
    }

    /** Start a MAS instance for SMS/MMS and each e-mail account. */
    private void startObexServerSessions() {
        Log.d(TAG, "Map Service START ObexServerSessions()");

        // Acquire the wakeLock before starting Obex transaction thread
        if (mWakeLock == null) {
            PowerManager pm = getSystemService(PowerManager.class);
            mWakeLock =
                    pm.newWakeLock(PowerManager.PARTIAL_WAKE_LOCK, "StartingObexMapTransaction");
            mWakeLock.setReferenceCounted(false);
            mWakeLock.acquire();
            Log.v(TAG, "startObexSessions(): Acquire Wake Lock");
        }

        if (mBluetoothMnsObexClient == null) {
            mBluetoothMnsObexClient =
                    new BluetoothMnsObexClient(sRemoteDevice, mMnsRecord, mSessionStatusHandler);
        }

        boolean connected = false;
        for (int i = 0, c = mMasInstances.size(); i < c; i++) {
            try {
                if (mMasInstances.valueAt(i).startObexServerSession(mBluetoothMnsObexClient)) {
                    connected = true;
                }
            } catch (IOException e) {
                ContentProfileErrorReportUtils.report(
                        BluetoothProfile.MAP,
                        BluetoothProtoEnums.BLUETOOTH_MAP_SERVICE,
                        BluetoothStatsLog.BLUETOOTH_CONTENT_PROFILE_ERROR_REPORTED__TYPE__EXCEPTION,
                        1);
<<<<<<< HEAD
                Log.w(TAG, "IOException occured while starting an obexServerSession restarting"
                        + " the listener", e);
=======
                Log.w(
                        TAG,
                        "IOException occured while starting an obexServerSession restarting"
                                + " the listener",
                        e);
>>>>>>> e110efe6
                mMasInstances.valueAt(i).restartObexServerSession();
            } catch (RemoteException e) {
                ContentProfileErrorReportUtils.report(
                        BluetoothProfile.MAP,
                        BluetoothProtoEnums.BLUETOOTH_MAP_SERVICE,
                        BluetoothStatsLog.BLUETOOTH_CONTENT_PROFILE_ERROR_REPORTED__TYPE__EXCEPTION,
                        2);
<<<<<<< HEAD
                Log.w(TAG, "RemoteException occured while starting an obexServerSession restarting"
                        + " the listener", e);
=======
                Log.w(
                        TAG,
                        "RemoteException occured while starting an obexServerSession restarting"
                                + " the listener",
                        e);
>>>>>>> e110efe6
                mMasInstances.valueAt(i).restartObexServerSession();
            }
        }
        if (connected) {
            setState(BluetoothMap.STATE_CONNECTED);
        }

        mSessionStatusHandler.removeMessages(MSG_RELEASE_WAKE_LOCK);
        mSessionStatusHandler.sendMessageDelayed(
                mSessionStatusHandler.obtainMessage(MSG_RELEASE_WAKE_LOCK),
                RELEASE_WAKE_LOCK_DELAY);

        Log.v(TAG, "startObexServerSessions() success!");
    }

    public Handler getHandler() {
        return mSessionStatusHandler;
    }

    /**
     * Restart a MAS instances.
     *
     * @param masId use -1 to stop all instances
     */
    private void stopObexServerSessions(int masId) {
        Log.d(TAG, "MAP Service STOP ObexServerSessions()");

        boolean lastMasInst = true;

        if (masId != -1) {
            for (int i = 0, c = mMasInstances.size(); i < c; i++) {
                BluetoothMapMasInstance masInst = mMasInstances.valueAt(i);
                if (masInst.getMasId() != masId && masInst.isStarted()) {
                    lastMasInst = false;
                }
            }
        } // Else just close down it all

        // Shutdown the MNS client - this must happen before MAS close
        if (mBluetoothMnsObexClient != null && lastMasInst) {
            mBluetoothMnsObexClient.shutdown();
            mBluetoothMnsObexClient = null;
        }

        BluetoothMapMasInstance masInst = mMasInstances.get(masId); // returns null for -1
        if (masInst != null) {
            masInst.restartObexServerSession();
        } else if (masId == -1) {
            for (int i = 0, c = mMasInstances.size(); i < c; i++) {
                mMasInstances.valueAt(i).restartObexServerSession();
            }
        }

        if (lastMasInst) {
            setState(BluetoothMap.STATE_DISCONNECTED);
            mPermission = BluetoothDevice.ACCESS_UNKNOWN;
            sRemoteDevice = null;
            // no need to invalidate cache here because setState did it above
            if (mAccountChanged) {
                updateMasInstances(UPDATE_MAS_INSTANCES_ACCOUNT_DISCONNECT);
            }
        }

        // Release the wake lock at disconnect
        if (mWakeLock != null && lastMasInst) {
            mSessionStatusHandler.removeMessages(MSG_ACQUIRE_WAKE_LOCK);
            mSessionStatusHandler.removeMessages(MSG_RELEASE_WAKE_LOCK);
            mWakeLock.release();
            Log.v(TAG, "stopObexServerSessions(): Release Wake Lock");
        }
    }

    private final class MapServiceMessageHandler extends Handler {
        private MapServiceMessageHandler(Looper looper) {
            super(looper);
        }

        @Override
        public void handleMessage(Message msg) {
            Log.v(TAG, "Handler(): got msg=" + msg.what);

            switch (msg.what) {
                case UPDATE_MAS_INSTANCES:
                    updateMasInstancesHandler();
                    break;
                case START_LISTENER:
                    startSocketListeners(msg.arg1);
                    break;
                case MSG_MAS_CONNECT:
                    onConnectHandler(msg.arg1);
                    break;
                case MSG_MAS_CONNECT_CANCEL:
                    /* TODO: We need to handle this by accepting the connection and reject at
                     * OBEX level, by using ObexRejectServer - add timeout to handle clients not
                     * closing the transport channel.
                     */
                    stopObexServerSessions(-1);
                    break;
                case USER_TIMEOUT:
                    if (mIsWaitingAuthorization) {
                        Intent intent = new Intent(BluetoothDevice.ACTION_CONNECTION_ACCESS_CANCEL);
                        intent.setPackage(
                                SystemProperties.get(
                                        Utils.PAIRING_UI_PROPERTY,
                                        getString(R.string.pairing_ui_package)));
                        intent.putExtra(BluetoothDevice.EXTRA_DEVICE, sRemoteDevice);
                        intent.putExtra(
                                BluetoothDevice.EXTRA_ACCESS_REQUEST_TYPE,
                                BluetoothDevice.REQUEST_TYPE_MESSAGE_ACCESS);
                        BluetoothMapService.this.sendBroadcast(
                                intent,
                                BLUETOOTH_CONNECT,
                                Utils.getTempBroadcastOptions().toBundle());
                        cancelUserTimeoutAlarm();
                        mIsWaitingAuthorization = false;
                        stopObexServerSessions(-1);
                    }
                    break;
                case MSG_SERVERSESSION_CLOSE:
                    stopObexServerSessions(msg.arg1);
                    break;
                case MSG_SESSION_ESTABLISHED:
                    break;
                case MSG_SESSION_DISCONNECTED:
                    // handled elsewhere
                    break;
                case DISCONNECT_MAP:
                    BluetoothDevice device = (BluetoothDevice) msg.obj;
                    disconnectMap(device);
                    break;
                case SHUTDOWN:
                    // Call close from this handler to avoid starting because of pending messages
                    closeService();
                    break;
                case MSG_ACQUIRE_WAKE_LOCK:
                    Log.v(TAG, "Acquire Wake Lock request message");
                    if (mWakeLock == null) {
                        PowerManager pm = getSystemService(PowerManager.class);
                        mWakeLock =
                                pm.newWakeLock(
                                        PowerManager.PARTIAL_WAKE_LOCK,
                                        "StartingObexMapTransaction");
                        mWakeLock.setReferenceCounted(false);
                    }
                    if (!mWakeLock.isHeld()) {
                        mWakeLock.acquire();
                        Log.d(TAG, "  Acquired Wake Lock by message");
                    }
                    mSessionStatusHandler.removeMessages(MSG_RELEASE_WAKE_LOCK);
                    mSessionStatusHandler.sendMessageDelayed(
                            mSessionStatusHandler.obtainMessage(MSG_RELEASE_WAKE_LOCK),
                            RELEASE_WAKE_LOCK_DELAY);
                    break;
                case MSG_RELEASE_WAKE_LOCK:
                    Log.v(TAG, "Release Wake Lock request message");
                    if (mWakeLock != null) {
                        mWakeLock.release();
                        Log.d(TAG, "  Released Wake Lock by message");
                    }
                    break;
                case MSG_MNS_SDP_SEARCH:
                    if (sRemoteDevice != null) {
                        Log.d(TAG, "MNS SDP Initiate Search ..");
                        sRemoteDevice.sdpSearch(BluetoothMnsObexClient.BLUETOOTH_UUID_OBEX_MNS);
                    } else {
                        Log.w(TAG, "remoteDevice info not available");
                        ContentProfileErrorReportUtils.report(
                                BluetoothProfile.MAP,
                                BluetoothProtoEnums.BLUETOOTH_MAP_SERVICE,
                                BluetoothStatsLog
                                        .BLUETOOTH_CONTENT_PROFILE_ERROR_REPORTED__TYPE__LOG_WARN,
                                3);
                    }
                    break;
                case MSG_OBSERVER_REGISTRATION:
<<<<<<< HEAD
                    Log.d(TAG, "ContentObserver Registration MASID: " + msg.arg1 + " Enable: "
                            + msg.arg2);
=======
                    Log.d(
                            TAG,
                            "ContentObserver Registration MASID: "
                                    + msg.arg1
                                    + " Enable: "
                                    + msg.arg2);
>>>>>>> e110efe6
                    BluetoothMapMasInstance masInst = mMasInstances.get(msg.arg1);
                    if (masInst != null && masInst.mObserver != null) {
                        try {
                            if (msg.arg2 == BluetoothMapAppParams.NOTIFICATION_STATUS_YES) {
                                masInst.mObserver.registerObserver();
                            } else {
                                masInst.mObserver.unregisterObserver();
                            }
                        } catch (RemoteException e) {
                            ContentProfileErrorReportUtils.report(
                                    BluetoothProfile.MAP,
                                    BluetoothProtoEnums.BLUETOOTH_MAP_SERVICE,
                                    BluetoothStatsLog
                                            .BLUETOOTH_CONTENT_PROFILE_ERROR_REPORTED__TYPE__EXCEPTION,
                                    4);
                            Log.e(TAG, "ContentObserverRegistarion Failed: " + e);
                        }
                    }
                    break;
                default:
                    break;
            }
        }
    }

    private void onConnectHandler(int masId) {
        if (mIsWaitingAuthorization || sRemoteDevice == null || mSdpSearchInitiated) {
            return;
        }
        BluetoothMapMasInstance masInst = mMasInstances.get(masId);
        // Need to ensure we are still allowed.
        Log.d(TAG, "mPermission = " + mPermission);
        if (mPermission == BluetoothDevice.ACCESS_ALLOWED) {
            try {
<<<<<<< HEAD
                Log.v(TAG, "incoming connection accepted from: " + sRemoteDeviceName
                        + " automatically as trusted device");
=======
                Log.v(
                        TAG,
                        "incoming connection accepted from: "
                                + sRemoteDeviceName
                                + " automatically as trusted device");
>>>>>>> e110efe6
                if (mBluetoothMnsObexClient != null && masInst != null) {
                    masInst.startObexServerSession(mBluetoothMnsObexClient);
                } else {
                    startObexServerSessions();
                }
            } catch (IOException ex) {
                ContentProfileErrorReportUtils.report(
                        BluetoothProfile.MAP,
                        BluetoothProtoEnums.BLUETOOTH_MAP_SERVICE,
                        BluetoothStatsLog.BLUETOOTH_CONTENT_PROFILE_ERROR_REPORTED__TYPE__EXCEPTION,
                        5);
                Log.e(TAG, "catch IOException starting obex server session", ex);
            } catch (RemoteException ex) {
                ContentProfileErrorReportUtils.report(
                        BluetoothProfile.MAP,
                        BluetoothProtoEnums.BLUETOOTH_MAP_SERVICE,
                        BluetoothStatsLog.BLUETOOTH_CONTENT_PROFILE_ERROR_REPORTED__TYPE__EXCEPTION,
                        6);
                Log.e(TAG, "catch RemoteException starting obex server session", ex);
            }
        }
    }

    public int getState() {
        return mState;
    }

    public static BluetoothDevice getRemoteDevice() {
        return sRemoteDevice;
    }

    private void setState(int state) {
        setState(state, BluetoothMap.RESULT_SUCCESS);
    }

    private synchronized void setState(int state, int result) {
        if (state != mState) {
            Log.d(TAG, "Map state " + mState + " -> " + state + ", result = " + result);
            int prevState = mState;
            mState = state;
            mAdapterService.updateProfileConnectionAdapterProperties(
                    sRemoteDevice, BluetoothProfile.MAP, mState, prevState);

            BluetoothMap.invalidateBluetoothGetConnectionStateCache();
            Intent intent = new Intent(BluetoothMap.ACTION_CONNECTION_STATE_CHANGED);
            intent.putExtra(BluetoothProfile.EXTRA_PREVIOUS_STATE, prevState);
            intent.putExtra(BluetoothProfile.EXTRA_STATE, mState);
            intent.putExtra(BluetoothDevice.EXTRA_DEVICE, sRemoteDevice);
            sendBroadcast(intent, BLUETOOTH_CONNECT, Utils.getTempBroadcastOptions().toBundle());
        }
    }

    /**
     * Disconnects MAP from the supplied device
     *
     * @param device is the device on which we want to disconnect MAP
     */
    public void disconnect(BluetoothDevice device) {
        mSessionStatusHandler.sendMessage(
                mSessionStatusHandler.obtainMessage(DISCONNECT_MAP, 0, 0, device));
    }

    void disconnectMap(BluetoothDevice device) {
        Log.d(TAG, "disconnectMap");
        if (getRemoteDevice() != null && getRemoteDevice().equals(device)) {
            switch (mState) {
                case BluetoothMap.STATE_CONNECTED:
                    // Disconnect all connections and restart all MAS instances
                    stopObexServerSessions(-1);
                    break;
                default:
                    break;
            }
        }
    }

    List<BluetoothDevice> getConnectedDevices() {
        List<BluetoothDevice> devices = new ArrayList<>();
        synchronized (this) {
            if (mState == BluetoothMap.STATE_CONNECTED && sRemoteDevice != null) {
                devices.add(sRemoteDevice);
            }
        }
        return devices;
    }

    List<BluetoothDevice> getDevicesMatchingConnectionStates(int[] states) {
        List<BluetoothDevice> deviceList = new ArrayList<>();
        BluetoothDevice[] bondedDevices = mAdapterService.getBondedDevices();
        if (bondedDevices == null) {
            return deviceList;
        }
        synchronized (this) {
            for (BluetoothDevice device : bondedDevices) {
                ParcelUuid[] featureUuids = device.getUuids();
                if (!BluetoothUuid.containsAnyUuid(featureUuids, MAP_UUIDS)) {
                    continue;
                }
                int connectionState = getConnectionState(device);
                for (int state : states) {
                    if (connectionState == state) {
                        deviceList.add(device);
                    }
                }
            }
        }
        return deviceList;
    }

    /**
     * Gets the connection state of MAP with the passed in device.
     *
     * @param device is the device whose connection state we are querying
     * @return {@link BluetoothProfile#STATE_CONNECTED} if MAP is connected to this device, {@link
     *     BluetoothProfile#STATE_DISCONNECTED} otherwise
     */
    public int getConnectionState(BluetoothDevice device) {
        synchronized (this) {
            if (getState() == BluetoothMap.STATE_CONNECTED
                    && getRemoteDevice() != null
                    && getRemoteDevice().equals(device)) {
                return BluetoothProfile.STATE_CONNECTED;
            } else {
                return BluetoothProfile.STATE_DISCONNECTED;
            }
        }
    }

    /**
     * Set connection policy of the profile and tries to disconnect it if connectionPolicy is {@link
     * BluetoothProfile#CONNECTION_POLICY_FORBIDDEN}
     *
     * <p>The device should already be paired. Connection policy can be one of: {@link
     * BluetoothProfile#CONNECTION_POLICY_ALLOWED}, {@link
     * BluetoothProfile#CONNECTION_POLICY_FORBIDDEN}, {@link
     * BluetoothProfile#CONNECTION_POLICY_UNKNOWN}
     *
     * @param device Paired bluetooth device
     * @param connectionPolicy is the connection policy to set to for this profile
     * @return true if connectionPolicy is set, false on error
     */
    @RequiresPermission(android.Manifest.permission.BLUETOOTH_PRIVILEGED)
    boolean setConnectionPolicy(BluetoothDevice device, int connectionPolicy) {
<<<<<<< HEAD
        enforceCallingOrSelfPermission(BLUETOOTH_PRIVILEGED,
                "Need BLUETOOTH_PRIVILEGED permission");
=======
        enforceCallingOrSelfPermission(
                BLUETOOTH_PRIVILEGED, "Need BLUETOOTH_PRIVILEGED permission");
>>>>>>> e110efe6
        Log.v(TAG, "Saved connectionPolicy " + device + " = " + connectionPolicy);

        if (!mDatabaseManager.setProfileConnectionPolicy(
                device, BluetoothProfile.MAP, connectionPolicy)) {
            return false;
        }
        if (connectionPolicy == BluetoothProfile.CONNECTION_POLICY_FORBIDDEN) {
            disconnect(device);
        }
        return true;
    }

    /**
     * Get the connection policy of the profile.
     *
     * <p>The connection policy can be any of: {@link BluetoothProfile#CONNECTION_POLICY_ALLOWED},
     * {@link BluetoothProfile#CONNECTION_POLICY_FORBIDDEN}, {@link
     * BluetoothProfile#CONNECTION_POLICY_UNKNOWN}
     *
     * @param device Bluetooth device
     * @return connection policy of the device
     */
    @RequiresPermission(android.Manifest.permission.BLUETOOTH_PRIVILEGED)
    int getConnectionPolicy(BluetoothDevice device) {
        enforceCallingOrSelfPermission(
                BLUETOOTH_PRIVILEGED, "Need BLUETOOTH_PRIVILEGED permission");
        return mDatabaseManager.getProfileConnectionPolicy(device, BluetoothProfile.MAP);
    }

    @Override
    protected IProfileServiceBinder initBinder() {
        return new BluetoothMapBinder(this);
    }

    @Override
    public void start() {
        Log.d(TAG, "start()");

        mDatabaseManager =
                Objects.requireNonNull(
                        AdapterService.getAdapterService().getDatabase(),
                        "DatabaseManager cannot be null when MapService starts");

        setComponentAvailable(MAP_SETTINGS_ACTIVITY, true);
        setComponentAvailable(MAP_FILE_PROVIDER, true);

        HandlerThread thread = new HandlerThread("BluetoothMapHandler");
        thread.start();
        Looper looper = thread.getLooper();
        mSessionStatusHandler = new MapServiceMessageHandler(looper);

        IntentFilter filter = new IntentFilter();
        filter.setPriority(IntentFilter.SYSTEM_HIGH_PRIORITY);
        filter.addAction(BluetoothDevice.ACTION_CONNECTION_ACCESS_REPLY);
        filter.addAction(USER_CONFIRM_TIMEOUT_ACTION);

        // We need two filters, since Type only applies to the ACTION_MESSAGE_SENT
        IntentFilter filterMessageSent = new IntentFilter();
        filterMessageSent.setPriority(IntentFilter.SYSTEM_HIGH_PRIORITY);
        filterMessageSent.addAction(BluetoothMapContentObserver.ACTION_MESSAGE_SENT);
        try {
            filterMessageSent.addDataType("message/*");
        } catch (MalformedMimeTypeException e) {
            ContentProfileErrorReportUtils.report(
                    BluetoothProfile.MAP,
                    BluetoothProtoEnums.BLUETOOTH_MAP_SERVICE,
                    BluetoothStatsLog.BLUETOOTH_CONTENT_PROFILE_ERROR_REPORTED__TYPE__EXCEPTION,
                    7);
            Log.e(TAG, "Wrong mime type!!!", e);
        }
        if (!mRegisteredMapReceiver) {
            registerReceiver(mMapReceiver, filter);
            registerReceiver(mMapReceiver, filterMessageSent);
            mRegisteredMapReceiver = true;
        }
        mAdapterService = AdapterService.getAdapterService();
        mAppObserver = new BluetoothMapAppObserver(this, this);

        TelephonyManager tm = getSystemService(TelephonyManager.class);
        mSmsCapable = tm.isSmsCapable();

        mEnabledAccounts = mAppObserver.getEnabledAccountItems();
        createMasInstances(); // Uses mEnabledAccounts

        sendStartListenerMessage(-1);
        setBluetoothMapService(this);
        mServiceStarted = true;
    }

    /**
     * Get the current instance of {@link BluetoothMapService}
     *
     * @return current instance of {@link BluetoothMapService}
     */
    @VisibleForTesting
    public static synchronized BluetoothMapService getBluetoothMapService() {
        if (sBluetoothMapService == null) {
            Log.w(TAG, "getBluetoothMapService(): service is null");
            ContentProfileErrorReportUtils.report(
                    BluetoothProfile.MAP,
                    BluetoothProtoEnums.BLUETOOTH_MAP_SERVICE,
                    BluetoothStatsLog.BLUETOOTH_CONTENT_PROFILE_ERROR_REPORTED__TYPE__LOG_WARN,
                    8);
            return null;
        }
        if (!sBluetoothMapService.isAvailable()) {
            Log.w(TAG, "getBluetoothMapService(): service is not available");
            ContentProfileErrorReportUtils.report(
                    BluetoothProfile.MAP,
                    BluetoothProtoEnums.BLUETOOTH_MAP_SERVICE,
                    BluetoothStatsLog.BLUETOOTH_CONTENT_PROFILE_ERROR_REPORTED__TYPE__LOG_WARN,
                    9);
            return null;
        }
        return sBluetoothMapService;
    }

    private static synchronized void setBluetoothMapService(BluetoothMapService instance) {
        Log.d(TAG, "setBluetoothMapService(): set to: " + instance);
        sBluetoothMapService = instance;
    }

    /**
     * Call this to trigger an update of the MAS instance list. No changes will be applied unless in
     * disconnected state
     */
    void updateMasInstances(int action) {
        mSessionStatusHandler.obtainMessage(UPDATE_MAS_INSTANCES, action, 0).sendToTarget();
    }

    /**
     * Update the active MAS Instances according the difference between mEnabledDevices and the
     * current list of accounts. Will only make changes if state is disconnected.
     *
     * <p>How it works: 1) Build two lists of accounts newAccountList - all accounts from
     * mAppObserver newAccounts - accounts that have been enabled since mEnabledAccounts was last
     * updated. mEnabledAccounts - The accounts which are left 2) Stop and remove all MasInstances
     * in mEnabledAccounts 3) Add and start MAS instances for accounts on the new list. Called at: -
     * Each change in accounts - Each disconnect - before MasInstances restart.
     */
    private void updateMasInstancesHandler() {
        Log.d(TAG, "updateMasInstancesHandler() state = " + getState());

        if (getState() != BluetoothMap.STATE_DISCONNECTED) {
            mAccountChanged = true;
            return;
        }

        ArrayList<BluetoothMapAccountItem> newAccountList = mAppObserver.getEnabledAccountItems();
        ArrayList<BluetoothMapAccountItem> newAccounts = new ArrayList<>();

        for (BluetoothMapAccountItem account : newAccountList) {
            if (!mEnabledAccounts.remove(account)) {
                newAccounts.add(account);
            }
        }

        // Remove all disabled/removed accounts
        if (mEnabledAccounts.size() > 0) {
            for (BluetoothMapAccountItem account : mEnabledAccounts) {
                BluetoothMapMasInstance masInst = mMasInstanceMap.remove(account);
                Log.v(TAG, "  Removing account: " + account + " masInst = " + masInst);
                if (masInst != null) {
                    masInst.shutdown();
                    mMasInstances.remove(masInst.getMasId());
                }
            }
        }

        // Add any newly created accounts
        for (BluetoothMapAccountItem account : newAccounts) {
            Log.v(TAG, "  Adding account: " + account);
            int masId = getNextMasId();
            BluetoothMapMasInstance newInst =
                    new BluetoothMapMasInstance(this, this, account, masId, false);
            mMasInstances.append(masId, newInst);
            mMasInstanceMap.put(account, newInst);
            // Start the new instance
            if (mAdapterService.isEnabled()) {
                newInst.startSocketListeners();
            }
        }

        mEnabledAccounts = newAccountList;

        // The following is a large enough debug operation such that we want to guard it with an
        // isLoggable check
        if (Log.isLoggable(TAG, Log.VERBOSE)) {
            Log.v(TAG, "  Enabled accounts:");
            for (BluetoothMapAccountItem account : mEnabledAccounts) {
                Log.v(TAG, "   " + account);
            }
            Log.v(TAG, "  Active MAS instances:");
            for (int i = 0, c = mMasInstances.size(); i < c; i++) {
                BluetoothMapMasInstance masInst = mMasInstances.valueAt(i);
                Log.v(TAG, "   " + masInst);
            }
        }

        mAccountChanged = false;
    }

    /**
     * Return a free key greater than the largest key in use. If the key 255 is in use, the first
     * free masId will be returned.
     *
     * @return a free MasId
     */
    @VisibleForTesting
    int getNextMasId() {
        // Find the largest masId in use
        int largestMasId = 0;
        for (int i = 0, c = mMasInstances.size(); i < c; i++) {
            int masId = mMasInstances.keyAt(i);
            if (masId > largestMasId) {
                largestMasId = masId;
            }
        }
        if (largestMasId < 0xff) {
            return largestMasId + 1;
        }
        // If 0xff is already in use, wrap and choose the first free MasId.
        for (int i = 1; i <= 0xff; i++) {
            if (mMasInstances.get(i) == null) {
                return i;
            }
        }
        return 0xff; // This will never happen, as we only allow 10 e-mail accounts to be enabled
    }

    private void createMasInstances() {
        int masId = MAS_ID_SMS_MMS;

        if (mSmsCapable) {
            // Add the SMS/MMS instance
            BluetoothMapMasInstance smsMmsInst =
                    new BluetoothMapMasInstance(this, this, null, masId, true);
            mMasInstances.append(masId, smsMmsInst);
            mMasInstanceMap.put(null, smsMmsInst);
            masId++;
        }

        // get list of accounts already set to be visible through MAP
        for (BluetoothMapAccountItem account : mEnabledAccounts) {
            BluetoothMapMasInstance newInst =
                    new BluetoothMapMasInstance(this, this, account, masId, false);
            mMasInstances.append(masId, newInst);
            mMasInstanceMap.put(account, newInst);
            masId++;
        }
    }

    @Override
    public void stop() {
        Log.d(TAG, "stop()");
        if (!mServiceStarted) {
            Log.d(TAG, "mServiceStarted is false - Ignoring");
            return;
        }
        setBluetoothMapService(null);
        mServiceStarted = false;
        if (mRegisteredMapReceiver) {
            mRegisteredMapReceiver = false;
            unregisterReceiver(mMapReceiver);
            mAppObserver.shutdown();
        }
        sendShutdownMessage();
        setComponentAvailable(MAP_SETTINGS_ACTIVITY, false);
        setComponentAvailable(MAP_FILE_PROVIDER, false);
    }

    /**
     * Called from each MAS instance when a connection is received.
     *
     * @param remoteDevice The device connecting
     * @param masInst a reference to the calling MAS instance.
     * @return true if the connection was accepted, false otherwise
     */
    public boolean onConnect(BluetoothDevice remoteDevice, BluetoothMapMasInstance masInst) {
        boolean sendIntent = false;
        boolean cancelConnection = false;

        // As this can be called from each MasInstance, we need to lock access to member variables
        synchronized (this) {
            if (sRemoteDevice == null) {
                sRemoteDevice = remoteDevice;
                if (getState() == BluetoothMap.STATE_CONNECTED) {
                    BluetoothMap.invalidateBluetoothGetConnectionStateCache();
                }
                sRemoteDeviceName = Utils.getName(sRemoteDevice);
                // In case getRemoteName failed and return null
                if (TextUtils.isEmpty(sRemoteDeviceName)) {
                    sRemoteDeviceName = getString(R.string.defaultname);
                }

                mPermission = sRemoteDevice.getMessageAccessPermission();
                if (mPermission == BluetoothDevice.ACCESS_UNKNOWN) {
                    sendIntent = true;
                    mIsWaitingAuthorization = true;
                    setUserTimeoutAlarm();
                } else if (mPermission == BluetoothDevice.ACCESS_REJECTED) {
                    cancelConnection = true;
                } else if (mPermission == BluetoothDevice.ACCESS_ALLOWED) {
                    sRemoteDevice.sdpSearch(BluetoothMnsObexClient.BLUETOOTH_UUID_OBEX_MNS);
                    mSdpSearchInitiated = true;
                }
            } else if (!sRemoteDevice.equals(remoteDevice)) {
<<<<<<< HEAD
                Log.w(TAG, "Unexpected connection from a second Remote Device received. name: " + (
                        (remoteDevice == null) ? "unknown" : Utils.getName(remoteDevice)));
=======
                Log.w(
                        TAG,
                        "Unexpected connection from a second Remote Device received. name: "
                                + ((remoteDevice == null)
                                        ? "unknown"
                                        : Utils.getName(remoteDevice)));
>>>>>>> e110efe6
                ContentProfileErrorReportUtils.report(
                        BluetoothProfile.MAP,
                        BluetoothProtoEnums.BLUETOOTH_MAP_SERVICE,
                        BluetoothStatsLog.BLUETOOTH_CONTENT_PROFILE_ERROR_REPORTED__TYPE__LOG_WARN,
                        10);
                return false;
            } // Else second connection to same device, just continue
        }

        if (sendIntent) {
            // This will trigger Settings app's dialog.
            Intent intent = new Intent(BluetoothDevice.ACTION_CONNECTION_ACCESS_REQUEST);
            intent.setPackage(
                    SystemProperties.get(
                            Utils.PAIRING_UI_PROPERTY, getString(R.string.pairing_ui_package)));
            intent.putExtra(
                    BluetoothDevice.EXTRA_ACCESS_REQUEST_TYPE,
                    BluetoothDevice.REQUEST_TYPE_MESSAGE_ACCESS);
            intent.putExtra(BluetoothDevice.EXTRA_DEVICE, sRemoteDevice);
            sendOrderedBroadcast(
                    intent,
                    BLUETOOTH_CONNECT,
                    Utils.getTempBroadcastOptions().toBundle(),
                    null,
                    null,
                    Activity.RESULT_OK,
                    null,
                    null);

            Log.v(TAG, "waiting for authorization for connection from: " + sRemoteDeviceName);
<<<<<<< HEAD
            //Queue USER_TIMEOUT to disconnect MAP OBEX session. If user doesn't
            //accept or reject authorization request
=======
            // Queue USER_TIMEOUT to disconnect MAP OBEX session. If user doesn't
            // accept or reject authorization request
>>>>>>> e110efe6
        } else if (cancelConnection) {
            sendConnectCancelMessage();
        } else if (mPermission == BluetoothDevice.ACCESS_ALLOWED) {
            // Signal to the service that we have a incoming connection.
            sendConnectMessage(masInst.getMasId());
            MetricsLogger.logProfileConnectionEvent(BluetoothMetricsProto.ProfileId.MAP);
        }
        return true;
    }

    private void setUserTimeoutAlarm() {
        Log.d(TAG, "SetUserTimeOutAlarm()");
        if (mAlarmManager == null) {
            mAlarmManager = this.getSystemService(AlarmManager.class);
        }
        mRemoveTimeoutMsg = true;
        Intent timeoutIntent = new Intent(USER_CONFIRM_TIMEOUT_ACTION);
        PendingIntent pIntent =
                PendingIntent.getBroadcast(this, 0, timeoutIntent, PendingIntent.FLAG_IMMUTABLE);
        mAlarmManager.set(
                AlarmManager.RTC_WAKEUP,
                System.currentTimeMillis() + USER_CONFIRM_TIMEOUT_VALUE,
                pIntent);
    }

    private void cancelUserTimeoutAlarm() {
        Log.d(TAG, "cancelUserTimeOutAlarm()");
        Intent timeoutIntent = new Intent(USER_CONFIRM_TIMEOUT_ACTION);
        PendingIntent pIntent =
                PendingIntent.getBroadcast(this, 0, timeoutIntent, PendingIntent.FLAG_IMMUTABLE);
        pIntent.cancel();

        AlarmManager alarmManager = this.getSystemService(AlarmManager.class);
        alarmManager.cancel(pIntent);
        mRemoveTimeoutMsg = false;
    }

    /**
     * Start the incoming connection listeners for a MAS ID
     *
     * @param masId the MasID to start. Use -1 to start all listeners.
     */
    void sendStartListenerMessage(int masId) {
        if (mSessionStatusHandler != null && !mSessionStatusHandler.hasMessages(START_LISTENER)) {
            Message msg = mSessionStatusHandler.obtainMessage(START_LISTENER, masId, 0);
            /* We add a small delay here to ensure the call returns true before this message is
             * handled. It seems wrong to add a delay, but the alternative is to build a lock
             * system to handle synchronization, which isn't nice either... */
            mSessionStatusHandler.sendMessageDelayed(msg, 20);
        } else if (mSessionStatusHandler != null) {
            Log.w(TAG, "mSessionStatusHandler START_LISTENER message already in Queue");
            ContentProfileErrorReportUtils.report(
                    BluetoothProfile.MAP,
                    BluetoothProtoEnums.BLUETOOTH_MAP_SERVICE,
                    BluetoothStatsLog.BLUETOOTH_CONTENT_PROFILE_ERROR_REPORTED__TYPE__LOG_WARN,
                    11);
        }
    }

    private void sendConnectMessage(int masId) {
        if (mSessionStatusHandler != null) {
            Message msg = mSessionStatusHandler.obtainMessage(MSG_MAS_CONNECT, masId, 0);
            /* We add a small delay here to ensure onConnect returns true before this message is
             * handled. It seems wrong, but the alternative is to store a reference to the
             * connection in this message, which isn't nice either... */
            mSessionStatusHandler.sendMessageDelayed(msg, 20);
        } // Can only be null during shutdown
    }

    @VisibleForTesting
    void sendConnectTimeoutMessage() {
        Log.d(TAG, "sendConnectTimeoutMessage()");
        if (mSessionStatusHandler != null) {
            Message msg = mSessionStatusHandler.obtainMessage(USER_TIMEOUT);
            msg.sendToTarget();
        } // Can only be null during shutdown
    }

    @VisibleForTesting
    void sendConnectCancelMessage() {
        if (mSessionStatusHandler != null) {
            Message msg = mSessionStatusHandler.obtainMessage(MSG_MAS_CONNECT_CANCEL);
            msg.sendToTarget();
        } // Can only be null during shutdown
    }

    private void sendShutdownMessage() {
        // We should close the Setting's permission dialog if one is open.
        if (mRemoveTimeoutMsg) {
            sendConnectTimeoutMessage();
        }
        if (mSessionStatusHandler == null) {
            Log.w(TAG, "mSessionStatusHandler is null");
            ContentProfileErrorReportUtils.report(
                    BluetoothProfile.MAP,
                    BluetoothProtoEnums.BLUETOOTH_MAP_SERVICE,
                    BluetoothStatsLog.BLUETOOTH_CONTENT_PROFILE_ERROR_REPORTED__TYPE__LOG_WARN,
                    12);
            return;
        }
        if (mSessionStatusHandler.hasMessages(SHUTDOWN)) {
            Log.w(TAG, "mSessionStatusHandler shutdown message already in Queue");
            ContentProfileErrorReportUtils.report(
                    BluetoothProfile.MAP,
                    BluetoothProtoEnums.BLUETOOTH_MAP_SERVICE,
                    BluetoothStatsLog.BLUETOOTH_CONTENT_PROFILE_ERROR_REPORTED__TYPE__LOG_WARN,
                    13);
            return;
        }
        mSessionStatusHandler.removeCallbacksAndMessages(null);
        // Request release of all resources
        Message msg = mSessionStatusHandler.obtainMessage(SHUTDOWN);
        if (!mSessionStatusHandler.sendMessage(msg)) {
            Log.w(TAG, "mSessionStatusHandler shutdown message could not be sent");
            ContentProfileErrorReportUtils.report(
                    BluetoothProfile.MAP,
                    BluetoothProtoEnums.BLUETOOTH_MAP_SERVICE,
                    BluetoothStatsLog.BLUETOOTH_CONTENT_PROFILE_ERROR_REPORTED__TYPE__LOG_WARN,
                    14);
        }
    }

    private MapBroadcastReceiver mMapReceiver = new MapBroadcastReceiver();

    private class MapBroadcastReceiver extends BroadcastReceiver {
        @Override
        public void onReceive(Context context, Intent intent) {
            String action = intent.getAction();
            Log.d(TAG, "onReceive: " + action);
            if (action.equals(USER_CONFIRM_TIMEOUT_ACTION)) {
                Log.d(TAG, "USER_CONFIRM_TIMEOUT ACTION Received.");
                sendConnectTimeoutMessage();
            } else if (action.equals(BluetoothDevice.ACTION_CONNECTION_ACCESS_REPLY)) {

<<<<<<< HEAD
                int requestType = intent.getIntExtra(BluetoothDevice.EXTRA_ACCESS_REQUEST_TYPE,
                        BluetoothDevice.REQUEST_TYPE_PHONEBOOK_ACCESS);

                Log.d(TAG, "Received ACTION_CONNECTION_ACCESS_REPLY:" + requestType
                        + "isWaitingAuthorization:" + mIsWaitingAuthorization);
                if ((!mIsWaitingAuthorization) || (requestType
                        != BluetoothDevice.REQUEST_TYPE_MESSAGE_ACCESS)) {
=======
                int requestType =
                        intent.getIntExtra(
                                BluetoothDevice.EXTRA_ACCESS_REQUEST_TYPE,
                                BluetoothDevice.REQUEST_TYPE_PHONEBOOK_ACCESS);

                Log.d(
                        TAG,
                        "Received ACTION_CONNECTION_ACCESS_REPLY:"
                                + requestType
                                + "isWaitingAuthorization:"
                                + mIsWaitingAuthorization);
                if ((!mIsWaitingAuthorization)
                        || (requestType != BluetoothDevice.REQUEST_TYPE_MESSAGE_ACCESS)) {
>>>>>>> e110efe6
                    return;
                }

                mIsWaitingAuthorization = false;
                if (mRemoveTimeoutMsg) {
                    mSessionStatusHandler.removeMessages(USER_TIMEOUT);
                    cancelUserTimeoutAlarm();
                    setState(BluetoothMap.STATE_DISCONNECTED);
                }

                if (intent.getIntExtra(
                                BluetoothDevice.EXTRA_CONNECTION_ACCESS_RESULT,
                                BluetoothDevice.CONNECTION_ACCESS_NO)
                        == BluetoothDevice.CONNECTION_ACCESS_YES) {
                    // Bluetooth connection accepted by user
                    mPermission = BluetoothDevice.ACCESS_ALLOWED;
                    if (intent.getBooleanExtra(BluetoothDevice.EXTRA_ALWAYS_ALLOWED, false)) {
<<<<<<< HEAD
                        boolean result = sRemoteDevice.setMessageAccessPermission(
                                BluetoothDevice.ACCESS_ALLOWED);
                        Log.d(TAG,
                                "setMessageAccessPermission(ACCESS_ALLOWED) result=" + result);
=======
                        boolean result =
                                sRemoteDevice.setMessageAccessPermission(
                                        BluetoothDevice.ACCESS_ALLOWED);
                        Log.d(TAG, "setMessageAccessPermission(ACCESS_ALLOWED) result=" + result);
>>>>>>> e110efe6
                    }

                    sRemoteDevice.sdpSearch(BluetoothMnsObexClient.BLUETOOTH_UUID_OBEX_MNS);
                    mSdpSearchInitiated = true;
                } else {
                    // Auth. declined by user, serverSession should not be running, but
                    // call stop anyway to restart listener.
                    mPermission = BluetoothDevice.ACCESS_REJECTED;
                    if (intent.getBooleanExtra(BluetoothDevice.EXTRA_ALWAYS_ALLOWED, false)) {
<<<<<<< HEAD
                        boolean result = sRemoteDevice.setMessageAccessPermission(
                                BluetoothDevice.ACCESS_REJECTED);
                        Log.d(TAG,
                                "setMessageAccessPermission(ACCESS_REJECTED) result=" + result);
=======
                        boolean result =
                                sRemoteDevice.setMessageAccessPermission(
                                        BluetoothDevice.ACCESS_REJECTED);
                        Log.d(TAG, "setMessageAccessPermission(ACCESS_REJECTED) result=" + result);
>>>>>>> e110efe6
                    }
                    sendConnectCancelMessage();
                }
            } else if (action.equals(BluetoothMapContentObserver.ACTION_MESSAGE_SENT)) {
                int result = getResultCode();
                boolean handled = false;
                if (mSmsCapable && mMasInstances != null) {
                    BluetoothMapMasInstance masInst = mMasInstances.get(MAS_ID_SMS_MMS);
                    if (masInst != null) {
                        intent.putExtra(
                                BluetoothMapContentObserver.EXTRA_MESSAGE_SENT_RESULT, result);
                        handled = masInst.handleSmsSendIntent(context, intent);
                    }
                }
                if (!handled) {
                    // Move the SMS to the correct folder.
                    BluetoothMapContentObserver.actionMessageSentDisconnected(
                            context, intent, result);
                }
            }
        }
    }

    public void aclDisconnected(BluetoothDevice device) {
        mSessionStatusHandler.post(() -> handleAclDisconnected(device));
    }

    private void handleAclDisconnected(BluetoothDevice device) {
        if (!mIsWaitingAuthorization) {
            return;
        }
        if (sRemoteDevice == null || device == null) {
            Log.e(TAG, "Unexpected error!");
            ContentProfileErrorReportUtils.report(
                    BluetoothProfile.MAP,
                    BluetoothProtoEnums.BLUETOOTH_MAP_SERVICE,
                    BluetoothStatsLog.BLUETOOTH_CONTENT_PROFILE_ERROR_REPORTED__TYPE__LOG_ERROR,
                    15);
            return;
        }

        Log.v(TAG, "ACL disconnected for " + device);

        if (sRemoteDevice.equals(device)) {
            // Send any pending timeout now, since ACL got disconnected
            mSessionStatusHandler.removeMessages(USER_TIMEOUT);
            mSessionStatusHandler.obtainMessage(USER_TIMEOUT).sendToTarget();
        }
    }

    public void receiveSdpSearchRecord(int status, Parcelable record, ParcelUuid uuid) {
        mSessionStatusHandler.post(() -> handleSdpSearchRecordReceived(status, record, uuid));
    }

    private void handleSdpSearchRecordReceived(int status, Parcelable record, ParcelUuid uuid) {
        Log.d(TAG, "Received ACTION_SDP_RECORD.");
        Log.v(TAG, "Received UUID: " + uuid.toString());
<<<<<<< HEAD
        Log.v(
                TAG,
                "expected UUID: " + BluetoothMnsObexClient.BLUETOOTH_UUID_OBEX_MNS.toString());
=======
        Log.v(TAG, "expected UUID: " + BluetoothMnsObexClient.BLUETOOTH_UUID_OBEX_MNS.toString());
>>>>>>> e110efe6
        if (uuid.equals(BluetoothMnsObexClient.BLUETOOTH_UUID_OBEX_MNS)) {
            mMnsRecord = (SdpMnsRecord) record;
            Log.v(TAG, " -> MNS Record:" + mMnsRecord);
            Log.v(TAG, " -> status: " + status);
            if (mBluetoothMnsObexClient != null && !mSdpSearchInitiated) {
                mBluetoothMnsObexClient.setMnsRecord(mMnsRecord);
            }
            if (status != -1 && mMnsRecord != null) {
                for (int i = 0, c = mMasInstances.size(); i < c; i++) {
                    mMasInstances
                            .valueAt(i)
                            .setRemoteFeatureMask(mMnsRecord.getSupportedFeatures());
                }
            }
            if (mSdpSearchInitiated) {
                mSdpSearchInitiated = false; // done searching
                sendConnectMessage(-1); // -1 indicates all MAS instances
            }
        }
    }

    // Binder object: Must be static class or memory leak may occur

    /**
     * This class implements the IBluetoothMap interface - or actually it validates the
     * preconditions for calling the actual functionality in the MapService, and calls it.
     */
    @VisibleForTesting
    static class BluetoothMapBinder extends IBluetoothMap.Stub implements IProfileServiceBinder {
        private BluetoothMapService mService;

        @RequiresPermission(android.Manifest.permission.BLUETOOTH_CONNECT)
        private BluetoothMapService getService(AttributionSource source) {
            if (Utils.isInstrumentationTestMode()) {
                return mService;
            }
            if (!Utils.checkServiceAvailable(mService, TAG)
                    || !Utils.checkCallerIsSystemOrActiveOrManagedUser(mService, TAG)
                    || !Utils.checkConnectPermissionForDataDelivery(mService, source, TAG)) {
                return null;
            }
            return mService;
        }

        BluetoothMapBinder(BluetoothMapService service) {
            Log.v(TAG, "BluetoothMapBinder()");
            mService = service;
        }

        @Override
        public synchronized void cleanup() {
            mService = null;
        }

        @Override
        public int getState(AttributionSource source) {
            Log.v(TAG, "getState()");
            try {
                BluetoothMapService service = getService(source);
                if (service == null) {
                    return BluetoothMap.STATE_DISCONNECTED;
                }

                return service.getState();
            } catch (RuntimeException e) {
                ContentProfileErrorReportUtils.report(
                        BluetoothProfile.MAP,
                        BluetoothProtoEnums.BLUETOOTH_MAP_SERVICE,
                        BluetoothStatsLog.BLUETOOTH_CONTENT_PROFILE_ERROR_REPORTED__TYPE__EXCEPTION,
                        16);
                throw e;
            }
        }

        @Override
        public BluetoothDevice getClient(AttributionSource source) {
            Log.v(TAG, "getClient()");
            try {
                BluetoothMapService service = getService(source);
                if (service == null) {
                    Log.v(TAG, "getClient() - no service - returning " + null);
                    return null;
                }
                BluetoothDevice client = BluetoothMapService.getRemoteDevice();
                Log.v(TAG, "getClient() - returning " + client);
                return client;
            } catch (RuntimeException e) {
                ContentProfileErrorReportUtils.report(
                        BluetoothProfile.MAP,
                        BluetoothProtoEnums.BLUETOOTH_MAP_SERVICE,
                        BluetoothStatsLog.BLUETOOTH_CONTENT_PROFILE_ERROR_REPORTED__TYPE__EXCEPTION,
                        17);
                throw e;
            }
        }

        @Override
        public boolean isConnected(BluetoothDevice device, AttributionSource source) {
            Log.v(TAG, "isConnected()");
            try {
                BluetoothMapService service = getService(source);
                if (service == null) {
                    return false;
                }

                return service.getConnectionState(device) == BluetoothProfile.STATE_CONNECTED;
            } catch (RuntimeException e) {
                ContentProfileErrorReportUtils.report(
                        BluetoothProfile.MAP,
                        BluetoothProtoEnums.BLUETOOTH_MAP_SERVICE,
                        BluetoothStatsLog.BLUETOOTH_CONTENT_PROFILE_ERROR_REPORTED__TYPE__EXCEPTION,
                        18);
                throw e;
            }
        }

        @Override
        public boolean disconnect(BluetoothDevice device, AttributionSource source) {
            Log.v(TAG, "disconnect()");
            try {
                BluetoothMapService service = getService(source);
                if (service == null) {
                    return false;
                }

                service.disconnect(device);
                return true;
            } catch (RuntimeException e) {
                ContentProfileErrorReportUtils.report(
                        BluetoothProfile.MAP,
                        BluetoothProtoEnums.BLUETOOTH_MAP_SERVICE,
                        BluetoothStatsLog.BLUETOOTH_CONTENT_PROFILE_ERROR_REPORTED__TYPE__EXCEPTION,
                        19);
                throw e;
            }
        }

        @Override
        public List<BluetoothDevice> getConnectedDevices(AttributionSource source) {
            Log.v(TAG, "getConnectedDevices()");
            try {
                BluetoothMapService service = getService(source);
                if (service == null) {
                    return Collections.emptyList();
                }

                enforceBluetoothPrivilegedPermission(service);
                return service.getConnectedDevices();
            } catch (RuntimeException e) {
                ContentProfileErrorReportUtils.report(
                        BluetoothProfile.MAP,
                        BluetoothProtoEnums.BLUETOOTH_MAP_SERVICE,
                        BluetoothStatsLog.BLUETOOTH_CONTENT_PROFILE_ERROR_REPORTED__TYPE__EXCEPTION,
                        20);
                throw e;
            }
        }

        @Override
        public List<BluetoothDevice> getDevicesMatchingConnectionStates(
                int[] states, AttributionSource source) {
            Log.v(TAG, "getDevicesMatchingConnectionStates()");
            try {
                BluetoothMapService service = getService(source);
                if (service == null) {
                    return Collections.emptyList();
                }

                return service.getDevicesMatchingConnectionStates(states);
            } catch (RuntimeException e) {
                ContentProfileErrorReportUtils.report(
                        BluetoothProfile.MAP,
                        BluetoothProtoEnums.BLUETOOTH_MAP_SERVICE,
                        BluetoothStatsLog.BLUETOOTH_CONTENT_PROFILE_ERROR_REPORTED__TYPE__EXCEPTION,
                        21);
                throw e;
            }
        }

        @Override
        public int getConnectionState(BluetoothDevice device, AttributionSource source) {
            Log.v(TAG, "getConnectionState()");
            try {
                BluetoothMapService service = getService(source);
                if (service == null) {
                    return BluetoothProfile.STATE_DISCONNECTED;
                }

                return service.getConnectionState(device);
            } catch (RuntimeException e) {
                ContentProfileErrorReportUtils.report(
                        BluetoothProfile.MAP,
                        BluetoothProtoEnums.BLUETOOTH_MAP_SERVICE,
                        BluetoothStatsLog.BLUETOOTH_CONTENT_PROFILE_ERROR_REPORTED__TYPE__EXCEPTION,
                        22);
                throw e;
            }
        }

        @Override
        public boolean setConnectionPolicy(
                BluetoothDevice device, int connectionPolicy, AttributionSource source) {
            try {
                BluetoothMapService service = getService(source);
                if (service == null) {
                    return false;
                }

                return service.setConnectionPolicy(device, connectionPolicy);
            } catch (RuntimeException e) {
                ContentProfileErrorReportUtils.report(
                        BluetoothProfile.MAP,
                        BluetoothProtoEnums.BLUETOOTH_MAP_SERVICE,
                        BluetoothStatsLog.BLUETOOTH_CONTENT_PROFILE_ERROR_REPORTED__TYPE__EXCEPTION,
                        23);
                throw e;
            }
        }

        @Override
        public int getConnectionPolicy(BluetoothDevice device, AttributionSource source) {
            try {
                BluetoothMapService service = getService(source);
                if (service == null) {
                    return BluetoothProfile.CONNECTION_POLICY_UNKNOWN;
                }

                return service.getConnectionPolicy(device);
            } catch (RuntimeException e) {
                ContentProfileErrorReportUtils.report(
                        BluetoothProfile.MAP,
                        BluetoothProtoEnums.BLUETOOTH_MAP_SERVICE,
                        BluetoothStatsLog.BLUETOOTH_CONTENT_PROFILE_ERROR_REPORTED__TYPE__EXCEPTION,
                        24);
                throw e;
            }
        }
    }

    @Override
    public void dump(StringBuilder sb) {
        super.dump(sb);
        println(sb, "mRemoteDevice: " + sRemoteDevice);
        println(sb, "sRemoteDeviceName: " + sRemoteDeviceName);
        println(sb, "mState: " + mState);
        println(sb, "mAppObserver: " + mAppObserver);
        println(sb, "mIsWaitingAuthorization: " + mIsWaitingAuthorization);
        println(sb, "mRemoveTimeoutMsg: " + mRemoveTimeoutMsg);
        println(sb, "mPermission: " + mPermission);
        println(sb, "mAccountChanged: " + mAccountChanged);
        println(sb, "mBluetoothMnsObexClient: " + mBluetoothMnsObexClient);
        println(sb, "mMasInstanceMap:");
        for (BluetoothMapAccountItem key : mMasInstanceMap.keySet()) {
            println(sb, "  " + key + " : " + mMasInstanceMap.get(key));
        }
        println(sb, "mEnabledAccounts:");
        for (BluetoothMapAccountItem account : mEnabledAccounts) {
            println(sb, "  " + account);
        }
    }
}<|MERGE_RESOLUTION|>--- conflicted
+++ resolved
@@ -79,15 +79,7 @@
      * DEBUG"; enable both VERBOSE and DEBUG log: "setprop log.tag.BluetoothMapService VERBOSE"
      */
 
-<<<<<<< HEAD
-
-
-    /**
-     * The component names for the owned provider and activity
-     */
-=======
     /** The component names for the owned provider and activity */
->>>>>>> e110efe6
     private static final String MAP_SETTINGS_ACTIVITY =
             BluetoothMapSettings.class.getCanonicalName();
 
@@ -267,16 +259,11 @@
                         BluetoothProtoEnums.BLUETOOTH_MAP_SERVICE,
                         BluetoothStatsLog.BLUETOOTH_CONTENT_PROFILE_ERROR_REPORTED__TYPE__EXCEPTION,
                         1);
-<<<<<<< HEAD
-                Log.w(TAG, "IOException occured while starting an obexServerSession restarting"
-                        + " the listener", e);
-=======
                 Log.w(
                         TAG,
                         "IOException occured while starting an obexServerSession restarting"
                                 + " the listener",
                         e);
->>>>>>> e110efe6
                 mMasInstances.valueAt(i).restartObexServerSession();
             } catch (RemoteException e) {
                 ContentProfileErrorReportUtils.report(
@@ -284,16 +271,11 @@
                         BluetoothProtoEnums.BLUETOOTH_MAP_SERVICE,
                         BluetoothStatsLog.BLUETOOTH_CONTENT_PROFILE_ERROR_REPORTED__TYPE__EXCEPTION,
                         2);
-<<<<<<< HEAD
-                Log.w(TAG, "RemoteException occured while starting an obexServerSession restarting"
-                        + " the listener", e);
-=======
                 Log.w(
                         TAG,
                         "RemoteException occured while starting an obexServerSession restarting"
                                 + " the listener",
                         e);
->>>>>>> e110efe6
                 mMasInstances.valueAt(i).restartObexServerSession();
             }
         }
@@ -469,17 +451,12 @@
                     }
                     break;
                 case MSG_OBSERVER_REGISTRATION:
-<<<<<<< HEAD
-                    Log.d(TAG, "ContentObserver Registration MASID: " + msg.arg1 + " Enable: "
-                            + msg.arg2);
-=======
                     Log.d(
                             TAG,
                             "ContentObserver Registration MASID: "
                                     + msg.arg1
                                     + " Enable: "
                                     + msg.arg2);
->>>>>>> e110efe6
                     BluetoothMapMasInstance masInst = mMasInstances.get(msg.arg1);
                     if (masInst != null && masInst.mObserver != null) {
                         try {
@@ -514,16 +491,11 @@
         Log.d(TAG, "mPermission = " + mPermission);
         if (mPermission == BluetoothDevice.ACCESS_ALLOWED) {
             try {
-<<<<<<< HEAD
-                Log.v(TAG, "incoming connection accepted from: " + sRemoteDeviceName
-                        + " automatically as trusted device");
-=======
                 Log.v(
                         TAG,
                         "incoming connection accepted from: "
                                 + sRemoteDeviceName
                                 + " automatically as trusted device");
->>>>>>> e110efe6
                 if (mBluetoothMnsObexClient != null && masInst != null) {
                     masInst.startObexServerSession(mBluetoothMnsObexClient);
                 } else {
@@ -667,13 +639,8 @@
      */
     @RequiresPermission(android.Manifest.permission.BLUETOOTH_PRIVILEGED)
     boolean setConnectionPolicy(BluetoothDevice device, int connectionPolicy) {
-<<<<<<< HEAD
-        enforceCallingOrSelfPermission(BLUETOOTH_PRIVILEGED,
-                "Need BLUETOOTH_PRIVILEGED permission");
-=======
         enforceCallingOrSelfPermission(
                 BLUETOOTH_PRIVILEGED, "Need BLUETOOTH_PRIVILEGED permission");
->>>>>>> e110efe6
         Log.v(TAG, "Saved connectionPolicy " + device + " = " + connectionPolicy);
 
         if (!mDatabaseManager.setProfileConnectionPolicy(
@@ -981,17 +948,12 @@
                     mSdpSearchInitiated = true;
                 }
             } else if (!sRemoteDevice.equals(remoteDevice)) {
-<<<<<<< HEAD
-                Log.w(TAG, "Unexpected connection from a second Remote Device received. name: " + (
-                        (remoteDevice == null) ? "unknown" : Utils.getName(remoteDevice)));
-=======
                 Log.w(
                         TAG,
                         "Unexpected connection from a second Remote Device received. name: "
                                 + ((remoteDevice == null)
                                         ? "unknown"
                                         : Utils.getName(remoteDevice)));
->>>>>>> e110efe6
                 ContentProfileErrorReportUtils.report(
                         BluetoothProfile.MAP,
                         BluetoothProtoEnums.BLUETOOTH_MAP_SERVICE,
@@ -1022,13 +984,8 @@
                     null);
 
             Log.v(TAG, "waiting for authorization for connection from: " + sRemoteDeviceName);
-<<<<<<< HEAD
-            //Queue USER_TIMEOUT to disconnect MAP OBEX session. If user doesn't
-            //accept or reject authorization request
-=======
             // Queue USER_TIMEOUT to disconnect MAP OBEX session. If user doesn't
             // accept or reject authorization request
->>>>>>> e110efe6
         } else if (cancelConnection) {
             sendConnectCancelMessage();
         } else if (mPermission == BluetoothDevice.ACCESS_ALLOWED) {
@@ -1163,15 +1120,6 @@
                 sendConnectTimeoutMessage();
             } else if (action.equals(BluetoothDevice.ACTION_CONNECTION_ACCESS_REPLY)) {
 
-<<<<<<< HEAD
-                int requestType = intent.getIntExtra(BluetoothDevice.EXTRA_ACCESS_REQUEST_TYPE,
-                        BluetoothDevice.REQUEST_TYPE_PHONEBOOK_ACCESS);
-
-                Log.d(TAG, "Received ACTION_CONNECTION_ACCESS_REPLY:" + requestType
-                        + "isWaitingAuthorization:" + mIsWaitingAuthorization);
-                if ((!mIsWaitingAuthorization) || (requestType
-                        != BluetoothDevice.REQUEST_TYPE_MESSAGE_ACCESS)) {
-=======
                 int requestType =
                         intent.getIntExtra(
                                 BluetoothDevice.EXTRA_ACCESS_REQUEST_TYPE,
@@ -1185,7 +1133,6 @@
                                 + mIsWaitingAuthorization);
                 if ((!mIsWaitingAuthorization)
                         || (requestType != BluetoothDevice.REQUEST_TYPE_MESSAGE_ACCESS)) {
->>>>>>> e110efe6
                     return;
                 }
 
@@ -1203,17 +1150,10 @@
                     // Bluetooth connection accepted by user
                     mPermission = BluetoothDevice.ACCESS_ALLOWED;
                     if (intent.getBooleanExtra(BluetoothDevice.EXTRA_ALWAYS_ALLOWED, false)) {
-<<<<<<< HEAD
-                        boolean result = sRemoteDevice.setMessageAccessPermission(
-                                BluetoothDevice.ACCESS_ALLOWED);
-                        Log.d(TAG,
-                                "setMessageAccessPermission(ACCESS_ALLOWED) result=" + result);
-=======
                         boolean result =
                                 sRemoteDevice.setMessageAccessPermission(
                                         BluetoothDevice.ACCESS_ALLOWED);
                         Log.d(TAG, "setMessageAccessPermission(ACCESS_ALLOWED) result=" + result);
->>>>>>> e110efe6
                     }
 
                     sRemoteDevice.sdpSearch(BluetoothMnsObexClient.BLUETOOTH_UUID_OBEX_MNS);
@@ -1223,17 +1163,10 @@
                     // call stop anyway to restart listener.
                     mPermission = BluetoothDevice.ACCESS_REJECTED;
                     if (intent.getBooleanExtra(BluetoothDevice.EXTRA_ALWAYS_ALLOWED, false)) {
-<<<<<<< HEAD
-                        boolean result = sRemoteDevice.setMessageAccessPermission(
-                                BluetoothDevice.ACCESS_REJECTED);
-                        Log.d(TAG,
-                                "setMessageAccessPermission(ACCESS_REJECTED) result=" + result);
-=======
                         boolean result =
                                 sRemoteDevice.setMessageAccessPermission(
                                         BluetoothDevice.ACCESS_REJECTED);
                         Log.d(TAG, "setMessageAccessPermission(ACCESS_REJECTED) result=" + result);
->>>>>>> e110efe6
                     }
                     sendConnectCancelMessage();
                 }
@@ -1291,13 +1224,7 @@
     private void handleSdpSearchRecordReceived(int status, Parcelable record, ParcelUuid uuid) {
         Log.d(TAG, "Received ACTION_SDP_RECORD.");
         Log.v(TAG, "Received UUID: " + uuid.toString());
-<<<<<<< HEAD
-        Log.v(
-                TAG,
-                "expected UUID: " + BluetoothMnsObexClient.BLUETOOTH_UUID_OBEX_MNS.toString());
-=======
         Log.v(TAG, "expected UUID: " + BluetoothMnsObexClient.BLUETOOTH_UUID_OBEX_MNS.toString());
->>>>>>> e110efe6
         if (uuid.equals(BluetoothMnsObexClient.BLUETOOTH_UUID_OBEX_MNS)) {
             mMnsRecord = (SdpMnsRecord) record;
             Log.v(TAG, " -> MNS Record:" + mMnsRecord);

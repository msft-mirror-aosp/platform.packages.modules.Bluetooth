/*
 * Copyright (C) 2014 Samsung System LSI
 * Licensed under the Apache License, Version 2.0 (the "License");
 * you may not use this file except in compliance with the License.
 * You may obtain a copy of the License at
 *
 *      http://www.apache.org/licenses/LICENSE-2.0
 *
 * Unless required by applicable law or agreed to in writing, software
 * distributed under the License is distributed on an "AS IS" BASIS,
 * WITHOUT WARRANTIES OR CONDITIONS OF ANY KIND, either express or implied.
 * See the License for the specific language governing permissions and
 * limitations under the License.
 */

package com.android.bluetooth.map;

import android.app.Activity;
import android.content.ContentResolver;
import android.content.ContentValues;
import android.net.Uri;
import android.os.Handler;
import android.util.Log;
import android.view.LayoutInflater;
import android.view.View;
import android.view.ViewGroup;
import android.widget.BaseExpandableListAdapter;
import android.widget.CheckBox;
import android.widget.CompoundButton;
import android.widget.CompoundButton.OnCheckedChangeListener;
import android.widget.ExpandableListView;
import android.widget.ExpandableListView.OnGroupExpandListener;
import android.widget.ImageView;
import android.widget.TextView;
import android.widget.Toast;

import com.android.bluetooth.R;
import com.android.bluetooth.mapapi.BluetoothMapContract;

import java.util.ArrayList;
import java.util.LinkedHashMap;
import java.util.Map;

public class BluetoothMapSettingsAdapter extends BaseExpandableListAdapter {
    private static final String TAG = "BluetoothMapSettingsAdapter";

    private boolean mCheckAll = true;
    public LayoutInflater mInflater;
    public Activity mActivity;
    /*needed to prevent random checkbox toggles due to item reuse */ ArrayList<Boolean>
            mPositionArray;
    private LinkedHashMap<BluetoothMapAccountItem, ArrayList<BluetoothMapAccountItem>> mProupList;
    private ArrayList<BluetoothMapAccountItem> mMainGroup;
    private int[] mGroupStatus;
    /* number of accounts possible to share */
    private int mSlotsLeft = 10;

    public BluetoothMapSettingsAdapter(
            Activity act,
            ExpandableListView listView,
            LinkedHashMap<BluetoothMapAccountItem, ArrayList<BluetoothMapAccountItem>> groupsList,
            int enabledAccountsCounts) {
        mActivity = act;
        this.mProupList = groupsList;
        mInflater = act.getLayoutInflater();
        mGroupStatus = new int[groupsList.size()];
        mSlotsLeft = mSlotsLeft - enabledAccountsCounts;

        listView.setOnGroupExpandListener(
                new OnGroupExpandListener() {

                    @Override
                    public void onGroupExpand(int groupPosition) {
                        BluetoothMapAccountItem group = mMainGroup.get(groupPosition);
                        if (mProupList.get(group).size() > 0) {
                            mGroupStatus[groupPosition] = 1;
                        }
                    }
                });
        mMainGroup = new ArrayList<BluetoothMapAccountItem>();
        for (Map.Entry<BluetoothMapAccountItem, ArrayList<BluetoothMapAccountItem>> mapEntry :
                mProupList.entrySet()) {
            mMainGroup.add(mapEntry.getKey());
        }
    }

    @Override
    public BluetoothMapAccountItem getChild(int groupPosition, int childPosition) {
        BluetoothMapAccountItem item = mMainGroup.get(groupPosition);
        return mProupList.get(item).get(childPosition);
    }

    private ArrayList<BluetoothMapAccountItem> getChild(BluetoothMapAccountItem group) {
        return mProupList.get(group);
    }

    @Override
    public long getChildId(int groupPosition, int childPosition) {
        return 0;
    }

    @Override
    public View getChildView(
            final int groupPosition,
            final int childPosition,
            boolean isLastChild,
            View convertView,
            ViewGroup parent) {

        final ChildHolder holder;
        if (convertView == null) {
            convertView = mInflater.inflate(R.layout.bluetooth_map_settings_account_item, null);
            holder = new ChildHolder();
            holder.cb = (CheckBox) convertView.findViewById(R.id.bluetooth_map_settings_item_check);
            holder.title =
                    (TextView) convertView.findViewById(R.id.bluetooth_map_settings_item_text_view);
            convertView.setTag(holder);
        } else {
            holder = (ChildHolder) convertView.getTag();
        }
        final BluetoothMapAccountItem child = getChild(groupPosition, childPosition);
        holder.cb.setOnCheckedChangeListener(
                new OnCheckedChangeListener() {

                    @Override
                    public void onCheckedChanged(CompoundButton buttonView, boolean isChecked) {
                        BluetoothMapAccountItem parentGroup =
                                (BluetoothMapAccountItem) getGroup(groupPosition);
                        boolean oldIsChecked =
                                child.mIsChecked; // needed to prevent updates on UI redraw
                        child.mIsChecked = isChecked;
                        if (isChecked) {
                            ArrayList<BluetoothMapAccountItem> childList = getChild(parentGroup);
                            int childIndex = childList.indexOf(child);
                            boolean isAllChildClicked = true;
                            if (mSlotsLeft - childList.size() >= 0) {

                                for (int i = 0; i < childList.size(); i++) {
                                    if (i != childIndex) {
                                        BluetoothMapAccountItem siblings = childList.get(i);
                                        if (!siblings.mIsChecked) {
                                            isAllChildClicked = false;
                                            BluetoothMapSettingsDataHolder.sCheckedChilds.put(
                                                    child.getName(), parentGroup.getName());
                                            break;
                                        }
                                    }
                                }
                            } else {
                                showWarning(
                                        mActivity.getString(
                                                R.string
                                                        .bluetooth_map_settings_no_account_slots_left));
                                isAllChildClicked = false;
                                child.mIsChecked = false;
                            }
                            if (isAllChildClicked) {
                                parentGroup.mIsChecked = true;
                                if (!(BluetoothMapSettingsDataHolder.sCheckedChilds.containsKey(
                                        child.getName()))) {
                                    BluetoothMapSettingsDataHolder.sCheckedChilds.put(
                                            child.getName(), parentGroup.getName());
                                }
                                mCheckAll = false;
                            }

                        } else {
                            if (parentGroup.mIsChecked) {
                                parentGroup.mIsChecked = false;
                                mCheckAll = false;
                                BluetoothMapSettingsDataHolder.sCheckedChilds.remove(
                                        child.getName());
                            } else {
                                mCheckAll = true;
                                BluetoothMapSettingsDataHolder.sCheckedChilds.remove(
                                        child.getName());
                            }
                            // child.isChecked =false;
                        }
                        notifyDataSetChanged();
                        if (child.mIsChecked != oldIsChecked) {
                            updateAccount(child);
                        }
                    }
                });

        holder.cb.setChecked(child.mIsChecked);
        holder.title.setText(child.getName());
        Log.v("children are", BluetoothMapSettingsDataHolder.sCheckedChilds.toString());
        return convertView;
    }

    @Override
    public int getChildrenCount(int groupPosition) {
        BluetoothMapAccountItem item = mMainGroup.get(groupPosition);
        return mProupList.get(item).size();
    }

    @Override
    public BluetoothMapAccountItem getGroup(int groupPosition) {
        return mMainGroup.get(groupPosition);
    }

    @Override
    public int getGroupCount() {
        return mMainGroup.size();
    }

    @Override
    public void onGroupCollapsed(int groupPosition) {
        super.onGroupCollapsed(groupPosition);
    }

    @Override
    public void onGroupExpanded(int groupPosition) {
        super.onGroupExpanded(groupPosition);
    }

    @Override
    public long getGroupId(int groupPosition) {
        return 0;
    }

    @Override
    public View getGroupView(
            int groupPosition, boolean isExpanded, View convertView, ViewGroup parent) {

        final GroupHolder holder;

        if (convertView == null) {
            convertView = mInflater.inflate(R.layout.bluetooth_map_settings_account_group, null);
            holder = new GroupHolder();
            holder.cb =
                    (CheckBox) convertView.findViewById(R.id.bluetooth_map_settings_group_checkbox);
            holder.imageView =
                    (ImageView) convertView.findViewById(R.id.bluetooth_map_settings_group_icon);
            holder.title =
                    (TextView)
                            convertView.findViewById(R.id.bluetooth_map_settings_group_text_view);
            convertView.setTag(holder);
        } else {
            holder = (GroupHolder) convertView.getTag();
        }

        final BluetoothMapAccountItem groupItem = getGroup(groupPosition);
        holder.imageView.setImageDrawable(groupItem.getIcon());

        holder.title.setText(groupItem.getName());

        holder.cb.setOnCheckedChangeListener(
                new OnCheckedChangeListener() {

                    @Override
                    public void onCheckedChanged(CompoundButton buttonView, boolean isChecked) {
                        if (mCheckAll) {
                            ArrayList<BluetoothMapAccountItem> childItem = getChild(groupItem);
                            for (BluetoothMapAccountItem children : childItem) {
                                boolean oldIsChecked = children.mIsChecked;
                                if (mSlotsLeft > 0) {
                                    children.mIsChecked = isChecked;
                                    if (oldIsChecked != children.mIsChecked) {
                                        updateAccount(children);
                                    }
                                } else {
                                    showWarning(
                                            mActivity.getString(
                                                    R.string
                                                            .bluetooth_map_settings_no_account_slots_left));
                                    isChecked = false;
                                }
                            }
                        }
                        groupItem.mIsChecked = isChecked;
                        notifyDataSetChanged();
                        new Handler()
                                .postDelayed(
                                        new Runnable() {

                                            @Override
                                            public void run() {
                                                if (!mCheckAll) {
                                                    mCheckAll = true;
                                                }
                                            }
                                        },
                                        50);
                    }
                });
        holder.cb.setChecked(groupItem.mIsChecked);
        return convertView;
    }

    @Override
    public boolean hasStableIds() {
        return true;
    }

    @Override
    public boolean isChildSelectable(int groupPosition, int childPosition) {
        return true;
    }

    private static class GroupHolder {
        public ImageView imageView;
        public CheckBox cb;
        public TextView title;
    }

    private static class ChildHolder {
        public TextView title;
        public CheckBox cb;
    }

    public void updateAccount(BluetoothMapAccountItem account) {
        updateSlotCounter(account.mIsChecked);
<<<<<<< HEAD
        Log.d(TAG, "Updating account settings for " + account.getName() + ". Value is:"
                + account.mIsChecked);
=======
        Log.d(
                TAG,
                "Updating account settings for "
                        + account.getName()
                        + ". Value is:"
                        + account.mIsChecked);
>>>>>>> 6cdb3953
        ContentResolver mResolver = mActivity.getContentResolver();
        Uri uri =
                Uri.parse(account.mBase_uri_no_account + "/" + BluetoothMapContract.TABLE_ACCOUNT);
        ContentValues values = new ContentValues();
        values.put(BluetoothMapContract.AccountColumns.FLAG_EXPOSE, ((account.mIsChecked) ? 1 : 0));
        values.put(BluetoothMapContract.AccountColumns._ID, account.getId()); // get title
        mResolver.update(uri, values, null, null);
    }

    private void updateSlotCounter(boolean isChecked) {
        if (isChecked) {
            mSlotsLeft--;
        } else {
            mSlotsLeft++;
        }
        CharSequence text;

        if (mSlotsLeft <= 0) {
            text = mActivity.getString(R.string.bluetooth_map_settings_no_account_slots_left);
        } else {
            text =
                    mActivity.getString(R.string.bluetooth_map_settings_count)
                            + " "
                            + String.valueOf(mSlotsLeft);
        }

        int duration = Toast.LENGTH_SHORT;

        Toast toast = Toast.makeText(mActivity, text, duration);
        toast.show();
    }

    private void showWarning(String text) {
        int duration = Toast.LENGTH_SHORT;

        Toast toast = Toast.makeText(mActivity, text, duration);
        toast.show();
    }
}<|MERGE_RESOLUTION|>--- conflicted
+++ resolved
@@ -313,17 +313,12 @@
 
     public void updateAccount(BluetoothMapAccountItem account) {
         updateSlotCounter(account.mIsChecked);
-<<<<<<< HEAD
-        Log.d(TAG, "Updating account settings for " + account.getName() + ". Value is:"
-                + account.mIsChecked);
-=======
         Log.d(
                 TAG,
                 "Updating account settings for "
                         + account.getName()
                         + ". Value is:"
                         + account.mIsChecked);
->>>>>>> 6cdb3953
         ContentResolver mResolver = mActivity.getContentResolver();
         Uri uri =
                 Uri.parse(account.mBase_uri_no_account + "/" + BluetoothMapContract.TABLE_ACCOUNT);

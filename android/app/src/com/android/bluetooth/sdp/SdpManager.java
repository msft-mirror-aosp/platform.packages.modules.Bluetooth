--- conflicted
+++ resolved
@@ -512,11 +512,7 @@
                 intent, BLUETOOTH_CONNECT, Utils.getTempBroadcastOptions().toBundle());
 
         if (!moreResults) {
-<<<<<<< HEAD
-            //Remove the outstanding UUID request
-=======
             // Remove the outstanding UUID request
->>>>>>> e110efe6
             mSdpSearchTracker.remove(inst);
             mSearchInProgress = false;
             startSearch();

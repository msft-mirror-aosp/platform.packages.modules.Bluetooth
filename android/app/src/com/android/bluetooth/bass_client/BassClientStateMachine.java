--- conflicted
+++ resolved
@@ -136,27 +136,6 @@
 
     private boolean mIsAllowedList = false;
     private int mLastConnectionState = -1;
-<<<<<<< HEAD
-    @VisibleForTesting
-    boolean mMTUChangeRequested = false;
-    @VisibleForTesting
-    boolean mDiscoveryInitiated = false;
-    @VisibleForTesting
-    BassClientService mService;
-    AdapterService mAdapterService;
-    @VisibleForTesting
-    BluetoothGattCharacteristic mBroadcastScanControlPoint;
-    private final Map<Integer, Boolean> mFirstTimeBisDiscoveryMap;
-    private int mPASyncRetryCounter = 0;
-    @VisibleForTesting
-    int mNumOfBroadcastReceiverStates = 0;
-    @VisibleForTesting
-    int mPendingOperation = -1;
-    @VisibleForTesting
-    byte mPendingSourceId = -1;
-    @VisibleForTesting
-    BluetoothLeBroadcastMetadata mPendingMetadata = null;
-=======
     @VisibleForTesting boolean mMTUChangeRequested = false;
     @VisibleForTesting boolean mDiscoveryInitiated = false;
     @VisibleForTesting BassClientService mService;
@@ -168,16 +147,10 @@
     @VisibleForTesting int mPendingOperation = -1;
     @VisibleForTesting byte mPendingSourceId = -1;
     @VisibleForTesting BluetoothLeBroadcastMetadata mPendingMetadata = null;
->>>>>>> e110efe6
     private BluetoothLeBroadcastMetadata mSetBroadcastPINMetadata = null;
     @VisibleForTesting boolean mSetBroadcastCodePending = false;
     private final Map<Integer, Boolean> mPendingRemove = new HashMap();
-<<<<<<< HEAD
-    @VisibleForTesting
-    boolean mAutoTriggered = false;
-=======
     @VisibleForTesting boolean mAutoTriggered = false;
->>>>>>> e110efe6
     private boolean mDefNoPAS = false;
     private boolean mForceSB = false;
     @VisibleForTesting BluetoothLeBroadcastMetadata mPendingSourceToAdd = null;
@@ -622,12 +595,7 @@
                     "Should never be executed with"
                             + " leaudioBroadcastExtractPeriodicScannerFromStateMachine flag");
         }
-<<<<<<< HEAD
-        BluetoothLeBroadcastMetadata.Builder metaData =
-                new BluetoothLeBroadcastMetadata.Builder();
-=======
         BluetoothLeBroadcastMetadata.Builder metaData = new BluetoothLeBroadcastMetadata.Builder();
->>>>>>> e110efe6
         int index = 0;
         for (BaseData.BaseInformation baseLevel2 : baseData.getLevelTwo()) {
             BluetoothLeBroadcastSubgroup.Builder subGroup =
@@ -752,16 +720,6 @@
                 if (syncHandle != BassConstants.INVALID_SYNC_HANDLE) {
                     serviceData = 0x000000FF & recvState.getSourceId();
                     serviceData = serviceData << 8;
-<<<<<<< HEAD
-                    //advA matches EXT_ADV_ADDRESS
-                    //also matches source address (as we would have written)
-                    serviceData = serviceData
-                            & (~BassConstants.ADV_ADDRESS_DONT_MATCHES_EXT_ADV_ADDRESS);
-                    serviceData = serviceData
-                            & (~BassConstants.ADV_ADDRESS_DONT_MATCHES_SOURCE_ADV_ADDRESS);
-                    log("Initiate PAST for: " + mDevice + ", syncHandle: " +  syncHandle
-                            + "serviceData" + serviceData);
-=======
                     // advA matches EXT_ADV_ADDRESS
                     // also matches source address (as we would have written)
                     serviceData =
@@ -776,7 +734,6 @@
                                     + syncHandle
                                     + "serviceData"
                                     + serviceData);
->>>>>>> e110efe6
                     BluetoothMethodProxy.getInstance()
                             .periodicAdvertisingManagerTransferSync(
                                     BassClientPeriodicAdvertisingManager
@@ -793,13 +750,6 @@
                     serviceData = 0x000000FF & recvState.getSourceId();
                     serviceData = serviceData << 8;
                     // Address we set in the Source Address can differ from the address in the air
-<<<<<<< HEAD
-                    serviceData = serviceData
-                            | BassConstants.ADV_ADDRESS_DONT_MATCHES_SOURCE_ADV_ADDRESS;
-                    log("Initiate local broadcast PAST for: " + mDevice
-                            + ", advSID/Handle: " +  advHandle
-                            + ", serviceData: " + serviceData);
-=======
                     serviceData =
                             serviceData | BassConstants.ADV_ADDRESS_DONT_MATCHES_SOURCE_ADV_ADDRESS;
                     log(
@@ -809,7 +759,6 @@
                                     + advHandle
                                     + ", serviceData: "
                                     + serviceData);
->>>>>>> e110efe6
                     BluetoothMethodProxy.getInstance()
                             .periodicAdvertisingManagerTransferSetInfo(
                                     BassClientPeriodicAdvertisingManager
@@ -1061,16 +1010,11 @@
                         mPendingMetadata = null;
                     }
                     removeMessages(CANCEL_PENDING_SOURCE_OPERATION);
-<<<<<<< HEAD
-                    mService.getCallbacks().notifySourceModified(mDevice,
-                            recvState.getSourceId(), BluetoothStatusCodes.REASON_LOCAL_APP_REQUEST);
-=======
                     mService.getCallbacks()
                             .notifySourceModified(
                                     mDevice,
                                     recvState.getSourceId(),
                                     BluetoothStatusCodes.REASON_LOCAL_APP_REQUEST);
->>>>>>> e110efe6
                     checkAndUpdateBroadcastCode(recvState);
                     processPASyncState(recvState);
 
@@ -1240,14 +1184,6 @@
                         "Should never be executed with"
                                 + " leaudioBroadcastExtractPeriodicScannerFromStateMachine flag");
             }
-<<<<<<< HEAD
-            log("onSyncEstablished syncHandle: " + syncHandle
-                    + ", device: " + device
-                    + ", advertisingSid: " + advertisingSid
-                    + ", skip: " + skip
-                    + ", timeout: " + timeout
-                    + ", status: " + status);
-=======
             log(
                     "onSyncEstablished syncHandle: "
                             + syncHandle
@@ -1261,7 +1197,6 @@
                             + timeout
                             + ", status: "
                             + status);
->>>>>>> e110efe6
             if (status == BluetoothGatt.GATT_SUCCESS) {
                 // updates syncHandle, advSid
                 // set other fields as invalid or null
@@ -1353,11 +1288,7 @@
             log(
                     "onBIGInfoAdvertisingReport: syncHandle="
                             + syncHandle
-<<<<<<< HEAD
-                            + " ,encrypted ="
-=======
                             + ", encrypted ="
->>>>>>> e110efe6
                             + encrypted);
             BluetoothDevice srcDevice = mService.getDeviceForSyncHandle(syncHandle);
             if (srcDevice == null) {
@@ -1388,12 +1319,7 @@
 
         @Override
         public void onSyncTransferred(BluetoothDevice device, int status) {
-<<<<<<< HEAD
-            log("onSyncTransferred: device=" + device +
-                    " ,status =" + status);
-=======
             log("onSyncTransferred: device=" + device + ", status =" + status);
->>>>>>> e110efe6
         }
     }
 
@@ -1870,13 +1796,8 @@
                             + messageWhatToString(getCurrentMessage().what));
             removeDeferredMessages(CONNECT);
             if (mLastConnectionState != BluetoothProfile.STATE_CONNECTED) {
-<<<<<<< HEAD
-                broadcastConnectionState(mDevice, mLastConnectionState,
-                        BluetoothProfile.STATE_CONNECTED);
-=======
                 broadcastConnectionState(
                         mDevice, mLastConnectionState, BluetoothProfile.STATE_CONNECTED);
->>>>>>> e110efe6
             }
         }
 
@@ -2177,14 +2098,9 @@
                                 BassConstants.GATT_TXN_TIMEOUT_MS);
                     } else {
                         Log.e(TAG, "REMOVE_BCAST_SOURCE: no Bluetooth Gatt handle, Fatal");
-<<<<<<< HEAD
-                        mService.getCallbacks().notifySourceRemoveFailed(mDevice,
-                                sid, BluetoothStatusCodes.ERROR_UNKNOWN);
-=======
                         mService.getCallbacks()
                                 .notifySourceRemoveFailed(
                                         mDevice, sid, BluetoothStatusCodes.ERROR_UNKNOWN);
->>>>>>> e110efe6
                         if (mPendingSourceToSwitch != null) {
                             // Switching source failed
                             // Need to notify add source failure for service to cleanup
@@ -2269,13 +2185,8 @@
                 break;
             case REMOVE_BCAST_SOURCE:
                 if (!isSuccess(status)) {
-<<<<<<< HEAD
-                    mService.getCallbacks().notifySourceRemoveFailed(mDevice,
-                            mPendingSourceId, status);
-=======
                     mService.getCallbacks()
                             .notifySourceRemoveFailed(mDevice, mPendingSourceId, status);
->>>>>>> e110efe6
                     if (mPendingSourceToSwitch != null) {
                         // Switching source failed
                         // Need to notify add source failure for service to cleanup
@@ -2299,16 +2210,11 @@
     class ConnectedProcessing extends State {
         @Override
         public void enter() {
-<<<<<<< HEAD
-            log("Enter ConnectedProcessing(" + mDevice + "): "
-                    + messageWhatToString(getCurrentMessage().what));
-=======
             log(
                     "Enter ConnectedProcessing("
                             + mDevice
                             + "): "
                             + messageWhatToString(getCurrentMessage().what));
->>>>>>> e110efe6
         }
 
         @Override
@@ -2434,14 +2340,9 @@
         intent.putExtra(BluetoothProfile.EXTRA_PREVIOUS_STATE, fromState);
         intent.putExtra(BluetoothProfile.EXTRA_STATE, toState);
         intent.putExtra(BluetoothDevice.EXTRA_DEVICE, mDevice);
-<<<<<<< HEAD
-        intent.addFlags(Intent.FLAG_RECEIVER_REGISTERED_ONLY_BEFORE_BOOT
-                    | Intent.FLAG_RECEIVER_INCLUDE_BACKGROUND);
-=======
         intent.addFlags(
                 Intent.FLAG_RECEIVER_REGISTERED_ONLY_BEFORE_BOOT
                         | Intent.FLAG_RECEIVER_INCLUDE_BACKGROUND);
->>>>>>> e110efe6
         mService.sendBroadcast(
                 intent, BLUETOOTH_CONNECT, Utils.getTempBroadcastOptions().toBundle());
     }

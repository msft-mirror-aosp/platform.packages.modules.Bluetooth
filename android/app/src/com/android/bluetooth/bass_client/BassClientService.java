/*
 * Copyright 2022 The Android Open Source Project
 *
 * Licensed under the Apache License, Version 2.0 (the "License");
 * you may not use this file except in compliance with the License.
 * You may obtain a copy of the License at
 *
 *      http://www.apache.org/licenses/LICENSE-2.0
 *
 * Unless required by applicable law or agreed to in writing, software
 * distributed under the License is distributed on an "AS IS" BASIS,
 * WITHOUT WARRANTIES OR CONDITIONS OF ANY KIND, either express or implied.
 * See the License for the specific language governing permissions and
 * limitations under the License.
 */

package com.android.bluetooth.bass_client;

import static android.Manifest.permission.BLUETOOTH_CONNECT;
import static android.bluetooth.IBluetoothLeAudio.LE_AUDIO_GROUP_ID_INVALID;

<<<<<<< HEAD
import static com.android.bluetooth.flags.Flags.leaudioAllowedContextMask;
import static com.android.bluetooth.flags.Flags.leaudioBroadcastAssistantPeripheralEntrustment;
import static com.android.bluetooth.flags.Flags.leaudioBroadcastAudioHandoverPolicies;
import static com.android.bluetooth.flags.Flags.leaudioBroadcastExtractPeriodicScannerFromStateMachine;
import static com.android.bluetooth.flags.Flags.leaudioBroadcastFeatureSupport;
import static com.android.bluetooth.flags.Flags.leaudioBroadcastMonitorSourceSyncStatus;
=======
>>>>>>> 67a65fc1
import static com.android.bluetooth.Utils.enforceBluetoothPrivilegedPermission;
import static com.android.bluetooth.flags.Flags.leaudioAllowedContextMask;
import static com.android.bluetooth.flags.Flags.leaudioBroadcastAssistantPeripheralEntrustment;
import static com.android.bluetooth.flags.Flags.leaudioBroadcastAudioHandoverPolicies;
import static com.android.bluetooth.flags.Flags.leaudioBroadcastExtractPeriodicScannerFromStateMachine;
import static com.android.bluetooth.flags.Flags.leaudioBroadcastFeatureSupport;
import static com.android.bluetooth.flags.Flags.leaudioBroadcastMonitorSourceSyncStatus;

import android.bluetooth.BluetoothAdapter;
import android.bluetooth.BluetoothDevice;
import android.bluetooth.BluetoothGatt;
import android.bluetooth.BluetoothLeAudio;
import android.bluetooth.BluetoothLeAudioCodecConfigMetadata;
import android.bluetooth.BluetoothLeAudioContentMetadata;
import android.bluetooth.BluetoothLeBroadcastChannel;
import android.bluetooth.BluetoothLeBroadcastMetadata;
import android.bluetooth.BluetoothLeBroadcastReceiveState;
import android.bluetooth.BluetoothLeBroadcastSubgroup;
import android.bluetooth.BluetoothProfile;
import android.bluetooth.BluetoothStatusCodes;
import android.bluetooth.BluetoothUtils;
import android.bluetooth.BluetoothUtils.TypeValueEntry;
import android.bluetooth.BluetoothUuid;
import android.bluetooth.IBluetoothLeBroadcastAssistant;
import android.bluetooth.IBluetoothLeBroadcastAssistantCallback;
import android.bluetooth.le.PeriodicAdvertisingCallback;
import android.bluetooth.le.PeriodicAdvertisingReport;
import android.bluetooth.le.ScanCallback;
import android.bluetooth.le.ScanFilter;
import android.bluetooth.le.ScanRecord;
import android.bluetooth.le.ScanResult;
import android.bluetooth.le.ScanSettings;
import android.content.Context;
import android.os.Handler;
import android.os.HandlerThread;
import android.os.Looper;
import android.os.Message;
import android.os.ParcelUuid;
import android.os.RemoteCallbackList;
import android.os.RemoteException;
import android.provider.DeviceConfig;
import android.sysprop.BluetoothProperties;
import android.util.Log;
import android.util.Pair;

import com.android.bluetooth.BluetoothEventLogger;
import com.android.bluetooth.BluetoothMethodProxy;
import com.android.bluetooth.Utils;
import com.android.bluetooth.btservice.AdapterService;
import com.android.bluetooth.btservice.ProfileService;
import com.android.bluetooth.btservice.ServiceFactory;
import com.android.bluetooth.btservice.storage.DatabaseManager;
import com.android.bluetooth.csip.CsipSetCoordinatorService;
import com.android.bluetooth.le_audio.LeAudioService;
import com.android.internal.annotations.VisibleForTesting;

import java.nio.charset.StandardCharsets;
import java.time.Duration;
import java.util.ArrayDeque;
import java.util.ArrayList;
import java.util.Arrays;
import java.util.Collections;
import java.util.Comparator;
import java.util.Deque;
import java.util.HashMap;
import java.util.HashSet;
import java.util.Iterator;
import java.util.LinkedList;
import java.util.List;
import java.util.Map;
import java.util.Objects;
import java.util.Optional;
import java.util.PriorityQueue;
import java.util.concurrent.ConcurrentHashMap;

/** Broacast Assistant Scan Service */
public class BassClientService extends ProfileService {
    private static final String TAG = BassClientService.class.getSimpleName();
    private static final int MAX_BASS_CLIENT_STATE_MACHINES = 10;
    private static final int MAX_ACTIVE_SYNCED_SOURCES_NUM = 4;
    private static final int MAX_BIS_DISCOVERY_TRIES_NUM = 5;

    private static final int STATUS_LOCAL_STREAM_REQUESTED = 0;
    private static final int STATUS_LOCAL_STREAM_STREAMING = 1;
    private static final int STATUS_LOCAL_STREAM_SUSPENDED = 2;
    private static final int STATUS_LOCAL_STREAM_REQUESTED_NO_CONTEXT_VALIDATE = 3;

    // Do not modify without updating the HAL bt_le_audio.h files.
    // Match up with BroadcastState enum of bt_le_audio.h
    private static final int BROADCAST_STATE_STOPPED = 0;
    private static final int BROADCAST_STATE_CONFIGURING = 1;
    private static final int BROADCAST_STATE_PAUSED = 2;
    private static final int BROADCAST_STATE_STOPPING = 3;
    private static final int BROADCAST_STATE_STREAMING = 4;

    private static final int MESSAGE_SYNC_TIMEOUT = 1;

    /* 1 minute timeout for primary device reconnection in Private Broadcast case */
    private static final int DIALING_OUT_TIMEOUT_MS = 60000;

    // 30 secs timeout for keeping PSYNC active when searching is stopped
    @VisibleForTesting static Duration sSyncActiveTimeout = Duration.ofSeconds(30);

    private static final int STATUS_LOCAL_STREAM_REQUESTED = 0;
    private static final int STATUS_LOCAL_STREAM_STREAMING = 1;
    private static final int STATUS_LOCAL_STREAM_SUSPENDED = 2;
    private static final int STATUS_LOCAL_STREAM_REQUESTED_NO_CONTEXT_VALIDATE = 3;

    // Do not modify without updating the HAL bt_le_audio.h files.
    // Match up with BroadcastState enum of bt_le_audio.h
    private static final int BROADCAST_STATE_STOPPED = 0;
    private static final int BROADCAST_STATE_CONFIGURING = 1;
    private static final int BROADCAST_STATE_PAUSED = 2;
    private static final int BROADCAST_STATE_STOPPING = 3;
    private static final int BROADCAST_STATE_STREAMING = 4;

    private static final int MESSAGE_SYNC_TIMEOUT = 1;

    /* 1 minute timeout for primary device reconnection in Private Broadcast case */
    private static final int DIALING_OUT_TIMEOUT_MS = 60000;

    // 30 secs timeout for keeping PSYNC active when searching is stopped
    @VisibleForTesting static Duration sSyncActiveTimeout = Duration.ofSeconds(30);

    private static BassClientService sService;

    private final Map<BluetoothDevice, BassClientStateMachine> mStateMachines = new HashMap<>();
    private final Object mSearchScanCallbackLock = new Object();
    private final Map<Integer, ScanResult> mCachedBroadcasts = new HashMap<>();

    private final List<Integer> mActiveSyncedSources = new ArrayList<>();
    private final Map<Integer, PeriodicAdvertisingCallback> mPeriodicAdvCallbacksMap =
            new HashMap<>();
    private final PriorityQueue<SourceSyncRequest> mSourceSyncRequestsQueue =
            new PriorityQueue<>(sSourceSyncRequestComparator);
<<<<<<< HEAD
    private final Map<Integer, Boolean> mFirstTimeBisDiscoveryMap = new HashMap<Integer, Boolean>();
=======
    private final Map<Integer, Integer> mBisDiscoveryCounterMap = new HashMap<Integer, Integer>();
>>>>>>> 67a65fc1
    private final List<AddSourceData> mPendingSourcesToAdd = new ArrayList<AddSourceData>();

    private final Map<BluetoothDevice, List<Pair<Integer, Object>>> mPendingGroupOp =
            new ConcurrentHashMap<>();
    private final Map<BluetoothDevice, List<Integer>> mGroupManagedSources =
            new ConcurrentHashMap<>();
    private final Map<BluetoothDevice, List<Integer>> mActiveSourceMap = new ConcurrentHashMap<>();
    private final Map<BluetoothDevice, BluetoothLeBroadcastMetadata> mBroadcastMetadataMap =
            new ConcurrentHashMap<>();
    private final LinkedList<BluetoothDevice> mPausedBroadcastSinks = new LinkedList<>();
    private final Deque<AddSourceData> mPendingAddSources = new ArrayDeque<>();
    private final Map<Integer, HashSet<BluetoothDevice>> mLocalBroadcastReceivers =
            new ConcurrentHashMap<>();

    private HandlerThread mStateMachinesThread;
    private HandlerThread mCallbackHandlerThread;
    private AdapterService mAdapterService;
    private DatabaseManager mDatabaseManager;
    private BluetoothAdapter mBluetoothAdapter = null;
    private BluetoothLeScannerWrapper mBluetoothLeScannerWrapper = null;
    private DialingOutTimeoutEvent mDialingOutTimeoutEvent = null;

    /* Caching the PeriodicAdvertisementResult from Broadcast source */
    /* This is stored at service so that each device state machine can access
    and use it as needed. Once the periodic sync in cancelled, this data will bre
    removed to ensure stable data won't used */
    /* syncHandle, broadcastSrcDevice */
    private Map<Integer, BluetoothDevice> mSyncHandleToDeviceMap =
            new HashMap<Integer, BluetoothDevice>();
    /*syncHandle, parsed BaseData data*/
    private Map<Integer, BaseData> mSyncHandleToBaseDataMap = new HashMap<Integer, BaseData>();
    /*syncHandle, broadcast id */
    private Map<Integer, Integer> mSyncHandleToBroadcastIdMap = new HashMap<Integer, Integer>();
    /*bcastSrcDevice, corresponding broadcast id and PeriodicAdvertisementResult*/
    private Map<BluetoothDevice, HashMap<Integer, PeriodicAdvertisementResult>>
            mPeriodicAdvertisementResultMap =
                    new HashMap<BluetoothDevice, HashMap<Integer, PeriodicAdvertisementResult>>();
    private ScanCallback mSearchScanCallback = null;
    private Callbacks mCallbacks;
    private boolean mIsAssistantActive = false;
    private boolean mIsAllowedContextOfActiveGroupModified = false;
    Optional<Integer> mUnicastSourceStreamStatus = Optional.empty();

    private static final int LOG_NB_EVENTS = 100;
    private static final BluetoothEventLogger sEventLogger =
            new BluetoothEventLogger(LOG_NB_EVENTS, TAG + " event log");
    ;

    @VisibleForTesting ServiceFactory mServiceFactory = new ServiceFactory();

    private final Handler mHandler =
            new Handler(Looper.getMainLooper()) {
                @Override
                public void handleMessage(Message msg) {
                    switch (msg.what) {
                        case MESSAGE_SYNC_TIMEOUT:
                            log("MESSAGE_SYNC_TIMEOUT: clear all sync data");
                            clearAllSyncData();
                            break;
                    }
                }
            };

    public BassClientService(Context ctx) {
        super(ctx);
    }

    private final Handler mHandler =
            new Handler(Looper.getMainLooper()) {
                @Override
                public void handleMessage(Message msg) {
                    switch (msg.what) {
                        case MESSAGE_SYNC_TIMEOUT:
                            log("MESSAGE_SYNC_TIMEOUT: clear all sync data");
                            clearAllSyncData();
                            break;
                    }
                }
            };

    public BassClientService(Context ctx) {
        super(ctx);
    }

    public static boolean isEnabled() {
        return leaudioBroadcastFeatureSupport()
                && BluetoothProperties.isProfileBapBroadcastAssistEnabled().orElse(false);
    }

    private static class SourceSyncRequest {
        private ScanResult mScanResult;
        private boolean mHasPriority;

        SourceSyncRequest(ScanResult scanResult, boolean hasPriority) {
            this.mScanResult = scanResult;
            this.mHasPriority = hasPriority;
        }

        public ScanResult getScanResult() {
            return mScanResult;
        }

        public int getRssi() {
            return mScanResult.getRssi();
        }

        public boolean hasPriority() {
            return mHasPriority;
        }

        @Override
        public String toString() {
            return "SourceSyncRequest{"
                    + "mScanResult="
                    + mScanResult
                    + ", mHasPriority="
                    + mHasPriority
                    + '}';
        }
    }

    private static final Comparator<SourceSyncRequest> sSourceSyncRequestComparator =
            new Comparator<SourceSyncRequest>() {
                @Override
                public int compare(SourceSyncRequest ssr1, SourceSyncRequest ssr2) {
                    if (ssr1.hasPriority() && !ssr2.hasPriority()) {
                        return -1;
                    } else if (!ssr1.hasPriority() && ssr2.hasPriority()) {
                        return 1;
                    } else {
                        return Integer.compare(ssr2.getRssi(), ssr1.getRssi());
                    }
                }
            };

    private static class AddSourceData {
        BluetoothDevice mSink;
        BluetoothLeBroadcastMetadata mSourceMetadata;
        boolean mIsGroupOp;

        AddSourceData(
                BluetoothDevice sink,
                BluetoothLeBroadcastMetadata sourceMetadata,
                boolean isGroupOp) {
            mSink = sink;
            mSourceMetadata = sourceMetadata;
            mIsGroupOp = isGroupOp;
        }
    }

    void updatePeriodicAdvertisementResultMap(
            BluetoothDevice device,
            int addressType,
            int syncHandle,
            int advSid,
            int advInterval,
            int bId,
            PublicBroadcastData pbData,
            String broadcastName) {
        log("updatePeriodicAdvertisementResultMap: device: " + device);
        log("updatePeriodicAdvertisementResultMap: syncHandle: " + syncHandle);
        log("updatePeriodicAdvertisementResultMap: advSid: " + advSid);
        log("updatePeriodicAdvertisementResultMap: addressType: " + addressType);
        log("updatePeriodicAdvertisementResultMap: advInterval: " + advInterval);
        log("updatePeriodicAdvertisementResultMap: broadcastId: " + bId);
        log("updatePeriodicAdvertisementResultMap: broadcastName: " + broadcastName);
        log("mSyncHandleToDeviceMap" + mSyncHandleToDeviceMap);
        log("mPeriodicAdvertisementResultMap" + mPeriodicAdvertisementResultMap);
        if (mPeriodicAdvertisementResultMap != null) {
            HashMap<Integer, PeriodicAdvertisementResult> paResMap =
                    mPeriodicAdvertisementResultMap.get(device);
            if (paResMap == null
                    || (bId != BassConstants.INVALID_BROADCAST_ID && !paResMap.containsKey(bId))) {
                log("PAResmap: add >>>");
                PeriodicAdvertisementResult paRes =
                        new PeriodicAdvertisementResult(
                                device,
                                addressType,
                                syncHandle,
                                advSid,
                                advInterval,
                                bId,
                                pbData,
                                broadcastName);
                if (paRes != null) {
                    paRes.print();
                    mPeriodicAdvertisementResultMap.putIfAbsent(device, new HashMap<>());
                    mPeriodicAdvertisementResultMap.get(device).put(bId, paRes);
                }
            } else {
                log("PAResmap: update >>>");
                if (bId == BassConstants.INVALID_BROADCAST_ID) {
                    // Update when onSyncEstablished, try to retrieve valid broadcast id
                    if (leaudioBroadcastExtractPeriodicScannerFromStateMachine()) {
                        bId = getBroadcastIdForSyncHandle(BassConstants.INVALID_SYNC_HANDLE);

                        if (bId == BassConstants.INVALID_BROADCAST_ID
                                || !paResMap.containsKey(bId)) {
                            Log.e(TAG, "PAResmap: error! no valid broadcast id found>>>");
                            return;
                        }

                        int oldBroadcastId = getBroadcastIdForSyncHandle(syncHandle);
                        if (oldBroadcastId != BassConstants.INVALID_BROADCAST_ID
                                && oldBroadcastId != bId) {
                            log(
                                    "updatePeriodicAdvertisementResultMap: SyncEstablished on the"
                                            + " same syncHandle="
                                            + syncHandle
                                            + ", before syncLost");
                            if (leaudioBroadcastMonitorSourceSyncStatus()) {
                                log(
                                        "Notify broadcast source lost, broadcast id: "
                                                + oldBroadcastId);
                                mCallbacks.notifySourceLost(oldBroadcastId);
                            }
                            clearAllDataForSyncHandle(syncHandle);
                            mCachedBroadcasts.remove(oldBroadcastId);
                        }
                    } else {
                        for (Map.Entry<Integer, PeriodicAdvertisementResult> entry :
                                paResMap.entrySet()) {
                            PeriodicAdvertisementResult value = entry.getValue();
                            if (value.getBroadcastId() != BassConstants.INVALID_BROADCAST_ID) {
                                bId = value.getBroadcastId();
                                break;
                            }
                        }
                        if (bId == BassConstants.INVALID_BROADCAST_ID) {
                            log("PAResmap: error! no valid broadcast id found>>>");
                            return;
                        }
                    }
                }
                PeriodicAdvertisementResult paRes = paResMap.get(bId);
                if (advSid != BassConstants.INVALID_ADV_SID) {
                    paRes.updateAdvSid(advSid);
                }
                if (syncHandle != BassConstants.INVALID_SYNC_HANDLE) {
                    if (mSyncHandleToDeviceMap != null) {
                        mSyncHandleToDeviceMap.put(syncHandle, device);
                    }
                    paRes.updateSyncHandle(syncHandle);
                    if (paRes.getBroadcastId() != BassConstants.INVALID_BROADCAST_ID) {
                        // broadcast successfully synced
                        // update the sync handle for the broadcast source
                        updateSyncHandleForBroadcastId(syncHandle, paRes.getBroadcastId());
                    }
                }
                if (addressType != BassConstants.INVALID_ADV_ADDRESS_TYPE) {
                    paRes.updateAddressType(addressType);
                }
                if (advInterval != BassConstants.INVALID_ADV_INTERVAL) {
                    paRes.updateAdvInterval(advInterval);
                }
                if (bId != BassConstants.INVALID_BROADCAST_ID) {
                    paRes.updateBroadcastId(bId);
                }
                if (pbData != null) {
                    paRes.updatePublicBroadcastData(pbData);
                }
                if (broadcastName != null) {
                    paRes.updateBroadcastName(broadcastName);
                }
                paRes.print();
                paResMap.replace(bId, paRes);
            }
        }
        log(">>mPeriodicAdvertisementResultMap" + mPeriodicAdvertisementResultMap);
    }

    PeriodicAdvertisementResult getPeriodicAdvertisementResult(
            BluetoothDevice device, int broadcastId) {
        if (mPeriodicAdvertisementResultMap == null) {
            Log.e(TAG, "getPeriodicAdvertisementResult: mPeriodicAdvertisementResultMap is null");
            return null;
        }

        if (broadcastId == BassConstants.INVALID_BROADCAST_ID) {
            Log.e(TAG, "getPeriodicAdvertisementResult: invalid broadcast id");
            return null;
        }

        if (mPeriodicAdvertisementResultMap.containsKey(device)) {
            return mPeriodicAdvertisementResultMap.get(device).get(broadcastId);
        }
        return null;
    }

    void clearNotifiedFlags() {
        log("clearNotifiedFlags");
        for (Map.Entry<BluetoothDevice, HashMap<Integer, PeriodicAdvertisementResult>> entry :
                mPeriodicAdvertisementResultMap.entrySet()) {
            HashMap<Integer, PeriodicAdvertisementResult> value = entry.getValue();
            for (PeriodicAdvertisementResult result : value.values()) {
                result.setNotified(false);
                result.print();
            }
        }
    }

    void updateBase(int syncHandlemap, BaseData base) {
        if (mSyncHandleToBaseDataMap == null) {
            Log.e(TAG, "updateBase: mSyncHandleToBaseDataMap is null");
            return;
        }
        log("updateBase : mSyncHandleToBaseDataMap>>");
        mSyncHandleToBaseDataMap.put(syncHandlemap, base);
    }

    BaseData getBase(int syncHandlemap) {
        if (mSyncHandleToBaseDataMap == null) {
            Log.e(TAG, "getBase: mSyncHandleToBaseDataMap is null");
            return null;
        }
        BaseData base = mSyncHandleToBaseDataMap.get(syncHandlemap);
        log("getBase returns " + base);
        return base;
    }

    void removeActiveSyncedSource(BluetoothDevice scanDelegator, Integer syncHandle) {
        if (leaudioBroadcastExtractPeriodicScannerFromStateMachine()) {
            throw new RuntimeException(
                    "Should never be executed with"
                            + " leaudioBroadcastExtractPeriodicScannerFromStateMachine flag");
        }
        if (mActiveSourceMap == null) {
            Log.e(TAG, "removeActiveSyncedSource: mActiveSourceMap is null");
            return;
        }

        log(
                "removeActiveSyncedSource, scanDelegator: "
                        + scanDelegator
                        + ", syncHandle: "
                        + syncHandle);
        if (syncHandle == null) {
            // remove all sources for this scanDelegator
            mActiveSourceMap.remove(scanDelegator);
        } else {
            List<Integer> sources = mActiveSourceMap.get(scanDelegator);
            if (sources != null) {
                sources.removeIf(e -> e.equals(syncHandle));
                if (sources.isEmpty()) {
                    mActiveSourceMap.remove(scanDelegator);
                }
            }
        }
<<<<<<< HEAD
        sEventLogger.logd(TAG, "Broadcast Source Unsynced: scanDelegator= " + scanDelegator
                + ", syncHandle= " + syncHandle);
=======
        sEventLogger.logd(
                TAG,
                "Broadcast Source Unsynced: scanDelegator= "
                        + scanDelegator
                        + ", syncHandle= "
                        + syncHandle);
>>>>>>> 67a65fc1
    }

    void addActiveSyncedSource(BluetoothDevice scanDelegator, Integer syncHandle) {
        if (leaudioBroadcastExtractPeriodicScannerFromStateMachine()) {
            throw new RuntimeException(
                    "Should never be executed with"
                            + " leaudioBroadcastExtractPeriodicScannerFromStateMachine flag");
        }
        if (mActiveSourceMap == null) {
            Log.e(TAG, "addActiveSyncedSource: mActiveSourceMap is null");
            return;
        }

        log(
                "addActiveSyncedSource, scanDelegator: "
                        + scanDelegator
                        + ", syncHandle: "
                        + syncHandle);
        if (syncHandle != BassConstants.INVALID_SYNC_HANDLE) {
            mActiveSourceMap.putIfAbsent(scanDelegator, new ArrayList<>());
            if (!mActiveSourceMap.get(scanDelegator).contains(syncHandle)) {
                mActiveSourceMap.get(scanDelegator).add(syncHandle);
            }
        }
<<<<<<< HEAD
        sEventLogger.logd(TAG, "Broadcast Source Synced: scanDelegator= " + scanDelegator
                + ", syncHandle= " + syncHandle);
=======
        sEventLogger.logd(
                TAG,
                "Broadcast Source Synced: scanDelegator= "
                        + scanDelegator
                        + ", syncHandle= "
                        + syncHandle);
>>>>>>> 67a65fc1
    }

    List<Integer> getActiveSyncedSources(BluetoothDevice scanDelegator) {
        if (leaudioBroadcastExtractPeriodicScannerFromStateMachine()) {
            throw new RuntimeException(
                    "Should never be executed with"
                            + " leaudioBroadcastExtractPeriodicScannerFromStateMachine flag");
        }
        if (mActiveSourceMap == null) {
            Log.e(TAG, "getActiveSyncedSources: mActiveSourceMap is null");
            return null;
        }

        List<Integer> currentSources = mActiveSourceMap.get(scanDelegator);
        if (currentSources != null) {
            log(
                    "getActiveSyncedSources: scanDelegator: "
                            + scanDelegator
                            + ", sources num: "
                            + currentSources.size());
        } else {
            log(
                    "getActiveSyncedSources: scanDelegator: "
                            + scanDelegator
                            + ", currentSources is null");
        }
        return currentSources;
    }

    void removeActiveSyncedSource(Integer syncHandle) {
        log("removeActiveSyncedSource, syncHandle: " + syncHandle);
        if (syncHandle == null) {
            // remove all sources
            mActiveSyncedSources.clear();
        } else {
            mActiveSyncedSources.removeIf(e -> e.equals(syncHandle));
        }
        sEventLogger.logd(TAG, "Broadcast Source Unsynced: syncHandle= " + syncHandle);
    }

    void addActiveSyncedSource(Integer syncHandle) {
        log("addActiveSyncedSource, syncHandle: " + syncHandle);
        if (syncHandle != BassConstants.INVALID_SYNC_HANDLE) {
            if (!mActiveSyncedSources.contains(syncHandle)) {
                mActiveSyncedSources.add(syncHandle);
            }
        }
        sEventLogger.logd(TAG, "Broadcast Source Synced: syncHandle= " + syncHandle);
    }

    List<Integer> getActiveSyncedSources() {
        log("getActiveSyncedSources: sources num: " + mActiveSyncedSources.size());
        return mActiveSyncedSources;
    }

    ScanResult getCachedBroadcast(int broadcastId) {
        return mCachedBroadcasts.get(broadcastId);
    }

    public Callbacks getCallbacks() {
        return mCallbacks;
    }

    @Override
    protected IProfileServiceBinder initBinder() {
        return new BluetoothLeBroadcastAssistantBinder(this);
    }

    @Override
    public void start() {
        Log.d(TAG, "start()");
        if (sService != null) {
            throw new IllegalStateException("start() called twice");
        }
        mAdapterService =
                Objects.requireNonNull(
                        AdapterService.getAdapterService(),
                        "AdapterService cannot be null when BassClientService starts");
        mDatabaseManager =
                Objects.requireNonNull(
                        mAdapterService.getDatabase(),
                        "DatabaseManager cannot be null when BassClientService starts");
        mBluetoothAdapter = BluetoothAdapter.getDefaultAdapter();

        mStateMachines.clear();
        mStateMachinesThread = new HandlerThread("BassClientService.StateMachines");
        mStateMachinesThread.start();
        mCallbackHandlerThread = new HandlerThread(TAG);
        mCallbackHandlerThread.start();
        mCallbacks = new Callbacks(mCallbackHandlerThread.getLooper());

        setBassClientService(this);
        // While removing leaudioBroadcastExtractPeriodicScannerFromStateMachine remove all checks
        // against null for: mSyncHandleToDeviceMap, mPeriodicAdvertisementResultMap,
        // mSyncHandleToBaseDataMap, mSyncHandleToBroadcastIdMap as they never be null
        if (!leaudioBroadcastExtractPeriodicScannerFromStateMachine()) {
            // Saving PSync stuff for future addition
            mSyncHandleToDeviceMap = new HashMap<Integer, BluetoothDevice>();
            mPeriodicAdvertisementResultMap =
                    new HashMap<BluetoothDevice, HashMap<Integer, PeriodicAdvertisementResult>>();
            mSyncHandleToBaseDataMap = new HashMap<Integer, BaseData>();
            mSyncHandleToBroadcastIdMap = new HashMap<Integer, Integer>();
            mSearchScanCallback = null;
        }
    }

    @Override
    public void stop() {
        Log.d(TAG, "stop()");

        mUnicastSourceStreamStatus = Optional.empty();

        if (mDialingOutTimeoutEvent != null) {
            mHandler.removeCallbacks(mDialingOutTimeoutEvent);
            mDialingOutTimeoutEvent = null;
        }

        if (mIsAssistantActive) {
            LeAudioService leAudioService = mServiceFactory.getLeAudioService();
            if (leAudioService != null) {
                leAudioService.activeBroadcastAssistantNotification(false);
            }
            mIsAssistantActive = false;
        }

        if (mIsAllowedContextOfActiveGroupModified) {
            LeAudioService leAudioService = mServiceFactory.getLeAudioService();
            if (leAudioService != null) {
                leAudioService.setActiveGroupAllowedContextMask(
                        BluetoothLeAudio.CONTEXTS_ALL, BluetoothLeAudio.CONTEXTS_ALL);
            }
            mIsAllowedContextOfActiveGroupModified = false;
        }

        synchronized (mStateMachines) {
            for (BassClientStateMachine sm : mStateMachines.values()) {
                BassObjectsFactory.getInstance().destroyStateMachine(sm);
            }
            mStateMachines.clear();
        }
        if (mCallbackHandlerThread != null) {
            mCallbackHandlerThread.quitSafely();
            mCallbackHandlerThread = null;
        }
        if (mStateMachinesThread != null) {
            mStateMachinesThread.quitSafely();
            mStateMachinesThread = null;
        }

        mHandler.removeCallbacksAndMessages(null);

        setBassClientService(null);
        if (!leaudioBroadcastExtractPeriodicScannerFromStateMachine()) {
            if (mSyncHandleToDeviceMap != null) {
                mSyncHandleToDeviceMap.clear();
                mSyncHandleToDeviceMap = null;
            }
            if (mPeriodicAdvertisementResultMap != null) {
                mPeriodicAdvertisementResultMap.clear();
                mPeriodicAdvertisementResultMap = null;
            }
            if (mActiveSourceMap != null) {
                mActiveSourceMap.clear();
            }
            if (mLocalBroadcastReceivers != null) {
                mLocalBroadcastReceivers.clear();
            }
            if (mPendingGroupOp != null) {
                mPendingGroupOp.clear();
            }
            if (mCachedBroadcasts != null) {
                mCachedBroadcasts.clear();
            }
            if (mBroadcastMetadataMap != null) {
                mBroadcastMetadataMap.clear();
            }
            if (mSyncHandleToBroadcastIdMap != null) {
                mSyncHandleToBroadcastIdMap.clear();
                mSyncHandleToBroadcastIdMap = null;
            }
            if (mSyncHandleToBaseDataMap != null) {
                mSyncHandleToBaseDataMap.clear();
                mSyncHandleToBaseDataMap = null;
            }
        } else {
            synchronized (mSearchScanCallbackLock) {
                if (mBluetoothLeScannerWrapper != null && mSearchScanCallback != null) {
                    mBluetoothLeScannerWrapper.stopScan(mSearchScanCallback);
                }
                mBluetoothLeScannerWrapper = null;
                mSearchScanCallback = null;
                clearAllSyncData();
            }

            mLocalBroadcastReceivers.clear();
            mPendingGroupOp.clear();
            mBroadcastMetadataMap.clear();
        }
    }

    BluetoothDevice getDeviceForSyncHandle(int syncHandle) {
        if (mSyncHandleToDeviceMap == null) {
            return null;
        }
        return mSyncHandleToDeviceMap.get(syncHandle);
    }

    int getSyncHandleForBroadcastId(int broadcastId) {
        if (mSyncHandleToBroadcastIdMap == null) {
            return BassConstants.INVALID_SYNC_HANDLE;
        }

        int syncHandle = BassConstants.INVALID_SYNC_HANDLE;
        for (Map.Entry<Integer, Integer> entry : mSyncHandleToBroadcastIdMap.entrySet()) {
            Integer value = entry.getValue();
            if (value == broadcastId) {
                syncHandle = entry.getKey();
                break;
            }
        }
        return syncHandle;
    }

    int getBroadcastIdForSyncHandle(int syncHandle) {
        if (mSyncHandleToBroadcastIdMap == null) {
            return BassConstants.INVALID_BROADCAST_ID;
        }

        if (mSyncHandleToBroadcastIdMap.containsKey(syncHandle)) {
            return mSyncHandleToBroadcastIdMap.get(syncHandle);
        }
        return BassConstants.INVALID_BROADCAST_ID;
    }

    void updateSyncHandleForBroadcastId(int syncHandle, int broadcastId) {
        if (mSyncHandleToBroadcastIdMap == null) {
            Log.e(TAG, "mSyncHandleToBroadcastIdMap is null");
            return;
        }

        mSyncHandleToBroadcastIdMap.entrySet().removeIf(entry -> entry.getValue() == broadcastId);
        mSyncHandleToBroadcastIdMap.put(syncHandle, broadcastId);
        log("Updated mSyncHandleToBroadcastIdMap: " + mSyncHandleToBroadcastIdMap);
    }

    private static synchronized void setBassClientService(BassClientService instance) {
        Log.d(TAG, "setBassClientService(): set to: " + instance);
        sService = instance;
    }

    private void enqueueSourceGroupOp(BluetoothDevice sink, Integer msgId, Object obj) {
        log("enqueueSourceGroupOp device: " + sink + ", msgId: " + msgId);

        if (!mPendingGroupOp.containsKey(sink)) {
            mPendingGroupOp.put(sink, new ArrayList());
        }
        mPendingGroupOp.get(sink).add(new Pair<Integer, Object>(msgId, obj));
    }

    private boolean isSuccess(int status) {
        boolean ret = false;
        switch (status) {
            case BluetoothStatusCodes.REASON_LOCAL_APP_REQUEST:
            case BluetoothStatusCodes.REASON_LOCAL_STACK_REQUEST:
            case BluetoothStatusCodes.REASON_REMOTE_REQUEST:
            case BluetoothStatusCodes.REASON_SYSTEM_POLICY:
                ret = true;
                break;
            default:
                break;
        }
        return ret;
    }

    private boolean isAnyPendingAddSourceOperation() {
        for (BluetoothDevice device : getConnectedDevices()) {
            List<Pair<Integer, Object>> operations = mPendingGroupOp.get(device);
            if (operations == null) {
                continue;
            }

<<<<<<< HEAD
            boolean isAnyPendingAddSourceOperationForDevice = operations.stream()
                    .anyMatch(e -> e.first.equals(BassClientStateMachine.ADD_BCAST_SOURCE));
=======
            boolean isAnyPendingAddSourceOperationForDevice =
                    operations.stream()
                            .anyMatch(e -> e.first.equals(BassClientStateMachine.ADD_BCAST_SOURCE));
>>>>>>> 67a65fc1

            if (isAnyPendingAddSourceOperationForDevice) {
                return true;
            }
        }

        return false;
    }

<<<<<<< HEAD
    private void checkForPendingGroupOpRequest(BluetoothDevice sink, int reason, int reqMsg,
            Object obj) {
        log("checkForPendingGroupOpRequest device: " + sink + ", reason: " + reason
                + ", reqMsg: " + reqMsg);
=======
    private void checkForPendingGroupOpRequest(
            BluetoothDevice sink, int reason, int reqMsg, Object obj) {
        log(
                "checkForPendingGroupOpRequest device: "
                        + sink
                        + ", reason: "
                        + reason
                        + ", reqMsg: "
                        + reqMsg);
>>>>>>> 67a65fc1

        List<Pair<Integer, Object>> operations = mPendingGroupOp.get(sink);
        if (operations == null) {
            return;
        }

        switch (reqMsg) {
            case BassClientStateMachine.ADD_BCAST_SOURCE:
                if (obj == null) {
                    return;
                }
                // Identify the operation by operation type and broadcastId
                if (isSuccess(reason)) {
                    BluetoothLeBroadcastReceiveState sourceState =
                            (BluetoothLeBroadcastReceiveState) obj;
                    boolean removed =
                            operations.removeIf(
                                    m ->
                                            (m.first.equals(
                                                            BassClientStateMachine
                                                                    .ADD_BCAST_SOURCE))
                                                    && (sourceState.getBroadcastId()
                                                            == ((BluetoothLeBroadcastMetadata)
                                                                            m.second)
                                                                    .getBroadcastId()));
                    if (removed) {
                        setSourceGroupManaged(sink, sourceState.getSourceId(), true);
                    }
                } else {
                    BluetoothLeBroadcastMetadata metadata = (BluetoothLeBroadcastMetadata) obj;
<<<<<<< HEAD
                    operations.removeIf(m ->
                            (m.first.equals(BassClientStateMachine.ADD_BCAST_SOURCE))
                            && (metadata.getBroadcastId()
                                    == ((BluetoothLeBroadcastMetadata) m.second).getBroadcastId()));

                    if (!isAnyPendingAddSourceOperation() && mIsAssistantActive
=======
                    operations.removeIf(
                            m ->
                                    (m.first.equals(BassClientStateMachine.ADD_BCAST_SOURCE))
                                            && (metadata.getBroadcastId()
                                                    == ((BluetoothLeBroadcastMetadata) m.second)
                                                            .getBroadcastId()));

                    if (!isAnyPendingAddSourceOperation()
                            && mIsAssistantActive
>>>>>>> 67a65fc1
                            && mPausedBroadcastSinks.isEmpty()) {
                        LeAudioService leAudioService = mServiceFactory.getLeAudioService();
                        mIsAssistantActive = false;
                        mUnicastSourceStreamStatus = Optional.empty();

                        if (leAudioService != null) {
                            leAudioService.activeBroadcastAssistantNotification(false);
                        }
                    }
                }
                break;
            case BassClientStateMachine.REMOVE_BCAST_SOURCE:
                // Identify the operation by operation type and sourceId
                Integer sourceId = (Integer) obj;
                operations.removeIf(
                        m ->
                                m.first.equals(BassClientStateMachine.REMOVE_BCAST_SOURCE)
                                        && (sourceId.equals((Integer) m.second)));
                setSourceGroupManaged(sink, sourceId, false);
                break;
            default:
                break;
        }
    }

    private boolean isDevicePartOfActiveUnicastGroup(BluetoothDevice device) {
        LeAudioService leAudioService = mServiceFactory.getLeAudioService();
        if (leAudioService == null) {
            return false;
        }

        return (leAudioService.getActiveGroupId() != LE_AUDIO_GROUP_ID_INVALID)
                && (leAudioService.getActiveDevices().contains(device));
    }

    private boolean isAnyDeviceFromActiveUnicastGroupReceivingBroadcast() {
        return getActiveBroadcastSinks().stream()
                .anyMatch(d -> isDevicePartOfActiveUnicastGroup(d));
    }

    private void localNotifyReceiveStateChanged(BluetoothDevice sink) {
        LeAudioService leAudioService = mServiceFactory.getLeAudioService();
        if (leAudioService == null) {
            return;
        }

<<<<<<< HEAD
        boolean isAssistantActive = isAnyReceiverReceivingBroadcast(getConnectedDevices());
=======
        boolean isAssistantActive =
                areReceiversReceivingOnlyExternalBroadcast(getConnectedDevices());
>>>>>>> 67a65fc1

        if (isAssistantActive) {
            /* Assistant become active */
            if (!mIsAssistantActive) {
                mIsAssistantActive = true;
                leAudioService.activeBroadcastAssistantNotification(true);
            }

            if (leaudioAllowedContextMask()) {
                /* Don't bother active group (external broadcaster scenario) with SOUND EFFECTS */
                if (!mIsAllowedContextOfActiveGroupModified
                        && isDevicePartOfActiveUnicastGroup(sink)) {
                    leAudioService.setActiveGroupAllowedContextMask(
                            BluetoothLeAudio.CONTEXTS_ALL
                                    & ~BluetoothLeAudio.CONTEXT_TYPE_SOUND_EFFECTS,
                            BluetoothLeAudio.CONTEXTS_ALL);
                    mIsAllowedContextOfActiveGroupModified = true;
                }
            }
        } else {
            /* Assistant become inactive */
            if (mIsAssistantActive && mPausedBroadcastSinks.isEmpty()) {
                mIsAssistantActive = false;
                mUnicastSourceStreamStatus = Optional.empty();
                leAudioService.activeBroadcastAssistantNotification(false);
            }

            if (leaudioAllowedContextMask()) {
                /* Restore allowed context mask for active device */
                if (mIsAllowedContextOfActiveGroupModified) {
                    if (!isAnyDeviceFromActiveUnicastGroupReceivingBroadcast()) {
                        leAudioService.setActiveGroupAllowedContextMask(
                                BluetoothLeAudio.CONTEXTS_ALL, BluetoothLeAudio.CONTEXTS_ALL);
                    }
                    mIsAllowedContextOfActiveGroupModified = false;
                }
            }
        }
    }

    private void localNotifySourceAdded(
            BluetoothDevice sink, BluetoothLeBroadcastReceiveState receiveState) {
        if (!isLocalBroadcast(receiveState)) {
            return;
        }

        int broadcastId = receiveState.getBroadcastId();

        /* Track devices bonded to local broadcast for further broadcast status handling when sink
         * device is:
         *     - disconnecting (if no more receivers, broadcast can be stopped)
         *     - connecting (resynchronize if connection lost)
         */
        if (mLocalBroadcastReceivers.containsKey(broadcastId)) {
            mLocalBroadcastReceivers.get(broadcastId).add(sink);
        } else {
            mLocalBroadcastReceivers.put(
                    broadcastId, new HashSet<BluetoothDevice>(Arrays.asList(sink)));
        }
    }

    private void setSourceGroupManaged(BluetoothDevice sink, int sourceId, boolean isGroupOp) {
        log("setSourceGroupManaged device: " + sink);
        if (isGroupOp) {
            if (!mGroupManagedSources.containsKey(sink)) {
                mGroupManagedSources.put(sink, new ArrayList<>());
            }
            mGroupManagedSources.get(sink).add(sourceId);
        } else {
            List<Integer> sources = mGroupManagedSources.get(sink);
            if (sources != null) {
                sources.removeIf(e -> e.equals(sourceId));
            }
        }
    }

    private Pair<BluetoothLeBroadcastMetadata, Map<BluetoothDevice, Integer>>
            getGroupManagedDeviceSources(BluetoothDevice sink, Integer sourceId) {
        log("getGroupManagedDeviceSources device: " + sink + " sourceId: " + sourceId);
        Map map = new HashMap<BluetoothDevice, Integer>();

        if (mGroupManagedSources.containsKey(sink)
                && mGroupManagedSources.get(sink).contains(sourceId)) {
            BassClientStateMachine stateMachine = getOrCreateStateMachine(sink);
            if (stateMachine == null) {
                Log.e(TAG, "Can't get state machine for device: " + sink);
                return new Pair<BluetoothLeBroadcastMetadata, Map<BluetoothDevice, Integer>>(
                        null, null);
            }

            BluetoothLeBroadcastMetadata metadata =
                    stateMachine.getCurrentBroadcastMetadata(sourceId);
            if (metadata != null) {
                int broadcastId = metadata.getBroadcastId();

                for (BluetoothDevice device : getTargetDeviceList(sink, true)) {
                    List<BluetoothLeBroadcastReceiveState> sources =
                            getOrCreateStateMachine(device).getAllSources();

                    // For each device, find the source ID having this broadcast ID
                    Optional<BluetoothLeBroadcastReceiveState> receiver =
                            sources.stream()
                                    .filter(e -> e.getBroadcastId() == broadcastId)
                                    .findAny();
                    if (receiver.isPresent()) {
                        map.put(device, receiver.get().getSourceId());
                    } else {
                        // Put invalid source ID if the remote doesn't have it
                        map.put(device, BassConstants.INVALID_SOURCE_ID);
                    }
                }
                return new Pair<BluetoothLeBroadcastMetadata, Map<BluetoothDevice, Integer>>(
                        metadata, map);
            } else {
                Log.e(
                        TAG,
                        "Couldn't find broadcast metadata for device: "
                                + sink.getAnonymizedAddress()
                                + ", and sourceId:"
                                + sourceId);
            }
        }

        // Just put this single device if this source is not group managed
        map.put(sink, sourceId);
        return new Pair<BluetoothLeBroadcastMetadata, Map<BluetoothDevice, Integer>>(null, map);
    }

    private List<BluetoothDevice> getTargetDeviceList(BluetoothDevice device, boolean isGroupOp) {
        if (isGroupOp) {
            CsipSetCoordinatorService csipClient = mServiceFactory.getCsipSetCoordinatorService();
            if (csipClient != null) {
                // Check for coordinated set of devices in the context of CAP
                List<BluetoothDevice> csipDevices =
                        csipClient.getGroupDevicesOrdered(device, BluetoothUuid.CAP);
                if (!csipDevices.isEmpty()) {
                    return csipDevices;
                } else {
                    Log.w(TAG, "CSIP group is empty.");
                }
            } else {
                Log.e(TAG, "CSIP service is null. No grouping information available.");
            }
        }

        List<BluetoothDevice> devices = new ArrayList<>();
        devices.add(device);
        return devices;
    }

    private boolean isValidBroadcastSourceAddition(
            BluetoothDevice device, BluetoothLeBroadcastMetadata metaData) {
        boolean retval = true;
        List<BluetoothLeBroadcastReceiveState> currentAllSources = getAllSources(device);
        for (int i = 0; i < currentAllSources.size(); i++) {
            BluetoothLeBroadcastReceiveState state = currentAllSources.get(i);
            if (metaData.getSourceDevice().equals(state.getSourceDevice())
                    && metaData.getSourceAddressType() == state.getSourceAddressType()
                    && metaData.getSourceAdvertisingSid() == state.getSourceAdvertisingSid()
                    && metaData.getBroadcastId() == state.getBroadcastId()) {
                retval = false;
                Log.e(
                        TAG,
                        "isValidBroadcastSourceAddition: fail for "
                                + device
                                + " metaData: "
                                + metaData);
                break;
            }
        }
        return retval;
    }

    private boolean hasRoomForBroadcastSourceAddition(BluetoothDevice device) {
        BassClientStateMachine stateMachine = null;
        synchronized (mStateMachines) {
            stateMachine = getOrCreateStateMachine(device);
        }
        if (stateMachine == null) {
            log("stateMachine is null");
            return false;
        }
        boolean isRoomAvailable = false;
        String emptyBluetoothDevice = "00:00:00:00:00:00";
        for (BluetoothLeBroadcastReceiveState recvState : stateMachine.getAllSources()) {
            if (recvState.getSourceDevice().getAddress().equals(emptyBluetoothDevice)) {
                isRoomAvailable = true;
                break;
            }
        }
        log("isRoomAvailable: " + isRoomAvailable);
        return isRoomAvailable;
    }

    private Integer getSourceIdToRemove(BluetoothDevice device) {
        BassClientStateMachine stateMachine = null;

        synchronized (mStateMachines) {
            stateMachine = getOrCreateStateMachine(device);
        }
        if (stateMachine == null) {
            log("stateMachine is null");
            return BassConstants.INVALID_SOURCE_ID;
        }
        List<BluetoothLeBroadcastReceiveState> sources = stateMachine.getAllSources();
        if (sources.isEmpty()) {
            log("sources is empty");
            return BassConstants.INVALID_SOURCE_ID;
        }

        Integer sourceId = BassConstants.INVALID_SOURCE_ID;
        // Select the source by checking if there is one with PA not synced
        Optional<BluetoothLeBroadcastReceiveState> receiver =
                sources.stream()
                        .filter(
                                e ->
                                        (e.getPaSyncState()
                                                != BluetoothLeBroadcastReceiveState
                                                        .PA_SYNC_STATE_SYNCHRONIZED))
                        .findAny();
        if (receiver.isPresent()) {
            sourceId = receiver.get().getSourceId();
        } else {
            // If all sources are synced, continue to pick the 1st source
            sourceId = sources.get(0).getSourceId();
        }
        return sourceId;
    }

    private BassClientStateMachine getOrCreateStateMachine(BluetoothDevice device) {
        if (device == null) {
            Log.e(TAG, "getOrCreateStateMachine failed: device cannot be null");
            return null;
        }
        synchronized (mStateMachines) {
            BassClientStateMachine stateMachine = mStateMachines.get(device);
            if (stateMachine != null) {
                return stateMachine;
            }
            // Limit the maximum number of state machines to avoid DoS attack
            if (mStateMachines.size() >= MAX_BASS_CLIENT_STATE_MACHINES) {
                Log.e(
                        TAG,
                        "Maximum number of Bassclient state machines reached: "
                                + MAX_BASS_CLIENT_STATE_MACHINES);
                return null;
            }
            log("Creating a new state machine for " + device);
            stateMachine =
                    BassObjectsFactory.getInstance()
                            .makeStateMachine(
                                    device,
                                    this,
                                    mAdapterService,
                                    mStateMachinesThread.getLooper());
            if (stateMachine != null) {
                mStateMachines.put(device, stateMachine);
            }

            return stateMachine;
        }
    }

    class DialingOutTimeoutEvent implements Runnable {
        Integer mBroadcastId;

        DialingOutTimeoutEvent(Integer broadcastId) {
            mBroadcastId = broadcastId;
        }

        @Override
        public void run() {
            mDialingOutTimeoutEvent = null;

            if (getBassClientService() == null) {
                Log.e(TAG, "DialingOutTimeoutEvent: No Bass service");
                return;
            }

            LeAudioService leAudioService = mServiceFactory.getLeAudioService();
            if (leAudioService == null) {
                Log.d(TAG, "DialingOutTimeoutEvent: No available LeAudioService");
                return;
            }

            sEventLogger.logd(TAG, "Broadcast timeout: " + mBroadcastId);
            mLocalBroadcastReceivers.remove(mBroadcastId);
            leAudioService.stopBroadcast(mBroadcastId);
        }

        public boolean isScheduledForBroadcast(Integer broadcastId) {
            return mBroadcastId.equals(broadcastId);
        }
    }

    /**
     * Get the BassClientService instance
     *
     * @return BassClientService instance
     */
    public static synchronized BassClientService getBassClientService() {
        if (sService == null) {
            Log.w(TAG, "getBassClientService(): service is NULL");
            return null;
        }
        if (!sService.isAvailable()) {
            Log.w(TAG, "getBassClientService(): service is not available");
            return null;
        }
        return sService;
    }

    private void removeStateMachine(BluetoothDevice device) {
        synchronized (mStateMachines) {
            BassClientStateMachine sm = mStateMachines.get(device);
            if (sm == null) {
                Log.w(
                        TAG,
                        "removeStateMachine: device " + device + " does not have a state machine");
                return;
            }
            log("removeStateMachine: removing state machine for device: " + device);
            sm.doQuit();
            sm.cleanup();
            mStateMachines.remove(device);
        }

        // Cleanup device cache
        mPendingGroupOp.remove(device);
        mGroupManagedSources.remove(device);
        mActiveSourceMap.remove(device);
    }

    private void handleReconnectingAudioSharingModeDevice(BluetoothDevice device) {
        /* In case of reconnecting Audio Sharing mode device */
        if (mDialingOutTimeoutEvent != null) {
            for (Map.Entry<Integer, HashSet<BluetoothDevice>> entry :
                    mLocalBroadcastReceivers.entrySet()) {
                Integer broadcastId = entry.getKey();
                HashSet<BluetoothDevice> devices = entry.getValue();

                /* If associated with any broadcast, try to remove pending timeout callback */
                if ((mDialingOutTimeoutEvent.isScheduledForBroadcast(broadcastId))
                        && (devices.contains(device))) {
                    Log.i(
                            TAG,
                            "connectionStateChanged: reconnected previousely synced device: "
                                    + device);
                    mHandler.removeCallbacks(mDialingOutTimeoutEvent);
                    mDialingOutTimeoutEvent = null;
                    break;
                }
            }
        }
    }

    private void informConnectedDeviceAboutScanOffloadStop() {
        for (BluetoothDevice device : getConnectedDevices()) {
            synchronized (mStateMachines) {
                BassClientStateMachine stateMachine = getOrCreateStateMachine(device);
                if (stateMachine == null) {
<<<<<<< HEAD
                    Log.w(TAG, "informConnectedDeviceAboutScanOffloadStop: Can't get state "
                            + "machine for device: " + device);
=======
                    Log.w(
                            TAG,
                            "informConnectedDeviceAboutScanOffloadStop: Can't get state "
                                    + "machine for device: "
                                    + device);
>>>>>>> 67a65fc1
                    continue;
                }
                stateMachine.sendMessage(BassClientStateMachine.STOP_SCAN_OFFLOAD);
            }
        }
    }

    private int areValidParametersToModifySource(
            BluetoothLeBroadcastMetadata updatedMetadata,
            BassClientStateMachine stateMachine,
            Integer deviceSourceId,
            BluetoothDevice device) {
        if (updatedMetadata == null || stateMachine == null) {
            log(
                    "areValidParametersToModifySource: Error bad parameters: sourceId = "
                            + deviceSourceId
                            + " updatedMetadata = "
                            + updatedMetadata);
            return BluetoothStatusCodes.ERROR_BAD_PARAMETERS;
        }
        if (deviceSourceId == BassConstants.INVALID_SOURCE_ID) {
            log("areValidParametersToModifySource: no such sourceId for device: " + device);
            return BluetoothStatusCodes.ERROR_LE_BROADCAST_ASSISTANT_INVALID_SOURCE_ID;
        }
        if (getConnectionState(device) != BluetoothProfile.STATE_CONNECTED) {
            log("areValidParametersToModifySource: device is not connected");
            return BluetoothStatusCodes.ERROR_REMOTE_LINK_ERROR;
        }
        byte[] code = updatedMetadata.getBroadcastCode();
        if ((code != null) && (code.length != 0)) {
            if ((code.length > 16) || (code.length < 4)) {
                log(
                        "areValidParametersToModifySource: Invalid broadcast code length: "
                                + code.length
                                + ", should be between 4 and 16 octets");
                return BluetoothStatusCodes.ERROR_BAD_PARAMETERS;
            }
        }
        if (stateMachine.hasPendingSourceOperation()) {
            Log.w(
                    TAG,
                    "modifySource: source operation already pending, device: "
                            + device
                            + ", broadcastId: "
                            + updatedMetadata.getBroadcastId());
            return BluetoothStatusCodes.ERROR_ALREADY_IN_TARGET_STATE;
        }

        return BluetoothStatusCodes.SUCCESS;
    }

    void handleConnectionStateChanged(BluetoothDevice device, int fromState, int toState) {
        mHandler.post(() -> connectionStateChanged(device, fromState, toState));
    }

    synchronized void connectionStateChanged(BluetoothDevice device, int fromState, int toState) {
        if (!isAvailable()) {
            Log.w(TAG, "connectionStateChanged: service is not available");
            return;
        }

        if ((device == null) || (fromState == toState)) {
            Log.e(
                    TAG,
                    "connectionStateChanged: unexpected invocation. device="
                            + device
                            + " fromState="
                            + fromState
                            + " toState="
                            + toState);
            return;
        }

        sEventLogger.logd(
                TAG,
                "connectionStateChanged: device: "
                        + device
                        + ", fromState= "
                        + BluetoothProfile.getConnectionStateName(fromState)
                        + ", toState= "
                        + BluetoothProfile.getConnectionStateName(toState));

        // Check if the device is disconnected - if unbond, remove the state machine
        if (toState == BluetoothProfile.STATE_DISCONNECTED) {
            mPendingGroupOp.remove(device);

            int bondState = mAdapterService.getBondState(device);
            if (bondState == BluetoothDevice.BOND_NONE) {
                log("Unbonded " + device + ". Removing state machine");
                removeStateMachine(device);
            }
        } else if (toState == BluetoothProfile.STATE_CONNECTED) {
            handleReconnectingAudioSharingModeDevice(device);
        }
    }

    public void handleBondStateChanged(BluetoothDevice device, int fromState, int toState) {
        mHandler.post(() -> bondStateChanged(device, toState));
    }

    @VisibleForTesting
    void bondStateChanged(BluetoothDevice device, int bondState) {
        log("Bond state changed for device: " + device + " state: " + bondState);

        // Remove state machine if the bonding for a device is removed
        if (bondState != BluetoothDevice.BOND_NONE) {
            return;
        }

        synchronized (mStateMachines) {
            BassClientStateMachine sm = mStateMachines.get(device);
            if (sm == null) {
                return;
            }
            if (sm.getConnectionState() != BluetoothProfile.STATE_DISCONNECTED) {
                Log.i(TAG, "Disconnecting device because it was unbonded.");
                disconnect(device);
                return;
            }
            removeStateMachine(device);
        }
    }

    /**
     * Connects the bass profile to the passed in device
     *
     * @param device is the device with which we will connect the Bass profile
     * @return true if BAss profile successfully connected, false otherwise
     */
    public boolean connect(BluetoothDevice device) {
        Log.d(TAG, "connect(): " + device);
        if (device == null) {
            Log.e(TAG, "connect: device is null");
            return false;
        }
        if (getConnectionPolicy(device) == BluetoothProfile.CONNECTION_POLICY_FORBIDDEN) {
            Log.e(TAG, "connect: connection policy set to forbidden");
            return false;
        }
        synchronized (mStateMachines) {
            BassClientStateMachine stateMachine = getOrCreateStateMachine(device);
            if (stateMachine == null) {
                Log.e(TAG, "Can't get state machine for device: " + device);
                return false;
            }

            stateMachine.sendMessage(BassClientStateMachine.CONNECT);
        }
        return true;
    }

    /**
     * Disconnects Bassclient profile for the passed in device
     *
     * @param device is the device with which we want to disconnected the BAss client profile
     * @return true if Bass client profile successfully disconnected, false otherwise
     */
    public boolean disconnect(BluetoothDevice device) {
        Log.d(TAG, "disconnect(): " + device);
        if (device == null) {
            Log.e(TAG, "disconnect: device is null");
            return false;
        }
        synchronized (mStateMachines) {
            BassClientStateMachine stateMachine = getOrCreateStateMachine(device);
            if (stateMachine == null) {
                Log.e(TAG, "Can't get state machine for device: " + device);
                return false;
            }

            stateMachine.sendMessage(BassClientStateMachine.DISCONNECT);
        }
        return true;
    }

    /**
     * Check whether can connect to a peer device. The check considers a number of factors during
     * the evaluation.
     *
     * @param device the peer device to connect to
     * @return true if connection is allowed, otherwise false
     */
    @VisibleForTesting(visibility = VisibleForTesting.Visibility.PACKAGE)
    public boolean okToConnect(BluetoothDevice device) {
        // Check if this is an incoming connection in Quiet mode.
        if (mAdapterService.isQuietModeEnabled()) {
            Log.e(TAG, "okToConnect: cannot connect to " + device + " : quiet mode enabled");
            return false;
        }
        // Check connection policy and accept or reject the connection.
        int connectionPolicy = getConnectionPolicy(device);
        int bondState = mAdapterService.getBondState(device);
        // Allow this connection only if the device is bonded. Any attempt to connect while
        // bonding would potentially lead to an unauthorized connection.
        if (bondState != BluetoothDevice.BOND_BONDED) {
            Log.w(TAG, "okToConnect: return false, bondState=" + bondState);
            return false;
        } else if (connectionPolicy != BluetoothProfile.CONNECTION_POLICY_UNKNOWN
                && connectionPolicy != BluetoothProfile.CONNECTION_POLICY_ALLOWED) {
            // Otherwise, reject the connection if connectionPolicy is not valid.
            Log.w(TAG, "okToConnect: return false, connectionPolicy=" + connectionPolicy);
            return false;
        }
        return true;
    }

    /**
     * Get connection state of remote device
     *
     * @param sink the remote device
     * @return connection state
     */
    public int getConnectionState(BluetoothDevice sink) {
        synchronized (mStateMachines) {
            BassClientStateMachine sm = getOrCreateStateMachine(sink);
            if (sm == null) {
                log("getConnectionState returns STATE_DISC");
                return BluetoothProfile.STATE_DISCONNECTED;
            }
            return sm.getConnectionState();
        }
    }

    /**
     * Get a list of all LE Audio Broadcast Sinks with the specified connection states.
     *
     * @param states states array representing the connection states
     * @return a list of devices that match the provided connection states
     */
    List<BluetoothDevice> getDevicesMatchingConnectionStates(int[] states) {
        ArrayList<BluetoothDevice> devices = new ArrayList<>();
        if (states == null) {
            return devices;
        }
        final BluetoothDevice[] bondedDevices = mAdapterService.getBondedDevices();
        if (bondedDevices == null) {
            return devices;
        }
        synchronized (mStateMachines) {
            for (BluetoothDevice device : bondedDevices) {
                final ParcelUuid[] featureUuids = device.getUuids();
                if (!Utils.arrayContains(featureUuids, BluetoothUuid.BASS)) {
                    continue;
                }
                int connectionState = BluetoothProfile.STATE_DISCONNECTED;
                BassClientStateMachine sm = getOrCreateStateMachine(device);
                if (sm != null) {
                    connectionState = sm.getConnectionState();
                }
                for (int state : states) {
                    if (connectionState == state) {
                        devices.add(device);
                        break;
                    }
                }
            }
            return devices;
        }
    }

    /**
     * Get a list of all LE Audio Broadcast Sinks connected with the LE Audio Broadcast Assistant.
     *
     * @return list of connected devices
     */
    public List<BluetoothDevice> getConnectedDevices() {
        synchronized (mStateMachines) {
            List<BluetoothDevice> devices = new ArrayList<>();
            for (BassClientStateMachine sm : mStateMachines.values()) {
                if (sm.isConnected()) {
                    devices.add(sm.getDevice());
                }
            }
            log("getConnectedDevices: " + devices);
            return devices;
        }
    }

    /**
     * Set the connectionPolicy of the Broadcast Audio Scan Service profile.
     *
     * <p>The connection policy can be one of: {@link BluetoothProfile#CONNECTION_POLICY_ALLOWED},
     * {@link BluetoothProfile#CONNECTION_POLICY_FORBIDDEN}, {@link
     * BluetoothProfile#CONNECTION_POLICY_UNKNOWN}
     *
     * @param device paired bluetooth device
     * @param connectionPolicy is the connection policy to set to for this profile
     * @return true if connectionPolicy is set, false on error
     */
    public boolean setConnectionPolicy(BluetoothDevice device, int connectionPolicy) {
        Log.d(TAG, "Saved connectionPolicy " + device + " = " + connectionPolicy);
        boolean setSuccessfully =
                mDatabaseManager.setProfileConnectionPolicy(
                        device, BluetoothProfile.LE_AUDIO_BROADCAST_ASSISTANT, connectionPolicy);
        if (setSuccessfully && connectionPolicy == BluetoothProfile.CONNECTION_POLICY_ALLOWED) {
            connect(device);
        } else if (setSuccessfully
                && connectionPolicy == BluetoothProfile.CONNECTION_POLICY_FORBIDDEN) {
            disconnect(device);
        }
        return setSuccessfully;
    }

    /**
     * Get the connection policy of the profile.
     *
     * <p>The connection policy can be any of: {@link BluetoothProfile#CONNECTION_POLICY_ALLOWED},
     * {@link BluetoothProfile#CONNECTION_POLICY_FORBIDDEN}, {@link
     * BluetoothProfile#CONNECTION_POLICY_UNKNOWN}
     *
     * @param device paired bluetooth device
     * @return connection policy of the device
     */
    public int getConnectionPolicy(BluetoothDevice device) {
        return mDatabaseManager.getProfileConnectionPolicy(
                device, BluetoothProfile.LE_AUDIO_BROADCAST_ASSISTANT);
    }

    /**
     * Register callbacks that will be invoked during scan offloading.
     *
     * @param cb callbacks to be invoked
     */
    public void registerCallback(IBluetoothLeBroadcastAssistantCallback cb) {
        Log.i(TAG, "registerCallback");
        mCallbacks.register(cb);
    }

    /**
     * Unregister callbacks that are invoked during scan offloading.
     *
     * @param cb callbacks to be unregistered
     */
    public void unregisterCallback(IBluetoothLeBroadcastAssistantCallback cb) {
        Log.i(TAG, "unregisterCallback");
        mCallbacks.unregister(cb);
    }

    /**
     * Search for LE Audio Broadcast Sources on behalf of all devices connected via Broadcast Audio
     * Scan Service, filtered by filters
     *
     * @param filters ScanFilters for finding exact Broadcast Source
     */
    public void startSearchingForSources(List<ScanFilter> filters) {
        log("startSearchingForSources");
        if (mBluetoothAdapter == null) {
            Log.e(TAG, "startSearchingForSources: Adapter is NULL");
            mCallbacks.notifySearchStartFailed(BluetoothStatusCodes.ERROR_UNKNOWN);
            return;
        }

        if (!BluetoothMethodProxy.getInstance()
                .initializePeriodicAdvertisingManagerOnDefaultAdapter()) {
            Log.e(TAG, "Failed to initialize Periodic Advertising Manager on Default Adapter");
            mCallbacks.notifySearchStartFailed(BluetoothStatusCodes.ERROR_UNKNOWN);
            return;
        }

        synchronized (mSearchScanCallbackLock) {
            if (!leaudioBroadcastExtractPeriodicScannerFromStateMachine()
                    || mBluetoothLeScannerWrapper == null) {
                mBluetoothLeScannerWrapper =
                        BassObjectsFactory.getInstance()
                                .getBluetoothLeScannerWrapper(mBluetoothAdapter);
            }
            if (mBluetoothLeScannerWrapper == null) {
                Log.e(TAG, "startLeScan: cannot get BluetoothLeScanner");
<<<<<<< HEAD
                mCallbacks.notifySearchStartFailed(BluetoothStatusCodes.ERROR_UNKNOWN);
                return;
            }
            if (mSearchScanCallback != null) {
                Log.e(TAG, "LE Scan has already started");
                mCallbacks.notifySearchStartFailed(BluetoothStatusCodes.ERROR_UNKNOWN);
                return;
            }
=======
                mCallbacks.notifySearchStartFailed(BluetoothStatusCodes.ERROR_UNKNOWN);
                return;
            }
            if (mSearchScanCallback != null) {
                Log.e(TAG, "LE Scan has already started");
                mCallbacks.notifySearchStartFailed(BluetoothStatusCodes.ERROR_UNKNOWN);
                return;
            }
>>>>>>> 67a65fc1
            mSearchScanCallback =
                    new ScanCallback() {
                        @Override
                        public void onScanResult(int callbackType, ScanResult result) {
                            log("onScanResult:" + result);
                            synchronized (mSearchScanCallbackLock) {
                                // check mSearchScanCallback because even after
                                // mBluetoothLeScannerWrapper.stopScan(mSearchScanCallback) that
                                // callback could be called
                                if (mSearchScanCallback == null) {
                                    log("onScanResult: scanner already stopped");
                                    return;
                                }
                                if (callbackType != ScanSettings.CALLBACK_TYPE_ALL_MATCHES) {
                                    // Should not happen
                                    Log.e(TAG, "LE Scan has already started");
                                    return;
                                }
                                ScanRecord scanRecord = result.getScanRecord();
                                if (scanRecord == null) {
                                    Log.e(TAG, "Null scan record");
                                    return;
                                }
                                Map<ParcelUuid, byte[]> listOfUuids = scanRecord.getServiceData();
                                if (listOfUuids == null) {
                                    Log.e(TAG, "Service data is null");
                                    return;
                                }
                                if (!listOfUuids.containsKey(BassConstants.BAAS_UUID)) {
                                    return;
                                }
                                log("Broadcast Source Found:" + result.getDevice());
                                byte[] broadcastIdArray = listOfUuids.get(BassConstants.BAAS_UUID);
                                int broadcastId =
                                        (int)
                                                (((broadcastIdArray[2] & 0xff) << 16)
                                                        | ((broadcastIdArray[1] & 0xff) << 8)
                                                        | (broadcastIdArray[0] & 0xff));

                                sEventLogger.logd(
                                        TAG,
                                        "Broadcast Source Found: Broadcast ID: " + broadcastId);

                                if (broadcastId != BassConstants.INVALID_BROADCAST_ID
                                        && mCachedBroadcasts.get(broadcastId) == null) {
                                    log("selectBroadcastSource: broadcastId " + broadcastId);
                                    mCachedBroadcasts.put(broadcastId, result);
                                    if (leaudioBroadcastExtractPeriodicScannerFromStateMachine()) {
                                        addSelectSourceRequest(result, false);
                                    } else {
                                        synchronized (mStateMachines) {
                                            for (BassClientStateMachine sm :
                                                    mStateMachines.values()) {
                                                if (sm.isConnected()) {
                                                    selectSource(sm.getDevice(), result, false);
                                                }
                                            }
                                        }
                                    }
                                }
                            }
                        }

                        public void onScanFailed(int errorCode) {
                            Log.e(TAG, "Scan Failure:" + errorCode);
                            informConnectedDeviceAboutScanOffloadStop();
                        }
                    };
            mHandler.removeMessages(MESSAGE_SYNC_TIMEOUT);
            // when starting scan, clear the previously cached broadcast scan results
            mCachedBroadcasts.clear();
            // clear previous sources notify flag before scanning new result
            // this is to make sure the active sources are notified even if already synced
            if (mPeriodicAdvertisementResultMap != null) {
                clearNotifiedFlags();
            }
            ScanSettings settings =
                    new ScanSettings.Builder()
                            .setCallbackType(ScanSettings.CALLBACK_TYPE_ALL_MATCHES)
                            .setScanMode(ScanSettings.SCAN_MODE_LOW_LATENCY)
                            .setLegacy(false)
                            .build();
            if (filters == null) {
                filters = new ArrayList<ScanFilter>();
            }
            if (!BassUtils.containUuid(filters, BassConstants.BAAS_UUID)) {
                byte[] serviceData = {0x00, 0x00, 0x00}; // Broadcast_ID
                byte[] serviceDataMask = {0x00, 0x00, 0x00};

                filters.add(
                        new ScanFilter.Builder()
                                .setServiceData(
                                        BassConstants.BAAS_UUID, serviceData, serviceDataMask)
                                .build());
            }

            for (BluetoothDevice device : getConnectedDevices()) {
                synchronized (mStateMachines) {
                    BassClientStateMachine stateMachine = getOrCreateStateMachine(device);
                    if (stateMachine == null) {
                        Log.w(
                                TAG,
                                "startSearchingForSources: Can't get state machine for "
                                        + "device: "
                                        + device);
                        continue;
                    }
                    stateMachine.sendMessage(BassClientStateMachine.START_SCAN_OFFLOAD);
                }
            }
<<<<<<< HEAD

            for (BluetoothDevice device : getConnectedDevices()) {
                synchronized (mStateMachines) {
                    BassClientStateMachine stateMachine = getOrCreateStateMachine(device);
                    if (stateMachine == null) {
                        Log.w(TAG, "startSearchingForSources: Can't get state machine for "
                                + "device: " + device);
                        continue;
                    }
                    stateMachine.sendMessage(BassClientStateMachine.START_SCAN_OFFLOAD);
                }
            }

            mBluetoothLeScannerWrapper.startScan(filters, settings, mSearchScanCallback);
            sEventLogger.logd(TAG, "startSearchingForSources");
            mCallbacks.notifySearchStarted(BluetoothStatusCodes.REASON_LOCAL_APP_REQUEST);
        }
    }

    /**
     * Stops an ongoing search for nearby Broadcast Sources
     */
=======

            mBluetoothLeScannerWrapper.startScan(filters, settings, mSearchScanCallback);
            sEventLogger.logd(TAG, "startSearchingForSources");
            mCallbacks.notifySearchStarted(BluetoothStatusCodes.REASON_LOCAL_APP_REQUEST);
        }
    }

    /** Stops an ongoing search for nearby Broadcast Sources */
>>>>>>> 67a65fc1
    public void stopSearchingForSources() {
        log("stopSearchingForSources");
        if (mBluetoothAdapter == null) {
            Log.e(TAG, "stopSearchingForSources: Adapter is NULL");
            return;
        }
        if (!leaudioBroadcastExtractPeriodicScannerFromStateMachine()) {
            BluetoothLeScannerWrapper scanner =
                    BassObjectsFactory.getInstance()
                            .getBluetoothLeScannerWrapper(mBluetoothAdapter);
            if (scanner == null) {
                Log.e(TAG, "startLeScan: cannot get BluetoothLeScanner");
                return;
            }
            synchronized (mSearchScanCallbackLock) {
                if (mSearchScanCallback == null) {
                    Log.e(TAG, "Scan not started yet");
                    mCallbacks.notifySearchStopFailed(BluetoothStatusCodes.ERROR_UNKNOWN);
                    return;
                }
                informConnectedDeviceAboutScanOffloadStop();
                scanner.stopScan(mSearchScanCallback);
                mSearchScanCallback = null;
                sEventLogger.logd(TAG, "stopSearchingForSources");
                mCallbacks.notifySearchStopped(BluetoothStatusCodes.REASON_LOCAL_APP_REQUEST);
            }
        } else {
            synchronized (mSearchScanCallbackLock) {
                if (mBluetoothLeScannerWrapper == null || mSearchScanCallback == null) {
                    Log.e(TAG, "Scan not started yet");
                    mCallbacks.notifySearchStopFailed(BluetoothStatusCodes.ERROR_UNKNOWN);
                    return;
                }
                mBluetoothLeScannerWrapper.stopScan(mSearchScanCallback);
                mBluetoothLeScannerWrapper = null;
                mSearchScanCallback = null;
                clearAllSyncData();
                informConnectedDeviceAboutScanOffloadStop();
                sEventLogger.logd(TAG, "stopSearchingForSources");
                mCallbacks.notifySearchStopped(BluetoothStatusCodes.REASON_LOCAL_APP_REQUEST);
            }
        }
    }

    private void clearAllSyncData() {
        mSourceSyncRequestsQueue.clear();
        mPendingSourcesToAdd.clear();

        cancelActiveSync(null);
        mActiveSyncedSources.clear();
        mPeriodicAdvCallbacksMap.clear();
<<<<<<< HEAD
        mFirstTimeBisDiscoveryMap.clear();
=======
        mBisDiscoveryCounterMap.clear();
>>>>>>> 67a65fc1

        mSyncHandleToDeviceMap.clear();
        mSyncHandleToBaseDataMap.clear();
        mSyncHandleToBroadcastIdMap.clear();
        mPeriodicAdvertisementResultMap.clear();
    }

    /**
     * Return true if a search has been started by this application
     *
     * @return true if a search has been started by this application
     */
    public boolean isSearchInProgress() {
        synchronized (mSearchScanCallbackLock) {
            return mSearchScanCallback != null;
        }
    }

    /** Internal periodc Advertising manager callback */
    final class PACallback extends PeriodicAdvertisingCallback {
        @Override
        public void onSyncEstablished(
                int syncHandle,
                BluetoothDevice device,
                int advertisingSid,
                int skip,
                int timeout,
                int status) {
            log(
                    "onSyncEstablished syncHandle: "
                            + syncHandle
                            + ", device: "
                            + device
                            + ", advertisingSid: "
                            + advertisingSid
                            + ", skip: "
                            + skip
                            + ", timeout: "
                            + timeout
                            + ", status: "
                            + status);
            if (status == BluetoothGatt.GATT_SUCCESS) {
                // updates syncHandle, advSid
                // set other fields as invalid or null
                updatePeriodicAdvertisementResultMap(
                        device,
                        BassConstants.INVALID_ADV_ADDRESS_TYPE,
                        syncHandle,
                        advertisingSid,
                        BassConstants.INVALID_ADV_INTERVAL,
                        BassConstants.INVALID_BROADCAST_ID,
                        null,
                        null);
                addActiveSyncedSource(syncHandle);

                synchronized (mSearchScanCallbackLock) {
                    // when searching is stopped then start timer to stop active syncs
                    if (mSearchScanCallback == null) {
                        mHandler.removeMessages(MESSAGE_SYNC_TIMEOUT);
                        log("onSyncEstablished started timeout for canceling syncs");
                        mHandler.sendEmptyMessageDelayed(
                                MESSAGE_SYNC_TIMEOUT, sSyncActiveTimeout.toMillis());
                    }
                }

                // update valid sync handle in mPeriodicAdvCallbacksMap
                synchronized (mPeriodicAdvCallbacksMap) {
                    if (mPeriodicAdvCallbacksMap.containsKey(BassConstants.INVALID_SYNC_HANDLE)) {
                        PeriodicAdvertisingCallback paCb =
                                mPeriodicAdvCallbacksMap.get(BassConstants.INVALID_SYNC_HANDLE);
                        mPeriodicAdvCallbacksMap.put(syncHandle, paCb);
                        mPeriodicAdvCallbacksMap.remove(BassConstants.INVALID_SYNC_HANDLE);
                    }
                }
<<<<<<< HEAD
                mFirstTimeBisDiscoveryMap.put(syncHandle, true);
=======
                mBisDiscoveryCounterMap.put(syncHandle, MAX_BIS_DISCOVERY_TRIES_NUM);
>>>>>>> 67a65fc1

                synchronized (mPendingSourcesToAdd) {
                    Iterator<AddSourceData> iterator = mPendingSourcesToAdd.iterator();
                    while (iterator.hasNext()) {
                        AddSourceData pendingSourcesToAdd = iterator.next();
                        BluetoothDevice sourceDevice =
                                pendingSourcesToAdd.mSourceMetadata.getSourceDevice();
                        if (sourceDevice.equals(device)) {
                            addSource(
                                    pendingSourcesToAdd.mSink,
                                    pendingSourcesToAdd.mSourceMetadata,
                                    pendingSourcesToAdd.mIsGroupOp);
                            iterator.remove();
                        }
                    }
                }
            } else {
                // remove failed sync handle
                int broadcastId = getBroadcastIdForSyncHandle(BassConstants.INVALID_SYNC_HANDLE);
                log("onSyncEstablished failed for broadcast id: " + broadcastId);
                mCachedBroadcasts.remove(broadcastId);
                mPeriodicAdvCallbacksMap.remove(BassConstants.INVALID_SYNC_HANDLE);
            }
            handleSelectSourceRequest();
        }

        @Override
        public void onPeriodicAdvertisingReport(PeriodicAdvertisingReport report) {
<<<<<<< HEAD
            log("onPeriodicAdvertisingReport");
            Boolean first = mFirstTimeBisDiscoveryMap.get(report.getSyncHandle());
            // Parse the BIS indices from report's service data
            if (first != null && first.booleanValue()) {
                parseScanRecord(report.getSyncHandle(), report.getData());
                mFirstTimeBisDiscoveryMap.put(report.getSyncHandle(), false);
=======
            int syncHandle = report.getSyncHandle();
            log("onPeriodicAdvertisingReport " + syncHandle);
            Integer bisCounter = mBisDiscoveryCounterMap.get(syncHandle);

            // Parse the BIS indices from report's service data
            if (bisCounter != null && bisCounter != 0) {
                if (parseScanRecord(syncHandle, report.getData())) {
                    mBisDiscoveryCounterMap.put(syncHandle, 0);
                } else {
                    bisCounter--;
                    mBisDiscoveryCounterMap.put(syncHandle, bisCounter);
                    if (bisCounter == 0) {
                        cancelActiveSync(syncHandle);
                    }
                }
>>>>>>> 67a65fc1
            }
        }

        @Override
        public void onSyncLost(int syncHandle) {
<<<<<<< HEAD
            log("OnSyncLost " + syncHandle);
            if (leaudioBroadcastMonitorSourceSyncStatus()) {
                int broadcastId = getBroadcastIdForSyncHandle(syncHandle);
=======
            int broadcastId = getBroadcastIdForSyncHandle(syncHandle);
            log("OnSyncLost: syncHandle=" + syncHandle + ", broadcastID=" + broadcastId);
            if (leaudioBroadcastMonitorSourceSyncStatus()) {
>>>>>>> 67a65fc1
                if (broadcastId != BassConstants.INVALID_BROADCAST_ID) {
                    log("Notify broadcast source lost, broadcast id: " + broadcastId);
                    mCallbacks.notifySourceLost(broadcastId);
                }
            }
<<<<<<< HEAD
            int broadcastId = getBroadcastIdForSyncHandle(syncHandle);
=======
>>>>>>> 67a65fc1
            clearAllDataForSyncHandle(syncHandle);
            // Clear from cache to make possible sync again
            mCachedBroadcasts.remove(broadcastId);
        }

        @Override
        public void onBigInfoAdvertisingReport(int syncHandle, boolean encrypted) {
            log(
                    "onBIGInfoAdvertisingReport: syncHandle="
                            + syncHandle
<<<<<<< HEAD
                            + " ,encrypted ="
=======
                            + ", encrypted ="
>>>>>>> 67a65fc1
                            + encrypted);
            BluetoothDevice srcDevice = getDeviceForSyncHandle(syncHandle);
            if (srcDevice == null) {
                log("No device found.");
                return;
            }
            PeriodicAdvertisementResult result =
                    getPeriodicAdvertisementResult(
                            srcDevice, getBroadcastIdForSyncHandle(syncHandle));
            if (result == null) {
                log("No PA record found");
                return;
            }
            if (!result.isNotified()) {
                result.setNotified(true);
                BaseData baseData = getBase(syncHandle);
                if (baseData == null) {
                    log("No BaseData found");
                    return;
                }
                BluetoothLeBroadcastMetadata metaData =
                        getBroadcastMetadataFromBaseData(
                                baseData, srcDevice, syncHandle, encrypted);
                log("Notify broadcast source found");
                mCallbacks.notifySourceFound(metaData);
            }
        }

        @Override
        public void onSyncTransferred(BluetoothDevice device, int status) {
<<<<<<< HEAD
            log("onSyncTransferred: device=" + device + " ,status =" + status);
=======
            log("onSyncTransferred: device=" + device + ", status =" + status);
>>>>>>> 67a65fc1
        }
    }

    private void clearAllDataForSyncHandle(Integer syncHandle) {
        removeActiveSyncedSource(syncHandle);
        mPeriodicAdvCallbacksMap.remove(syncHandle);
        mSyncHandleToBaseDataMap.remove(syncHandle);
<<<<<<< HEAD
        mFirstTimeBisDiscoveryMap.remove(syncHandle);
=======
        mBisDiscoveryCounterMap.remove(syncHandle);
>>>>>>> 67a65fc1
        BluetoothDevice srcDevice = getDeviceForSyncHandle(syncHandle);
        mSyncHandleToDeviceMap.remove(syncHandle);
        int broadcastId = getBroadcastIdForSyncHandle(syncHandle);
        mSyncHandleToBroadcastIdMap.remove(syncHandle);
        if (srcDevice != null) {
            mPeriodicAdvertisementResultMap.get(srcDevice).remove(broadcastId);
            if (mPeriodicAdvertisementResultMap.get(srcDevice).isEmpty()) {
                mPeriodicAdvertisementResultMap.remove(srcDevice);
            }
        }
    }

    private BluetoothLeBroadcastMetadata getBroadcastMetadataFromBaseData(
            BaseData baseData, BluetoothDevice device, int syncHandle, boolean encrypted) {
        BluetoothLeBroadcastMetadata.Builder metaData = new BluetoothLeBroadcastMetadata.Builder();
        int index = 0;
        for (BaseData.BaseInformation baseLevel2 : baseData.getLevelTwo()) {
            BluetoothLeBroadcastSubgroup.Builder subGroup =
                    new BluetoothLeBroadcastSubgroup.Builder();
            for (int j = 0; j < baseLevel2.numSubGroups; j++) {
                BaseData.BaseInformation baseLevel3 = baseData.getLevelThree().get(index++);
                BluetoothLeBroadcastChannel.Builder channel =
                        new BluetoothLeBroadcastChannel.Builder();
                channel.setChannelIndex(baseLevel3.index);
                channel.setSelected(false);
                try {
                    channel.setCodecMetadata(
                            BluetoothLeAudioCodecConfigMetadata.fromRawBytes(
                                    baseLevel3.codecConfigInfo));
                } catch (IllegalArgumentException e) {
                    Log.w(TAG, "Invalid metadata, adding empty data. Error: " + e);
                    channel.setCodecMetadata(
                            BluetoothLeAudioCodecConfigMetadata.fromRawBytes(new byte[0]));
                }
                subGroup.addChannel(channel.build());
            }
            byte[] arrayCodecId = baseLevel2.codecId;
            long codeId =
                    ((long) (arrayCodecId[4] & 0xff)) << 32
                            | (arrayCodecId[3] & 0xff) << 24
                            | (arrayCodecId[2] & 0xff) << 16
                            | (arrayCodecId[1] & 0xff) << 8
                            | (arrayCodecId[0] & 0xff);
            subGroup.setCodecId(codeId);
            try {
                subGroup.setCodecSpecificConfig(
                        BluetoothLeAudioCodecConfigMetadata.fromRawBytes(
                                baseLevel2.codecConfigInfo));
            } catch (IllegalArgumentException e) {
                Log.w(TAG, "Invalid config, adding empty one. Error: " + e);
                subGroup.setCodecSpecificConfig(
                        BluetoothLeAudioCodecConfigMetadata.fromRawBytes(new byte[0]));
            }

            try {
                subGroup.setContentMetadata(
                        BluetoothLeAudioContentMetadata.fromRawBytes(baseLevel2.metaData));
            } catch (IllegalArgumentException e) {
                Log.w(TAG, "Invalid metadata, adding empty one. Error: " + e);
                subGroup.setContentMetadata(
                        BluetoothLeAudioContentMetadata.fromRawBytes(new byte[0]));
            }

            metaData.addSubgroup(subGroup.build());
        }
        metaData.setSourceDevice(device, device.getAddressType());
        byte[] arrayPresentationDelay = baseData.getLevelOne().presentationDelay;
        int presentationDelay =
                (int)
                        ((arrayPresentationDelay[2] & 0xff) << 16
                                | (arrayPresentationDelay[1] & 0xff) << 8
                                | (arrayPresentationDelay[0] & 0xff));
        metaData.setPresentationDelayMicros(presentationDelay);
        PeriodicAdvertisementResult result =
                getPeriodicAdvertisementResult(device, getBroadcastIdForSyncHandle(syncHandle));
        if (result != null) {
            int broadcastId = result.getBroadcastId();
            log("broadcast ID: " + broadcastId);
            metaData.setBroadcastId(broadcastId);
            metaData.setSourceAdvertisingSid(result.getAdvSid());

            PublicBroadcastData pbData = result.getPublicBroadcastData();
            if (pbData != null) {
                metaData.setPublicBroadcast(true);
                metaData.setAudioConfigQuality(pbData.getAudioConfigQuality());
                try {
                    metaData.setPublicBroadcastMetadata(
                            BluetoothLeAudioContentMetadata.fromRawBytes(pbData.getMetadata()));
                } catch (IllegalArgumentException e) {
                    Log.w(TAG, "Invalid public metadata, adding empty one. Error " + e);
                    metaData.setPublicBroadcastMetadata(null);
                }
            }

            String broadcastName = result.getBroadcastName();
            if (broadcastName != null) {
                metaData.setBroadcastName(broadcastName);
            }
        }
        metaData.setEncrypted(encrypted);
        if (leaudioBroadcastMonitorSourceSyncStatus()) {
            // update the rssi value
            ScanResult scanRes = getCachedBroadcast(result.getBroadcastId());
            if (scanRes != null) {
                metaData.setRssi(scanRes.getRssi());
            }
        }
        return metaData.build();
    }

    private void cancelActiveSync(Integer syncHandle) {
        log("cancelActiveSync: syncHandle = " + syncHandle);
        if (syncHandle == null) {
            // clean up the pending sync request if syncHandle is null
            unsyncSource(BassConstants.INVALID_SYNC_HANDLE);
        }
        List<Integer> activeSyncedSrc = new ArrayList<>(getActiveSyncedSources());

        /* Stop sync if there is some running */
        if (!activeSyncedSrc.isEmpty()
                && (syncHandle == null || activeSyncedSrc.contains(syncHandle))) {
            if (syncHandle != null) {
                // only one source needs to be unsynced
                unsyncSource(syncHandle);
            } else {
                // remove all the sources
                for (int handle : activeSyncedSrc) {
                    unsyncSource(handle);
                }
            }
        }
    }

    private boolean unsyncSource(int syncHandle) {
        log("unsyncSource: syncHandle: " + syncHandle);
        if (mPeriodicAdvCallbacksMap.containsKey(syncHandle)) {
            try {
                BluetoothMethodProxy.getInstance()
                        .periodicAdvertisingManagerUnregisterSync(
                                BassClientPeriodicAdvertisingManager
                                        .getPeriodicAdvertisingManager(),
                                mPeriodicAdvCallbacksMap.get(syncHandle));
            } catch (IllegalArgumentException ex) {
                Log.w(TAG, "unregisterSync:IllegalArgumentException");
                return false;
            }
        } else {
            log("calling unregisterSync, not found syncHandle: " + syncHandle);
        }
        clearAllDataForSyncHandle(syncHandle);
        return true;
    }

<<<<<<< HEAD
    void parseBaseData(int syncHandle, byte[] serviceData) {
=======
    boolean parseBaseData(int syncHandle, byte[] serviceData) {
>>>>>>> 67a65fc1
        log("parseBaseData" + Arrays.toString(serviceData));
        BaseData base = BaseData.parseBaseData(serviceData);
        if (base != null) {
            updateBase(syncHandle, base);
            base.print();
<<<<<<< HEAD
        } else {
            Log.e(TAG, "Seems BASE is not in parsable format");
            cancelActiveSync(syncHandle);
        }
    }

    void parseScanRecord(int syncHandle, ScanRecord record) {
        log("parseScanRecord: " + record);
=======
            return true;
        } else {
            Log.e(TAG, "Seems BASE is not in parsable format");
        }
        return false;
    }

    boolean parseScanRecord(int syncHandle, ScanRecord record) {
        int broadcastId = getBroadcastIdForSyncHandle(syncHandle);
        log(
                "parseScanRecord: syncHandle="
                        + syncHandle
                        + ", broadcastID="
                        + broadcastId
                        + ", record="
                        + record);
>>>>>>> 67a65fc1
        Map<ParcelUuid, byte[]> bmsAdvDataMap = record.getServiceData();
        if (bmsAdvDataMap != null) {
            for (Map.Entry<ParcelUuid, byte[]> entry : bmsAdvDataMap.entrySet()) {
                log(
                        "ParcelUUid = "
                                + entry.getKey()
                                + ", Value = "
                                + Arrays.toString(entry.getValue()));
            }
        }
        byte[] advData = record.getServiceData(BassConstants.BASIC_AUDIO_UUID);
        if (advData != null) {
<<<<<<< HEAD
            parseBaseData(syncHandle, advData);
        } else {
            Log.e(TAG, "No service data in Scan record");
            cancelActiveSync(syncHandle);
        }
=======
            return parseBaseData(syncHandle, advData);
        } else {
            Log.e(TAG, "No service data in Scan record");
        }
        return false;
>>>>>>> 67a65fc1
    }

    private String checkAndParseBroadcastName(ScanRecord record) {
        log("checkAndParseBroadcastName");
        byte[] rawBytes = record.getBytes();
        List<TypeValueEntry> entries = BluetoothUtils.parseLengthTypeValueBytes(rawBytes);
        if (rawBytes.length > 0 && rawBytes[0] > 0 && entries.isEmpty()) {
            Log.e(TAG, "Invalid LTV entries in Scan record");
            return null;
        }

        String broadcastName = null;
        for (TypeValueEntry entry : entries) {
            // Only use the first value of each type
            if (broadcastName == null && entry.getType() == BassConstants.BCAST_NAME_AD_TYPE) {
                byte[] bytes = entry.getValue();
                int len = bytes.length;
                if (len < BassConstants.BCAST_NAME_LEN_MIN
                        || len > BassConstants.BCAST_NAME_LEN_MAX) {
                    Log.e(TAG, "Invalid broadcast name length in Scan record" + len);
                    return null;
                }
                broadcastName = new String(bytes, StandardCharsets.UTF_8);
            }
        }
        return broadcastName;
    }

    void addSelectSourceRequest(ScanResult scanRes, boolean hasPriority) {
        sEventLogger.logd(
                TAG,
                "Add Select Broadcast Source, result: "
                        + scanRes
                        + ", hasPriority: "
                        + hasPriority);

        ScanRecord scanRecord = scanRes.getScanRecord();
        if (scanRecord == null) {
            log("addSelectSourceRequest: ScanRecord empty");
            return;
        }

        synchronized (mSourceSyncRequestsQueue) {
            mSourceSyncRequestsQueue.add(new SourceSyncRequest(scanRes, hasPriority));
        }

        handleSelectSourceRequest();
    }

    private void handleSelectSourceRequest() {
        PeriodicAdvertisingCallback paCb;
        synchronized (mPeriodicAdvCallbacksMap) {
            if (mSourceSyncRequestsQueue.isEmpty()) {
                return;
            } else if (mPeriodicAdvCallbacksMap.containsKey(BassConstants.INVALID_SYNC_HANDLE)) {
                log("handleSelectSourceRequest: already pending sync");
                return;
            } else {
                paCb = new PACallback();
                // put INVALID_SYNC_HANDLE and update in onSyncEstablished
                mPeriodicAdvCallbacksMap.put(BassConstants.INVALID_SYNC_HANDLE, paCb);
            }
        }
        ScanResult scanRes;
        synchronized (mSourceSyncRequestsQueue) {
            scanRes = mSourceSyncRequestsQueue.poll().getScanResult();
        }
        ScanRecord scanRecord = scanRes.getScanRecord();

        sEventLogger.logd(TAG, "Select Broadcast Source, result: " + scanRes);

        // updating mainly for Address type and PA Interval here
        // extract BroadcastId from ScanResult
        Map<ParcelUuid, byte[]> listOfUuids = scanRecord.getServiceData();
        int broadcastId = BassConstants.INVALID_BROADCAST_ID;
        PublicBroadcastData pbData = null;
        if (listOfUuids != null) {
            if (listOfUuids.containsKey(BassConstants.BAAS_UUID)) {
                byte[] bId = listOfUuids.get(BassConstants.BAAS_UUID);
                broadcastId = BassUtils.parseBroadcastId(bId);
            }
            if (listOfUuids.containsKey(BassConstants.PUBLIC_BROADCAST_UUID)) {
                byte[] pbAnnouncement = listOfUuids.get(BassConstants.PUBLIC_BROADCAST_UUID);
                pbData = PublicBroadcastData.parsePublicBroadcastData(pbAnnouncement);
            }
        }

        if (broadcastId == BassConstants.INVALID_BROADCAST_ID || pbData == null) {
            Log.w(TAG, "Invalid broadcast ID or public broadcast data");
            mPeriodicAdvCallbacksMap.remove(BassConstants.INVALID_SYNC_HANDLE);
            handleSelectSourceRequest();
            return;
        }

        // Check if broadcast name present in scan record and parse
        // null if no name present
        String broadcastName = checkAndParseBroadcastName(scanRecord);

        // Avoid duplicated sync request if the same broadcast BIG is synced
        List<Integer> activeSyncedSrc = getActiveSyncedSources();
        if (activeSyncedSrc.contains(getSyncHandleForBroadcastId(broadcastId))) {
            log("Skip duplicated sync request to broadcast id: " + broadcastId);
            mPeriodicAdvCallbacksMap.remove(BassConstants.INVALID_SYNC_HANDLE);
            handleSelectSourceRequest();
            return;
        }

        // Check if there are resources for sync
        if (activeSyncedSrc.size() >= MAX_ACTIVE_SYNCED_SOURCES_NUM) {
            log("handleSelectSourceRequest: reached max allowed active source");
            int syncHandle = activeSyncedSrc.get(0);
            // removing the 1st synced source before proceeding to add new
            cancelActiveSync(syncHandle);
        }

        try {
            BluetoothMethodProxy.getInstance()
                    .periodicAdvertisingManagerRegisterSync(
                            BassClientPeriodicAdvertisingManager.getPeriodicAdvertisingManager(),
                            scanRes,
                            0,
                            BassConstants.PSYNC_TIMEOUT,
                            paCb,
                            null);
        } catch (IllegalArgumentException ex) {
            Log.w(TAG, "registerSync:IllegalArgumentException");
            mPeriodicAdvCallbacksMap.remove(BassConstants.INVALID_SYNC_HANDLE);
            handleSelectSourceRequest();
            return;
        }

        updateSyncHandleForBroadcastId(BassConstants.INVALID_SYNC_HANDLE, broadcastId);
        updatePeriodicAdvertisementResultMap(
                scanRes.getDevice(),
                scanRes.getDevice().getAddressType(),
                BassConstants.INVALID_SYNC_HANDLE,
                BassConstants.INVALID_ADV_SID,
                scanRes.getPeriodicAdvertisingInterval(),
                broadcastId,
                pbData,
                broadcastName);
    }

    void selectSource(BluetoothDevice sink, ScanResult result, boolean autoTrigger) {
        if (leaudioBroadcastExtractPeriodicScannerFromStateMachine()) {
            throw new RuntimeException(
                    "Should never be executed with"
                            + " leaudioBroadcastExtractPeriodicScannerFromStateMachine flag");
        }
        List<Integer> activeSyncedSrc = getActiveSyncedSources(sink);
        if (activeSyncedSrc != null && activeSyncedSrc.size() >= MAX_ACTIVE_SYNCED_SOURCES_NUM) {
            log("selectSource : reached max allowed active source");
            int syncHandle = activeSyncedSrc.get(0);
            // removing the 1st synced source before proceeding to add new
            synchronized (mStateMachines) {
                BassClientStateMachine stateMachine = getOrCreateStateMachine(sink);
                if (stateMachine == null) {
                    Log.e(TAG, "Can't get state machine for device: " + sink);
                    return;
                }
                Message message =
                        stateMachine.obtainMessage(BassClientStateMachine.REACHED_MAX_SOURCE_LIMIT);
                message.arg1 = syncHandle;
                stateMachine.sendMessage(message);
            }
        }

        synchronized (mStateMachines) {
            sEventLogger.logd(
                    TAG, "Select Broadcast Source: sink: " + sink + ", result: " + result);

            BassClientStateMachine stateMachine = getOrCreateStateMachine(sink);
            if (stateMachine == null) {
                Log.e(TAG, "Can't get state machine for device: " + sink);
                return;
            }
<<<<<<< HEAD
            Message message = stateMachine.obtainMessage(
                    BassClientStateMachine.SELECT_BCAST_SOURCE);
=======
            Message message =
                    stateMachine.obtainMessage(BassClientStateMachine.SELECT_BCAST_SOURCE);
>>>>>>> 67a65fc1
            message.obj = result;
            message.arg1 = autoTrigger ? BassConstants.AUTO : BassConstants.USER;
            stateMachine.sendMessage(message);
        }
    }

    /**
     * Add a Broadcast Source to the Broadcast Sink
     *
     * @param sink Broadcast Sink to which the Broadcast Source should be added
     * @param sourceMetadata Broadcast Source metadata to be added to the Broadcast Sink
     * @param isGroupOp set to true If Application wants to perform this operation for all
     *     coordinated set members, False otherwise
     */
    public void addSource(
<<<<<<< HEAD
            BluetoothDevice sink,
            BluetoothLeBroadcastMetadata sourceMetadata,
            boolean isGroupOp) {
=======
            BluetoothDevice sink, BluetoothLeBroadcastMetadata sourceMetadata, boolean isGroupOp) {
>>>>>>> 67a65fc1
        log(
                "addSource: "
                        + ("device: " + sink)
                        + (", sourceMetadata: " + sourceMetadata)
                        + (", isGroupOp: " + isGroupOp));

        List<BluetoothDevice> devices = getTargetDeviceList(sink, isGroupOp);
        // Don't coordinate it as a group if there's no group or there is one device only
        if (devices.size() < 2) {
            isGroupOp = false;
        }

        if (sourceMetadata == null) {
            log("addSource: Error bad parameter: sourceMetadata cannot be null");
            return;
        }

        if (leaudioBroadcastAssistantPeripheralEntrustment()) {
            if (isLocalBroadcast(sourceMetadata)) {
                LeAudioService leAudioService = mServiceFactory.getLeAudioService();
                if (leAudioService == null
                        || !leAudioService.isPlaying(sourceMetadata.getBroadcastId())) {
                    Log.w(TAG, "addSource: Local source can't be add");

                    mCallbacks.notifySourceAddFailed(
                            sink,
                            sourceMetadata,
                            BluetoothStatusCodes.ERROR_LOCAL_NOT_ENOUGH_RESOURCES);

                    return;
                }
            }
        } else {
            if (!isAllowedToAddSource()) {
                Log.d(TAG, "Add source to pending list");
                mPendingAddSources.push(new AddSourceData(sink, sourceMetadata, isGroupOp));

                return;
            }
        }

        if (leaudioBroadcastExtractPeriodicScannerFromStateMachine()) {
            List<Integer> activeSyncedSrc = getActiveSyncedSources();
            BluetoothDevice sourceDevice = sourceMetadata.getSourceDevice();
            if (!isLocalBroadcast(sourceMetadata)
                    && (!activeSyncedSrc.contains(
                            getSyncHandleForBroadcastId(sourceMetadata.getBroadcastId())))) {
                log("Adding inactive source: " + sourceDevice);
                int broadcastId = sourceMetadata.getBroadcastId();
                if (broadcastId != BassConstants.INVALID_BROADCAST_ID
                        && getCachedBroadcast(broadcastId) != null) {
                    // If the source has been synced before, try to re-sync
                    // with the source by previously cached scan result
                    addSelectSourceRequest(getCachedBroadcast(broadcastId), true);
                    synchronized (mPendingSourcesToAdd) {
                        mPendingSourcesToAdd.add(
                                new AddSourceData(sink, sourceMetadata, isGroupOp));
                    }
                } else {
                    log("AddSource: broadcast not cached or invalid, broadcastId: " + broadcastId);
                    mCallbacks.notifySourceAddFailed(
                            sink, sourceMetadata, BluetoothStatusCodes.ERROR_UNKNOWN);
                }
                return;
            }
        }

        byte[] code = sourceMetadata.getBroadcastCode();
        for (BluetoothDevice device : devices) {
            BassClientStateMachine stateMachine = getOrCreateStateMachine(device);
            if (stateMachine == null) {
                log("addSource: Error bad parameter: no state machine for " + device);
                mCallbacks.notifySourceAddFailed(
                        device, sourceMetadata, BluetoothStatusCodes.ERROR_BAD_PARAMETERS);
                continue;
            }
            if (getConnectionState(device) != BluetoothProfile.STATE_CONNECTED) {
                log("addSource: device is not connected");
                mCallbacks.notifySourceAddFailed(
                        device, sourceMetadata, BluetoothStatusCodes.ERROR_REMOTE_LINK_ERROR);
                continue;
            }
            if (stateMachine.hasPendingSourceOperation()) {
                Log.w(
                        TAG,
                        "addSource: source operation already pending, device: "
                                + device
                                + ", broadcastId: "
                                + sourceMetadata.getBroadcastId());
                mCallbacks.notifySourceAddFailed(
                        device, sourceMetadata, BluetoothStatusCodes.ERROR_ALREADY_IN_TARGET_STATE);
                continue;
            }
            if (!hasRoomForBroadcastSourceAddition(device)) {
                log("addSource: device has no room");
                Integer sourceId = getSourceIdToRemove(device);
                if (sourceId != BassConstants.INVALID_SOURCE_ID) {
                    sEventLogger.logd(
                            TAG,
                            "Switch Broadcast Source: "
                                    + ("device: " + device)
                                    + (", old SourceId: " + sourceId)
                                    + (", new broadcastId: " + sourceMetadata.getBroadcastId())
                                    + (", new broadcastName: "
                                            + sourceMetadata.getBroadcastName()));

                    // new source will be added once the existing source got removed
                    if (isGroupOp) {
                        // mark group op for both remove and add source
                        // so setSourceGroupManaged will be updated accordingly in callbacks
                        enqueueSourceGroupOp(
                                device, BassClientStateMachine.REMOVE_BCAST_SOURCE, sourceId);
                        enqueueSourceGroupOp(
                                device, BassClientStateMachine.ADD_BCAST_SOURCE, sourceMetadata);
                    }

                    /* Store metadata for sink device */
                    mBroadcastMetadataMap.put(device, sourceMetadata);

                    Message message =
                            stateMachine.obtainMessage(BassClientStateMachine.SWITCH_BCAST_SOURCE);
                    message.obj = sourceMetadata;
                    message.arg1 = sourceId;
                    stateMachine.sendMessage(message);
                } else {
                    mCallbacks.notifySourceAddFailed(
                            device,
                            sourceMetadata,
                            BluetoothStatusCodes.ERROR_REMOTE_NOT_ENOUGH_RESOURCES);
                }
                continue;
            }
            if (!isValidBroadcastSourceAddition(device, sourceMetadata)) {
                log("addSource: not a valid broadcast source addition");
                mCallbacks.notifySourceAddFailed(
                        device,
                        sourceMetadata,
                        BluetoothStatusCodes.ERROR_LE_BROADCAST_ASSISTANT_DUPLICATE_ADDITION);
                continue;
            }
            if ((code != null) && (code.length != 0)) {
                if ((code.length > 16) || (code.length < 4)) {
                    log(
                            "Invalid broadcast code length: "
                                    + code.length
                                    + ", should be between 4 and 16 octets");
                    mCallbacks.notifySourceAddFailed(
                            device, sourceMetadata, BluetoothStatusCodes.ERROR_BAD_PARAMETERS);
                    continue;
                }
            }

            /* Store metadata for sink device */
            mBroadcastMetadataMap.put(device, sourceMetadata);

            if (isGroupOp) {
                enqueueSourceGroupOp(
                        device, BassClientStateMachine.ADD_BCAST_SOURCE, sourceMetadata);
            }

            sEventLogger.logd(
                    TAG,
                    "Add Broadcast Source: "
                            + ("device: " + device)
                            + (", broadcastId: " + sourceMetadata.getBroadcastId())
                            + (", broadcastName: " + sourceMetadata.getBroadcastName())
                            + (", isGroupOp: " + isGroupOp));

            Message message = stateMachine.obtainMessage(BassClientStateMachine.ADD_BCAST_SOURCE);
            message.obj = sourceMetadata;
            stateMachine.sendMessage(message);
            if (code != null && code.length != 0) {
                sEventLogger.logd(
                        TAG,
                        "Set Broadcast Code (Add Source context): "
                                + ("device: " + device)
                                + (", broadcastId: " + sourceMetadata.getBroadcastId())
                                + (", broadcastName: " + sourceMetadata.getBroadcastName()));

                message = stateMachine.obtainMessage(BassClientStateMachine.SET_BCAST_CODE);
                message.obj = sourceMetadata;
                message.arg1 = BassClientStateMachine.ARGTYPE_METADATA;
                stateMachine.sendMessage(message);
            }
        }
    }

    /**
     * Modify the Broadcast Source information on a Broadcast Sink
     *
     * @param sink representing the Broadcast Sink to which the Broadcast Source should be updated
     * @param sourceId source ID as delivered in onSourceAdded
     * @param updatedMetadata updated Broadcast Source metadata to be updated on the Broadcast Sink
     */
    public void modifySource(
            BluetoothDevice sink, int sourceId, BluetoothLeBroadcastMetadata updatedMetadata) {
        log(
                "modifySource: "
                        + ("device: " + sink)
                        + ("sourceId: " + sourceId)
                        + (", updatedMetadata: " + updatedMetadata));

        Map<BluetoothDevice, Integer> devices = getGroupManagedDeviceSources(sink, sourceId).second;
        if (updatedMetadata == null) {
            log("modifySource: Error bad parameters: updatedMetadata cannot be null");
            for (BluetoothDevice device : devices.keySet()) {
                mCallbacks.notifySourceModifyFailed(
                        device, sourceId, BluetoothStatusCodes.ERROR_BAD_PARAMETERS);
            }
            return;
        }

        /* Update metadata for sink device */
        mBroadcastMetadataMap.put(sink, updatedMetadata);

        byte[] code = updatedMetadata.getBroadcastCode();
        for (Map.Entry<BluetoothDevice, Integer> deviceSourceIdPair : devices.entrySet()) {
            BluetoothDevice device = deviceSourceIdPair.getKey();
            Integer deviceSourceId = deviceSourceIdPair.getValue();
            BassClientStateMachine stateMachine = getOrCreateStateMachine(device);

            int statusCode =
                    areValidParametersToModifySource(
                            updatedMetadata, stateMachine, deviceSourceId, device);
            if (statusCode != BluetoothStatusCodes.SUCCESS) {
                mCallbacks.notifySourceModifyFailed(device, sourceId, statusCode);
                continue;
            }

            sEventLogger.logd(
                    TAG,
                    "Modify Broadcast Source: "
                            + ("device: " + device)
                            + ("sourceId: " + sourceId)
                            + (", updatedBroadcastId: " + updatedMetadata.getBroadcastId())
                            + (", updatedBroadcastName: " + updatedMetadata.getBroadcastName()));

            Message message =
                    stateMachine.obtainMessage(BassClientStateMachine.UPDATE_BCAST_SOURCE);
            message.arg1 = deviceSourceId;
            message.arg2 = BassConstants.INVALID_PA_SYNC_VALUE;
            message.obj = updatedMetadata;
            stateMachine.sendMessage(message);
            if (code != null && code.length != 0) {
                sEventLogger.logd(
                        TAG,
                        "Set Broadcast Code (Modify Source context): "
                                + ("device: " + device)
                                + ("sourceId: " + sourceId)
                                + (", updatedBroadcastId: " + updatedMetadata.getBroadcastId())
                                + (", updatedBroadcastName: "
                                        + updatedMetadata.getBroadcastName()));
                message = stateMachine.obtainMessage(BassClientStateMachine.SET_BCAST_CODE);
                message.obj = updatedMetadata;
                message.arg1 = BassClientStateMachine.ARGTYPE_METADATA;
                stateMachine.sendMessage(message);
            }
        }
    }

    /**
     * Removes the Broadcast Source from a Broadcast Sink
     *
     * @param sink representing the Broadcast Sink from which a Broadcast Source should be removed
     * @param sourceId source ID as delivered in onSourceAdded
     */
    public void removeSource(BluetoothDevice sink, int sourceId) {
        log("removeSource: device: " + sink + ", sourceId: " + sourceId);

        Map<BluetoothDevice, Integer> devices = getGroupManagedDeviceSources(sink, sourceId).second;
        for (Map.Entry<BluetoothDevice, Integer> deviceSourceIdPair : devices.entrySet()) {
            BluetoothDevice device = deviceSourceIdPair.getKey();
            Integer deviceSourceId = deviceSourceIdPair.getValue();
            BassClientStateMachine stateMachine = getOrCreateStateMachine(device);

            /* Removes metadata for sink device if not paused */
            if (!mPausedBroadcastSinks.contains(device)) {
                mBroadcastMetadataMap.remove(device);
            }

            if (stateMachine == null) {
                log("removeSource: Error bad parameters: device = " + device);
                mCallbacks.notifySourceRemoveFailed(
                        device, sourceId, BluetoothStatusCodes.ERROR_BAD_PARAMETERS);
                continue;
            }
            if (deviceSourceId == BassConstants.INVALID_SOURCE_ID) {
                log("removeSource: no such sourceId for device: " + device);
                mCallbacks.notifySourceRemoveFailed(
                        device,
                        sourceId,
                        BluetoothStatusCodes.ERROR_LE_BROADCAST_ASSISTANT_INVALID_SOURCE_ID);
                continue;
            }
            if (getConnectionState(device) != BluetoothProfile.STATE_CONNECTED) {
                log("removeSource: device is not connected");
                mCallbacks.notifySourceRemoveFailed(
                        device, sourceId, BluetoothStatusCodes.ERROR_REMOTE_LINK_ERROR);
                continue;
            }

            BluetoothLeBroadcastMetadata metaData =
                    stateMachine.getCurrentBroadcastMetadata(sourceId);
            if (metaData != null && stateMachine.isSyncedToTheSource(sourceId)) {
                sEventLogger.logd(
                        TAG,
                        "Remove Broadcast Source(Force lost PA sync): "
                                + ("device: " + device)
                                + (", sourceId: " + sourceId)
                                + (", broadcastId: " + metaData.getBroadcastId())
                                + (", broadcastName: " + metaData.getBroadcastName()));

                log("Force source to lost PA sync");
                Message message =
                        stateMachine.obtainMessage(BassClientStateMachine.UPDATE_BCAST_SOURCE);
                message.arg1 = sourceId;
                message.arg2 = BassConstants.PA_SYNC_DO_NOT_SYNC;
                /* Pending remove set. Remove source once not synchronized to PA */
                message.obj = metaData;
                stateMachine.sendMessage(message);

                continue;
            }

            sEventLogger.logd(
<<<<<<< HEAD
                    TAG,
                    "Remove Broadcast Source: device: " + device + ", sourceId: " + sourceId);
=======
                    TAG, "Remove Broadcast Source: device: " + device + ", sourceId: " + sourceId);
>>>>>>> 67a65fc1

            Message message =
                    stateMachine.obtainMessage(BassClientStateMachine.REMOVE_BCAST_SOURCE);
            message.arg1 = deviceSourceId;
            stateMachine.sendMessage(message);
        }

        for (Map.Entry<BluetoothDevice, Integer> deviceSourceIdPair : devices.entrySet()) {
            BluetoothDevice device = deviceSourceIdPair.getKey();
            Integer deviceSourceId = deviceSourceIdPair.getValue();
            enqueueSourceGroupOp(
                    device,
                    BassClientStateMachine.REMOVE_BCAST_SOURCE,
                    Integer.valueOf(deviceSourceId));
        }
    }

    /**
     * Get information about all Broadcast Sources
     *
     * @param sink Broadcast Sink from which to get all Broadcast Sources
     * @return the list of Broadcast Receive State {@link BluetoothLeBroadcastReceiveState}
     */
    public List<BluetoothLeBroadcastReceiveState> getAllSources(BluetoothDevice sink) {
        log("getAllSources for " + sink);
        synchronized (mStateMachines) {
            BassClientStateMachine stateMachine = getOrCreateStateMachine(sink);
            if (stateMachine == null) {
                log("stateMachine is null");
                return Collections.emptyList();
            }
            List<BluetoothLeBroadcastReceiveState> recvStates =
                    new ArrayList<BluetoothLeBroadcastReceiveState>();
            for (BluetoothLeBroadcastReceiveState rs : stateMachine.getAllSources()) {
                String emptyBluetoothDevice = "00:00:00:00:00:00";
                if (!rs.getSourceDevice().getAddress().equals(emptyBluetoothDevice)) {
                    recvStates.add(rs);
                }
            }
            return recvStates;
        }
    }

    /**
     * Get maximum number of sources that can be added to this Broadcast Sink
     *
     * @param sink Broadcast Sink device
     * @return maximum number of sources that can be added to this Broadcast Sink
     */
    int getMaximumSourceCapacity(BluetoothDevice sink) {
        log("getMaximumSourceCapacity: device = " + sink);
        BassClientStateMachine stateMachine = getOrCreateStateMachine(sink);
        if (stateMachine == null) {
            log("stateMachine is null");
            return 0;
        }
        return stateMachine.getMaximumSourceCapacity();
    }

    private boolean isLocalBroadcast(int sourceAdvertisingSid) {
        LeAudioService leAudioService = mServiceFactory.getLeAudioService();
        if (leAudioService == null) {
            return false;
        }

        boolean wasFound =
                leAudioService.getAllBroadcastMetadata().stream()
                        .anyMatch(
                                meta -> {
                                    return meta.getSourceAdvertisingSid() == sourceAdvertisingSid;
                                });
        log("isLocalBroadcast=" + wasFound);
        return wasFound;
    }

    boolean isLocalBroadcast(BluetoothLeBroadcastMetadata metaData) {
        if (metaData == null) {
            return false;
        }

        return isLocalBroadcast(metaData.getSourceAdvertisingSid());
    }

    boolean isLocalBroadcast(BluetoothLeBroadcastReceiveState receiveState) {
        if (receiveState == null) {
            return false;
        }

        return isLocalBroadcast(receiveState.getSourceAdvertisingSid());
    }

    static void log(String msg) {
        Log.d(TAG, msg);
    }

    private List<Pair<BluetoothLeBroadcastReceiveState, BluetoothDevice>>
            getReceiveStateDevicePairs(int broadcastId) {
        List<Pair<BluetoothLeBroadcastReceiveState, BluetoothDevice>> list = new ArrayList<>();

        for (BluetoothDevice device : getConnectedDevices()) {
            for (BluetoothLeBroadcastReceiveState receiveState : getAllSources(device)) {
                /* Check if local/last broadcast is the synced one. Invalid broadcast ID means
                 * that all receivers should be considered.
                 */
                if ((broadcastId != BassConstants.INVALID_BROADCAST_ID)
                        && (receiveState.getBroadcastId() != broadcastId)) {
                    continue;
                }

                list.add(
                        new Pair<BluetoothLeBroadcastReceiveState, BluetoothDevice>(
                                receiveState, device));
            }
        }

        return list;
    }

    private void cancelPendingSourceOperations(int broadcastId) {
        for (BluetoothDevice device : getConnectedDevices()) {
            synchronized (mStateMachines) {
                BassClientStateMachine sm = getOrCreateStateMachine(device);
                if (sm != null && sm.hasPendingSourceOperation(broadcastId)) {
                    Message message =
                            sm.obtainMessage(
                                    BassClientStateMachine.CANCEL_PENDING_SOURCE_OPERATION);
                    message.arg1 = broadcastId;
                    sm.sendMessage(message);
                }
            }
        }
    }

    private void stopSourceReceivers(int broadcastId) {
        List<Pair<BluetoothLeBroadcastReceiveState, BluetoothDevice>> sourcesToRemove =
                getReceiveStateDevicePairs(broadcastId);

        for (Pair<BluetoothLeBroadcastReceiveState, BluetoothDevice> pair : sourcesToRemove) {
            removeSource(pair.second, pair.first.getSourceId());
        }

        /* There may be some pending add/modify source operations */
        cancelPendingSourceOperations(broadcastId);
    }

    private void stopSourceReceivers(int broadcastId, boolean store) {
        Log.d(TAG, "stopSourceReceivers(), broadcastId: " + broadcastId + ", store: " + store);

        if (store && !mPausedBroadcastSinks.isEmpty()) {
            Log.w(TAG, "stopSourceReceivers(), paused broadcast sinks are replaced");
            sEventLogger.logd(TAG, "Clear broadcast sinks paused cache");
            mPausedBroadcastSinks.clear();
        }

        Map<BluetoothDevice, Integer> sourcesToRemove = new HashMap<>();

        for (BluetoothDevice device : getConnectedDevices()) {
            for (BluetoothLeBroadcastReceiveState receiveState : getAllSources(device)) {
                /* Check if local/last broadcast is the synced one. Invalid broadcast ID means
                 * that all receivers should be considered.
                 */
                if ((broadcastId != BassConstants.INVALID_BROADCAST_ID)
                        && (receiveState.getBroadcastId() != broadcastId)) {
                    continue;
                }

                if (store && !mPausedBroadcastSinks.contains(device)) {
                    sEventLogger.logd(TAG, "Add broadcast sink to paused cache: " + device);
                    mPausedBroadcastSinks.add(device);
                }

                sourcesToRemove.put(device, receiveState.getSourceId());
            }
        }

        for (Map.Entry<BluetoothDevice, Integer> entry : sourcesToRemove.entrySet()) {
            removeSource(entry.getKey(), entry.getValue());
        }
    }

    private boolean isAllowedToAddSource() {
        if (leaudioBroadcastAudioHandoverPolicies()) {
            /* Check if should wait for status update */
            if (mUnicastSourceStreamStatus.isEmpty()) {
                /* Assistant was not active, inform about activation */
                if (!mIsAssistantActive) {
                    mIsAssistantActive = true;

                    LeAudioService leAudioService = mServiceFactory.getLeAudioService();
                    if (leAudioService != null) {
                        leAudioService.activeBroadcastAssistantNotification(true);
                    }
<<<<<<< HEAD

=======
>>>>>>> 67a65fc1
                }

                return false;
            }

            return mUnicastSourceStreamStatus.get() == STATUS_LOCAL_STREAM_SUSPENDED;
        }

        /* Don't block if this is not a handover case */
        return true;
    }

    /** Return true if there is any non primary device receiving broadcast */
    private boolean isAudioSharingModeOn(Integer broadcastId) {
        if (mLocalBroadcastReceivers == null) {
            Log.w(TAG, "isAudioSharingModeOn: Local Broadcaster Receivers is not initialized");
            return false;
        }

        HashSet<BluetoothDevice> devices = mLocalBroadcastReceivers.get(broadcastId);
        if (devices == null) {
            Log.w(TAG, "isAudioSharingModeOn: No receivers receiving broadcast: " + broadcastId);
            return false;
        }

        LeAudioService leAudioService = mServiceFactory.getLeAudioService();
        if (leAudioService == null) {
            Log.d(TAG, "isAudioSharingModeOn: No available LeAudioService");
            return false;
        }

        return devices.stream().anyMatch(d -> !leAudioService.isPrimaryDevice(d));
    }

    /** Handle disconnection of potential broadcast sinks */
    public void handleDeviceDisconnection(BluetoothDevice sink, boolean isIntentional) {
        LeAudioService leAudioService = mServiceFactory.getLeAudioService();
        if (leAudioService == null) {
            Log.d(TAG, "BluetoothLeBroadcastReceiveState: No available LeAudioService");
            return;
        }

        for (Map.Entry<Integer, HashSet<BluetoothDevice>> entry :
                mLocalBroadcastReceivers.entrySet()) {
            Integer broadcastId = entry.getKey();
            HashSet<BluetoothDevice> devices = entry.getValue();

            /* If somehow there is a non playing broadcast, let's remove it */
            if (!leAudioService.isPlaying(broadcastId)) {
                Log.w(TAG, "Non playing broadcast remove from receivers list");
                mLocalBroadcastReceivers.remove(broadcastId);
                continue;
            }

            if (isIntentional) {
                /* Check if disconnecting device participated in this broadcast reception */
                if (!devices.remove(sink)) {
                    continue;
                }

                mBroadcastMetadataMap.remove(sink);

                /* Check if there is any other primary device receiving this broadcast */
                if (devices.stream()
                        .anyMatch(
                                d ->
                                        ((getConnectionState(d) == BluetoothProfile.STATE_CONNECTED)
                                                && leAudioService.isPrimaryDevice(d)))) {
                    continue;
                }

                Log.d(
                        TAG,
                        "handleIntendedDeviceDisconnection: No more potential broadcast "
                                + "(broadcast ID: "
                                + broadcastId
                                + ") receivers - stopping broadcast");
                mLocalBroadcastReceivers.remove(broadcastId);
                leAudioService.stopBroadcast(broadcastId);
            } else {
                /* Unintentional disconnection of primary device in private broadcast mode */
                if (!isAudioSharingModeOn(broadcastId)
                        && !devices.stream()
                                .anyMatch(
                                        d ->
                                                !d.equals(sink)
                                                        && (getConnectionState(d)
                                                                == BluetoothProfile
                                                                        .STATE_CONNECTED))) {
                    mLocalBroadcastReceivers.remove(broadcastId);
                    leAudioService.stopBroadcast(broadcastId);
                    continue;
                }

                /* Unintentional disconnection of primary/secondary in broadcast sharing mode */
                if (devices.stream()
                        .anyMatch(
                                d ->
                                        !d.equals(sink)
                                                && (getConnectionState(d)
                                                        == BluetoothProfile.STATE_CONNECTED))) {
                    continue;
                } else {
                    Log.d(
                            TAG,
                            "handleUnintendedDeviceDisconnection: No more potential broadcast "
                                    + "(broadcast ID: "
                                    + broadcastId
                                    + ") receivers - stopping broadcast");
                    mDialingOutTimeoutEvent = new DialingOutTimeoutEvent(broadcastId);
                    mHandler.postDelayed(mDialingOutTimeoutEvent, DIALING_OUT_TIMEOUT_MS);
                }
            }
<<<<<<< HEAD
        }
    }

    /** Cache suspending sources */
    public void cacheSuspendingSources(int broadcastId) {
        sEventLogger.logd(TAG, "Cache suspending sources: " + broadcastId);
        List<Pair<BluetoothLeBroadcastReceiveState, BluetoothDevice>> sourcesToCache =
                getReceiveStateDevicePairs(broadcastId);

        if (!mPausedBroadcastSinks.isEmpty()) {
            Log.w(TAG, "cacheSuspendingSources(), paused broadcast sinks are replaced");
            sEventLogger.logd(TAG, "Clear broadcast sinks paused cache");
            mPausedBroadcastSinks.clear();
        }

        for (Pair<BluetoothLeBroadcastReceiveState, BluetoothDevice> pair : sourcesToCache) {
            mPausedBroadcastSinks.add(pair.second);
        }
    }

    /** Request receivers to suspend broadcast sources synchronization */
    public void suspendReceiversSourceSynchronization(int broadcastId) {
        sEventLogger.logd(TAG, "Suspend receivers source synchronization: " + broadcastId);
        stopSourceReceivers(broadcastId, true);
    }

    /** Request all receivers to suspend broadcast sources synchronization */
    public void suspendAllReceiversSourceSynchronization() {
        sEventLogger.logd(TAG, "Suspend all receivers source synchronization");
        stopSourceReceivers(BassConstants.INVALID_BROADCAST_ID, true);
    }

    /** Request receivers to stop broadcast sources synchronization and remove them */
    public void stopReceiversSourceSynchronization(int broadcastId) {
        sEventLogger.logd(TAG, "Stop receivers source synchronization: " + broadcastId);
        if (leaudioBroadcastAssistantPeripheralEntrustment()) {
            stopSourceReceivers(broadcastId);
        } else {
            stopSourceReceivers(broadcastId, false);
        }
    }

    /** Request receivers to resume broadcast source synchronization */
    public void resumeReceiversSourceSynchronization() {
        sEventLogger.logd(TAG, "Resume receivers source synchronization");

        while (!mPausedBroadcastSinks.isEmpty()) {
            BluetoothDevice sink = mPausedBroadcastSinks.remove();
            sEventLogger.logd(TAG, "Remove broadcast sink from paused cache: " + sink);
            BluetoothLeBroadcastMetadata metadata = mBroadcastMetadataMap.get(sink);

            if (leaudioBroadcastAssistantPeripheralEntrustment()) {
                if (metadata == null) {
                    Log.w(
                            TAG,
                            "resumeReceiversSourceSynchronization: failed to get metadata to resume"
                                    + " sink: "
                                    + sink);
                    continue;
                }

                // For each device, find the source ID having this broadcast ID
                BassClientStateMachine stateMachine = getOrCreateStateMachine(sink);
                List<BluetoothLeBroadcastReceiveState> sources = stateMachine.getAllSources();
                Optional<BluetoothLeBroadcastReceiveState> receiveState =
                        sources.stream()
                                .filter(e -> e.getBroadcastId() == metadata.getBroadcastId())
                                .findAny();

                if (receiveState.isPresent()) {
                    /* Update metadata for sink device */
                    mBroadcastMetadataMap.put(sink, metadata);

                    int sourceId = receiveState.get().getSourceId();
                    int statusCode =
                            areValidParametersToModifySource(
                                    metadata, stateMachine, sourceId, sink);

                    if (statusCode != BluetoothStatusCodes.SUCCESS) {
                        mCallbacks.notifySourceModifyFailed(sink, sourceId, statusCode);
                        continue;
                    }

                    sEventLogger.logd(
                            TAG,
                            "Modify Broadcast Source (resume): "
                                    + ("device: " + sink)
                                    + ("sourceId: " + sourceId)
                                    + (", updatedBroadcastId: " + metadata.getBroadcastId())
                                    + (", updatedBroadcastName: " + metadata.getBroadcastName()));
                    Message message =
                            stateMachine.obtainMessage(BassClientStateMachine.UPDATE_BCAST_SOURCE);
                    message.arg1 = sourceId;
                    message.arg2 =
                            DeviceConfig.getBoolean(
                                            DeviceConfig.NAMESPACE_BLUETOOTH,
                                            "persist.vendor.service.bt.defNoPAS",
                                            true)
                                    ? BassConstants.PA_SYNC_PAST_AVAILABLE
                                    : BassConstants.PA_SYNC_PAST_NOT_AVAILABLE;
                    message.obj = metadata;
                    stateMachine.sendMessage(message);
                } else {
                    addSource(sink, metadata, false);
                }
            } else {
                if (metadata != null) {
                    addSource(sink, metadata, false);
                } else {
                    Log.w(
                            TAG,
                            "resumeReceiversSourceSynchronization: failed to get metadata to resume"
                                    + " sink: "
                                    + sink);
                }
            }
        }
    }

    /** Handle Unicast source stream status change */
    public void handleUnicastSourceStreamStatusChange(int status) {
        mUnicastSourceStreamStatus = Optional.of(status);

        if (status == STATUS_LOCAL_STREAM_REQUESTED) {
            if (isAnyReceiverReceivingBroadcast(getConnectedDevices())) {
                if (leaudioBroadcastAssistantPeripheralEntrustment()) {
                    cacheSuspendingSources(BassConstants.INVALID_BROADCAST_ID);
                } else {
                    suspendAllReceiversSourceSynchronization();
                }
            }
        } else if (status == STATUS_LOCAL_STREAM_SUSPENDED) {
            /* Resume paused receivers if there are some */
            if (!mPausedBroadcastSinks.isEmpty()) {
                resumeReceiversSourceSynchronization();
            }

            if (!leaudioBroadcastAssistantPeripheralEntrustment()) {
                /* Add pending sources if there are some */
                while (!mPendingAddSources.isEmpty()) {
                    AddSourceData addSourceData = mPendingAddSources.pop();

                    addSource(
                            addSourceData.mSink,
                            addSourceData.mSourceMetadata,
                            addSourceData.mIsGroupOp);
                }
            }
        } else if (status == STATUS_LOCAL_STREAM_STREAMING) {
            Log.d(TAG, "Ignore STREAMING source status");
        } else if (status == STATUS_LOCAL_STREAM_REQUESTED_NO_CONTEXT_VALIDATE) {
            suspendAllReceiversSourceSynchronization();
        }
    }

    /** Check if any sink receivers are receiving broadcast stream */
    public boolean isAnyReceiverReceivingBroadcast(List<BluetoothDevice> devices) {
        for (BluetoothDevice device : devices) {
            for (BluetoothLeBroadcastReceiveState receiveState : getAllSources(device)) {
                for (int i = 0; i < receiveState.getNumSubgroups(); i++) {
                    Long syncState = receiveState.getBisSyncState().get(i);
                    /* Not synced to BIS of failed to sync to BIG */
                    if (syncState == BassConstants.BIS_SYNC_NOT_SYNC_TO_BIS
                            || syncState == BassConstants.BIS_SYNC_FAILED_SYNC_TO_BIG) {
                        continue;
                    }

                    return true;
                }
            }
        }

        return false;
    }

    /** Get the active broadcast sink devices receiving broadcast stream */
    public List<BluetoothDevice> getActiveBroadcastSinks() {
        List<BluetoothDevice> activeSinks = new ArrayList<>();

        for (BluetoothDevice device : getConnectedDevices()) {
            // Check if any device's source in active sync state
            if (getAllSources(device).stream()
                    .anyMatch(
                            receiveState ->
                                    (receiveState.getBisSyncState().stream()
                                            .anyMatch(
                                                    syncState ->
                                                            syncState
                                                                            != BassConstants
                                                                                    .BIS_SYNC_NOT_SYNC_TO_BIS
                                                                    && syncState
                                                                            != BassConstants
                                                                                    .BIS_SYNC_FAILED_SYNC_TO_BIG)))) {
                activeSinks.add(device);
            }
        }
        return activeSinks;
    }

    /** Handle broadcast state changed */
    public void notifyBroadcastStateChanged(int state, int broadcastId) {
        switch (state) {
            case BROADCAST_STATE_STOPPED:
                if (mLocalBroadcastReceivers == null) {
                    Log.e(TAG, "notifyBroadcastStateChanged: mLocalBroadcastReceivers is invalid");
                    break;
                }

                if (mLocalBroadcastReceivers.remove(broadcastId) != null) {
                    sEventLogger.logd(TAG, "Broadcast ID: " + broadcastId + ", stopped");
                }
                break;
            case BROADCAST_STATE_CONFIGURING:
            case BROADCAST_STATE_PAUSED:
            case BROADCAST_STATE_STOPPING:
            case BROADCAST_STATE_STREAMING:
            default:
                break;
=======
>>>>>>> 67a65fc1
        }
    }

    /** Cache suspending sources */
    public void cacheSuspendingSources(int broadcastId) {
        sEventLogger.logd(TAG, "Cache suspending sources: " + broadcastId);
        List<Pair<BluetoothLeBroadcastReceiveState, BluetoothDevice>> sourcesToCache =
                getReceiveStateDevicePairs(broadcastId);

        if (!mPausedBroadcastSinks.isEmpty()) {
            Log.w(TAG, "cacheSuspendingSources(), paused broadcast sinks are replaced");
            sEventLogger.logd(TAG, "Clear broadcast sinks paused cache");
            mPausedBroadcastSinks.clear();
        }

        for (Pair<BluetoothLeBroadcastReceiveState, BluetoothDevice> pair : sourcesToCache) {
            mPausedBroadcastSinks.add(pair.second);
        }
    }

    /** Request receivers to suspend broadcast sources synchronization */
    public void suspendReceiversSourceSynchronization(int broadcastId) {
        sEventLogger.logd(TAG, "Suspend receivers source synchronization: " + broadcastId);
        stopSourceReceivers(broadcastId, true);
    }

    /** Request all receivers to suspend broadcast sources synchronization */
    public void suspendAllReceiversSourceSynchronization() {
        sEventLogger.logd(TAG, "Suspend all receivers source synchronization");
        stopSourceReceivers(BassConstants.INVALID_BROADCAST_ID, true);
    }

    /** Request receivers to stop broadcast sources synchronization and remove them */
    public void stopReceiversSourceSynchronization(int broadcastId) {
        sEventLogger.logd(TAG, "Stop receivers source synchronization: " + broadcastId);
        if (leaudioBroadcastAssistantPeripheralEntrustment()) {
            stopSourceReceivers(broadcastId);
        } else {
            stopSourceReceivers(broadcastId, false);
        }
    }

    /** Request receivers to resume broadcast source synchronization */
    public void resumeReceiversSourceSynchronization() {
        sEventLogger.logd(TAG, "Resume receivers source synchronization");

        while (!mPausedBroadcastSinks.isEmpty()) {
            BluetoothDevice sink = mPausedBroadcastSinks.remove();
            sEventLogger.logd(TAG, "Remove broadcast sink from paused cache: " + sink);
            BluetoothLeBroadcastMetadata metadata = mBroadcastMetadataMap.get(sink);

            if (leaudioBroadcastAssistantPeripheralEntrustment()) {
                if (metadata == null) {
                    Log.w(
                            TAG,
                            "resumeReceiversSourceSynchronization: failed to get metadata to resume"
                                    + " sink: "
                                    + sink);
                    continue;
                }

                // For each device, find the source ID having this broadcast ID
                BassClientStateMachine stateMachine = getOrCreateStateMachine(sink);
                List<BluetoothLeBroadcastReceiveState> sources = stateMachine.getAllSources();
                Optional<BluetoothLeBroadcastReceiveState> receiveState =
                        sources.stream()
                                .filter(e -> e.getBroadcastId() == metadata.getBroadcastId())
                                .findAny();

                if (receiveState.isPresent()) {
                    /* Update metadata for sink device */
                    mBroadcastMetadataMap.put(sink, metadata);

                    int sourceId = receiveState.get().getSourceId();
                    int statusCode =
                            areValidParametersToModifySource(
                                    metadata, stateMachine, sourceId, sink);

                    if (statusCode != BluetoothStatusCodes.SUCCESS) {
                        mCallbacks.notifySourceModifyFailed(sink, sourceId, statusCode);
                        continue;
                    }

                    sEventLogger.logd(
                            TAG,
                            "Modify Broadcast Source (resume): "
                                    + ("device: " + sink)
                                    + ("sourceId: " + sourceId)
                                    + (", updatedBroadcastId: " + metadata.getBroadcastId())
                                    + (", updatedBroadcastName: " + metadata.getBroadcastName()));
                    Message message =
                            stateMachine.obtainMessage(BassClientStateMachine.UPDATE_BCAST_SOURCE);
                    message.arg1 = sourceId;
                    message.arg2 =
                            DeviceConfig.getBoolean(
                                            DeviceConfig.NAMESPACE_BLUETOOTH,
                                            "persist.vendor.service.bt.defNoPAS",
                                            true)
                                    ? BassConstants.PA_SYNC_PAST_AVAILABLE
                                    : BassConstants.PA_SYNC_PAST_NOT_AVAILABLE;
                    message.obj = metadata;
                    stateMachine.sendMessage(message);
                } else {
                    addSource(sink, metadata, false);
                }
            } else {
                if (metadata != null) {
                    addSource(sink, metadata, false);
                } else {
                    Log.w(
                            TAG,
                            "resumeReceiversSourceSynchronization: failed to get metadata to resume"
                                    + " sink: "
                                    + sink);
                }
            }
        }
    }

    /** Handle Unicast source stream status change */
    public void handleUnicastSourceStreamStatusChange(int status) {
        mUnicastSourceStreamStatus = Optional.of(status);

        if (status == STATUS_LOCAL_STREAM_REQUESTED) {
            if (areReceiversReceivingOnlyExternalBroadcast(getConnectedDevices())) {
                if (leaudioBroadcastAssistantPeripheralEntrustment()) {
                    cacheSuspendingSources(BassConstants.INVALID_BROADCAST_ID);
                } else {
                    suspendAllReceiversSourceSynchronization();
                }
            }
        } else if (status == STATUS_LOCAL_STREAM_SUSPENDED) {
            /* Resume paused receivers if there are some */
            if (!mPausedBroadcastSinks.isEmpty()) {
                resumeReceiversSourceSynchronization();
            }

            if (!leaudioBroadcastAssistantPeripheralEntrustment()) {
                /* Add pending sources if there are some */
                while (!mPendingAddSources.isEmpty()) {
                    AddSourceData addSourceData = mPendingAddSources.pop();

                    addSource(
                            addSourceData.mSink,
                            addSourceData.mSourceMetadata,
                            addSourceData.mIsGroupOp);
                }
            }
        } else if (status == STATUS_LOCAL_STREAM_STREAMING) {
            Log.d(TAG, "Ignore STREAMING source status");
        } else if (status == STATUS_LOCAL_STREAM_REQUESTED_NO_CONTEXT_VALIDATE) {
            suspendAllReceiversSourceSynchronization();
        }
    }

    /** Check if any sink receivers are receiving broadcast stream */
    public boolean isAnyReceiverReceivingBroadcast(List<BluetoothDevice> devices) {
        for (BluetoothDevice device : devices) {
            for (BluetoothLeBroadcastReceiveState receiveState : getAllSources(device)) {
                for (int i = 0; i < receiveState.getNumSubgroups(); i++) {
                    Long syncState = receiveState.getBisSyncState().get(i);
                    /* Synced to BIS */
                    if (syncState != BassConstants.BIS_SYNC_NOT_SYNC_TO_BIS
                            && syncState != BassConstants.BIS_SYNC_FAILED_SYNC_TO_BIG) {
                        return true;
                    }
                }
            }
        }

        return false;
    }

    /** Check if any sink receivers are receiving broadcast stream */
    public boolean areReceiversReceivingOnlyExternalBroadcast(List<BluetoothDevice> devices) {
        boolean isReceivingExternalBroadcast = false;

        for (BluetoothDevice device : devices) {
            for (BluetoothLeBroadcastReceiveState receiveState : getAllSources(device)) {
                for (int i = 0; i < receiveState.getNumSubgroups(); i++) {
                    Long syncState = receiveState.getBisSyncState().get(i);
                    /* Synced to BIS */
                    if (syncState != BassConstants.BIS_SYNC_NOT_SYNC_TO_BIS
                            && syncState != BassConstants.BIS_SYNC_FAILED_SYNC_TO_BIG) {
                        if (isLocalBroadcast(receiveState)) {
                            return false;
                        } else {
                            isReceivingExternalBroadcast = true;
                        }
                    }

                }
            }
        }

        return isReceivingExternalBroadcast;
    }

    /** Get the active broadcast sink devices receiving broadcast stream */
    public List<BluetoothDevice> getActiveBroadcastSinks() {
        List<BluetoothDevice> activeSinks = new ArrayList<>();

        for (BluetoothDevice device : getConnectedDevices()) {
            // Check if any device's source in active sync state
            if (getAllSources(device).stream()
                    .anyMatch(
                            receiveState ->
                                    (receiveState.getBisSyncState().stream()
                                            .anyMatch(
                                                    syncState ->
                                                            syncState
                                                                            != BassConstants
                                                                                    .BIS_SYNC_NOT_SYNC_TO_BIS
                                                                    && syncState
                                                                            != BassConstants
                                                                                    .BIS_SYNC_FAILED_SYNC_TO_BIG)))) {
                activeSinks.add(device);
            }
        }
        return activeSinks;
    }

    /** Handle broadcast state changed */
    public void notifyBroadcastStateChanged(int state, int broadcastId) {
        switch (state) {
            case BROADCAST_STATE_STOPPED:
                if (mLocalBroadcastReceivers == null) {
                    Log.e(TAG, "notifyBroadcastStateChanged: mLocalBroadcastReceivers is invalid");
                    break;
                }

                if (mLocalBroadcastReceivers.remove(broadcastId) != null) {
                    sEventLogger.logd(TAG, "Broadcast ID: " + broadcastId + ", stopped");
                }
                break;
            case BROADCAST_STATE_CONFIGURING:
            case BROADCAST_STATE_PAUSED:
            case BROADCAST_STATE_STOPPING:
            case BROADCAST_STATE_STREAMING:
            default:
                break;
        }
    }

    /** Callback handler */
    static class Callbacks extends Handler {
        private static final int MSG_SEARCH_STARTED = 1;
        private static final int MSG_SEARCH_STARTED_FAILED = 2;
        private static final int MSG_SEARCH_STOPPED = 3;
        private static final int MSG_SEARCH_STOPPED_FAILED = 4;
        private static final int MSG_SOURCE_FOUND = 5;
        private static final int MSG_SOURCE_ADDED = 6;
        private static final int MSG_SOURCE_ADDED_FAILED = 7;
        private static final int MSG_SOURCE_MODIFIED = 8;
        private static final int MSG_SOURCE_MODIFIED_FAILED = 9;
        private static final int MSG_SOURCE_REMOVED = 10;
        private static final int MSG_SOURCE_REMOVED_FAILED = 11;
        private static final int MSG_RECEIVESTATE_CHANGED = 12;
        private static final int MSG_SOURCE_LOST = 13;

        private final RemoteCallbackList<IBluetoothLeBroadcastAssistantCallback> mCallbacks =
                new RemoteCallbackList<>();

        Callbacks(Looper looper) {
            super(looper);
        }

        public void register(IBluetoothLeBroadcastAssistantCallback callback) {
            mCallbacks.register(callback);
        }

        public void unregister(IBluetoothLeBroadcastAssistantCallback callback) {
            mCallbacks.unregister(callback);
        }

        private void checkForPendingGroupOpRequest(Message msg) {
            if (sService == null) {
                Log.e(TAG, "Service is null");
                return;
            }

            final int reason = msg.arg1;
            BluetoothDevice sink;

            switch (msg.what) {
                case MSG_SOURCE_ADDED:
                case MSG_SOURCE_ADDED_FAILED:
                    ObjParams param = (ObjParams) msg.obj;
                    sink = (BluetoothDevice) param.mObj1;
                    sService.checkForPendingGroupOpRequest(
                            sink, reason, BassClientStateMachine.ADD_BCAST_SOURCE, param.mObj2);
                    break;
                case MSG_SOURCE_REMOVED:
                case MSG_SOURCE_REMOVED_FAILED:
                    sink = (BluetoothDevice) msg.obj;
                    sService.checkForPendingGroupOpRequest(
                            sink,
                            reason,
                            BassClientStateMachine.REMOVE_BCAST_SOURCE,
                            Integer.valueOf(msg.arg2));
                    break;
                default:
                    break;
            }
        }

        @Override
        public void handleMessage(Message msg) {
            checkForPendingGroupOpRequest(msg);
            final int n = mCallbacks.beginBroadcast();
            for (int i = 0; i < n; i++) {
                final IBluetoothLeBroadcastAssistantCallback callback =
                        mCallbacks.getBroadcastItem(i);
                try {
                    invokeCallback(callback, msg);
                } catch (RemoteException e) {
                    continue;
                }
            }
            mCallbacks.finishBroadcast();
        }

        private static class ObjParams {
            Object mObj1;
            Object mObj2;

            ObjParams(Object o1, Object o2) {
                mObj1 = o1;
                mObj2 = o2;
            }
        }

        private void invokeCallback(IBluetoothLeBroadcastAssistantCallback callback, Message msg)
                throws RemoteException {
            final int reason = msg.arg1;
            final int sourceId = msg.arg2;
            ObjParams param;
            BluetoothDevice sink;

            switch (msg.what) {
                case MSG_SEARCH_STARTED:
                    callback.onSearchStarted(reason);
                    break;
                case MSG_SEARCH_STARTED_FAILED:
                    callback.onSearchStartFailed(reason);
                    break;
                case MSG_SEARCH_STOPPED:
                    callback.onSearchStopped(reason);
                    break;
                case MSG_SEARCH_STOPPED_FAILED:
                    callback.onSearchStopFailed(reason);
                    break;
                case MSG_SOURCE_FOUND:
                    callback.onSourceFound((BluetoothLeBroadcastMetadata) msg.obj);
                    break;
                case MSG_SOURCE_ADDED:
                    param = (ObjParams) msg.obj;
                    sink = (BluetoothDevice) param.mObj1;
                    callback.onSourceAdded(sink, sourceId, reason);
                    break;
                case MSG_SOURCE_ADDED_FAILED:
                    param = (ObjParams) msg.obj;
                    sink = (BluetoothDevice) param.mObj1;
                    BluetoothLeBroadcastMetadata metadata =
                            (BluetoothLeBroadcastMetadata) param.mObj2;
                    callback.onSourceAddFailed(sink, metadata, reason);
                    break;
                case MSG_SOURCE_MODIFIED:
                    callback.onSourceModified((BluetoothDevice) msg.obj, sourceId, reason);
                    break;
                case MSG_SOURCE_MODIFIED_FAILED:
                    callback.onSourceModifyFailed((BluetoothDevice) msg.obj, sourceId, reason);
                    break;
                case MSG_SOURCE_REMOVED:
                    sink = (BluetoothDevice) msg.obj;
                    callback.onSourceRemoved(sink, sourceId, reason);
                    break;
                case MSG_SOURCE_REMOVED_FAILED:
                    sink = (BluetoothDevice) msg.obj;
                    callback.onSourceRemoveFailed(sink, sourceId, reason);
                    break;
                case MSG_RECEIVESTATE_CHANGED:
                    param = (ObjParams) msg.obj;
                    sink = (BluetoothDevice) param.mObj1;
                    BluetoothLeBroadcastReceiveState state =
                            (BluetoothLeBroadcastReceiveState) param.mObj2;
                    callback.onReceiveStateChanged(sink, sourceId, state);
                    break;
                case MSG_SOURCE_LOST:
                    callback.onSourceLost(sourceId);
                    break;
                default:
                    Log.e(TAG, "Invalid msg: " + msg.what);
                    break;
            }
        }

        void notifySearchStarted(int reason) {
            sEventLogger.logd(TAG, "notifySearchStarted: reason: " + reason);
            obtainMessage(MSG_SEARCH_STARTED, reason, 0).sendToTarget();
        }

        void notifySearchStartFailed(int reason) {
            sEventLogger.loge(TAG, "notifySearchStartFailed: reason: " + reason);
            obtainMessage(MSG_SEARCH_STARTED_FAILED, reason, 0).sendToTarget();
        }

        void notifySearchStopped(int reason) {
            sEventLogger.logd(TAG, "notifySearchStopped: reason: " + reason);
            obtainMessage(MSG_SEARCH_STOPPED, reason, 0).sendToTarget();
        }

        void notifySearchStopFailed(int reason) {
            sEventLogger.loge(TAG, "notifySearchStopFailed: reason: " + reason);
            obtainMessage(MSG_SEARCH_STOPPED_FAILED, reason, 0).sendToTarget();
        }

        void notifySourceFound(BluetoothLeBroadcastMetadata source) {
            sEventLogger.logd(
                    TAG,
                    "invokeCallback: MSG_SOURCE_FOUND"
                            + ", source: "
                            + source.getSourceDevice()
                            + ", broadcastId: "
                            + source.getBroadcastId()
                            + ", broadcastName: "
                            + source.getBroadcastName()
                            + ", isPublic: "
                            + source.isPublicBroadcast()
                            + ", isEncrypted: "
                            + source.isEncrypted());
            obtainMessage(MSG_SOURCE_FOUND, 0, 0, source).sendToTarget();
        }

<<<<<<< HEAD
        void notifySourceAdded(BluetoothDevice sink, BluetoothLeBroadcastReceiveState recvState,
                int reason) {
=======
        void notifySourceAdded(
                BluetoothDevice sink, BluetoothLeBroadcastReceiveState recvState, int reason) {
>>>>>>> 67a65fc1
            sService.localNotifySourceAdded(sink, recvState);

            sEventLogger.logd(
                    TAG,
                    "notifySourceAdded: "
                            + "sink: "
                            + sink
                            + ", sourceId: "
                            + recvState.getSourceId()
                            + ", reason: "
                            + reason);

            ObjParams param = new ObjParams(sink, recvState);
            obtainMessage(MSG_SOURCE_ADDED, reason, recvState.getSourceId(), param).sendToTarget();
        }

        void notifySourceAddFailed(
                BluetoothDevice sink, BluetoothLeBroadcastMetadata source, int reason) {
            sEventLogger.loge(
                    TAG,
                    "notifySourceAddFailed: sink: "
                            + sink
                            + ", source: "
                            + source
                            + ", reason: "
                            + reason);
            ObjParams param = new ObjParams(sink, source);
            obtainMessage(MSG_SOURCE_ADDED_FAILED, reason, 0, param).sendToTarget();
        }

        void notifySourceModified(BluetoothDevice sink, int sourceId, int reason) {
            sEventLogger.logd(
                    TAG,
                    "notifySourceModified: "
                            + "sink: "
                            + sink
                            + ", sourceId: "
                            + sourceId
                            + ", reason: "
                            + reason);
            obtainMessage(MSG_SOURCE_MODIFIED, reason, sourceId, sink).sendToTarget();
        }

        void notifySourceModifyFailed(BluetoothDevice sink, int sourceId, int reason) {
            sEventLogger.loge(
                    TAG,
                    "notifySourceModifyFailed: sink: "
                            + sink
                            + ", sourceId: "
                            + sourceId
                            + ", reason: "
                            + reason);
            obtainMessage(MSG_SOURCE_MODIFIED_FAILED, reason, sourceId, sink).sendToTarget();
        }

        void notifySourceRemoved(BluetoothDevice sink, int sourceId, int reason) {
            sEventLogger.logd(
                    TAG,
                    "notifySourceRemoved: "
                            + "sink: "
                            + sink
                            + ", sourceId: "
                            + sourceId
                            + ", reason: "
                            + reason);
            obtainMessage(MSG_SOURCE_REMOVED, reason, sourceId, sink).sendToTarget();
        }

        void notifySourceRemoveFailed(BluetoothDevice sink, int sourceId, int reason) {
            sEventLogger.loge(
                    TAG,
                    "notifySourceRemoveFailed: "
                            + "sink: "
                            + sink
                            + ", sourceId: "
                            + sourceId
                            + ", reason: "
                            + reason);
            obtainMessage(MSG_SOURCE_REMOVED_FAILED, reason, sourceId, sink).sendToTarget();
        }

        void notifyReceiveStateChanged(
                BluetoothDevice sink, int sourceId, BluetoothLeBroadcastReceiveState state) {
            ObjParams param = new ObjParams(sink, state);

            sService.localNotifyReceiveStateChanged(sink);

            String subgroupState = " / SUB GROUPS: ";
            for (int i = 0; i < state.getNumSubgroups(); i++) {
                subgroupState += "IDX: " + i + ", SYNC: " + state.getBisSyncState().get(i);
            }

            sEventLogger.logd(
                    TAG,
                    "notifyReceiveStateChanged: "
                            + "sink: "
                            + sink
                            + ", state: SRC ID: "
                            + state.getSourceId()
                            + " / ADDR TYPE: "
                            + state.getSourceAddressType()
                            + " / SRC DEV: "
                            + state.getSourceDevice()
                            + " / ADV SID: "
                            + state.getSourceAdvertisingSid()
                            + " / BID: "
                            + state.getBroadcastId()
                            + " / PA STATE: "
                            + state.getPaSyncState()
                            + " / BENC STATE: "
                            + state.getBigEncryptionState()
                            + " / BAD CODE: "
                            + Arrays.toString(state.getBadCode())
                            + subgroupState);
            obtainMessage(MSG_RECEIVESTATE_CHANGED, 0, sourceId, param).sendToTarget();
        }

        void notifySourceLost(int broadcastId) {
            sEventLogger.logd(TAG, "notifySourceLost: broadcastId: " + broadcastId);
            obtainMessage(MSG_SOURCE_LOST, 0, broadcastId).sendToTarget();
        }
    }

    @Override
    public void dump(StringBuilder sb) {
        super.dump(sb);

        sb.append("Broadcast Assistant Service instance:\n");

        /* Dump first connected state machines */
        for (Map.Entry<BluetoothDevice, BassClientStateMachine> entry : mStateMachines.entrySet()) {
            BassClientStateMachine sm = entry.getValue();
            if (sm.getConnectionState() == BluetoothProfile.STATE_CONNECTED) {
                sm.dump(sb);
                sb.append("\n\n");
            }
        }

        /* Dump at least all other than connected state machines */
        for (Map.Entry<BluetoothDevice, BassClientStateMachine> entry : mStateMachines.entrySet()) {
            BassClientStateMachine sm = entry.getValue();
            if (sm.getConnectionState() != BluetoothProfile.STATE_CONNECTED) {
                sm.dump(sb);
            }
        }

        sb.append("\n\n");
        sEventLogger.dump(sb);
        sb.append("\n");
    }

    /** Binder object: must be a static class or memory leak may occur */
    @VisibleForTesting
    static class BluetoothLeBroadcastAssistantBinder extends IBluetoothLeBroadcastAssistant.Stub
            implements IProfileServiceBinder {
        BassClientService mService;

        private BassClientService getService() {
            if (Utils.isInstrumentationTestMode()) {
                return mService;
            }
            if (!Utils.checkServiceAvailable(mService, TAG)
                    || !Utils.checkCallerIsSystemOrActiveOrManagedUser(mService, TAG)) {
                return null;
            }
            return mService;
        }

        BluetoothLeBroadcastAssistantBinder(BassClientService svc) {
            mService = svc;
        }

        @Override
        public void cleanup() {
            mService = null;
        }

        @Override
        public int getConnectionState(BluetoothDevice sink) {
            try {
                BassClientService service = getService();
                if (service == null) {
                    Log.e(TAG, "Service is null");
                    return BluetoothProfile.STATE_DISCONNECTED;
                }
                return service.getConnectionState(sink);
            } catch (RuntimeException e) {
                Log.e(TAG, "Exception happened", e);
                return BluetoothProfile.STATE_DISCONNECTED;
            }
        }

        @Override
        public List<BluetoothDevice> getDevicesMatchingConnectionStates(int[] states) {
            try {
                BassClientService service = getService();
                if (service == null) {
                    Log.e(TAG, "Service is null");
                    return Collections.emptyList();
                }
                return service.getDevicesMatchingConnectionStates(states);
            } catch (RuntimeException e) {
                Log.e(TAG, "Exception happened", e);
                return Collections.emptyList();
            }
        }

        @Override
        public List<BluetoothDevice> getConnectedDevices() {
            try {
                BassClientService service = getService();
                if (service == null) {
                    Log.e(TAG, "Service is null");
                    return Collections.emptyList();
                }
                return service.getConnectedDevices();
            } catch (RuntimeException e) {
                Log.e(TAG, "Exception happened", e);
                return Collections.emptyList();
            }
        }

        @Override
        public boolean setConnectionPolicy(BluetoothDevice device, int connectionPolicy) {
            try {
                BassClientService service = getService();
                if (service == null) {
                    Log.e(TAG, "Service is null");
                    return false;
                }
                mService.enforceCallingOrSelfPermission(
                        BLUETOOTH_CONNECT, "Need BLUETOOTH_CONNECT permission");
                return service.setConnectionPolicy(device, connectionPolicy);
            } catch (RuntimeException e) {
                Log.e(TAG, "Exception happened", e);
                return false;
            }
        }

        @Override
        public int getConnectionPolicy(BluetoothDevice device) {
            try {
                BassClientService service = getService();
                if (service == null) {
                    Log.e(TAG, "Service is null");
                    return BluetoothProfile.CONNECTION_POLICY_FORBIDDEN;
                }
                mService.enforceCallingOrSelfPermission(
                        BLUETOOTH_CONNECT, "Need BLUETOOTH_CONNECT permission");
                return service.getConnectionPolicy(device);
            } catch (RuntimeException e) {
                Log.e(TAG, "Exception happened", e);
                return BluetoothProfile.CONNECTION_POLICY_FORBIDDEN;
            }
        }

        @Override
        public void registerCallback(IBluetoothLeBroadcastAssistantCallback cb) {
            try {
                BassClientService service = getService();
                if (service == null) {
                    Log.e(TAG, "Service is null");
                    return;
                }
                enforceBluetoothPrivilegedPermission(service);
                service.registerCallback(cb);
            } catch (RuntimeException e) {
                Log.e(TAG, "Exception happened", e);
            }
        }

        @Override
        public void unregisterCallback(IBluetoothLeBroadcastAssistantCallback cb) {
            try {
                BassClientService service = getService();
                if (service == null) {
                    Log.e(TAG, "Service is null");
                    return;
                }
                enforceBluetoothPrivilegedPermission(service);
                service.unregisterCallback(cb);
            } catch (RuntimeException e) {
                Log.e(TAG, "Exception happened", e);
            }
        }

        @Override
        public void startSearchingForSources(List<ScanFilter> filters) {
            try {
                BassClientService service = getService();
                if (service == null) {
                    Log.e(TAG, "Service is null");
                    return;
                }
                enforceBluetoothPrivilegedPermission(service);
                service.startSearchingForSources(filters);
            } catch (RuntimeException e) {
                Log.e(TAG, "Exception happened", e);
            }
        }

        @Override
        public void stopSearchingForSources() {
            try {
                BassClientService service = getService();
                if (service == null) {
                    Log.e(TAG, "Service is null");
                    return;
                }
                enforceBluetoothPrivilegedPermission(service);
                service.stopSearchingForSources();
            } catch (RuntimeException e) {
                Log.e(TAG, "Exception happened", e);
            }
        }

        @Override
        public boolean isSearchInProgress() {
            try {
                BassClientService service = getService();
                if (service == null) {
                    Log.e(TAG, "Service is null");
                    return false;
                }
                enforceBluetoothPrivilegedPermission(service);
                return service.isSearchInProgress();
            } catch (RuntimeException e) {
                Log.e(TAG, "Exception happened", e);
                return false;
            }
        }

        @Override
        public void addSource(
                BluetoothDevice sink,
                BluetoothLeBroadcastMetadata sourceMetadata,
                boolean isGroupOp) {
            try {
                BassClientService service = getService();
                if (service == null) {
                    Log.e(TAG, "Service is null");
                    return;
                }
                enforceBluetoothPrivilegedPermission(service);
                service.addSource(sink, sourceMetadata, isGroupOp);
            } catch (RuntimeException e) {
                Log.e(TAG, "Exception happened", e);
            }
        }

        @Override
        public void modifySource(
                BluetoothDevice sink, int sourceId, BluetoothLeBroadcastMetadata updatedMetadata) {
            try {
                BassClientService service = getService();
                if (service == null) {
                    Log.e(TAG, "Service is null");
                    return;
                }
                enforceBluetoothPrivilegedPermission(service);
                service.modifySource(sink, sourceId, updatedMetadata);
            } catch (RuntimeException e) {
                Log.e(TAG, "Exception happened", e);
            }
        }

        @Override
        public void removeSource(BluetoothDevice sink, int sourceId) {
            try {
                BassClientService service = getService();
                if (service == null) {
                    Log.e(TAG, "Service is null");
                    return;
                }
                enforceBluetoothPrivilegedPermission(service);
                service.removeSource(sink, sourceId);
            } catch (RuntimeException e) {
                Log.e(TAG, "Exception happened", e);
            }
        }

        @Override
        public List<BluetoothLeBroadcastReceiveState> getAllSources(BluetoothDevice sink) {
            try {
                BassClientService service = getService();
                if (sink == null) {
                    Log.e(TAG, "Service is null");
                    return Collections.emptyList();
                }
                enforceBluetoothPrivilegedPermission(service);
                return service.getAllSources(sink);
            } catch (RuntimeException e) {
                Log.e(TAG, "Exception happened", e);
                return Collections.emptyList();
            }
        }

        @Override
        public int getMaximumSourceCapacity(BluetoothDevice sink) {
            try {
                BassClientService service = getService();
                if (service == null) {
                    Log.e(TAG, "Service is null");
                    return 0;
                }
                enforceBluetoothPrivilegedPermission(service);
                return service.getMaximumSourceCapacity(sink);
            } catch (RuntimeException e) {
                Log.e(TAG, "Exception happened", e);
                return 0;
            }
        }
    }
}<|MERGE_RESOLUTION|>--- conflicted
+++ resolved
@@ -19,15 +19,6 @@
 import static android.Manifest.permission.BLUETOOTH_CONNECT;
 import static android.bluetooth.IBluetoothLeAudio.LE_AUDIO_GROUP_ID_INVALID;
 
-<<<<<<< HEAD
-import static com.android.bluetooth.flags.Flags.leaudioAllowedContextMask;
-import static com.android.bluetooth.flags.Flags.leaudioBroadcastAssistantPeripheralEntrustment;
-import static com.android.bluetooth.flags.Flags.leaudioBroadcastAudioHandoverPolicies;
-import static com.android.bluetooth.flags.Flags.leaudioBroadcastExtractPeriodicScannerFromStateMachine;
-import static com.android.bluetooth.flags.Flags.leaudioBroadcastFeatureSupport;
-import static com.android.bluetooth.flags.Flags.leaudioBroadcastMonitorSourceSyncStatus;
-=======
->>>>>>> 67a65fc1
 import static com.android.bluetooth.Utils.enforceBluetoothPrivilegedPermission;
 import static com.android.bluetooth.flags.Flags.leaudioAllowedContextMask;
 import static com.android.bluetooth.flags.Flags.leaudioBroadcastAssistantPeripheralEntrustment;
@@ -131,27 +122,6 @@
     // 30 secs timeout for keeping PSYNC active when searching is stopped
     @VisibleForTesting static Duration sSyncActiveTimeout = Duration.ofSeconds(30);
 
-    private static final int STATUS_LOCAL_STREAM_REQUESTED = 0;
-    private static final int STATUS_LOCAL_STREAM_STREAMING = 1;
-    private static final int STATUS_LOCAL_STREAM_SUSPENDED = 2;
-    private static final int STATUS_LOCAL_STREAM_REQUESTED_NO_CONTEXT_VALIDATE = 3;
-
-    // Do not modify without updating the HAL bt_le_audio.h files.
-    // Match up with BroadcastState enum of bt_le_audio.h
-    private static final int BROADCAST_STATE_STOPPED = 0;
-    private static final int BROADCAST_STATE_CONFIGURING = 1;
-    private static final int BROADCAST_STATE_PAUSED = 2;
-    private static final int BROADCAST_STATE_STOPPING = 3;
-    private static final int BROADCAST_STATE_STREAMING = 4;
-
-    private static final int MESSAGE_SYNC_TIMEOUT = 1;
-
-    /* 1 minute timeout for primary device reconnection in Private Broadcast case */
-    private static final int DIALING_OUT_TIMEOUT_MS = 60000;
-
-    // 30 secs timeout for keeping PSYNC active when searching is stopped
-    @VisibleForTesting static Duration sSyncActiveTimeout = Duration.ofSeconds(30);
-
     private static BassClientService sService;
 
     private final Map<BluetoothDevice, BassClientStateMachine> mStateMachines = new HashMap<>();
@@ -163,11 +133,7 @@
             new HashMap<>();
     private final PriorityQueue<SourceSyncRequest> mSourceSyncRequestsQueue =
             new PriorityQueue<>(sSourceSyncRequestComparator);
-<<<<<<< HEAD
-    private final Map<Integer, Boolean> mFirstTimeBisDiscoveryMap = new HashMap<Integer, Boolean>();
-=======
     private final Map<Integer, Integer> mBisDiscoveryCounterMap = new HashMap<Integer, Integer>();
->>>>>>> 67a65fc1
     private final List<AddSourceData> mPendingSourcesToAdd = new ArrayList<AddSourceData>();
 
     private final Map<BluetoothDevice, List<Pair<Integer, Object>>> mPendingGroupOp =
@@ -217,23 +183,6 @@
     ;
 
     @VisibleForTesting ServiceFactory mServiceFactory = new ServiceFactory();
-
-    private final Handler mHandler =
-            new Handler(Looper.getMainLooper()) {
-                @Override
-                public void handleMessage(Message msg) {
-                    switch (msg.what) {
-                        case MESSAGE_SYNC_TIMEOUT:
-                            log("MESSAGE_SYNC_TIMEOUT: clear all sync data");
-                            clearAllSyncData();
-                            break;
-                    }
-                }
-            };
-
-    public BassClientService(Context ctx) {
-        super(ctx);
-    }
 
     private final Handler mHandler =
             new Handler(Looper.getMainLooper()) {
@@ -516,17 +465,12 @@
                 }
             }
         }
-<<<<<<< HEAD
-        sEventLogger.logd(TAG, "Broadcast Source Unsynced: scanDelegator= " + scanDelegator
-                + ", syncHandle= " + syncHandle);
-=======
         sEventLogger.logd(
                 TAG,
                 "Broadcast Source Unsynced: scanDelegator= "
                         + scanDelegator
                         + ", syncHandle= "
                         + syncHandle);
->>>>>>> 67a65fc1
     }
 
     void addActiveSyncedSource(BluetoothDevice scanDelegator, Integer syncHandle) {
@@ -551,17 +495,12 @@
                 mActiveSourceMap.get(scanDelegator).add(syncHandle);
             }
         }
-<<<<<<< HEAD
-        sEventLogger.logd(TAG, "Broadcast Source Synced: scanDelegator= " + scanDelegator
-                + ", syncHandle= " + syncHandle);
-=======
         sEventLogger.logd(
                 TAG,
                 "Broadcast Source Synced: scanDelegator= "
                         + scanDelegator
                         + ", syncHandle= "
                         + syncHandle);
->>>>>>> 67a65fc1
     }
 
     List<Integer> getActiveSyncedSources(BluetoothDevice scanDelegator) {
@@ -843,14 +782,9 @@
                 continue;
             }
 
-<<<<<<< HEAD
-            boolean isAnyPendingAddSourceOperationForDevice = operations.stream()
-                    .anyMatch(e -> e.first.equals(BassClientStateMachine.ADD_BCAST_SOURCE));
-=======
             boolean isAnyPendingAddSourceOperationForDevice =
                     operations.stream()
                             .anyMatch(e -> e.first.equals(BassClientStateMachine.ADD_BCAST_SOURCE));
->>>>>>> 67a65fc1
 
             if (isAnyPendingAddSourceOperationForDevice) {
                 return true;
@@ -860,12 +794,6 @@
         return false;
     }
 
-<<<<<<< HEAD
-    private void checkForPendingGroupOpRequest(BluetoothDevice sink, int reason, int reqMsg,
-            Object obj) {
-        log("checkForPendingGroupOpRequest device: " + sink + ", reason: " + reason
-                + ", reqMsg: " + reqMsg);
-=======
     private void checkForPendingGroupOpRequest(
             BluetoothDevice sink, int reason, int reqMsg, Object obj) {
         log(
@@ -875,7 +803,6 @@
                         + reason
                         + ", reqMsg: "
                         + reqMsg);
->>>>>>> 67a65fc1
 
         List<Pair<Integer, Object>> operations = mPendingGroupOp.get(sink);
         if (operations == null) {
@@ -906,14 +833,6 @@
                     }
                 } else {
                     BluetoothLeBroadcastMetadata metadata = (BluetoothLeBroadcastMetadata) obj;
-<<<<<<< HEAD
-                    operations.removeIf(m ->
-                            (m.first.equals(BassClientStateMachine.ADD_BCAST_SOURCE))
-                            && (metadata.getBroadcastId()
-                                    == ((BluetoothLeBroadcastMetadata) m.second).getBroadcastId()));
-
-                    if (!isAnyPendingAddSourceOperation() && mIsAssistantActive
-=======
                     operations.removeIf(
                             m ->
                                     (m.first.equals(BassClientStateMachine.ADD_BCAST_SOURCE))
@@ -923,7 +842,6 @@
 
                     if (!isAnyPendingAddSourceOperation()
                             && mIsAssistantActive
->>>>>>> 67a65fc1
                             && mPausedBroadcastSinks.isEmpty()) {
                         LeAudioService leAudioService = mServiceFactory.getLeAudioService();
                         mIsAssistantActive = false;
@@ -970,12 +888,8 @@
             return;
         }
 
-<<<<<<< HEAD
-        boolean isAssistantActive = isAnyReceiverReceivingBroadcast(getConnectedDevices());
-=======
         boolean isAssistantActive =
                 areReceiversReceivingOnlyExternalBroadcast(getConnectedDevices());
->>>>>>> 67a65fc1
 
         if (isAssistantActive) {
             /* Assistant become active */
@@ -1337,16 +1251,11 @@
             synchronized (mStateMachines) {
                 BassClientStateMachine stateMachine = getOrCreateStateMachine(device);
                 if (stateMachine == null) {
-<<<<<<< HEAD
-                    Log.w(TAG, "informConnectedDeviceAboutScanOffloadStop: Can't get state "
-                            + "machine for device: " + device);
-=======
                     Log.w(
                             TAG,
                             "informConnectedDeviceAboutScanOffloadStop: Can't get state "
                                     + "machine for device: "
                                     + device);
->>>>>>> 67a65fc1
                     continue;
                 }
                 stateMachine.sendMessage(BassClientStateMachine.STOP_SCAN_OFFLOAD);
@@ -1715,7 +1624,6 @@
             }
             if (mBluetoothLeScannerWrapper == null) {
                 Log.e(TAG, "startLeScan: cannot get BluetoothLeScanner");
-<<<<<<< HEAD
                 mCallbacks.notifySearchStartFailed(BluetoothStatusCodes.ERROR_UNKNOWN);
                 return;
             }
@@ -1724,16 +1632,6 @@
                 mCallbacks.notifySearchStartFailed(BluetoothStatusCodes.ERROR_UNKNOWN);
                 return;
             }
-=======
-                mCallbacks.notifySearchStartFailed(BluetoothStatusCodes.ERROR_UNKNOWN);
-                return;
-            }
-            if (mSearchScanCallback != null) {
-                Log.e(TAG, "LE Scan has already started");
-                mCallbacks.notifySearchStartFailed(BluetoothStatusCodes.ERROR_UNKNOWN);
-                return;
-            }
->>>>>>> 67a65fc1
             mSearchScanCallback =
                     new ScanCallback() {
                         @Override
@@ -1844,19 +1742,6 @@
                     stateMachine.sendMessage(BassClientStateMachine.START_SCAN_OFFLOAD);
                 }
             }
-<<<<<<< HEAD
-
-            for (BluetoothDevice device : getConnectedDevices()) {
-                synchronized (mStateMachines) {
-                    BassClientStateMachine stateMachine = getOrCreateStateMachine(device);
-                    if (stateMachine == null) {
-                        Log.w(TAG, "startSearchingForSources: Can't get state machine for "
-                                + "device: " + device);
-                        continue;
-                    }
-                    stateMachine.sendMessage(BassClientStateMachine.START_SCAN_OFFLOAD);
-                }
-            }
 
             mBluetoothLeScannerWrapper.startScan(filters, settings, mSearchScanCallback);
             sEventLogger.logd(TAG, "startSearchingForSources");
@@ -1864,19 +1749,7 @@
         }
     }
 
-    /**
-     * Stops an ongoing search for nearby Broadcast Sources
-     */
-=======
-
-            mBluetoothLeScannerWrapper.startScan(filters, settings, mSearchScanCallback);
-            sEventLogger.logd(TAG, "startSearchingForSources");
-            mCallbacks.notifySearchStarted(BluetoothStatusCodes.REASON_LOCAL_APP_REQUEST);
-        }
-    }
-
     /** Stops an ongoing search for nearby Broadcast Sources */
->>>>>>> 67a65fc1
     public void stopSearchingForSources() {
         log("stopSearchingForSources");
         if (mBluetoothAdapter == null) {
@@ -1928,11 +1801,7 @@
         cancelActiveSync(null);
         mActiveSyncedSources.clear();
         mPeriodicAdvCallbacksMap.clear();
-<<<<<<< HEAD
-        mFirstTimeBisDiscoveryMap.clear();
-=======
         mBisDiscoveryCounterMap.clear();
->>>>>>> 67a65fc1
 
         mSyncHandleToDeviceMap.clear();
         mSyncHandleToBaseDataMap.clear();
@@ -2007,11 +1876,7 @@
                         mPeriodicAdvCallbacksMap.remove(BassConstants.INVALID_SYNC_HANDLE);
                     }
                 }
-<<<<<<< HEAD
-                mFirstTimeBisDiscoveryMap.put(syncHandle, true);
-=======
                 mBisDiscoveryCounterMap.put(syncHandle, MAX_BIS_DISCOVERY_TRIES_NUM);
->>>>>>> 67a65fc1
 
                 synchronized (mPendingSourcesToAdd) {
                     Iterator<AddSourceData> iterator = mPendingSourcesToAdd.iterator();
@@ -2040,14 +1905,6 @@
 
         @Override
         public void onPeriodicAdvertisingReport(PeriodicAdvertisingReport report) {
-<<<<<<< HEAD
-            log("onPeriodicAdvertisingReport");
-            Boolean first = mFirstTimeBisDiscoveryMap.get(report.getSyncHandle());
-            // Parse the BIS indices from report's service data
-            if (first != null && first.booleanValue()) {
-                parseScanRecord(report.getSyncHandle(), report.getData());
-                mFirstTimeBisDiscoveryMap.put(report.getSyncHandle(), false);
-=======
             int syncHandle = report.getSyncHandle();
             log("onPeriodicAdvertisingReport " + syncHandle);
             Integer bisCounter = mBisDiscoveryCounterMap.get(syncHandle);
@@ -2063,30 +1920,19 @@
                         cancelActiveSync(syncHandle);
                     }
                 }
->>>>>>> 67a65fc1
             }
         }
 
         @Override
         public void onSyncLost(int syncHandle) {
-<<<<<<< HEAD
-            log("OnSyncLost " + syncHandle);
-            if (leaudioBroadcastMonitorSourceSyncStatus()) {
-                int broadcastId = getBroadcastIdForSyncHandle(syncHandle);
-=======
             int broadcastId = getBroadcastIdForSyncHandle(syncHandle);
             log("OnSyncLost: syncHandle=" + syncHandle + ", broadcastID=" + broadcastId);
             if (leaudioBroadcastMonitorSourceSyncStatus()) {
->>>>>>> 67a65fc1
                 if (broadcastId != BassConstants.INVALID_BROADCAST_ID) {
                     log("Notify broadcast source lost, broadcast id: " + broadcastId);
                     mCallbacks.notifySourceLost(broadcastId);
                 }
             }
-<<<<<<< HEAD
-            int broadcastId = getBroadcastIdForSyncHandle(syncHandle);
-=======
->>>>>>> 67a65fc1
             clearAllDataForSyncHandle(syncHandle);
             // Clear from cache to make possible sync again
             mCachedBroadcasts.remove(broadcastId);
@@ -2097,11 +1943,7 @@
             log(
                     "onBIGInfoAdvertisingReport: syncHandle="
                             + syncHandle
-<<<<<<< HEAD
-                            + " ,encrypted ="
-=======
                             + ", encrypted ="
->>>>>>> 67a65fc1
                             + encrypted);
             BluetoothDevice srcDevice = getDeviceForSyncHandle(syncHandle);
             if (srcDevice == null) {
@@ -2132,11 +1974,7 @@
 
         @Override
         public void onSyncTransferred(BluetoothDevice device, int status) {
-<<<<<<< HEAD
-            log("onSyncTransferred: device=" + device + " ,status =" + status);
-=======
             log("onSyncTransferred: device=" + device + ", status =" + status);
->>>>>>> 67a65fc1
         }
     }
 
@@ -2144,11 +1982,7 @@
         removeActiveSyncedSource(syncHandle);
         mPeriodicAdvCallbacksMap.remove(syncHandle);
         mSyncHandleToBaseDataMap.remove(syncHandle);
-<<<<<<< HEAD
-        mFirstTimeBisDiscoveryMap.remove(syncHandle);
-=======
         mBisDiscoveryCounterMap.remove(syncHandle);
->>>>>>> 67a65fc1
         BluetoothDevice srcDevice = getDeviceForSyncHandle(syncHandle);
         mSyncHandleToDeviceMap.remove(syncHandle);
         int broadcastId = getBroadcastIdForSyncHandle(syncHandle);
@@ -2302,26 +2136,12 @@
         return true;
     }
 
-<<<<<<< HEAD
-    void parseBaseData(int syncHandle, byte[] serviceData) {
-=======
     boolean parseBaseData(int syncHandle, byte[] serviceData) {
->>>>>>> 67a65fc1
         log("parseBaseData" + Arrays.toString(serviceData));
         BaseData base = BaseData.parseBaseData(serviceData);
         if (base != null) {
             updateBase(syncHandle, base);
             base.print();
-<<<<<<< HEAD
-        } else {
-            Log.e(TAG, "Seems BASE is not in parsable format");
-            cancelActiveSync(syncHandle);
-        }
-    }
-
-    void parseScanRecord(int syncHandle, ScanRecord record) {
-        log("parseScanRecord: " + record);
-=======
             return true;
         } else {
             Log.e(TAG, "Seems BASE is not in parsable format");
@@ -2338,7 +2158,6 @@
                         + broadcastId
                         + ", record="
                         + record);
->>>>>>> 67a65fc1
         Map<ParcelUuid, byte[]> bmsAdvDataMap = record.getServiceData();
         if (bmsAdvDataMap != null) {
             for (Map.Entry<ParcelUuid, byte[]> entry : bmsAdvDataMap.entrySet()) {
@@ -2351,19 +2170,11 @@
         }
         byte[] advData = record.getServiceData(BassConstants.BASIC_AUDIO_UUID);
         if (advData != null) {
-<<<<<<< HEAD
-            parseBaseData(syncHandle, advData);
-        } else {
-            Log.e(TAG, "No service data in Scan record");
-            cancelActiveSync(syncHandle);
-        }
-=======
             return parseBaseData(syncHandle, advData);
         } else {
             Log.e(TAG, "No service data in Scan record");
         }
         return false;
->>>>>>> 67a65fc1
     }
 
     private String checkAndParseBroadcastName(ScanRecord record) {
@@ -2540,13 +2351,8 @@
                 Log.e(TAG, "Can't get state machine for device: " + sink);
                 return;
             }
-<<<<<<< HEAD
-            Message message = stateMachine.obtainMessage(
-                    BassClientStateMachine.SELECT_BCAST_SOURCE);
-=======
             Message message =
                     stateMachine.obtainMessage(BassClientStateMachine.SELECT_BCAST_SOURCE);
->>>>>>> 67a65fc1
             message.obj = result;
             message.arg1 = autoTrigger ? BassConstants.AUTO : BassConstants.USER;
             stateMachine.sendMessage(message);
@@ -2562,13 +2368,7 @@
      *     coordinated set members, False otherwise
      */
     public void addSource(
-<<<<<<< HEAD
-            BluetoothDevice sink,
-            BluetoothLeBroadcastMetadata sourceMetadata,
-            boolean isGroupOp) {
-=======
             BluetoothDevice sink, BluetoothLeBroadcastMetadata sourceMetadata, boolean isGroupOp) {
->>>>>>> 67a65fc1
         log(
                 "addSource: "
                         + ("device: " + sink)
@@ -2894,12 +2694,7 @@
             }
 
             sEventLogger.logd(
-<<<<<<< HEAD
-                    TAG,
-                    "Remove Broadcast Source: device: " + device + ", sourceId: " + sourceId);
-=======
                     TAG, "Remove Broadcast Source: device: " + device + ", sourceId: " + sourceId);
->>>>>>> 67a65fc1
 
             Message message =
                     stateMachine.obtainMessage(BassClientStateMachine.REMOVE_BCAST_SOURCE);
@@ -3092,10 +2887,6 @@
                     if (leAudioService != null) {
                         leAudioService.activeBroadcastAssistantNotification(true);
                     }
-<<<<<<< HEAD
-
-=======
->>>>>>> 67a65fc1
                 }
 
                 return false;
@@ -3209,227 +3000,6 @@
                     mHandler.postDelayed(mDialingOutTimeoutEvent, DIALING_OUT_TIMEOUT_MS);
                 }
             }
-<<<<<<< HEAD
-        }
-    }
-
-    /** Cache suspending sources */
-    public void cacheSuspendingSources(int broadcastId) {
-        sEventLogger.logd(TAG, "Cache suspending sources: " + broadcastId);
-        List<Pair<BluetoothLeBroadcastReceiveState, BluetoothDevice>> sourcesToCache =
-                getReceiveStateDevicePairs(broadcastId);
-
-        if (!mPausedBroadcastSinks.isEmpty()) {
-            Log.w(TAG, "cacheSuspendingSources(), paused broadcast sinks are replaced");
-            sEventLogger.logd(TAG, "Clear broadcast sinks paused cache");
-            mPausedBroadcastSinks.clear();
-        }
-
-        for (Pair<BluetoothLeBroadcastReceiveState, BluetoothDevice> pair : sourcesToCache) {
-            mPausedBroadcastSinks.add(pair.second);
-        }
-    }
-
-    /** Request receivers to suspend broadcast sources synchronization */
-    public void suspendReceiversSourceSynchronization(int broadcastId) {
-        sEventLogger.logd(TAG, "Suspend receivers source synchronization: " + broadcastId);
-        stopSourceReceivers(broadcastId, true);
-    }
-
-    /** Request all receivers to suspend broadcast sources synchronization */
-    public void suspendAllReceiversSourceSynchronization() {
-        sEventLogger.logd(TAG, "Suspend all receivers source synchronization");
-        stopSourceReceivers(BassConstants.INVALID_BROADCAST_ID, true);
-    }
-
-    /** Request receivers to stop broadcast sources synchronization and remove them */
-    public void stopReceiversSourceSynchronization(int broadcastId) {
-        sEventLogger.logd(TAG, "Stop receivers source synchronization: " + broadcastId);
-        if (leaudioBroadcastAssistantPeripheralEntrustment()) {
-            stopSourceReceivers(broadcastId);
-        } else {
-            stopSourceReceivers(broadcastId, false);
-        }
-    }
-
-    /** Request receivers to resume broadcast source synchronization */
-    public void resumeReceiversSourceSynchronization() {
-        sEventLogger.logd(TAG, "Resume receivers source synchronization");
-
-        while (!mPausedBroadcastSinks.isEmpty()) {
-            BluetoothDevice sink = mPausedBroadcastSinks.remove();
-            sEventLogger.logd(TAG, "Remove broadcast sink from paused cache: " + sink);
-            BluetoothLeBroadcastMetadata metadata = mBroadcastMetadataMap.get(sink);
-
-            if (leaudioBroadcastAssistantPeripheralEntrustment()) {
-                if (metadata == null) {
-                    Log.w(
-                            TAG,
-                            "resumeReceiversSourceSynchronization: failed to get metadata to resume"
-                                    + " sink: "
-                                    + sink);
-                    continue;
-                }
-
-                // For each device, find the source ID having this broadcast ID
-                BassClientStateMachine stateMachine = getOrCreateStateMachine(sink);
-                List<BluetoothLeBroadcastReceiveState> sources = stateMachine.getAllSources();
-                Optional<BluetoothLeBroadcastReceiveState> receiveState =
-                        sources.stream()
-                                .filter(e -> e.getBroadcastId() == metadata.getBroadcastId())
-                                .findAny();
-
-                if (receiveState.isPresent()) {
-                    /* Update metadata for sink device */
-                    mBroadcastMetadataMap.put(sink, metadata);
-
-                    int sourceId = receiveState.get().getSourceId();
-                    int statusCode =
-                            areValidParametersToModifySource(
-                                    metadata, stateMachine, sourceId, sink);
-
-                    if (statusCode != BluetoothStatusCodes.SUCCESS) {
-                        mCallbacks.notifySourceModifyFailed(sink, sourceId, statusCode);
-                        continue;
-                    }
-
-                    sEventLogger.logd(
-                            TAG,
-                            "Modify Broadcast Source (resume): "
-                                    + ("device: " + sink)
-                                    + ("sourceId: " + sourceId)
-                                    + (", updatedBroadcastId: " + metadata.getBroadcastId())
-                                    + (", updatedBroadcastName: " + metadata.getBroadcastName()));
-                    Message message =
-                            stateMachine.obtainMessage(BassClientStateMachine.UPDATE_BCAST_SOURCE);
-                    message.arg1 = sourceId;
-                    message.arg2 =
-                            DeviceConfig.getBoolean(
-                                            DeviceConfig.NAMESPACE_BLUETOOTH,
-                                            "persist.vendor.service.bt.defNoPAS",
-                                            true)
-                                    ? BassConstants.PA_SYNC_PAST_AVAILABLE
-                                    : BassConstants.PA_SYNC_PAST_NOT_AVAILABLE;
-                    message.obj = metadata;
-                    stateMachine.sendMessage(message);
-                } else {
-                    addSource(sink, metadata, false);
-                }
-            } else {
-                if (metadata != null) {
-                    addSource(sink, metadata, false);
-                } else {
-                    Log.w(
-                            TAG,
-                            "resumeReceiversSourceSynchronization: failed to get metadata to resume"
-                                    + " sink: "
-                                    + sink);
-                }
-            }
-        }
-    }
-
-    /** Handle Unicast source stream status change */
-    public void handleUnicastSourceStreamStatusChange(int status) {
-        mUnicastSourceStreamStatus = Optional.of(status);
-
-        if (status == STATUS_LOCAL_STREAM_REQUESTED) {
-            if (isAnyReceiverReceivingBroadcast(getConnectedDevices())) {
-                if (leaudioBroadcastAssistantPeripheralEntrustment()) {
-                    cacheSuspendingSources(BassConstants.INVALID_BROADCAST_ID);
-                } else {
-                    suspendAllReceiversSourceSynchronization();
-                }
-            }
-        } else if (status == STATUS_LOCAL_STREAM_SUSPENDED) {
-            /* Resume paused receivers if there are some */
-            if (!mPausedBroadcastSinks.isEmpty()) {
-                resumeReceiversSourceSynchronization();
-            }
-
-            if (!leaudioBroadcastAssistantPeripheralEntrustment()) {
-                /* Add pending sources if there are some */
-                while (!mPendingAddSources.isEmpty()) {
-                    AddSourceData addSourceData = mPendingAddSources.pop();
-
-                    addSource(
-                            addSourceData.mSink,
-                            addSourceData.mSourceMetadata,
-                            addSourceData.mIsGroupOp);
-                }
-            }
-        } else if (status == STATUS_LOCAL_STREAM_STREAMING) {
-            Log.d(TAG, "Ignore STREAMING source status");
-        } else if (status == STATUS_LOCAL_STREAM_REQUESTED_NO_CONTEXT_VALIDATE) {
-            suspendAllReceiversSourceSynchronization();
-        }
-    }
-
-    /** Check if any sink receivers are receiving broadcast stream */
-    public boolean isAnyReceiverReceivingBroadcast(List<BluetoothDevice> devices) {
-        for (BluetoothDevice device : devices) {
-            for (BluetoothLeBroadcastReceiveState receiveState : getAllSources(device)) {
-                for (int i = 0; i < receiveState.getNumSubgroups(); i++) {
-                    Long syncState = receiveState.getBisSyncState().get(i);
-                    /* Not synced to BIS of failed to sync to BIG */
-                    if (syncState == BassConstants.BIS_SYNC_NOT_SYNC_TO_BIS
-                            || syncState == BassConstants.BIS_SYNC_FAILED_SYNC_TO_BIG) {
-                        continue;
-                    }
-
-                    return true;
-                }
-            }
-        }
-
-        return false;
-    }
-
-    /** Get the active broadcast sink devices receiving broadcast stream */
-    public List<BluetoothDevice> getActiveBroadcastSinks() {
-        List<BluetoothDevice> activeSinks = new ArrayList<>();
-
-        for (BluetoothDevice device : getConnectedDevices()) {
-            // Check if any device's source in active sync state
-            if (getAllSources(device).stream()
-                    .anyMatch(
-                            receiveState ->
-                                    (receiveState.getBisSyncState().stream()
-                                            .anyMatch(
-                                                    syncState ->
-                                                            syncState
-                                                                            != BassConstants
-                                                                                    .BIS_SYNC_NOT_SYNC_TO_BIS
-                                                                    && syncState
-                                                                            != BassConstants
-                                                                                    .BIS_SYNC_FAILED_SYNC_TO_BIG)))) {
-                activeSinks.add(device);
-            }
-        }
-        return activeSinks;
-    }
-
-    /** Handle broadcast state changed */
-    public void notifyBroadcastStateChanged(int state, int broadcastId) {
-        switch (state) {
-            case BROADCAST_STATE_STOPPED:
-                if (mLocalBroadcastReceivers == null) {
-                    Log.e(TAG, "notifyBroadcastStateChanged: mLocalBroadcastReceivers is invalid");
-                    break;
-                }
-
-                if (mLocalBroadcastReceivers.remove(broadcastId) != null) {
-                    sEventLogger.logd(TAG, "Broadcast ID: " + broadcastId + ", stopped");
-                }
-                break;
-            case BROADCAST_STATE_CONFIGURING:
-            case BROADCAST_STATE_PAUSED:
-            case BROADCAST_STATE_STOPPING:
-            case BROADCAST_STATE_STREAMING:
-            default:
-                break;
-=======
->>>>>>> 67a65fc1
         }
     }
 
@@ -3864,13 +3434,8 @@
             obtainMessage(MSG_SOURCE_FOUND, 0, 0, source).sendToTarget();
         }
 
-<<<<<<< HEAD
-        void notifySourceAdded(BluetoothDevice sink, BluetoothLeBroadcastReceiveState recvState,
-                int reason) {
-=======
         void notifySourceAdded(
                 BluetoothDevice sink, BluetoothLeBroadcastReceiveState recvState, int reason) {
->>>>>>> 67a65fc1
             sService.localNotifySourceAdded(sink, recvState);
 
             sEventLogger.logd(

/*
 * Copyright 2018 The Android Open Source Project
 *
 * Licensed under the Apache License, Version 2.0 (the "License");
 * you may not use this file except in compliance with the License.
 * You may obtain a copy of the License at
 *
 *      http://www.apache.org/licenses/LICENSE-2.0
 *
 * Unless required by applicable law or agreed to in writing, software
 * distributed under the License is distributed on an "AS IS" BASIS,
 * WITHOUT WARRANTIES OR CONDITIONS OF ANY KIND, either express or implied.
 * See the License for the specific language governing permissions and
 * limitations under the License.
 */

package com.android.bluetooth.audio_util;

import android.annotation.NonNull;
import android.content.BroadcastReceiver;
import android.content.Context;
import android.content.Intent;
import android.content.IntentFilter;
import android.content.pm.PackageManager;
import android.content.pm.ResolveInfo;
import android.media.AudioAttributes;
import android.media.AudioManager;
import android.media.AudioPlaybackConfiguration;
import android.media.session.MediaSession;
import android.media.session.MediaSessionManager;
import android.media.session.PlaybackState;
import android.os.Handler;
import android.os.Looper;
import android.os.SystemProperties;
import android.text.TextUtils;
import android.util.Log;
import android.view.KeyEvent;

import com.android.bluetooth.BluetoothEventLogger;
import com.android.bluetooth.Utils;
import com.android.bluetooth.avrcp.AvrcpPassthrough;
import com.android.bluetooth.flags.Flags;
import com.android.internal.annotations.VisibleForTesting;

import java.util.ArrayList;
import java.util.Collections;
import java.util.HashMap;
import java.util.HashSet;
import java.util.List;
import java.util.Map;
import java.util.regex.Matcher;
import java.util.regex.Pattern;

/**
 * This class is directly responsible of maintaining the list of Browsable Players as well as the
 * list of Addressable Players. This variation of the list doesn't actually list all the available
 * players for a getAvailableMediaPlayers request. Instead it only reports one media player with
 * ID=0 and all the other browsable players are folders in the root of that player.
 *
 * <p>Changing the directory to a browsable player will allow you to traverse that player as normal.
 * By only having one root player, we never have to send Addressed Player Changed notifications,
 * UIDs Changed notifications, or Available Players Changed notifications.
 *
 * <p>TODO (apanicke): Add non-browsable players as song items to the root folder. Selecting that
 * player would effectively cause player switch by sending a play command to that player.
 */
public class MediaPlayerList {
    private static final String TAG = MediaPlayerList.class.getSimpleName();
    static boolean sTesting = false;

    private static final String PACKAGE_SCHEME = "package";
    private static final int NO_ACTIVE_PLAYER = 0;
    private static final int BLUETOOTH_PLAYER_ID = 0;
    private static final String BLUETOOTH_PLAYER_NAME = "Bluetooth Player";
    private static final int ACTIVE_PLAYER_LOGGER_SIZE = 5;
    private static final String ACTIVE_PLAYER_LOGGER_TITLE = "BTAudio Active Player Events";
    private static final int AUDIO_PLAYBACK_STATE_LOGGER_SIZE = 15;
    private static final String AUDIO_PLAYBACK_STATE_LOGGER_TITLE =
            "BTAudio Audio Playback State Events";

    // mediaId's for the now playing list will be in the form of "NowPlayingId[XX]" where [XX]
    // is the Queue ID for the requested item.
    private static final String NOW_PLAYING_ID_PATTERN = Util.NOW_PLAYING_PREFIX + "([0-9]*)";

    // mediaId's for folder browsing will be in the form of [XX][mediaid],  where [XX] is a
    // two digit representation of the player id and [mediaid] is the original media id as a
    // string.
    private static final String BROWSE_ID_PATTERN = "\\d\\d.*";

    private Context mContext;
    private Looper mLooper; // Thread all media player callbacks and timeouts happen on
    private MediaSessionManager mMediaSessionManager;
    private MediaData mCurrMediaData = null;
    private final AudioManager mAudioManager;

    private final BluetoothEventLogger mActivePlayerLogger =
            new BluetoothEventLogger(ACTIVE_PLAYER_LOGGER_SIZE, ACTIVE_PLAYER_LOGGER_TITLE);
    private final BluetoothEventLogger mAudioPlaybackStateLogger =
            new BluetoothEventLogger(
                    AUDIO_PLAYBACK_STATE_LOGGER_SIZE, AUDIO_PLAYBACK_STATE_LOGGER_TITLE);

    private Map<Integer, MediaPlayerWrapper> mMediaPlayers =
            Collections.synchronizedMap(new HashMap<Integer, MediaPlayerWrapper>());
    private Map<String, Integer> mMediaPlayerIds =
            Collections.synchronizedMap(new HashMap<String, Integer>());
    private Map<Integer, BrowsedPlayerWrapper> mBrowsablePlayers =
            Collections.synchronizedMap(new HashMap<Integer, BrowsedPlayerWrapper>());
    private int mActivePlayerId = NO_ACTIVE_PLAYER;

    private MediaUpdateCallback mCallback;
    private boolean mAudioPlaybackIsActive = false;

    private BrowsablePlayerConnector mBrowsablePlayerConnector;

    private MediaPlayerSettingsEventListener mPlayerSettingsListener;

    public interface MediaUpdateCallback {
        void run(MediaData data);

        void run(boolean availablePlayers, boolean addressedPlayers, boolean uids);
    }

    public interface GetPlayerRootCallback {
        void run(int playerId, boolean success, String rootId, int numItems);
    }

    public interface GetFolderItemsCallback {
        void run(String parentId, List<ListItem> items);
    }

    /** Listener for PlayerSettingsManager. */
    public interface MediaPlayerSettingsEventListener {
        /** Called when the active player has changed. */
        void onActivePlayerChanged(MediaPlayerWrapper player);
    }

    public MediaPlayerList(Looper looper, Context context) {
        Log.v(TAG, "Creating MediaPlayerList");

        mLooper = looper;
        mContext = context;

        // Register for intents where available players might have changed
        IntentFilter pkgFilter = new IntentFilter();
        pkgFilter.setPriority(IntentFilter.SYSTEM_HIGH_PRIORITY);
        pkgFilter.addAction(Intent.ACTION_PACKAGE_REMOVED);
        pkgFilter.addAction(Intent.ACTION_PACKAGE_DATA_CLEARED);
        pkgFilter.addAction(Intent.ACTION_PACKAGE_ADDED);
        pkgFilter.addAction(Intent.ACTION_PACKAGE_CHANGED);
        pkgFilter.addDataScheme(PACKAGE_SCHEME);
        context.registerReceiver(mPackageChangedBroadcastReceiver, pkgFilter);

        mAudioManager = context.getSystemService(AudioManager.class);
        mAudioManager.registerAudioPlaybackCallback(mAudioPlaybackCallback, new Handler(mLooper));

        mMediaSessionManager = context.getSystemService(MediaSessionManager.class);
        mMediaSessionManager.addOnActiveSessionsChangedListener(
                mActiveSessionsChangedListener, null, new Handler(looper));
        mMediaSessionManager.addOnMediaKeyEventSessionChangedListener(
                mContext.getMainExecutor(), mMediaKeyEventSessionChangedListener);
    }

    /**
     * Retrieves the list of active {@link android.media.session.MediaController}, convert them to
     * local {@link MediaController}, converts them again to {@link MediaPlayerWrapper} and add them
     * to the local list ({@link #mMediaPlayers}).
     *
     * <p>If we already received an onActiveSessionsChanged callback, set this player as active,
     * otherwise set the highest priority one as active (first in the list).
     */
    private void constructCurrentPlayers() {
        // Construct the list of current players
        d("Initializing list of current media players");
        List<android.media.session.MediaController> controllers =
                mMediaSessionManager.getActiveSessions(null);

        for (android.media.session.MediaController controller : controllers) {
            if ((controller.getFlags() & MediaSession.FLAG_EXCLUSIVE_GLOBAL_PRIORITY) != 0) {
                // GLOBAL_PRIORITY session is created by Telecom to handle call control key events
                // but Bluetooth Headset profile handles the key events for calls so we don't have
                // to handle these sessions in AVRCP.
                continue;
            }
            addMediaPlayer(controller);
        }

        // If there were any active players and we don't already have one due to the Media
        // Framework Callbacks then set the highest priority one to active
        if (mActivePlayerId == 0 && mMediaPlayers.size() > 0) {
            String packageName = mMediaSessionManager.getMediaKeyEventSessionPackageName();
            if (!TextUtils.isEmpty(packageName) && haveMediaPlayer(packageName)) {
                Log.i(TAG, "Set active player to MediaKeyEvent session = " + packageName);
                setActivePlayer(mMediaPlayerIds.get(packageName));
            } else {
                Log.i(TAG, "Set active player to first default");
                setActivePlayer(1);
            }
        }
    }

    /** Initiates browsable players and calls {@link #constructCurrentPlayers}. */
    public void init(MediaUpdateCallback callback) {
        Log.v(TAG, "Initializing MediaPlayerList");
        mCallback = callback;

        if (!SystemProperties.getBoolean("bluetooth.avrcp.browsable_media_player.enabled", true)) {
            // Allow to disable BrowsablePlayerConnector with systemproperties.
            // This is useful when for watches because:
            //   1. It is not a regular use case
            //   2. Registering to all players is a very loading task

            Log.i(TAG, "init: without Browsable Player");
            constructCurrentPlayers();
            return;
        }

        // Build the list of browsable players and afterwards, build the list of media players
        Intent intent = new Intent(android.service.media.MediaBrowserService.SERVICE_INTERFACE);
        if (Flags.keepStoppedMediaBrowserService()) {
            // Don't query stopped apps, that would end up unstopping them
            intent.addFlags(Intent.FLAG_EXCLUDE_STOPPED_PACKAGES);
        }
        List<ResolveInfo> playerList =
                mContext.getApplicationContext()
                        .getPackageManager()
                        .queryIntentServices(intent, PackageManager.MATCH_ALL);

        mBrowsablePlayerConnector =
                BrowsablePlayerConnector.connectToPlayers(
                        mContext,
                        mLooper,
                        playerList,
                        (List<BrowsedPlayerWrapper> players) -> {
                            Log.i(TAG, "init: Browsable Player list size is " + players.size());

                            // Check to see if the list has been cleaned up before this completed
                            if (mMediaSessionManager == null) {
                                return;
                            }

                            for (BrowsedPlayerWrapper wrapper : players) {
                                // Generate new id and add the browsable player
                                if (!havePlayerId(wrapper.getPackageName())) {
                                    mMediaPlayerIds.put(
                                            wrapper.getPackageName(), getFreeMediaPlayerId());
                                }

                                d(
                                        "Adding Browser Wrapper for "
                                                + wrapper.getPackageName()
                                                + " with id "
                                                + mMediaPlayerIds.get(wrapper.getPackageName()));

                                mBrowsablePlayers.put(
                                        mMediaPlayerIds.get(wrapper.getPackageName()), wrapper);

                                wrapper.getFolderItems(
                                        wrapper.getRootId(),
                                        (int status, String mediaId, List<ListItem> results) -> {
                                            d(
                                                    "Got the contents for: "
                                                            + mediaId
                                                            + " : num results="
                                                            + results.size());
                                        });
                            }

                            constructCurrentPlayers();
                        });
    }

    public void cleanup() {
        mCallback = null;
        mContext.unregisterReceiver(mPackageChangedBroadcastReceiver);

        mActivePlayerId = NO_ACTIVE_PLAYER;

        mMediaSessionManager.removeOnActiveSessionsChangedListener(mActiveSessionsChangedListener);
        mMediaSessionManager.removeOnMediaKeyEventSessionChangedListener(
                mMediaKeyEventSessionChangedListener);
        mMediaSessionManager = null;

        mAudioManager.unregisterAudioPlaybackCallback(mAudioPlaybackCallback);

        mMediaPlayerIds.clear();

        for (MediaPlayerWrapper player : mMediaPlayers.values()) {
            player.cleanup();
        }
        mMediaPlayers.clear();

        if (mBrowsablePlayerConnector != null) {
            mBrowsablePlayerConnector.cleanup();
        }
        for (BrowsedPlayerWrapper player : mBrowsablePlayers.values()) {
            player.disconnect();
        }
        mBrowsablePlayers.clear();
    }

    /**
     * Current player ID is always Bluetooth player ID.
     *
     * <p>All browsable players are subdirectories of Bluetooth player.
     */
    public int getCurrentPlayerId() {
        return BLUETOOTH_PLAYER_ID;
    }

    /** Get the next ID available in the IDs map. */
    int getFreeMediaPlayerId() {
        int id = 1;
        while (mMediaPlayerIds.containsValue(id)) {
            id++;
        }
        return id;
    }

    /** Returns the {@link #MediaPlayerWrapper} with ID matching {@link #mActivePlayerId}. */
    public MediaPlayerWrapper getActivePlayer() {
        return mMediaPlayers.get(mActivePlayerId);
    }

    /** This is used to send passthrough command to media session */
    public void sendMediaKeyEvent(int key, boolean pushed) {
        if (mMediaSessionManager == null) {
            Log.d(TAG, "Bluetooth is turning off, ignore it");
            return;
        }
        int action = pushed ? KeyEvent.ACTION_DOWN : KeyEvent.ACTION_UP;
        KeyEvent event = new KeyEvent(action, AvrcpPassthrough.toKeyCode(key));
        mMediaSessionManager.dispatchMediaKeyEvent(event, false);
    }

    /**
     * This is used by setBrowsedPlayer as the browsed player is always the Bluetooth player.
     *
     * <p>If the requested player ID is not {@link #BLUETOOTH_PLAYER_ID}, success will be false.
     *
     * <p>The number of items will be the number of browsable players as they all are direct
     * subdirectories of the Bluetooth player ID.
     *
     * <p>The root ID will always be an empty string to correspond to bluetooth player ID.
     */
    public void getPlayerRoot(int playerId, GetPlayerRootCallback cb) {
        /** M: Fix PTS AVRCP/TG/MCN/CB/BI-02-C fail @{ */
        if (Utils.isPtsTestMode()) {
            d("PTS test mode: getPlayerRoot");
            BrowsedPlayerWrapper wrapper = mBrowsablePlayers.get(BLUETOOTH_PLAYER_ID + 1);
            String itemId = wrapper.getRootId();

            wrapper.getFolderItems(
                    itemId,
                    (status, id, results) -> {
                        if (status != BrowsedPlayerWrapper.STATUS_SUCCESS) {
                            cb.run(playerId, playerId == BLUETOOTH_PLAYER_ID, "", 0);
                            return;
                        }
                        cb.run(playerId, playerId == BLUETOOTH_PLAYER_ID, "", results.size());
                    });
            return;
        }
        /**
         * @}
         */
        cb.run(playerId, playerId == BLUETOOTH_PLAYER_ID, "", mBrowsablePlayers.size());
    }

    /**
     * Returns a list containing only the Bluetooth player.
     *
     * <p>See class documentation.
     */
    public List<PlayerInfo> getMediaPlayerList() {
        PlayerInfo info = new PlayerInfo();
        info.id = BLUETOOTH_PLAYER_ID;
        info.name = BLUETOOTH_PLAYER_NAME;
        info.browsable = true;
        if (mBrowsablePlayers.size() == 0) {
            // Set Bluetooth Player as non-browable if there is not browsable player exist.
            info.browsable = false;
        }
        List<PlayerInfo> ret = new ArrayList<PlayerInfo>();
        ret.add(info);

        return ret;
    }

    /**
     * Returns the active queue item id of the active player.
     *
     * <p>If the player's queue is empty, if the active queue item id is unknown or if the {@link
     * android.media.session.PlaybackState} is null, returns an empty string.
     */
    @NonNull
    public String getCurrentMediaId() {
        final MediaPlayerWrapper player = getActivePlayer();
        if (player == null) return "";

        final PlaybackState state = player.getPlaybackState();
        final List<Metadata> queue = player.getCurrentQueue();

        // Disable the now playing list if the player doesn't have a queue or provide an active
        // queue ID that can be used to determine the active song in the queue.
        if (state == null
                || state.getActiveQueueItemId() == MediaSession.QueueItem.UNKNOWN_ID
                || queue.size() == 0) {
            d(
                    "getCurrentMediaId: No active queue item Id sending empty mediaId:"
                            + " PlaybackState="
                            + state);
            return "";
        }

        return Util.NOW_PLAYING_PREFIX + state.getActiveQueueItemId();
    }

    /**
     * Returns the active {@link android.media.session.MediaController}'s metadata, converted to
     * {@link Metadata}.
     */
    @NonNull
    public Metadata getCurrentSongInfo() {
        final MediaPlayerWrapper player = getActivePlayer();
        if (player == null) return Util.empty_data();

        return player.getCurrentMetadata();
    }

    /**
     * Returns the current playing state of the active player.
     *
     * <p>If {@link #mAudioPlaybackIsActive} is true and the returned state is different from {@link
     * android.media.session.PlaybackState.STATE_PLAYING}, returns a copy of the state with playing
     * state {@link android.media.session.PlaybackState.STATE_PLAYING}.
     */
    public PlaybackState getCurrentPlayStatus() {
        final MediaPlayerWrapper player = getActivePlayer();
        if (player == null) return null;

        PlaybackState state = player.getPlaybackState();
        if (mAudioPlaybackIsActive
                && (state == null || state.getState() != PlaybackState.STATE_PLAYING)) {
            return new PlaybackState.Builder()
                    .setState(
                            PlaybackState.STATE_PLAYING,
                            state == null ? 0 : state.getPosition(),
                            1.0f)
                    .build();
        }
        return state;
    }

    /**
     * Returns the current queue of the active player.
     *
     * <p>If there is no queue, returns a list containing only the active player's Metadata.
     *
     * <p>See {@link #getCurrentSongInfo} and {@link #getCurrentMediaId}.
     */
    @NonNull
    public List<Metadata> getNowPlayingList() {
        // Only send the current song for the now playing if there is no active song. See
        // |getCurrentMediaId()| for reasons why there might be no active song.
        if (getCurrentMediaId().equals("")) {
            List<Metadata> ret = new ArrayList<Metadata>();
            Metadata data = getCurrentSongInfo();
            data.mediaId = "";
            ret.add(data);
            return ret;
        }

        return getActivePlayer().getCurrentQueue();
    }

    /**
     * Informs Media that there is a new request to play {@code mediaId}.
     *
     * <p>If the {@code nowPlaying} parameter is true, this will try to select the item from the
     * current active player's queue. Otherwise this means that the item is from a browsable player
     * and this calls {@link BrowsedPlayerWrapper} to handle the change.
     */
    public void playItem(int playerId, boolean nowPlaying, String mediaId) {
        if (nowPlaying) {
            playNowPlayingItem(mediaId);
        } else {
            playFolderItem(mediaId);
        }
    }

    /**
     * Retrieves the active player and plays item from queue.
     *
     * <p>See {@link #playItem}.
     */
    private void playNowPlayingItem(String mediaId) {
        d("playNowPlayingItem: mediaId=" + mediaId);

        Pattern regex = Pattern.compile(NOW_PLAYING_ID_PATTERN);
        Matcher m = regex.matcher(mediaId);
        if (!m.find()) {
            // This should never happen since we control the media ID's reported
            Log.wtf(
                    TAG,
                    "playNowPlayingItem: Couldn't match mediaId to pattern: mediaId=" + mediaId);
        }

        long queueItemId = Long.parseLong(m.group(1));
        if (getActivePlayer() != null) {
            getActivePlayer().playItemFromQueue(queueItemId);
        }
    }

    /**
     * Retrieves the {@link BrowsedPlayerWrapper} corresponding to the {@code mediaId} and plays it.
     *
     * <p>See {@link #playItem}.
     */
    private void playFolderItem(String mediaId) {
        d("playFolderItem: mediaId=" + mediaId);

        if (!mediaId.matches(BROWSE_ID_PATTERN)) {
            // This should never happen since we control the media ID's reported
            Log.wtf(TAG, "playFolderItem: mediaId didn't match pattern: mediaId=" + mediaId);
        }

        int playerIndex = Integer.parseInt(mediaId.substring(0, 2));
        if (!haveMediaBrowser(playerIndex)) {
            e("playFolderItem: Do not have the a browsable player with ID " + playerIndex);
            return;
        }

        BrowsedPlayerWrapper wrapper = mBrowsablePlayers.get(playerIndex);
        String itemId = mediaId.substring(2);
        if (TextUtils.isEmpty(itemId)) {
            itemId = wrapper.getRootId();
            if (TextUtils.isEmpty(itemId)) {
                e("playFolderItem: Failed to start playback with an empty media id.");
                return;
            }
            Log.i(
                    TAG,
                    "playFolderItem: Empty media id, trying with the root id for "
                            + wrapper.getPackageName());
        }
        wrapper.playItem(itemId);
    }

    /**
     * Calls {@code cb} with the list of browsable players as folder items.
     *
     * <p>As browsable players are subdirectories of the root Bluetooth player, the list always
     * contains all the browsable players.
     *
     * <p>See {@link #getFolderItems}.
     */
    void getFolderItemsMediaPlayerList(GetFolderItemsCallback cb) {
        d("getFolderItemsMediaPlayerList: Sending Media Player list for root directory");

        ArrayList<ListItem> playerList = new ArrayList<ListItem>();
        for (BrowsedPlayerWrapper player : mBrowsablePlayers.values()) {

            String displayName = Util.getDisplayName(mContext, player.getPackageName());
            int id = mMediaPlayerIds.get(player.getPackageName());

            d("getFolderItemsMediaPlayerList: Adding player " + displayName);
            Folder playerFolder = new Folder(String.format("%02d", id), false, displayName);
            playerList.add(new ListItem(playerFolder));
        }
        cb.run("", playerList);
        return;
    }

    /**
     * Calls {@code cb} with a list of browsable folders.
     *
     * <p>If {@code mediaId} is empty, {@code cb} will be called with all the browsable players as
     * they are subdirectories of the root Bluetooth player.
     *
     * <p>If {@code mediaId} corresponds to a known {@link BrowsedPlayerWrapper}, {@code cb} will be
     * called with the folder items list of the {@link BrowsedPlayerWrapper}.
     */
    public void getFolderItems(int playerId, String mediaId, GetFolderItemsCallback cb) {
        // The playerId is unused since we always assume the remote device is using the
        // Bluetooth Player.
        d("getFolderItems(): playerId=" + playerId + ", mediaId=" + mediaId);
        /** M: Fix PTS AVRCP/TG/MCN/CB/BI-02-C fail @{ */
        if (Utils.isPtsTestMode()) {
            d("PTS test mode: getFolderItems");
            BrowsedPlayerWrapper wrapper = mBrowsablePlayers.get(BLUETOOTH_PLAYER_ID + 1);
            String itemId = mediaId;
            if (mediaId.equals("")) {
                itemId = wrapper.getRootId();
            }

            wrapper.getFolderItems(
                    itemId,
                    (status, id, results) -> {
                        if (status != BrowsedPlayerWrapper.STATUS_SUCCESS) {
                            cb.run(mediaId, new ArrayList<ListItem>());
                            return;
                        }
                        cb.run(mediaId, results);
                    });
            return;
        }
        /**
         * @}
         */

        // The device is requesting the content of the root folder. This folder contains a list of
        // Browsable Media Players displayed as folders with their contents contained within.
        if (mediaId.equals("")) {
            getFolderItemsMediaPlayerList(cb);
            return;
        }

        if (!mediaId.matches(BROWSE_ID_PATTERN)) {
            // This should never happen since we control the media ID's reported
            Log.wtf(TAG, "getFolderItems: mediaId didn't match pattern: mediaId=" + mediaId);
        }

        int playerIndex = Integer.parseInt(mediaId.substring(0, 2));
        String itemId = mediaId.substring(2);

        // TODO (apanicke): Add timeouts for looking up folder items since media browsers don't
        // have to respond.
        if (haveMediaBrowser(playerIndex)) {
            BrowsedPlayerWrapper wrapper = mBrowsablePlayers.get(playerIndex);
            if (itemId.equals("")) {
                Log.i(TAG, "Empty media id, getting the root for " + wrapper.getPackageName());
                itemId = wrapper.getRootId();
            }

            wrapper.getFolderItems(
                    itemId,
                    (status, id, results) -> {
                        if (status != BrowsedPlayerWrapper.STATUS_SUCCESS) {
                            cb.run(mediaId, new ArrayList<ListItem>());
                            return;
                        }

                        String playerPrefix = String.format("%02d", playerIndex);
                        for (ListItem item : results) {
                            if (item.isFolder) {
                                item.folder.mediaId = playerPrefix.concat(item.folder.mediaId);
                            } else {
                                item.song.mediaId = playerPrefix.concat(item.song.mediaId);
                            }
                        }
                        cb.run(mediaId, results);
                    });
            return;
        } else {
            cb.run(mediaId, new ArrayList<ListItem>());
        }
    }

    /**
     * Adds a {@link MediaController} to the {@link #mMediaPlayers} map and returns its ID.
     *
     * <p>Each {@link MediaController} is mapped to an ID and each ID is mapped to a package name.
     * If the new {@link MediaController}'s package name is already present in {@link
     * #mMediaPlayerIds}, we keep the ID and replace the {@link MediaController}. Otherwise, we add
     * an entry in both {@link #mMediaPlayerIds} and {@link #mMediaPlayers} maps.
     *
     * <p>Also sends the new {@link MediaData} to the AVRCP service.
     */
    @VisibleForTesting
    int addMediaPlayer(MediaController controller) {
        // Each new player has an ID of 1 plus the highest ID. The ID 0 is reserved to signify that
        // there is no active player. If we already have a browsable player for the package, reuse
        // that key.
        String packageName = controller.getPackageName();
        if (!havePlayerId(packageName)) {
            mMediaPlayerIds.put(packageName, getFreeMediaPlayerId());
        }

        int playerId = mMediaPlayerIds.get(packageName);

        // If we already have a controller for the package, then update it with this new controller
        // as the old controller has probably gone stale.
        if (haveMediaPlayer(playerId)) {
            d("Already have a controller for the player: " + packageName + ", updating instead");
            MediaPlayerWrapper player = mMediaPlayers.get(playerId);
            player.updateMediaController(controller);

            // If the media controller we updated was the active player check if the media updated
            if (playerId == mActivePlayerId) {
                sendMediaUpdate(getActivePlayer().getCurrentMediaData());
            }

            return playerId;
        }

        MediaPlayerWrapper newPlayer =
                MediaPlayerWrapperFactory.wrap(mContext, controller, mLooper);

        Log.i(
                TAG,
                "Adding wrapped media player: "
                        + packageName
                        + " at key: "
                        + mMediaPlayerIds.get(controller.getPackageName()));

        mMediaPlayers.put(playerId, newPlayer);
        return playerId;
    }

    /**
     * Adds a {@link android.media.session.MediaController} to the {@link #mMediaPlayers} map and
     * returns its ID. If the {@link android.media.session.MediaController} is null, returns -1.
     *
     * <p>See {@link #addMediaPlayer(MediaController)}.
     */
    int addMediaPlayer(android.media.session.MediaController controller) {
        if (controller == null) {
            e("Trying to add a null MediaController");
            return -1;
        }

        return addMediaPlayer(MediaControllerFactory.wrap(controller));
    }

    /** Returns true if {@code packageName} is present in {@link #mMediaPlayerIds}. */
    boolean havePlayerId(String packageName) {
        if (packageName == null) return false;
        return mMediaPlayerIds.containsKey(packageName);
    }

    /**
     * Returns true if {@code packageName} is present in {@link #mMediaPlayerIds} and the
     * corresponding ID has a {@link MediaPlayerWrapper} set in {@link #mMediaPlayers}.
     */
    boolean haveMediaPlayer(String packageName) {
        if (!havePlayerId(packageName)) return false;
        int playerId = mMediaPlayerIds.get(packageName);
        return mMediaPlayers.containsKey(playerId);
    }

    /** Returns true if {@code playerId} is present in {@link #mMediaPlayers}. */
    boolean haveMediaPlayer(int playerId) {
        return mMediaPlayers.containsKey(playerId);
    }

    /** Returns true if {@code playerId} is present in {@link #mBrowsablePlayers}. */
    boolean haveMediaBrowser(int playerId) {
        return mBrowsablePlayers.containsKey(playerId);
    }

    /**
     * Removes the entry corresponding to {@code playerId} from {@link #mMediaPlayers} and {@link
     * #mMediaPlayerIds}.
     *
     * <p>If the removed player was the active one, we consider that there is no more active players
     * until we receive a {@link MediaSessionManager.OnActiveSessionsChangedListener} callback
     * saying otherwise.
     *
     * <p>Also sends empty {@link MediaData} to the AVRCP service.
     */
    void removeMediaPlayer(int playerId) {
        if (!haveMediaPlayer(playerId)) {
            e("Trying to remove nonexistent media player: " + playerId);
            return;
        }

        // If we removed the active player, set no player as active until the Media Framework
        // tells us otherwise
        if (playerId == mActivePlayerId && playerId != NO_ACTIVE_PLAYER) {
            getActivePlayer().unregisterCallback();
            mActivePlayerId = NO_ACTIVE_PLAYER;
            List<Metadata> queue = new ArrayList<Metadata>();
            queue.add(Util.empty_data());
            MediaData newData = new MediaData(Util.empty_data(), null, queue);

            sendMediaUpdate(newData);
        }

        final MediaPlayerWrapper wrapper = mMediaPlayers.get(playerId);
        d("Removing media player " + wrapper.getPackageName());
        mMediaPlayers.remove(playerId);
        if (!haveMediaBrowser(playerId)) {
            d(wrapper.getPackageName() + " doesn't have a browse service. Recycle player ID.");
            mMediaPlayerIds.remove(wrapper.getPackageName());
        }
        wrapper.cleanup();
    }

    /**
     * Sets {@code playerId} as the new active player and sends the new player's {@link Mediadata}
     * to the AVRCP service.
     *
     * <p>Also informs the {@link #PlayerSettingsManager} about the change of active player.
     */
    void setActivePlayer(int playerId) {
        if (!haveMediaPlayer(playerId)) {
            e("Player doesn't exist in list(): " + playerId);
            return;
        }

        if (playerId == mActivePlayerId) {
            Log.w(TAG, getActivePlayer().getPackageName() + " is already the active player");
            return;
        }

        if (mActivePlayerId != NO_ACTIVE_PLAYER) getActivePlayer().unregisterCallback();

        mActivePlayerId = playerId;
        getActivePlayer().registerCallback(mMediaPlayerCallback);
        mActivePlayerLogger.logd(
                TAG, "setActivePlayer(): setting player to " + getActivePlayer().getPackageName());

        if (mPlayerSettingsListener != null) {
            mPlayerSettingsListener.onActivePlayerChanged(getActivePlayer());
        }

        // Ensure that metadata is synced on the new player
        if (!getActivePlayer().isMetadataSynced()) {
            Log.w(TAG, "setActivePlayer(): Metadata not synced on new player");
            return;
        }

        if (Utils.isPtsTestMode()) {
            sendFolderUpdate(true, true, false);
        }

        MediaData data = getActivePlayer().getCurrentMediaData();
        if (mAudioPlaybackIsActive) {
            data.state = mCurrMediaData.state;
            Log.d(TAG, "setActivePlayer mAudioPlaybackIsActive=true, state=" + data.state);
        }
        sendMediaUpdate(data);
    }

    /** Informs AVRCP service that there has been an update in browsable players. */
<<<<<<< HEAD
    private void sendFolderUpdate(boolean availablePlayers, boolean addressedPlayers,
            boolean uids) {
=======
    private void sendFolderUpdate(
            boolean availablePlayers, boolean addressedPlayers, boolean uids) {
>>>>>>> e110efe6
        d("sendFolderUpdate");
        if (mCallback == null) {
            return;
        }

        mCallback.run(availablePlayers, addressedPlayers, uids);
    }

    /** Indicates that there have been a {@link MediaData} update for the current active player. */
    private void sendMediaUpdate(MediaData data) {
        d("sendMediaUpdate");
        if (mCallback == null || data == null) {
            return;
        }

        // Always have items in the queue
        if (data.queue.size() == 0) {
            Log.i(TAG, "sendMediaUpdate: Creating a one item queue for a player with no queue");
            data.queue.add(data.metadata);
        }

        Log.d(TAG, "sendMediaUpdate state=" + data.state);
        mCurrMediaData = data;
        mCallback.run(data);
    }

    /**
     * Callback from Media Framework to indicate that the active session changed.
     *
     * <p>As sessions can have multiple {@link android.media.session.MediaController}, we add all
     * the new players, keeping only the highest priority {@link
     * android.media.session.MediaController} per package name (priority is defined by order in the
     * list).
     *
     * <p>Note: This does not set the current active player, only adds the new {@link
     * MediaController} to the {@link #mMediaPlayerIds} and {@link mMediaPlayers} maps.
     *
     * <p>See {@link #onMediaKeyEventSessionChanged}.
     */
    @VisibleForTesting
    final MediaSessionManager.OnActiveSessionsChangedListener mActiveSessionsChangedListener =
            new MediaSessionManager.OnActiveSessionsChangedListener() {
                @Override
                public void onActiveSessionsChanged(
                        List<android.media.session.MediaController> newControllers) {
                    synchronized (MediaPlayerList.this) {
                        Log.v(
                                TAG,
                                "onActiveSessionsChanged: number of controllers: "
                                        + newControllers.size());
                        if (newControllers.size() == 0) {
                            if (mPlayerSettingsListener != null) {
                                mPlayerSettingsListener.onActivePlayerChanged(null);
                            }
                            return;
                        }

                        // Apps are allowed to have multiple MediaControllers. If an app does have
                        // multiple controllers then newControllers contains them in highest
                        // priority order. Since we only want to keep the highest priority one,
                        // we keep track of which controllers we updated and skip over ones
                        // we've already looked at.
                        HashSet<String> addedPackages = new HashSet<String>();

                        for (int i = 0; i < newControllers.size(); i++) {
                            if ((newControllers.get(i).getFlags()
                                            & MediaSession.FLAG_EXCLUSIVE_GLOBAL_PRIORITY)
                                    != 0) {
                                Log.d(
                                        TAG,
                                        "onActiveSessionsChanged: controller: "
                                                + newControllers.get(i).getPackageName()
                                                + " ignored due to global priority flag");
                                continue;
                            }
                            Log.d(
                                    TAG,
                                    "onActiveSessionsChanged: controller: "
                                            + newControllers.get(i).getPackageName());
                            if (addedPackages.contains(newControllers.get(i).getPackageName())) {
                                continue;
                            }

                            addedPackages.add(newControllers.get(i).getPackageName());
                            addMediaPlayer(newControllers.get(i));
                        }
                    }
                }
            };

    /**
     * {@link android.content.BroadcastReceiver} to catch intents indicating package add, change and
     * removal.
     *
     * <p>If a package is removed while its corresponding {@link MediaPlayerWrapper} is present in
     * the {@link #mMediaPlayerIds} and {@link mMediaPlayers} maps, remove it.
     *
     * <p>If a package is added or changed, currently nothing is done. Ideally, this should add it
     * to the {@link #mMediaPlayerIds} and {@link mMediaPlayers} maps.
     *
     * <p>See {@link #removeMediaPlayer} and {@link
     * #addMediaPlayer(android.media.session.MediaController)}
     */
<<<<<<< HEAD
    private final BroadcastReceiver mPackageChangedBroadcastReceiver = new BroadcastReceiver() {
        @Override
        public void onReceive(Context context, Intent intent) {
            String action = intent.getAction();
            Log.v(TAG, "mPackageChangedBroadcastReceiver: action: " + action);
=======
    private final BroadcastReceiver mPackageChangedBroadcastReceiver =
            new BroadcastReceiver() {
                @Override
                public void onReceive(Context context, Intent intent) {
                    String action = intent.getAction();
                    Log.v(TAG, "mPackageChangedBroadcastReceiver: action: " + action);
>>>>>>> e110efe6

                    if (action.equals(Intent.ACTION_PACKAGE_REMOVED)
                            || action.equals(Intent.ACTION_PACKAGE_DATA_CLEARED)) {
                        if (intent.getBooleanExtra(Intent.EXTRA_REPLACING, false)) return;

<<<<<<< HEAD
                String packageName = intent.getData().getSchemeSpecificPart();
                if (haveMediaPlayer(packageName)) {
                    removeMediaPlayer(mMediaPlayerIds.get(packageName));
                }
            } else if (action.equals(Intent.ACTION_PACKAGE_ADDED)
                    || action.equals(Intent.ACTION_PACKAGE_CHANGED)) {
                String packageName = intent.getData().getSchemeSpecificPart();
                if (packageName != null) {
                    Log.d(TAG, "Name of package changed: " + packageName);
                    // TODO (apanicke): Handle either updating or adding the new package.
                    // Check if its browsable and send the UIDS changed to update the
                    // root folder
=======
                        String packageName = intent.getData().getSchemeSpecificPart();
                        if (haveMediaPlayer(packageName)) {
                            removeMediaPlayer(mMediaPlayerIds.get(packageName));
                        }
                    } else if (action.equals(Intent.ACTION_PACKAGE_ADDED)
                            || action.equals(Intent.ACTION_PACKAGE_CHANGED)) {
                        String packageName = intent.getData().getSchemeSpecificPart();
                        if (packageName != null) {
                            Log.d(TAG, "Name of package changed: " + packageName);
                            // TODO (apanicke): Handle either updating or adding the new package.
                            // Check if its browsable and send the UIDS changed to update the
                            // root folder
                        }
                    }
>>>>>>> e110efe6
                }
            };

    /**
     * Retrieves and sends the current {@link MediaData} of the active player (if present) to the
     * AVRCP service or if there is no active player, sends an empty {@link MediaData}.
     *
     * <p>See {@link #sendMediaUpdate}.
     */
    void updateMediaForAudioPlayback() {
        MediaData currMediaData = null;
        PlaybackState currState = null;
        if (getActivePlayer() == null) {
            Log.d(TAG, "updateMediaForAudioPlayback: no active player");
            PlaybackState.Builder builder =
                    new PlaybackState.Builder().setState(PlaybackState.STATE_STOPPED, 0L, 0f);
            List<Metadata> queue = new ArrayList<Metadata>();
            queue.add(Util.empty_data());
            currMediaData = new MediaData(Util.empty_data(), builder.build(), queue);
        } else {
            currMediaData = getActivePlayer().getCurrentMediaData();
            currState = currMediaData.state;
        }

        if (currState != null && currState.getState() == PlaybackState.STATE_PLAYING) {
            Log.i(TAG, "updateMediaForAudioPlayback: Active player is playing, drop it");
            return;
        }

        if (mAudioPlaybackIsActive) {
            PlaybackState.Builder builder =
                    new PlaybackState.Builder()
                            .setState(
                                    PlaybackState.STATE_PLAYING,
                                    currState == null ? 0 : currState.getPosition(),
                                    1.0f);
            currMediaData.state = builder.build();
        }
        mAudioPlaybackStateLogger.logd(
                TAG, "updateMediaForAudioPlayback: update state=" + currMediaData.state);
        sendMediaUpdate(currMediaData);
    }

    /** For testing purposes only, sets the {@link #mAudioPlaybackIsActive} flag. */
    @VisibleForTesting
    void injectAudioPlaybacActive(boolean isActive) {
        mAudioPlaybackIsActive = isActive;
        updateMediaForAudioPlayback();
    }

    /**
     * Saves the reference to {@link MediaPlayerSettingsEventListener} to be called when the active
     * player changed, so that {@link #PlayerSettingsManager} always has the right player.
     */
    void setPlayerSettingsCallback(MediaPlayerSettingsEventListener listener) {
        mPlayerSettingsListener = listener;
    }

    /**
     * Listens to playback configurations changes, to set the {@link #mAudioPlaybackIsActive} flag.
     */
    private final AudioManager.AudioPlaybackCallback mAudioPlaybackCallback =
            new AudioManager.AudioPlaybackCallback() {
<<<<<<< HEAD
        @Override
        public void onPlaybackConfigChanged(List<AudioPlaybackConfiguration> configs) {
            if (configs == null) {
                return;
            }
            boolean isActive = false;
            AudioPlaybackConfiguration activeConfig = null;
            for (AudioPlaybackConfiguration config : configs) {
                if (config.isActive() && (config.getAudioAttributes().getUsage()
                            == AudioAttributes.USAGE_ASSISTANCE_NAVIGATION_GUIDANCE)
                        && (config.getAudioAttributes().getContentType()
                            == AudioAttributes.CONTENT_TYPE_SPEECH)) {
                    activeConfig = config;
                    isActive = true;
                }
            }
            if (isActive != mAudioPlaybackIsActive) {
                mAudioPlaybackStateLogger.logd(TAG, "onPlaybackConfigChanged: "
                        + (mAudioPlaybackIsActive ? "Active" : "Non-active") + " -> "
                        + (isActive ? "Active" : "Non-active"));
                if (isActive) {
                    mAudioPlaybackStateLogger.logd(TAG, "onPlaybackConfigChanged: "
                            + "active config: " + activeConfig);
=======
                @Override
                public void onPlaybackConfigChanged(List<AudioPlaybackConfiguration> configs) {
                    if (configs == null) {
                        return;
                    }
                    boolean isActive = false;
                    AudioPlaybackConfiguration activeConfig = null;
                    for (AudioPlaybackConfiguration config : configs) {
                        if (config.isActive()
                                && (config.getAudioAttributes().getUsage()
                                        == AudioAttributes.USAGE_ASSISTANCE_NAVIGATION_GUIDANCE)
                                && (config.getAudioAttributes().getContentType()
                                        == AudioAttributes.CONTENT_TYPE_SPEECH)) {
                            activeConfig = config;
                            isActive = true;
                        }
                    }
                    if (isActive != mAudioPlaybackIsActive) {
                        mAudioPlaybackStateLogger.logd(
                                TAG,
                                "onPlaybackConfigChanged: "
                                        + (mAudioPlaybackIsActive ? "Active" : "Non-active")
                                        + " -> "
                                        + (isActive ? "Active" : "Non-active"));
                        if (isActive) {
                            mAudioPlaybackStateLogger.logd(
                                    TAG,
                                    "onPlaybackConfigChanged: " + "active config: " + activeConfig);
                        }
                        mAudioPlaybackIsActive = isActive;
                        updateMediaForAudioPlayback();
                    }
>>>>>>> e110efe6
                }
            };

    /**
     * Callback from {@link MediaPlayerWrapper}.
     *
     * <p>{@link #mediaUpdatedCallback} listens for {@link #MediaData} changes on the active player.
     *
     * <p>{@link #sessionUpdatedCallback} is called when the active session is destroyed so we need
     * to remove the media player from the {@link #mMediaPlayerIds} and {@link mMediaPlayers} maps.
     */
    private final MediaPlayerWrapper.Callback mMediaPlayerCallback =
            new MediaPlayerWrapper.Callback() {
<<<<<<< HEAD
        @Override
        public void mediaUpdatedCallback(MediaData data) {
            if (data.metadata == null) {
                Log.d(TAG, "mediaUpdatedCallback(): metadata is null");
                return;
            }

            if (data.state == null) {
                Log.w(TAG, "mediaUpdatedCallback(): Tried to update with null state");
                return;
            }

            if (mAudioPlaybackIsActive && (data.state.getState() != PlaybackState.STATE_PLAYING)) {
                Log.d(TAG, "Some audio playbacks are still active, drop it");
                return;
            }
            sendMediaUpdate(data);
        }

        @Override
        public void sessionUpdatedCallback(String packageName) {
            if (haveMediaPlayer(packageName)) {
                Log.d(TAG, "sessionUpdatedCallback(): packageName: " + packageName);
                removeMediaPlayer(mMediaPlayerIds.get(packageName));
            }
        }
    };

    /**
     * Listens for Media key events session changes.
     *
     * <p>The Media session that listens to key events is considered the active session.
     *
     * <p>This will retrieve the {@link android.media.session.MediaController} for this session with
     * the {@code token} provided and set it as the active one.
     *
     * <p>If the {@link android.media.session.MediaController} flags include the {@link
     * MediaSession.FLAG_EXCLUSIVE_GLOBAL_PRIORITY}, the session change shall be ignored as this
     * flag is used only by Telecom to handle wired headsets key events.
     *
     * <p>It can happen that {@code token} is null, in such case wecan still check if we have a
     * {@link MediaController} corresponding to {@code packageName} and set it as active.
     */
    @VisibleForTesting
    final MediaSessionManager.OnMediaKeyEventSessionChangedListener
            mMediaKeyEventSessionChangedListener =
            new MediaSessionManager.OnMediaKeyEventSessionChangedListener() {
=======
>>>>>>> e110efe6
                @Override
                public void mediaUpdatedCallback(MediaData data) {
                    if (data.metadata == null) {
                        Log.d(TAG, "mediaUpdatedCallback(): metadata is null");
                        return;
                    }

                    if (data.state == null) {
                        Log.w(TAG, "mediaUpdatedCallback(): Tried to update with null state");
                        return;
                    }

                    if (mAudioPlaybackIsActive
                            && (data.state.getState() != PlaybackState.STATE_PLAYING)) {
                        Log.d(TAG, "Some audio playbacks are still active, drop it");
                        return;
                    }
                    sendMediaUpdate(data);
                }

                @Override
                public void sessionUpdatedCallback(String packageName) {
                    if (haveMediaPlayer(packageName)) {
                        Log.d(TAG, "sessionUpdatedCallback(): packageName: " + packageName);
                        removeMediaPlayer(mMediaPlayerIds.get(packageName));
                    }
                }
            };

<<<<<<< HEAD
=======
    /**
     * Listens for Media key events session changes.
     *
     * <p>The Media session that listens to key events is considered the active session.
     *
     * <p>This will retrieve the {@link android.media.session.MediaController} for this session with
     * the {@code token} provided and set it as the active one.
     *
     * <p>If the {@link android.media.session.MediaController} flags include the {@link
     * MediaSession.FLAG_EXCLUSIVE_GLOBAL_PRIORITY}, the session change shall be ignored as this
     * flag is used only by Telecom to handle wired headsets key events.
     *
     * <p>It can happen that {@code token} is null, in such case wecan still check if we have a
     * {@link MediaController} corresponding to {@code packageName} and set it as active.
     */
    @VisibleForTesting
    final MediaSessionManager.OnMediaKeyEventSessionChangedListener
            mMediaKeyEventSessionChangedListener =
                    new MediaSessionManager.OnMediaKeyEventSessionChangedListener() {
                        @Override
                        public void onMediaKeyEventSessionChanged(
                                String packageName, MediaSession.Token token) {
                            if (mMediaSessionManager == null) {
                                Log.w(
                                        TAG,
                                        "onMediaKeyEventSessionChanged(): Unexpected callback "
                                                + "from the MediaSessionManager, pkg"
                                                + packageName);
                                return;
                            }
                            if (TextUtils.isEmpty(packageName)) {
                                return;
                            }
                            if (token != null) {
                                android.media.session.MediaController controller =
                                        new android.media.session.MediaController(mContext, token);
                                if ((controller.getFlags()
                                                & MediaSession.FLAG_EXCLUSIVE_GLOBAL_PRIORITY)
                                        != 0) {
                                    // Skip adding controller for GLOBAL_PRIORITY session.
                                    Log.i(
                                            TAG,
                                            "onMediaKeyEventSessionChanged,"
                                                    + " ignoring global priority session");
                                    return;
                                }
                                if (!haveMediaPlayer(controller.getPackageName())) {
                                    // Since we have a controller, we can try to to recover by
                                    // adding the
                                    // player and then setting it as active.
                                    Log.w(
                                            TAG,
                                            "onMediaKeyEventSessionChanged(Token): Addressed Player"
                                                + " changed to a player we didn't have a session"
                                                + " for");
                                    addMediaPlayer(controller);
                                }

                                Log.i(
                                        TAG,
                                        "onMediaKeyEventSessionChanged: token="
                                                + controller.getPackageName());
                                setActivePlayer(mMediaPlayerIds.get(controller.getPackageName()));
                            } else {
                                if (!haveMediaPlayer(packageName)) {
                                    e(
                                            "onMediaKeyEventSessionChanged(PackageName): Media key"
                                                + " event session changed to a player we don't have"
                                                + " a session for");
                                    return;
                                }

                                Log.i(
                                        TAG,
                                        "onMediaKeyEventSessionChanged: packageName="
                                                + packageName);
                                setActivePlayer(mMediaPlayerIds.get(packageName));
                            }
                        }
                    };

>>>>>>> e110efe6
    /** Dumps all players and browsable players currently listed in this class. */
    public void dump(StringBuilder sb) {
        sb.append("List of MediaControllers: size=" + mMediaPlayers.size() + "\n");
        for (int id : mMediaPlayers.keySet()) {
            if (id == mActivePlayerId) {
                sb.append("<Active> ");
            }
            MediaPlayerWrapper player = mMediaPlayers.get(id);
            sb.append("  Media Player " + id + ": " + player.getPackageName() + "\n");
            sb.append(player.toString().replaceAll("(?m)^", "  "));
            sb.append("\n");
        }

        sb.append("List of Browsers: size=" + mBrowsablePlayers.size() + "\n");
        for (BrowsedPlayerWrapper player : mBrowsablePlayers.values()) {
            sb.append(player.toString().replaceAll("(?m)^", "  "));
            sb.append("\n");
        }

        mActivePlayerLogger.dump(sb);
        sb.append("\n");
        mAudioPlaybackStateLogger.dump(sb);
        sb.append("\n");
    }

    private static void e(String message) {
        if (sTesting) {
            Log.wtf(TAG, message);
        } else {
            Log.e(TAG, message);
        }
    }

    private static void d(String message) {
        Log.d(TAG, message);
    }
}<|MERGE_RESOLUTION|>--- conflicted
+++ resolved
@@ -833,13 +833,8 @@
     }
 
     /** Informs AVRCP service that there has been an update in browsable players. */
-<<<<<<< HEAD
-    private void sendFolderUpdate(boolean availablePlayers, boolean addressedPlayers,
-            boolean uids) {
-=======
     private void sendFolderUpdate(
             boolean availablePlayers, boolean addressedPlayers, boolean uids) {
->>>>>>> e110efe6
         d("sendFolderUpdate");
         if (mCallback == null) {
             return;
@@ -943,39 +938,17 @@
      * <p>See {@link #removeMediaPlayer} and {@link
      * #addMediaPlayer(android.media.session.MediaController)}
      */
-<<<<<<< HEAD
-    private final BroadcastReceiver mPackageChangedBroadcastReceiver = new BroadcastReceiver() {
-        @Override
-        public void onReceive(Context context, Intent intent) {
-            String action = intent.getAction();
-            Log.v(TAG, "mPackageChangedBroadcastReceiver: action: " + action);
-=======
     private final BroadcastReceiver mPackageChangedBroadcastReceiver =
             new BroadcastReceiver() {
                 @Override
                 public void onReceive(Context context, Intent intent) {
                     String action = intent.getAction();
                     Log.v(TAG, "mPackageChangedBroadcastReceiver: action: " + action);
->>>>>>> e110efe6
 
                     if (action.equals(Intent.ACTION_PACKAGE_REMOVED)
                             || action.equals(Intent.ACTION_PACKAGE_DATA_CLEARED)) {
                         if (intent.getBooleanExtra(Intent.EXTRA_REPLACING, false)) return;
 
-<<<<<<< HEAD
-                String packageName = intent.getData().getSchemeSpecificPart();
-                if (haveMediaPlayer(packageName)) {
-                    removeMediaPlayer(mMediaPlayerIds.get(packageName));
-                }
-            } else if (action.equals(Intent.ACTION_PACKAGE_ADDED)
-                    || action.equals(Intent.ACTION_PACKAGE_CHANGED)) {
-                String packageName = intent.getData().getSchemeSpecificPart();
-                if (packageName != null) {
-                    Log.d(TAG, "Name of package changed: " + packageName);
-                    // TODO (apanicke): Handle either updating or adding the new package.
-                    // Check if its browsable and send the UIDS changed to update the
-                    // root folder
-=======
                         String packageName = intent.getData().getSchemeSpecificPart();
                         if (haveMediaPlayer(packageName)) {
                             removeMediaPlayer(mMediaPlayerIds.get(packageName));
@@ -990,7 +963,6 @@
                             // root folder
                         }
                     }
->>>>>>> e110efe6
                 }
             };
 
@@ -1054,31 +1026,6 @@
      */
     private final AudioManager.AudioPlaybackCallback mAudioPlaybackCallback =
             new AudioManager.AudioPlaybackCallback() {
-<<<<<<< HEAD
-        @Override
-        public void onPlaybackConfigChanged(List<AudioPlaybackConfiguration> configs) {
-            if (configs == null) {
-                return;
-            }
-            boolean isActive = false;
-            AudioPlaybackConfiguration activeConfig = null;
-            for (AudioPlaybackConfiguration config : configs) {
-                if (config.isActive() && (config.getAudioAttributes().getUsage()
-                            == AudioAttributes.USAGE_ASSISTANCE_NAVIGATION_GUIDANCE)
-                        && (config.getAudioAttributes().getContentType()
-                            == AudioAttributes.CONTENT_TYPE_SPEECH)) {
-                    activeConfig = config;
-                    isActive = true;
-                }
-            }
-            if (isActive != mAudioPlaybackIsActive) {
-                mAudioPlaybackStateLogger.logd(TAG, "onPlaybackConfigChanged: "
-                        + (mAudioPlaybackIsActive ? "Active" : "Non-active") + " -> "
-                        + (isActive ? "Active" : "Non-active"));
-                if (isActive) {
-                    mAudioPlaybackStateLogger.logd(TAG, "onPlaybackConfigChanged: "
-                            + "active config: " + activeConfig);
-=======
                 @Override
                 public void onPlaybackConfigChanged(List<AudioPlaybackConfiguration> configs) {
                     if (configs == null) {
@@ -1111,7 +1058,6 @@
                         mAudioPlaybackIsActive = isActive;
                         updateMediaForAudioPlayback();
                     }
->>>>>>> e110efe6
                 }
             };
 
@@ -1125,56 +1071,6 @@
      */
     private final MediaPlayerWrapper.Callback mMediaPlayerCallback =
             new MediaPlayerWrapper.Callback() {
-<<<<<<< HEAD
-        @Override
-        public void mediaUpdatedCallback(MediaData data) {
-            if (data.metadata == null) {
-                Log.d(TAG, "mediaUpdatedCallback(): metadata is null");
-                return;
-            }
-
-            if (data.state == null) {
-                Log.w(TAG, "mediaUpdatedCallback(): Tried to update with null state");
-                return;
-            }
-
-            if (mAudioPlaybackIsActive && (data.state.getState() != PlaybackState.STATE_PLAYING)) {
-                Log.d(TAG, "Some audio playbacks are still active, drop it");
-                return;
-            }
-            sendMediaUpdate(data);
-        }
-
-        @Override
-        public void sessionUpdatedCallback(String packageName) {
-            if (haveMediaPlayer(packageName)) {
-                Log.d(TAG, "sessionUpdatedCallback(): packageName: " + packageName);
-                removeMediaPlayer(mMediaPlayerIds.get(packageName));
-            }
-        }
-    };
-
-    /**
-     * Listens for Media key events session changes.
-     *
-     * <p>The Media session that listens to key events is considered the active session.
-     *
-     * <p>This will retrieve the {@link android.media.session.MediaController} for this session with
-     * the {@code token} provided and set it as the active one.
-     *
-     * <p>If the {@link android.media.session.MediaController} flags include the {@link
-     * MediaSession.FLAG_EXCLUSIVE_GLOBAL_PRIORITY}, the session change shall be ignored as this
-     * flag is used only by Telecom to handle wired headsets key events.
-     *
-     * <p>It can happen that {@code token} is null, in such case wecan still check if we have a
-     * {@link MediaController} corresponding to {@code packageName} and set it as active.
-     */
-    @VisibleForTesting
-    final MediaSessionManager.OnMediaKeyEventSessionChangedListener
-            mMediaKeyEventSessionChangedListener =
-            new MediaSessionManager.OnMediaKeyEventSessionChangedListener() {
-=======
->>>>>>> e110efe6
                 @Override
                 public void mediaUpdatedCallback(MediaData data) {
                     if (data.metadata == null) {
@@ -1204,8 +1100,6 @@
                 }
             };
 
-<<<<<<< HEAD
-=======
     /**
      * Listens for Media key events session changes.
      *
@@ -1287,7 +1181,6 @@
                         }
                     };
 
->>>>>>> e110efe6
     /** Dumps all players and browsable players currently listed in this class. */
     public void dump(StringBuilder sb) {
         sb.append("List of MediaControllers: size=" + mMediaPlayers.size() + "\n");

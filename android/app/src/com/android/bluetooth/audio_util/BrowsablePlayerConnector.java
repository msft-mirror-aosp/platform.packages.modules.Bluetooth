/*
 * Copyright 2018 The Android Open Source Project
 *
 * Licensed under the Apache License, Version 2.0 (the "License");
 * you may not use this file except in compliance with the License.
 * You may obtain a copy of the License at
 *
 *      http://www.apache.org/licenses/LICENSE-2.0
 *
 * Unless required by applicable law or agreed to in writing, software
 * distributed under the License is distributed on an "AS IS" BASIS,
 * WITHOUT WARRANTIES OR CONDITIONS OF ANY KIND, either express or implied.
 * See the License for the specific language governing permissions and
 * limitations under the License.
 */

package com.android.bluetooth.audio_util;

import android.content.Context;
import android.content.pm.ResolveInfo;
import android.os.Handler;
import android.os.Looper;
import android.os.Message;
import android.util.Log;

import com.android.bluetooth.Utils;
import com.android.internal.annotations.VisibleForTesting;

import java.util.ArrayList;
import java.util.HashSet;
import java.util.List;
import java.util.Set;

/**
 * This class provides a way to connect to multiple browsable players at a time. It will attempt to
 * simultaneously connect to a list of services that support the MediaBrowserService. After a
 * timeout, the list of connected players will be returned via callback.
 *
 * <p>The main use of this class is to check whether a player can be browsed despite using the
 * MediaBrowserService. This way we do not have to do the same checks when constructing
 * BrowsedPlayerWrappers by hand.
 */
public class BrowsablePlayerConnector extends Handler {
    private static final String TAG = "AvrcpBrowsablePlayerConnector";
    private static final long CONNECT_TIMEOUT_MS = 10000; // Time in ms to wait for a connection

    private static final int MSG_GET_FOLDER_ITEMS_CB = 0;
    private static final int MSG_CONNECT_CB = 1;
    private static final int MSG_TIMEOUT = 2;

    private static BrowsablePlayerConnector sInjectConnector;
    private PlayerListCallback mCallback;

    private List<BrowsedPlayerWrapper> mResults = new ArrayList<BrowsedPlayerWrapper>();
    private Set<BrowsedPlayerWrapper> mPendingPlayers = new HashSet<BrowsedPlayerWrapper>();

    interface PlayerListCallback {
        void run(List<BrowsedPlayerWrapper> result);
    }

    @VisibleForTesting
    static void setInstanceForTesting(BrowsablePlayerConnector connector) {
        Utils.enforceInstrumentationTestMode();
        sInjectConnector = connector;
    }

    static BrowsablePlayerConnector connectToPlayers(
            Context context, Looper looper, List<ResolveInfo> players, PlayerListCallback cb) {
        if (sInjectConnector != null) {
            return sInjectConnector;
        }
        if (cb == null) {
            Log.wtf(TAG, "Null callback passed");
            return null;
        }

        BrowsablePlayerConnector newConnector = new BrowsablePlayerConnector(looper, cb);

        // Try to start connecting all the browsed player wrappers
        for (ResolveInfo info : players) {
            BrowsedPlayerWrapper player =
                    BrowsedPlayerWrapper.wrap(
                            context, looper, info.serviceInfo.packageName, info.serviceInfo.name);
            newConnector.mPendingPlayers.add(player);
<<<<<<< HEAD
            player.connect((int status, BrowsedPlayerWrapper wrapper) -> {
                // Use the handler to avoid concurrency issues
                Log.d(TAG, "Browse player callback called: package="
                        + info.serviceInfo.packageName
                        + " : status=" + status);
                newConnector.obtainMessage(MSG_CONNECT_CB, status, 0, wrapper).sendToTarget();
            });
=======
            player.connect(
                    (int status, BrowsedPlayerWrapper wrapper) -> {
                        // Use the handler to avoid concurrency issues
                        Log.d(
                                TAG,
                                "Browse player callback called: package="
                                        + info.serviceInfo.packageName
                                        + " : status="
                                        + status);
                        newConnector
                                .obtainMessage(MSG_CONNECT_CB, status, 0, wrapper)
                                .sendToTarget();
                    });
>>>>>>> 67a65fc1
        }

        newConnector.sendEmptyMessageDelayed(MSG_TIMEOUT, CONNECT_TIMEOUT_MS);
        return newConnector;
    }

    private BrowsablePlayerConnector(Looper looper, PlayerListCallback cb) {
        super(looper);
        mCallback = cb;
    }

    private void removePendingPlayers() {
        for (BrowsedPlayerWrapper wrapper : mPendingPlayers) {
            Log.d(TAG, "Disconnecting " + wrapper.getPackageName());
            wrapper.disconnect();
        }
        mPendingPlayers.clear();
    }

    void cleanup() {
        if (mPendingPlayers.size() != 0) {
            Log.i(TAG, "Bluetooth turn off with " + mPendingPlayers.size() + " pending player(s)");
            removePendingPlayers();
            removeCallbacksAndMessages(null);
        }
    }

    @Override
    public void handleMessage(Message msg) {
        Log.d(TAG, "Received a message: msg.what=" + msg.what);
<<<<<<< HEAD
        switch(msg.what) {
            case MSG_GET_FOLDER_ITEMS_CB: {
                int status = msg.arg1;
                int results_size = msg.arg2;
                BrowsedPlayerWrapper wrapper = (BrowsedPlayerWrapper) msg.obj;

                // If we failed to remove the wrapper from the pending set, that
                // means a timeout occurred and the callback was triggered afterwards
                // or the connector was cleaned up.
                if (!mPendingPlayers.remove(wrapper)) {
                    return;
                }

                if (status == BrowsedPlayerWrapper.STATUS_SUCCESS && results_size != 0) {
                    Log.i(TAG, "Successfully added package to results: "
                            + wrapper.getPackageName());
                    mResults.add(wrapper);
                }
                break;
            }
=======
        switch (msg.what) {
            case MSG_GET_FOLDER_ITEMS_CB:
                {
                    int status = msg.arg1;
                    int results_size = msg.arg2;
                    BrowsedPlayerWrapper wrapper = (BrowsedPlayerWrapper) msg.obj;
>>>>>>> 67a65fc1

                    // If we failed to remove the wrapper from the pending set, that
                    // means a timeout occurred and the callback was triggered afterwards
                    // or the connector was cleaned up.
                    if (!mPendingPlayers.remove(wrapper)) {
                        return;
                    }

                    if (status == BrowsedPlayerWrapper.STATUS_SUCCESS && results_size != 0) {
                        Log.i(
                                TAG,
                                "Successfully added package to results: "
                                        + wrapper.getPackageName());
                        mResults.add(wrapper);
                    }
                    break;
                }

<<<<<<< HEAD
                // Check to see if the root folder has any items
                Log.i(TAG, "Checking root contents for " + wrapper.getPackageName());
                wrapper.getFolderItems(wrapper.getRootId(),
                        (int status, String mediaId, List<ListItem> results) -> {
                            // Send the response as a message so that it is properly
                            // synchronized
                            obtainMessage(MSG_GET_FOLDER_ITEMS_CB, status, results.size(), wrapper)
                                    .sendToTarget();
                        });
                break;
            }

            case MSG_TIMEOUT: {
                Log.v(TAG, "Timed out waiting for players");
                removePendingPlayers();
                break;
            }
=======
            case MSG_CONNECT_CB:
                {
                    BrowsedPlayerWrapper wrapper = (BrowsedPlayerWrapper) msg.obj;

                    if (msg.arg1 != BrowsedPlayerWrapper.STATUS_SUCCESS) {
                        Log.i(TAG, wrapper.getPackageName() + " is not browsable");
                        // If we failed to remove the wrapper from the pending set, that
                        // means a timeout occurred and the callback was triggered afterwards
                        if (!mPendingPlayers.remove(wrapper)) {
                            return;
                        }
                        break;
                    }

                    // Check to see if the root folder has any items
                    Log.i(TAG, "Checking root contents for " + wrapper.getPackageName());
                    wrapper.getFolderItems(
                            wrapper.getRootId(),
                            (int status, String mediaId, List<ListItem> results) -> {
                                // Send the response as a message so that it is properly
                                // synchronized
                                obtainMessage(
                                                MSG_GET_FOLDER_ITEMS_CB,
                                                status,
                                                results.size(),
                                                wrapper)
                                        .sendToTarget();
                            });
                    break;
                }

            case MSG_TIMEOUT:
                {
                    Log.v(TAG, "Timed out waiting for players");
                    removePendingPlayers();
                    break;
                }
>>>>>>> 67a65fc1
        }

        if (mPendingPlayers.size() == 0) {
            Log.i(TAG, "Successfully connected to " + mResults.size() + " browsable players.");
            removeMessages(MSG_TIMEOUT);
            mCallback.run(mResults);
        }
    }
}<|MERGE_RESOLUTION|>--- conflicted
+++ resolved
@@ -82,15 +82,6 @@
                     BrowsedPlayerWrapper.wrap(
                             context, looper, info.serviceInfo.packageName, info.serviceInfo.name);
             newConnector.mPendingPlayers.add(player);
-<<<<<<< HEAD
-            player.connect((int status, BrowsedPlayerWrapper wrapper) -> {
-                // Use the handler to avoid concurrency issues
-                Log.d(TAG, "Browse player callback called: package="
-                        + info.serviceInfo.packageName
-                        + " : status=" + status);
-                newConnector.obtainMessage(MSG_CONNECT_CB, status, 0, wrapper).sendToTarget();
-            });
-=======
             player.connect(
                     (int status, BrowsedPlayerWrapper wrapper) -> {
                         // Use the handler to avoid concurrency issues
@@ -104,7 +95,6 @@
                                 .obtainMessage(MSG_CONNECT_CB, status, 0, wrapper)
                                 .sendToTarget();
                     });
->>>>>>> 67a65fc1
         }
 
         newConnector.sendEmptyMessageDelayed(MSG_TIMEOUT, CONNECT_TIMEOUT_MS);
@@ -135,35 +125,12 @@
     @Override
     public void handleMessage(Message msg) {
         Log.d(TAG, "Received a message: msg.what=" + msg.what);
-<<<<<<< HEAD
-        switch(msg.what) {
-            case MSG_GET_FOLDER_ITEMS_CB: {
-                int status = msg.arg1;
-                int results_size = msg.arg2;
-                BrowsedPlayerWrapper wrapper = (BrowsedPlayerWrapper) msg.obj;
-
-                // If we failed to remove the wrapper from the pending set, that
-                // means a timeout occurred and the callback was triggered afterwards
-                // or the connector was cleaned up.
-                if (!mPendingPlayers.remove(wrapper)) {
-                    return;
-                }
-
-                if (status == BrowsedPlayerWrapper.STATUS_SUCCESS && results_size != 0) {
-                    Log.i(TAG, "Successfully added package to results: "
-                            + wrapper.getPackageName());
-                    mResults.add(wrapper);
-                }
-                break;
-            }
-=======
         switch (msg.what) {
             case MSG_GET_FOLDER_ITEMS_CB:
                 {
                     int status = msg.arg1;
                     int results_size = msg.arg2;
                     BrowsedPlayerWrapper wrapper = (BrowsedPlayerWrapper) msg.obj;
->>>>>>> 67a65fc1
 
                     // If we failed to remove the wrapper from the pending set, that
                     // means a timeout occurred and the callback was triggered afterwards
@@ -182,25 +149,6 @@
                     break;
                 }
 
-<<<<<<< HEAD
-                // Check to see if the root folder has any items
-                Log.i(TAG, "Checking root contents for " + wrapper.getPackageName());
-                wrapper.getFolderItems(wrapper.getRootId(),
-                        (int status, String mediaId, List<ListItem> results) -> {
-                            // Send the response as a message so that it is properly
-                            // synchronized
-                            obtainMessage(MSG_GET_FOLDER_ITEMS_CB, status, results.size(), wrapper)
-                                    .sendToTarget();
-                        });
-                break;
-            }
-
-            case MSG_TIMEOUT: {
-                Log.v(TAG, "Timed out waiting for players");
-                removePendingPlayers();
-                break;
-            }
-=======
             case MSG_CONNECT_CB:
                 {
                     BrowsedPlayerWrapper wrapper = (BrowsedPlayerWrapper) msg.obj;
@@ -238,7 +186,6 @@
                     removePendingPlayers();
                     break;
                 }
->>>>>>> 67a65fc1
         }
 
         if (mPendingPlayers.size() == 0) {

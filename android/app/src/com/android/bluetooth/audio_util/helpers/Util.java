/*
 * Copyright (C) 2018 The Android Open Source Project
 *
 * Licensed under the Apache License, Version 2.0 (the "License");
 * you may not use this file except in compliance with the License.
 * You may obtain a copy of the License at
 *
 *      http://www.apache.org/licenses/LICENSE-2.0
 *
 * Unless required by applicable law or agreed to in writing, software
 * distributed under the License is distributed on an "AS IS" BASIS,
 * WITHOUT WARRANTIES OR CONDITIONS OF ANY KIND, either express or implied.
 * See the License for the specific language governing permissions and
 * limitations under the License.
 */

package com.android.bluetooth.audio_util;

import android.content.Context;
import android.content.pm.PackageManager;
import android.media.MediaMetadata;
import android.media.browse.MediaBrowser.MediaItem;
import android.media.session.MediaSession;
import android.util.Log;

import com.android.bluetooth.R;

import java.util.ArrayList;
import java.util.List;

class Util {
    public static String TAG = "audio_util.Util";

    // TODO (apanicke): Remove this prefix later, for now it makes debugging easier.
    public static final String NOW_PLAYING_PREFIX = "NowPlayingId";

    /** Get an empty set of Metadata */
    public static final Metadata empty_data() {
        Metadata.Builder builder = new Metadata.Builder();
        return builder.useDefaults().build();
    }

    /** Determine if a set of Metadata is "empty" as defined by audio_util. */
    public static final boolean isEmptyData(Metadata data) {
        if (data == null) return true;
        // Note: We need both equals() and an explicit media id check because equals() does
        // not check for the media ID.
        return (empty_data().equals(data) && data.mediaId.equals(Metadata.EMPTY_MEDIA_ID));
    }

    /**
     * Get whether or not Bluetooth is configured to support URI images or not.
     *
     * <p>Note that creating URI images will dramatically increase memory usage.
     */
    public static boolean areUriImagesSupported(Context context) {
        if (context == null) return false;
        return context.getResources().getBoolean(R.bool.avrcp_target_cover_art_uri_images);
    }

    /** Translate a MediaItem to audio_util's Metadata */
    public static Metadata toMetadata(Context context, MediaItem item) {
        Metadata.Builder builder = new Metadata.Builder();
        try {
            return builder.useContext(context).useDefaults().fromMediaItem(item).build();
        } catch (Exception e) {
            Log.e(TAG, "Failed to build Metadata from MediaItem, returning empty data", e);
            return empty_data();
        }
    }

    /** Translate a MediaSession.QueueItem to audio_util's Metadata */
    public static Metadata toMetadata(Context context, MediaSession.QueueItem item) {
        Metadata.Builder builder = new Metadata.Builder();

        try {
            builder.useDefaults().fromQueueItem(item);
        } catch (Exception e) {
            Log.e(TAG, "Failed to build Metadata from QueueItem, returning empty data", e);
            return empty_data();
        }

        // For Queue Items, the Media Id will always be just its Queue ID
        // We don't need to use its actual ID since we don't promise UIDS being valid
        // between a file system and it's now playing list.
        if (item != null) builder.setMediaId(NOW_PLAYING_PREFIX + item.getQueueId());
        return builder.build();
    }

    /** Translate a MediaMetadata to audio_util's Metadata */
    public static Metadata toMetadata(Context context, MediaMetadata data) {
        Metadata.Builder builder = new Metadata.Builder();
        // This will always be currsong. The AVRCP service will overwrite the mediaId if it needs to
        // TODO (apanicke): Remove when the service is ready, right now it makes debugging much more
        // convenient
        try {
            return builder.useContext(context)
                    .useDefaults()
                    .fromMediaMetadata(data)
                    .setMediaId("currsong")
                    .build();
        } catch (Exception e) {
            Log.e(TAG, "Failed to build Metadata from MediaMetadata, returning empty data", e);
            return empty_data();
        }
    }

<<<<<<< HEAD
    /**
     * Translate a list of MediaSession.QueueItem to a list of audio_util's Metadata
     */
    public static List<Metadata> toMetadataList(Context context,
            List<MediaSession.QueueItem> items) {
=======
    /** Translate a list of MediaSession.QueueItem to a list of audio_util's Metadata */
    public static List<Metadata> toMetadataList(
            Context context, List<MediaSession.QueueItem> items) {
>>>>>>> 6cdb3953
        ArrayList<Metadata> list = new ArrayList<>();

        if (items == null) return list;

        for (int i = 0; i < items.size(); i++) {
            Metadata data = toMetadata(context, items.get(i));
            if (isEmptyData(data)) {
                Log.e(TAG, "Received an empty Metadata item in list. Returning an empty queue");
                return new ArrayList<>();
            }
            data.trackNum = "" + (i + 1);
            data.numTracks = "" + items.size();
            list.add(data);
        }

        return list;
    }

    // Helper method to close a list of ListItems so that if the callee wants
    // to mutate the list they can do it without affecting any internally cached info
    public static List<ListItem> cloneList(List<ListItem> list) {
        List<ListItem> clone = new ArrayList<ListItem>(list.size());
        for (ListItem item : list) clone.add(item.clone());
        return clone;
    }

    public static String getDisplayName(Context context, String packageName) {
        try {
            PackageManager manager = context.getPackageManager();
            return manager.getApplicationLabel(manager.getApplicationInfo(packageName, 0))
                    .toString();
        } catch (Exception e) {
            Log.w(TAG, "Name Not Found using package name: " + packageName);
            return packageName;
        }
    }
}<|MERGE_RESOLUTION|>--- conflicted
+++ resolved
@@ -105,17 +105,9 @@
         }
     }
 
-<<<<<<< HEAD
-    /**
-     * Translate a list of MediaSession.QueueItem to a list of audio_util's Metadata
-     */
-    public static List<Metadata> toMetadataList(Context context,
-            List<MediaSession.QueueItem> items) {
-=======
     /** Translate a list of MediaSession.QueueItem to a list of audio_util's Metadata */
     public static List<Metadata> toMetadataList(
             Context context, List<MediaSession.QueueItem> items) {
->>>>>>> 6cdb3953
         ArrayList<Metadata> list = new ArrayList<>();
 
         if (items == null) return list;

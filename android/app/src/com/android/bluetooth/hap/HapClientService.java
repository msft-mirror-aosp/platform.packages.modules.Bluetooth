--- conflicted
+++ resolved
@@ -61,13 +61,7 @@
 import java.util.Map;
 import java.util.Objects;
 
-<<<<<<< HEAD
-/**
- * Provides Bluetooth Hearing Access profile, as a service.
- */
-=======
 /** Provides Bluetooth Hearing Access profile, as a service. */
->>>>>>> e110efe6
 public class HapClientService extends ProfileService {
     private static final String TAG = "HapClientService";
 
@@ -346,13 +340,8 @@
     public boolean setConnectionPolicy(BluetoothDevice device, int connectionPolicy) {
         enforceBluetoothPrivilegedPermission(this);
         Log.d(TAG, "Saved connectionPolicy " + device + " = " + connectionPolicy);
-<<<<<<< HEAD
-        mDatabaseManager.setProfileConnectionPolicy(device, BluetoothProfile.HAP_CLIENT,
-                        connectionPolicy);
-=======
         mDatabaseManager.setProfileConnectionPolicy(
                 device, BluetoothProfile.HAP_CLIENT, connectionPolicy);
->>>>>>> e110efe6
         if (connectionPolicy == BluetoothProfile.CONNECTION_POLICY_ALLOWED) {
             connect(device);
         } else if (connectionPolicy == BluetoothProfile.CONNECTION_POLICY_FORBIDDEN) {
@@ -515,17 +504,12 @@
                 return null;
             }
             Log.d(TAG, "Creating a new state machine for " + device);
-<<<<<<< HEAD
-            sm = HapClientStateMachine.make(device, this,
-                    mHapClientNativeInterface, mStateMachinesThread.getLooper());
-=======
             sm =
                     HapClientStateMachine.make(
                             device,
                             this,
                             mHapClientNativeInterface,
                             mStateMachinesThread.getLooper());
->>>>>>> e110efe6
             mStateMachines.put(device, sm);
             return sm;
         }
@@ -1012,30 +996,14 @@
         }
     }
 
-<<<<<<< HEAD
-    void updateDevicePresetsCache(BluetoothDevice device, int infoReason,
-            List<BluetoothHapPresetInfo> presets) {
-=======
     void updateDevicePresetsCache(
             BluetoothDevice device, int infoReason, List<BluetoothHapPresetInfo> presets) {
->>>>>>> e110efe6
         switch (infoReason) {
             case HapClientStackEvent.PRESET_INFO_REASON_ALL_PRESET_INFO:
                 mPresetsMap.put(device, presets);
                 break;
             case HapClientStackEvent.PRESET_INFO_REASON_PRESET_INFO_UPDATE:
             case HapClientStackEvent.PRESET_INFO_REASON_PRESET_AVAILABILITY_CHANGED:
-<<<<<<< HEAD
-            case HapClientStackEvent.PRESET_INFO_REASON_PRESET_INFO_REQUEST_RESPONSE: {
-                List current_presets = mPresetsMap.get(device);
-                if (current_presets != null) {
-                    for (BluetoothHapPresetInfo new_preset : presets) {
-                        ListIterator<BluetoothHapPresetInfo> iter = current_presets.listIterator();
-                        while (iter.hasNext()) {
-                            if (iter.next().getIndex() == new_preset.getIndex()) {
-                                iter.remove();
-                                break;
-=======
             case HapClientStackEvent.PRESET_INFO_REASON_PRESET_INFO_REQUEST_RESPONSE:
                 {
                     List current_presets = mPresetsMap.get(device);
@@ -1048,7 +1016,6 @@
                                     iter.remove();
                                     break;
                                 }
->>>>>>> e110efe6
                             }
                         }
                         current_presets.addAll(presets);
@@ -1059,17 +1026,6 @@
                 }
                 break;
 
-<<<<<<< HEAD
-            case HapClientStackEvent.PRESET_INFO_REASON_PRESET_DELETED: {
-                List current_presets = mPresetsMap.get(device);
-                if (current_presets != null) {
-                    for (BluetoothHapPresetInfo new_preset : presets) {
-                        ListIterator<BluetoothHapPresetInfo> iter = current_presets.listIterator();
-                        while (iter.hasNext()) {
-                            if (iter.next().getIndex() == new_preset.getIndex()) {
-                                iter.remove();
-                                break;
-=======
             case HapClientStackEvent.PRESET_INFO_REASON_PRESET_DELETED:
                 {
                     List current_presets = mPresetsMap.get(device);
@@ -1082,7 +1038,6 @@
                                     iter.remove();
                                     break;
                                 }
->>>>>>> e110efe6
                             }
                         }
                         mPresetsMap.put(device, current_presets);
@@ -1176,33 +1131,10 @@
                     int groupId = stackEvent.valueInt2;
                     int statusCode = stackEvent.valueInt1;
 
-<<<<<<< HEAD
-                if (device != null) {
-                    notifySelectActivePresetFailed(device, statusCode);
-                } else if (groupId != BluetoothCsipSetCoordinator.GROUP_ID_INVALID) {
-                    notifySelectActivePresetForGroupFailed(groupId, statusCode);
-                }
-            } break;
-
-            case (HapClientStackEvent.EVENT_TYPE_ON_PRESET_INFO): {
-                int infoReason = stackEvent.valueInt2;
-                int groupId = stackEvent.valueInt3;
-                ArrayList presets = stackEvent.valueList;
-
-                if (device != null) {
-                    updateDevicePresetsCache(device, infoReason, presets);
-                    notifyPresetInfoChanged(device, infoReason);
-
-                } else if (groupId != BluetoothCsipSetCoordinator.GROUP_ID_INVALID) {
-                    List<BluetoothDevice> all_group_devices = getGroupDevices(groupId);
-                    for (BluetoothDevice dev : all_group_devices) {
-                        updateDevicePresetsCache(dev, infoReason, presets);
-=======
                     if (device != null) {
                         notifySelectActivePresetFailed(device, statusCode);
                     } else if (groupId != BluetoothCsipSetCoordinator.GROUP_ID_INVALID) {
                         notifySelectActivePresetForGroupFailed(groupId, statusCode);
->>>>>>> e110efe6
                     }
                 }
                 break;
@@ -1227,16 +1159,10 @@
                 }
                 return;
 
-<<<<<<< HEAD
-            case (HapClientStackEvent.EVENT_TYPE_ON_PRESET_NAME_SET_ERROR): {
-                int statusCode = stackEvent.valueInt1;
-                int groupId = stackEvent.valueInt3;
-=======
             case (HapClientStackEvent.EVENT_TYPE_ON_PRESET_NAME_SET_ERROR):
                 {
                     int statusCode = stackEvent.valueInt1;
                     int groupId = stackEvent.valueInt3;
->>>>>>> e110efe6
 
                     if (device != null) {
                         notifySetPresetNameFailed(device, statusCode);

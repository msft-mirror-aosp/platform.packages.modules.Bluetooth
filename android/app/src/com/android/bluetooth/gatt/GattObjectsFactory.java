/*
 * Copyright 2022 The Android Open Source Project
 *
 * Licensed under the Apache License, Version 2.0 (the "License");
 * you may not use this file except in compliance with the License.
 * You may obtain a copy of the License at
 *
 *      http://www.apache.org/licenses/LICENSE-2.0
 *
 * Unless required by applicable law or agreed to in writing, software
 * distributed under the License is distributed on an "AS IS" BASIS,
 * WITHOUT WARRANTIES OR CONDITIONS OF ANY KIND, either express or implied.
 * See the License for the specific language governing permissions and
 * limitations under the License.
 */

package com.android.bluetooth.gatt;

import android.content.Context;
import android.os.Looper;
import android.util.Log;

import com.android.bluetooth.Utils;
import com.android.bluetooth.btservice.AdapterService;
<<<<<<< HEAD
import com.android.bluetooth.btservice.BluetoothAdapterProxy;
import com.android.bluetooth.le_scan.PeriodicScanManager;
import com.android.bluetooth.le_scan.ScanManager;
import com.android.bluetooth.le_scan.ScanNativeInterface;
import com.android.bluetooth.le_scan.TransitionalScanHelper;
=======
>>>>>>> 6cdb3953

/** Factory class for object initialization to help with unit testing */
public class GattObjectsFactory {
    private static final String TAG = GattObjectsFactory.class.getSimpleName();
    private static GattObjectsFactory sInstance;
    private static final Object INSTANCE_LOCK = new Object();

    private GattObjectsFactory() {}

    /**
     * Get the singleton instance of object factory
     *
     * @return the singleton instance, guaranteed not null
     */
    public static GattObjectsFactory getInstance() {
        synchronized (INSTANCE_LOCK) {
            if (sInstance == null) {
                sInstance = new GattObjectsFactory();
            }
        }
        return sInstance;
    }

    /**
     * Allow unit tests to substitute GattObjectsFactory with a test instance
     *
     * @param objectsFactory a test instance of the GattObjectsFactory
     */
    public static void setInstanceForTesting(GattObjectsFactory objectsFactory) {
        Utils.enforceInstrumentationTestMode();
        synchronized (INSTANCE_LOCK) {
            Log.d(TAG, "setInstanceForTesting(), set to " + objectsFactory);
            sInstance = objectsFactory;
        }
    }

    public GattNativeInterface getNativeInterface() {
        return GattNativeInterface.getInstance();
    }

<<<<<<< HEAD
    public ScanNativeInterface getScanNativeInterface() {
        return ScanNativeInterface.getInstance();
    }

    /**
     * Create an instance of ScanManager
     *
     * @param context a Context instance
     * @param scanHelper a TransitionalScanHelper instance
     * @param adapterService an AdapterService instance
     * @param bluetoothAdapterProxy a bluetoothAdapterProxy instance
     * @param looper the looper to be used for processing messages
     * @return the created ScanManager instance
     */
    public ScanManager createScanManager(
            Context context,
            TransitionalScanHelper scanHelper,
            AdapterService adapterService,
            BluetoothAdapterProxy bluetoothAdapterProxy,
            Looper looper) {
        return new ScanManager(context, scanHelper, adapterService, bluetoothAdapterProxy, looper);
    }

    public PeriodicScanManager createPeriodicScanManager(AdapterService adapterService) {
        return new PeriodicScanManager(adapterService);
    }

=======
>>>>>>> 6cdb3953
    public DistanceMeasurementManager createDistanceMeasurementManager(
            AdapterService adapterService) {
        return new DistanceMeasurementManager(adapterService);
    }
}<|MERGE_RESOLUTION|>--- conflicted
+++ resolved
@@ -16,20 +16,10 @@
 
 package com.android.bluetooth.gatt;
 
-import android.content.Context;
-import android.os.Looper;
 import android.util.Log;
 
 import com.android.bluetooth.Utils;
 import com.android.bluetooth.btservice.AdapterService;
-<<<<<<< HEAD
-import com.android.bluetooth.btservice.BluetoothAdapterProxy;
-import com.android.bluetooth.le_scan.PeriodicScanManager;
-import com.android.bluetooth.le_scan.ScanManager;
-import com.android.bluetooth.le_scan.ScanNativeInterface;
-import com.android.bluetooth.le_scan.TransitionalScanHelper;
-=======
->>>>>>> 6cdb3953
 
 /** Factory class for object initialization to help with unit testing */
 public class GattObjectsFactory {
@@ -70,36 +60,6 @@
         return GattNativeInterface.getInstance();
     }
 
-<<<<<<< HEAD
-    public ScanNativeInterface getScanNativeInterface() {
-        return ScanNativeInterface.getInstance();
-    }
-
-    /**
-     * Create an instance of ScanManager
-     *
-     * @param context a Context instance
-     * @param scanHelper a TransitionalScanHelper instance
-     * @param adapterService an AdapterService instance
-     * @param bluetoothAdapterProxy a bluetoothAdapterProxy instance
-     * @param looper the looper to be used for processing messages
-     * @return the created ScanManager instance
-     */
-    public ScanManager createScanManager(
-            Context context,
-            TransitionalScanHelper scanHelper,
-            AdapterService adapterService,
-            BluetoothAdapterProxy bluetoothAdapterProxy,
-            Looper looper) {
-        return new ScanManager(context, scanHelper, adapterService, bluetoothAdapterProxy, looper);
-    }
-
-    public PeriodicScanManager createPeriodicScanManager(AdapterService adapterService) {
-        return new PeriodicScanManager(adapterService);
-    }
-
-=======
->>>>>>> 6cdb3953
     public DistanceMeasurementManager createDistanceMeasurementManager(
             AdapterService adapterService) {
         return new DistanceMeasurementManager(adapterService);

/*
 * Copyright 2022 The Android Open Source Project
 *
 * Licensed under the Apache License, Version 2.0 (the "License");
 * you may not use this file except in compliance with the License.
 * You may obtain a copy of the License at
 *
 *      http://www.apache.org/licenses/LICENSE-2.0
 *
 * Unless required by applicable law or agreed to in writing, software
 * distributed under the License is distributed on an "AS IS" BASIS,
 * WITHOUT WARRANTIES OR CONDITIONS OF ANY KIND, either express or implied.
 * See the License for the specific language governing permissions and
 * limitations under the License.
 */

package com.android.bluetooth.gatt;

import android.bluetooth.BluetoothDevice;
import android.bluetooth.le.DistanceMeasurementParams;
import android.bluetooth.le.IDistanceMeasurementCallback;
import android.os.Handler;
import android.os.Looper;

import java.util.Objects;
import java.util.UUID;

<<<<<<< HEAD
/**
 * Manages information of apps that registered distance measurement
 */
=======
/** Manages information of apps that registered distance measurement */
>>>>>>> 67a65fc1
class DistanceMeasurementTracker {
    private static final String TAG = "DistanceMeasurementTracker";

    final DistanceMeasurementManager mManager;
    final BluetoothDevice mDevice;
    final String mIdentityAddress;
    final UUID mUuid;
    final int mInterval; // Report interval in ms
    final int mDuration; // Report duration in s
    final int mMethod;
    final IDistanceMeasurementCallback mCallback;
    boolean mStarted = false;
    private Handler mHandler;

    DistanceMeasurementTracker(
            DistanceMeasurementManager manager,
            DistanceMeasurementParams params,
            String identityAddress,
            UUID uuid,
            int interval,
            IDistanceMeasurementCallback callback) {
        mManager = manager;
        mDevice = params.getDevice();
        mIdentityAddress = identityAddress;
        mUuid = uuid;
        mInterval = interval;
        mDuration = params.getDurationSeconds();
        mMethod = params.getMethodId();
        mCallback = callback;
    }

    void startTimer(Looper looper) {
        mHandler = new Handler(looper);
        mHandler.postDelayed(
                new Runnable() {
                    @Override
                    public void run() {
                        mManager.stopDistanceMeasurement(mUuid, mDevice, mMethod, true);
                    }
                },
                mDuration * 1000L);
    }

    void cancelTimer() {
        if (mHandler != null) {
            mHandler.removeCallbacksAndMessages(null);
        }
    }

    public boolean equals(UUID uuid, String identityAddress) {
        if (!Objects.equals(mUuid, uuid)) {
            return false;
        }
        if (!Objects.equals(mIdentityAddress, identityAddress)) {
            return false;
        }
        return true;
    }

    @Override
    public boolean equals(Object o) {
        if (o == null) return false;

        if (!(o instanceof DistanceMeasurementTracker)) return false;

        final DistanceMeasurementTracker u = (DistanceMeasurementTracker) o;

        if (!Objects.equals(mIdentityAddress, u.mIdentityAddress)) {
            return false;
        }

        if (!Objects.equals(mUuid, u.mUuid)) {
            return false;
        }
        return true;
    }

    @Override
    public int hashCode() {
        return Objects.hash(mIdentityAddress, mUuid);
    }
}<|MERGE_RESOLUTION|>--- conflicted
+++ resolved
@@ -25,13 +25,7 @@
 import java.util.Objects;
 import java.util.UUID;
 
-<<<<<<< HEAD
-/**
- * Manages information of apps that registered distance measurement
- */
-=======
 /** Manages information of apps that registered distance measurement */
->>>>>>> 67a65fc1
 class DistanceMeasurementTracker {
     private static final String TAG = "DistanceMeasurementTracker";
 

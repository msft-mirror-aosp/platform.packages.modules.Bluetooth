--- conflicted
+++ resolved
@@ -331,22 +331,13 @@
                             }
                         };
             }
-            if (enableTestMode && !isTestModeEnabled()) {
-                super.setTestModeEnabled(true);
-                mTestModeHandler.removeMessages(0);
-                mTestModeHandler.sendEmptyMessageDelayed(0, DateUtils.SECOND_IN_MILLIS);
-            } else if (!enableTestMode && isTestModeEnabled()) {
-                super.setTestModeEnabled(false);
-                mTestModeHandler.removeMessages(0);
-                mTestModeHandler.sendEmptyMessage(0);
-            }
-<<<<<<< HEAD
-=======
+            if (enableTestMode == isTestModeEnabled()) {
+                return;
+            }
             super.setTestModeEnabled(enableTestMode);
             mTestModeHandler.removeMessages(0);
             mTestModeHandler.sendEmptyMessageDelayed(
                     0, enableTestMode ? DateUtils.SECOND_IN_MILLIS : 0);
->>>>>>> 5177f60d
         }
     }
 

--- conflicted
+++ resolved
@@ -120,17 +120,6 @@
 
     private int mMaxScanFilters;
 
-<<<<<<< HEAD
-    /**
-     * Pending service declaration queue
-     */
-    private List<ServiceDeclaration> mServiceDeclarations = new ArrayList<ServiceDeclaration>();
-
-    private Map<Integer, List<BluetoothGattService>> gattClientDatabases =
-            new HashMap<Integer, List<BluetoothGattService>>();
-
-=======
->>>>>>> cdff8a32
     static final int NUM_SCAN_EVENTS_KEPT = 20;
     /**
      * Internal list of scan events to use with the proto
@@ -138,40 +127,8 @@
     ArrayList<BluetoothProto.ScanEvent> mScanEvents =
         new ArrayList<BluetoothProto.ScanEvent>(NUM_SCAN_EVENTS_KEPT);
 
-<<<<<<< HEAD
-    private ServiceDeclaration addDeclaration() {
-        synchronized (mServiceDeclarations) {
-            mServiceDeclarations.add(new ServiceDeclaration());
-        }
-        return getActiveDeclaration();
-    }
-
-    private ServiceDeclaration getActiveDeclaration() {
-        synchronized (mServiceDeclarations) {
-            if (mServiceDeclarations.size() > 0)
-                return mServiceDeclarations.get(mServiceDeclarations.size() - 1);
-        }
-        return null;
-    }
-
-    private ServiceDeclaration getPendingDeclaration() {
-        synchronized (mServiceDeclarations) {
-            if (mServiceDeclarations.size() > 0)
-                return mServiceDeclarations.get(0);
-        }
-        return null;
-    }
-
-    private void removePendingDeclaration() {
-        synchronized (mServiceDeclarations) {
-            if (mServiceDeclarations.size() > 0)
-                mServiceDeclarations.remove(0);
-        }
-    }
-=======
     private Map<Integer, List<BluetoothGattService>> gattClientDatabases =
             new HashMap<Integer, List<BluetoothGattService>>();
->>>>>>> cdff8a32
 
     private AdvertiseManager mAdvertiseManager;
     private ScanManager mScanManager;

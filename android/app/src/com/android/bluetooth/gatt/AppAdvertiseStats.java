/*
 * Copyright (C) 2021 The Android Open Source Project
 *
 * Licensed under the Apache License, Version 2.0 (the "License");
 * you may not use this file except in compliance with the License.
 * You may obtain a copy of the License at
 *
 *      http://www.apache.org/licenses/LICENSE-2.0
 *
 * Unless required by applicable law or agreed to in writing, software
 * distributed under the License is distributed on an "AS IS" BASIS,
 * WITHOUT WARRANTIES OR CONDITIONS OF ANY KIND, either express or implied.
 * See the License for the specific language governing permissions and
 * limitations under the License.
 */
package com.android.bluetooth.gatt;

import android.bluetooth.BluetoothDevice;
import android.bluetooth.BluetoothProtoEnums;
import android.bluetooth.le.AdvertiseData;
import android.bluetooth.le.AdvertisingSetParameters;
import android.bluetooth.le.PeriodicAdvertisingParameters;
import android.os.ParcelUuid;
import android.util.SparseArray;

import androidx.annotation.VisibleForTesting;

import com.android.bluetooth.btservice.MetricsLogger;

import java.time.Duration;
import java.time.Instant;
import java.time.ZoneId;
import java.time.format.DateTimeFormatter;
import java.util.ArrayList;
import java.util.List;
import java.util.Map;

<<<<<<< HEAD
/**
 * ScanStats class helps keep track of information about scans
 * on a per application basis.
 */
=======
/** ScanStats class helps keep track of information about scans on a per application basis. */
>>>>>>> e110efe6
@VisibleForTesting(otherwise = VisibleForTesting.PACKAGE_PRIVATE)
public class AppAdvertiseStats {
    private static final String TAG = AppAdvertiseStats.class.getSimpleName();

    private static DateTimeFormatter sDateFormat =
            DateTimeFormatter.ofPattern("MM-dd HH:mm:ss").withZone(ZoneId.systemDefault());

    static final String[] PHY_LE_STRINGS = {"LE_1M", "LE_2M", "LE_CODED"};
    static final int UUID_STRING_FILTER_LEN = 8;

    // ContextMap here is needed to grab Apps and Connections
    ContextMap mContextMap;

    // GattService is needed to add scan event protos to be dumped later
    GattService mGattService;

    static class AppAdvertiserData {
        public boolean includeDeviceName = false;
        public boolean includeTxPowerLevel = false;
        public SparseArray<byte[]> manufacturerData;
        public Map<ParcelUuid, byte[]> serviceData;
        public List<ParcelUuid> serviceUuids;

        AppAdvertiserData(
                boolean includeDeviceName,
                boolean includeTxPowerLevel,
                SparseArray<byte[]> manufacturerData,
                Map<ParcelUuid, byte[]> serviceData,
                List<ParcelUuid> serviceUuids) {
            this.includeDeviceName = includeDeviceName;
            this.includeTxPowerLevel = includeTxPowerLevel;
            this.manufacturerData = manufacturerData;
            this.serviceData = serviceData;
            this.serviceUuids = serviceUuids;
        }
    }

    static class AppAdvertiserRecord {
        public Instant startTime = null;
        public Instant stopTime = null;
        public int duration = 0;
        public int maxExtendedAdvertisingEvents = 0;

        AppAdvertiserRecord(Instant startTime) {
            this.startTime = startTime;
        }
    }

    private String mAppName;
    private int mId;
    private boolean mAdvertisingEnabled = false;
    private boolean mPeriodicAdvertisingEnabled = false;
    private int mPrimaryPhy = BluetoothDevice.PHY_LE_1M;
    private int mSecondaryPhy = BluetoothDevice.PHY_LE_1M;
    private int mInterval = 0;
    private int mTxPowerLevel = 0;
    private boolean mLegacy = false;
    private boolean mAnonymous = false;
    private boolean mConnectable = false;
    private boolean mScannable = false;
    private AppAdvertiserData mAdvertisingData = null;
    private AppAdvertiserData mScanResponseData = null;
    private AppAdvertiserData mPeriodicAdvertisingData = null;
    private boolean mPeriodicIncludeTxPower = false;
    private int mPeriodicInterval = 0;
    public ArrayList<AppAdvertiserRecord> mAdvertiserRecords = new ArrayList<AppAdvertiserRecord>();

    @VisibleForTesting(otherwise = VisibleForTesting.PACKAGE_PRIVATE)
    public AppAdvertiseStats(int id, String name, ContextMap map, GattService service) {
        this.mId = id;
        this.mAppName = name;
        this.mContextMap = map;
        this.mGattService = service;
    }

    void recordAdvertiseStart(
            AdvertisingSetParameters parameters,
            AdvertiseData advertiseData,
            AdvertiseData scanResponse,
            PeriodicAdvertisingParameters periodicParameters,
            AdvertiseData periodicData,
            int duration,
            int maxExtAdvEvents) {
        mAdvertisingEnabled = true;
        AppAdvertiserRecord record = new AppAdvertiserRecord(Instant.now());
        record.duration = duration;
        record.maxExtendedAdvertisingEvents = maxExtAdvEvents;
        mAdvertiserRecords.add(record);
        if (mAdvertiserRecords.size() > 5) {
            mAdvertiserRecords.remove(0);
        }

        if (parameters != null) {
            mPrimaryPhy = parameters.getPrimaryPhy();
            mSecondaryPhy = parameters.getSecondaryPhy();
            mInterval = parameters.getInterval();
            mTxPowerLevel = parameters.getTxPowerLevel();
            mLegacy = parameters.isLegacy();
            mAnonymous = parameters.isAnonymous();
            mConnectable = parameters.isConnectable();
            mScannable = parameters.isScannable();
        }

        if (advertiseData != null) {
            mAdvertisingData =
                    new AppAdvertiserData(
                            advertiseData.getIncludeDeviceName(),
                            advertiseData.getIncludeTxPowerLevel(),
                            advertiseData.getManufacturerSpecificData(),
                            advertiseData.getServiceData(),
                            advertiseData.getServiceUuids());
        }

        if (scanResponse != null) {
            mScanResponseData =
                    new AppAdvertiserData(
                            scanResponse.getIncludeDeviceName(),
                            scanResponse.getIncludeTxPowerLevel(),
                            scanResponse.getManufacturerSpecificData(),
                            scanResponse.getServiceData(),
                            scanResponse.getServiceUuids());
        }

        if (periodicData != null) {
            mPeriodicAdvertisingData =
                    new AppAdvertiserData(
                            periodicData.getIncludeDeviceName(),
                            periodicData.getIncludeTxPowerLevel(),
                            periodicData.getManufacturerSpecificData(),
                            periodicData.getServiceData(),
                            periodicData.getServiceUuids());
        }

        if (periodicParameters != null) {
            mPeriodicAdvertisingEnabled = true;
            mPeriodicIncludeTxPower = periodicParameters.getIncludeTxPower();
            mPeriodicInterval = periodicParameters.getInterval();
        }
        recordAdvertiseEnableCount(true, mConnectable, mPeriodicAdvertisingEnabled);
    }

    void recordAdvertiseStart(int duration, int maxExtAdvEvents) {
        recordAdvertiseStart(null, null, null, null, null, duration, maxExtAdvEvents);
    }

    void recordAdvertiseStop() {
        recordAdvertiseEnableCount(false, mConnectable, mPeriodicAdvertisingEnabled);
        if (!mAdvertiserRecords.isEmpty()) {
            AppAdvertiserRecord record = mAdvertiserRecords.get(mAdvertiserRecords.size() - 1);
            record.stopTime = Instant.now();
            Duration duration = Duration.between(record.startTime, record.stopTime);
            recordAdvertiseDurationCount(duration, mConnectable, mPeriodicAdvertisingEnabled);
        }
        mAdvertisingEnabled = false;
        mPeriodicAdvertisingEnabled = false;
    }

    static void recordAdvertiseInstanceCount(int instanceCount) {
        if (instanceCount < 5) {
            MetricsLogger.getInstance().cacheCount(BluetoothProtoEnums.LE_ADV_INSTANCE_COUNT_5, 1);
        } else if (instanceCount < 10) {
            MetricsLogger.getInstance().cacheCount(BluetoothProtoEnums.LE_ADV_INSTANCE_COUNT_10, 1);
        } else if (instanceCount < 15) {
            MetricsLogger.getInstance().cacheCount(BluetoothProtoEnums.LE_ADV_INSTANCE_COUNT_15, 1);
        } else {
            MetricsLogger.getInstance()
                    .cacheCount(BluetoothProtoEnums.LE_ADV_INSTANCE_COUNT_15P, 1);
        }
    }

    static void recordAdvertiseErrorCount(int key) {
        if (key != BluetoothProtoEnums.LE_ADV_ERROR_ON_START_COUNT) {
            return;
        }
        MetricsLogger.getInstance().cacheCount(key, 1);
    }

    void enableAdvertisingSet(boolean enable, int duration, int maxExtAdvEvents) {
        if (enable) {
            // if the advertisingSet have not been disabled, skip enabling.
            if (!mAdvertisingEnabled) {
                recordAdvertiseStart(duration, maxExtAdvEvents);
            }
        } else {
            // if the advertisingSet have not been enabled, skip disabling.
            if (mAdvertisingEnabled) {
                recordAdvertiseStop();
            }
        }
    }

    void setAdvertisingData(AdvertiseData data) {
        if (mAdvertisingData == null) {
            mAdvertisingData =
                    new AppAdvertiserData(
                            data.getIncludeDeviceName(),
                            data.getIncludeTxPowerLevel(),
                            data.getManufacturerSpecificData(),
                            data.getServiceData(),
                            data.getServiceUuids());
        } else if (data != null) {
            mAdvertisingData.includeDeviceName = data.getIncludeDeviceName();
            mAdvertisingData.includeTxPowerLevel = data.getIncludeTxPowerLevel();
            mAdvertisingData.manufacturerData = data.getManufacturerSpecificData();
            mAdvertisingData.serviceData = data.getServiceData();
            mAdvertisingData.serviceUuids = data.getServiceUuids();
        }
    }

    void setScanResponseData(AdvertiseData data) {
        if (mScanResponseData == null) {
            mScanResponseData =
                    new AppAdvertiserData(
                            data.getIncludeDeviceName(),
                            data.getIncludeTxPowerLevel(),
                            data.getManufacturerSpecificData(),
                            data.getServiceData(),
                            data.getServiceUuids());
        } else if (data != null) {
            mScanResponseData.includeDeviceName = data.getIncludeDeviceName();
            mScanResponseData.includeTxPowerLevel = data.getIncludeTxPowerLevel();
            mScanResponseData.manufacturerData = data.getManufacturerSpecificData();
            mScanResponseData.serviceData = data.getServiceData();
            mScanResponseData.serviceUuids = data.getServiceUuids();
        }
    }

    void setAdvertisingParameters(AdvertisingSetParameters parameters) {
        if (parameters != null) {
            mPrimaryPhy = parameters.getPrimaryPhy();
            mSecondaryPhy = parameters.getSecondaryPhy();
            mInterval = parameters.getInterval();
            mTxPowerLevel = parameters.getTxPowerLevel();
            mLegacy = parameters.isLegacy();
            mAnonymous = parameters.isAnonymous();
            mConnectable = parameters.isConnectable();
            mScannable = parameters.isScannable();
        }
    }

    void setPeriodicAdvertisingParameters(PeriodicAdvertisingParameters parameters) {
        if (parameters != null) {
            mPeriodicIncludeTxPower = parameters.getIncludeTxPower();
            mPeriodicInterval = parameters.getInterval();
        }
    }

    void setPeriodicAdvertisingData(AdvertiseData data) {
        if (mPeriodicAdvertisingData == null) {
            mPeriodicAdvertisingData =
                    new AppAdvertiserData(
                            data.getIncludeDeviceName(),
                            data.getIncludeTxPowerLevel(),
                            data.getManufacturerSpecificData(),
                            data.getServiceData(),
                            data.getServiceUuids());
        } else if (data != null) {
            mPeriodicAdvertisingData.includeDeviceName = data.getIncludeDeviceName();
            mPeriodicAdvertisingData.includeTxPowerLevel = data.getIncludeTxPowerLevel();
            mPeriodicAdvertisingData.manufacturerData = data.getManufacturerSpecificData();
            mPeriodicAdvertisingData.serviceData = data.getServiceData();
            mPeriodicAdvertisingData.serviceUuids = data.getServiceUuids();
        }
    }

    void onPeriodicAdvertiseEnabled(boolean enable) {
        mPeriodicAdvertisingEnabled = enable;
    }

    void setId(int id) {
        this.mId = id;
    }

    private static void recordAdvertiseDurationCount(
            Duration duration, boolean isConnectable, boolean inPeriodic) {
        if (duration.compareTo(Duration.ofMinutes(1)) < 0) {
            MetricsLogger.getInstance()
                    .cacheCount(BluetoothProtoEnums.LE_ADV_DURATION_COUNT_TOTAL_1M, 1);
            if (isConnectable) {
                MetricsLogger.getInstance()
                        .cacheCount(BluetoothProtoEnums.LE_ADV_DURATION_COUNT_CONNECTABLE_1M, 1);
            }
            if (inPeriodic) {
                MetricsLogger.getInstance()
                        .cacheCount(BluetoothProtoEnums.LE_ADV_DURATION_COUNT_PERIODIC_1M, 1);
            }
        } else if (duration.compareTo(Duration.ofMinutes(30)) < 0) {
            MetricsLogger.getInstance()
                    .cacheCount(BluetoothProtoEnums.LE_ADV_DURATION_COUNT_TOTAL_30M, 1);
            if (isConnectable) {
                MetricsLogger.getInstance()
                        .cacheCount(BluetoothProtoEnums.LE_ADV_DURATION_COUNT_CONNECTABLE_30M, 1);
            }
            if (inPeriodic) {
                MetricsLogger.getInstance()
                        .cacheCount(BluetoothProtoEnums.LE_ADV_DURATION_COUNT_PERIODIC_30M, 1);
            }
        } else if (duration.compareTo(Duration.ofHours(1)) < 0) {
            MetricsLogger.getInstance()
                    .cacheCount(BluetoothProtoEnums.LE_ADV_DURATION_COUNT_TOTAL_1H, 1);
            if (isConnectable) {
                MetricsLogger.getInstance()
                        .cacheCount(BluetoothProtoEnums.LE_ADV_DURATION_COUNT_CONNECTABLE_1H, 1);
            }
            if (inPeriodic) {
                MetricsLogger.getInstance()
                        .cacheCount(BluetoothProtoEnums.LE_ADV_DURATION_COUNT_PERIODIC_1H, 1);
            }
        } else if (duration.compareTo(Duration.ofHours(3)) < 0) {
            MetricsLogger.getInstance()
                    .cacheCount(BluetoothProtoEnums.LE_ADV_DURATION_COUNT_TOTAL_3H, 1);
            if (isConnectable) {
                MetricsLogger.getInstance()
                        .cacheCount(BluetoothProtoEnums.LE_ADV_DURATION_COUNT_CONNECTABLE_3H, 1);
            }
            if (inPeriodic) {
                MetricsLogger.getInstance()
                        .cacheCount(BluetoothProtoEnums.LE_ADV_DURATION_COUNT_PERIODIC_3H, 1);
            }
        } else {
            MetricsLogger.getInstance()
                    .cacheCount(BluetoothProtoEnums.LE_ADV_DURATION_COUNT_TOTAL_3HP, 1);
            if (isConnectable) {
                MetricsLogger.getInstance()
                        .cacheCount(BluetoothProtoEnums.LE_ADV_DURATION_COUNT_CONNECTABLE_3HP, 1);
            }
            if (inPeriodic) {
                MetricsLogger.getInstance()
                        .cacheCount(BluetoothProtoEnums.LE_ADV_DURATION_COUNT_PERIODIC_3HP, 1);
            }
        }
    }

    private static void recordAdvertiseEnableCount(
            boolean enable, boolean isConnectable, boolean inPeriodic) {
        if (enable) {
            MetricsLogger.getInstance().cacheCount(BluetoothProtoEnums.LE_ADV_COUNT_ENABLE, 1);
            if (isConnectable) {
                MetricsLogger.getInstance()
                        .cacheCount(BluetoothProtoEnums.LE_ADV_COUNT_CONNECTABLE_ENABLE, 1);
            }
            if (inPeriodic) {
                MetricsLogger.getInstance()
                        .cacheCount(BluetoothProtoEnums.LE_ADV_COUNT_PERIODIC_ENABLE, 1);
            }
        } else {
            MetricsLogger.getInstance().cacheCount(BluetoothProtoEnums.LE_ADV_COUNT_DISABLE, 1);
            if (isConnectable) {
                MetricsLogger.getInstance()
                        .cacheCount(BluetoothProtoEnums.LE_ADV_COUNT_CONNECTABLE_DISABLE, 1);
            }
            if (inPeriodic) {
                MetricsLogger.getInstance()
                        .cacheCount(BluetoothProtoEnums.LE_ADV_COUNT_PERIODIC_DISABLE, 1);
            }
        }
    }

    private static void dumpAppAdvertiserData(StringBuilder sb, AppAdvertiserData advData) {
        sb.append(
                "\n          └Include Device Name                          : "
                        + advData.includeDeviceName);
        sb.append(
                "\n          └Include Tx Power Level                       : "
                        + advData.includeTxPowerLevel);

        if (advData.manufacturerData.size() > 0) {
            sb.append(
                    "\n          └Manufacturer Data (length of data)           : "
                            + advData.manufacturerData.size());
        }

        if (!advData.serviceData.isEmpty()) {
            sb.append("\n          └Service Data(UUID, length of data)           : ");
            for (ParcelUuid uuid : advData.serviceData.keySet()) {
                sb.append(
                        "\n            ["
                                + uuid.toString().substring(0, UUID_STRING_FILTER_LEN)
                                + "-xxxx-xxxx-xxxx-xxxxxxxxxxxx, "
                                + advData.serviceData.get(uuid).length
                                + "]");
            }
        }

        if (!advData.serviceUuids.isEmpty()) {
            sb.append(
                    "\n          └Service Uuids                                : \n            "
                            + advData.serviceUuids.toString().substring(0, UUID_STRING_FILTER_LEN)
                            + "-xxxx-xxxx-xxxx-xxxxxxxxxxxx");
        }
    }

    private static String dumpPhyString(int phy) {
        if (phy > PHY_LE_STRINGS.length) {
            return Integer.toString(phy);
        } else {
            return PHY_LE_STRINGS[phy - 1];
        }
    }

    private static void dumpAppAdvertiseStats(StringBuilder sb, AppAdvertiseStats stats) {
        sb.append("\n      └Advertising:");
        sb.append("\n        └Interval(0.625ms)                              : " + stats.mInterval);
        sb.append(
                "\n        └TX POWER(dbm)                                  : "
                        + stats.mTxPowerLevel);
        sb.append(
                "\n        └Primary Phy                                    : "
                        + dumpPhyString(stats.mPrimaryPhy));
        sb.append(
                "\n        └Secondary Phy                                  : "
                        + dumpPhyString(stats.mSecondaryPhy));
        sb.append("\n        └Legacy                                         : " + stats.mLegacy);
        sb.append(
                "\n        └Anonymous                                      : " + stats.mAnonymous);
        sb.append(
                "\n        └Connectable                                    : "
                        + stats.mConnectable);
        sb.append(
                "\n        └Scannable                                      : " + stats.mScannable);

        if (stats.mAdvertisingData != null) {
            sb.append("\n        └Advertise Data:");
            dumpAppAdvertiserData(sb, stats.mAdvertisingData);
        }

        if (stats.mScanResponseData != null) {
            sb.append("\n        └Scan Response:");
            dumpAppAdvertiserData(sb, stats.mScanResponseData);
        }

        if (stats.mPeriodicInterval > 0) {
            sb.append(
                    "\n      └Periodic Advertising Enabled                     : "
                            + stats.mPeriodicAdvertisingEnabled);
            sb.append(
                    "\n        └Periodic Include TxPower                       : "
                            + stats.mPeriodicIncludeTxPower);
            sb.append(
                    "\n        └Periodic Interval(1.25ms)                      : "
                            + stats.mPeriodicInterval);
        }

        if (stats.mPeriodicAdvertisingData != null) {
            sb.append("\n        └Periodic Advertise Data:");
            dumpAppAdvertiserData(sb, stats.mPeriodicAdvertisingData);
        }

        sb.append("\n");
    }

    static void dumpToString(StringBuilder sb, AppAdvertiseStats stats) {
        Instant currentTime = Instant.now();

        sb.append("\n    " + stats.mAppName);
        sb.append("\n     Advertising ID                                     : " + stats.mId);
        for (int i = 0; i < stats.mAdvertiserRecords.size(); i++) {
            AppAdvertiserRecord record = stats.mAdvertiserRecords.get(i);

            sb.append("\n      " + (i + 1) + ":");
            sb.append(
                    "\n        └Start time                                     : "
                            + sDateFormat.format(record.startTime));
            if (record.stopTime == null) {
                Duration timeElapsed = Duration.between(record.startTime, currentTime);
                sb.append(
                        "\n        └Elapsed time                                   : "
                                + timeElapsed.toMillis()
                                + "ms");
            } else {
                sb.append(
                        "\n        └Stop time                                      : "
                                + sDateFormat.format(record.stopTime));
            }
            sb.append(
                    "\n        └Duration(10ms unit)                            : "
                            + record.duration);
            sb.append(
                    "\n        └Maximum number of extended advertising events  : "
                            + record.maxExtendedAdvertisingEvents);
        }

        dumpAppAdvertiseStats(sb, stats);
    }
}<|MERGE_RESOLUTION|>--- conflicted
+++ resolved
@@ -35,14 +35,7 @@
 import java.util.List;
 import java.util.Map;
 
-<<<<<<< HEAD
-/**
- * ScanStats class helps keep track of information about scans
- * on a per application basis.
- */
-=======
 /** ScanStats class helps keep track of information about scans on a per application basis. */
->>>>>>> e110efe6
 @VisibleForTesting(otherwise = VisibleForTesting.PACKAGE_PRIVATE)
 public class AppAdvertiseStats {
     private static final String TAG = AppAdvertiseStats.class.getSimpleName();

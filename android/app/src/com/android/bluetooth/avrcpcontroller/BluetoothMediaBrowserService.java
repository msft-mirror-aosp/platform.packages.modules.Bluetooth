--- conflicted
+++ resolved
@@ -230,13 +230,8 @@
     }
 
     @Override
-<<<<<<< HEAD
-    public synchronized void onLoadChildren(final String parentMediaId,
-            final Result<List<MediaItem>> result) {
-=======
     public synchronized void onLoadChildren(
             final String parentMediaId, final Result<List<MediaItem>> result) {
->>>>>>> e110efe6
         Log.d(TAG, "Request for contents, id= " + parentMediaId);
         BrowseResult contents = getContents(parentMediaId);
         byte status = contents.getStatus();
@@ -245,10 +240,6 @@
             Log.i(TAG, "Download pending - no results, id= " + parentMediaId);
             result.detach();
         } else {
-<<<<<<< HEAD
-            Log.d(TAG, "Received Contents, id= " + parentMediaId + ", status= "
-                    + contents.getStatusString() + ", results=" + results);
-=======
             Log.d(
                     TAG,
                     "Received Contents, id= "
@@ -257,7 +248,6 @@
                             + contents.getStatusString()
                             + ", results="
                             + results);
->>>>>>> e110efe6
             result.sendResult(results);
         }
     }
@@ -328,15 +318,10 @@
     }
 
     static synchronized void notifyChanged(PlaybackStateCompat playbackState) {
-<<<<<<< HEAD
-        Log.d(TAG, "Playback State Changed, state="
-                + AvrcpControllerUtils.playbackStateCompatToString(playbackState));
-=======
         Log.d(
                 TAG,
                 "Playback State Changed, state="
                         + AvrcpControllerUtils.playbackStateCompatToString(playbackState));
->>>>>>> e110efe6
         if (sBluetoothMediaBrowserService != null) {
             sBluetoothMediaBrowserService.mSession.setPlaybackState(playbackState);
         } else {
@@ -449,14 +434,6 @@
                 sb.append(
                         ", artist=" + metadata.getString(MediaMetadataCompat.METADATA_KEY_ARTIST));
                 sb.append(", album=" + metadata.getString(MediaMetadataCompat.METADATA_KEY_ALBUM));
-<<<<<<< HEAD
-                sb.append(", duration="
-                        + metadata.getString(MediaMetadataCompat.METADATA_KEY_DURATION));
-                sb.append(", track_number="
-                        + metadata.getLong(MediaMetadataCompat.METADATA_KEY_TRACK_NUMBER));
-                sb.append(", total_tracks="
-                        + metadata.getLong(MediaMetadataCompat.METADATA_KEY_NUM_TRACKS));
-=======
                 sb.append(
                         ", duration="
                                 + metadata.getString(MediaMetadataCompat.METADATA_KEY_DURATION));
@@ -466,7 +443,6 @@
                 sb.append(
                         ", total_tracks="
                                 + metadata.getLong(MediaMetadataCompat.METADATA_KEY_NUM_TRACKS));
->>>>>>> e110efe6
                 sb.append(", genre=" + metadata.getString(MediaMetadataCompat.METADATA_KEY_GENRE));
                 sb.append(
                         ", album_art="
@@ -476,14 +452,9 @@
             } else {
                 sb.append("\n    track=" + metadata);
             }
-<<<<<<< HEAD
-            sb.append("\n    playbackState="
-                    + AvrcpControllerUtils.playbackStateCompatToString(playbackState));
-=======
             sb.append(
                     "\n    playbackState="
                             + AvrcpControllerUtils.playbackStateCompatToString(playbackState));
->>>>>>> e110efe6
             sb.append("\n    queue=" + queue);
             sb.append("\n    internal_queue=" + sBluetoothMediaBrowserService.mMediaQueue);
             sb.append("\n    session active state=").append(isActive());

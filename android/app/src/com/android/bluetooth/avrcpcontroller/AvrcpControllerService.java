/*
 * Copyright (C) 2016 The Android Open Source Project
 *
 * Licensed under the Apache License, Version 2.0 (the "License");
 * you may not use this file except in compliance with the License.
 * You may obtain a copy of the License at
 *
 *      http://www.apache.org/licenses/LICENSE-2.0
 *
 * Unless required by applicable law or agreed to in writing, software
 * distributed under the License is distributed on an "AS IS" BASIS,
 * WITHOUT WARRANTIES OR CONDITIONS OF ANY KIND, either express or implied.
 * See the License for the specific language governing permissions and
 * limitations under the License.
 */

package com.android.bluetooth.avrcpcontroller;

import static java.util.Objects.requireNonNull;

import android.annotation.RequiresPermission;
import android.bluetooth.BluetoothAdapter;
import android.bluetooth.BluetoothAvrcpPlayerSettings;
import android.bluetooth.BluetoothDevice;
import android.bluetooth.BluetoothProfile;
import android.bluetooth.IBluetoothAvrcpController;
import android.content.AttributionSource;
import android.content.Context;
import android.content.Intent;
import android.media.AudioManager;
import android.support.v4.media.MediaBrowserCompat.MediaItem;
import android.sysprop.BluetoothProperties;
import android.util.Log;

import com.android.bluetooth.BluetoothPrefs;
import com.android.bluetooth.R;
import com.android.bluetooth.Utils;
import com.android.bluetooth.a2dpsink.A2dpSinkService;
import com.android.bluetooth.avrcpcontroller.BluetoothMediaBrowserService.BrowseResult;
import com.android.bluetooth.btservice.AdapterService;
import com.android.bluetooth.btservice.ProfileService;
import com.android.internal.annotations.VisibleForTesting;

import java.util.ArrayList;
import java.util.Arrays;
import java.util.Collections;
import java.util.List;
import java.util.Map;
import java.util.UUID;
import java.util.concurrent.ConcurrentHashMap;

/** Provides Bluetooth AVRCP Controller profile, as a service in the Bluetooth application. */
public class AvrcpControllerService extends ProfileService {
    static final String TAG = AvrcpControllerService.class.getSimpleName();

    static final int MAXIMUM_CONNECTED_DEVICES = 5;

    /** Owned Components */
    private static final String ON_ERROR_SETTINGS_ACTIVITY =
            BluetoothPrefs.class.getCanonicalName();

    private static final String COVER_ART_PROVIDER = AvrcpCoverArtProvider.class.getCanonicalName();

    /* Folder/Media Item scopes.
     * Keep in sync with AVRCP 1.6 sec. 6.10.1
     */
    public static final byte BROWSE_SCOPE_PLAYER_LIST = 0x00;
    public static final byte BROWSE_SCOPE_VFS = 0x01;
    public static final byte BROWSE_SCOPE_SEARCH = 0x02;
    public static final byte BROWSE_SCOPE_NOW_PLAYING = 0x03;

    /* Folder navigation directions
     * This is borrowed from AVRCP 1.6 spec and must be kept with same values
     */
    public static final byte FOLDER_NAVIGATION_DIRECTION_UP = 0x00;
    public static final byte FOLDER_NAVIGATION_DIRECTION_DOWN = 0x01;

    /*
     * KeyCoded for Pass Through Commands
     */
    public static final int PASS_THRU_CMD_ID_PLAY = 0x44;
    public static final int PASS_THRU_CMD_ID_PAUSE = 0x46;
    public static final int PASS_THRU_CMD_ID_VOL_UP = 0x41;
    public static final int PASS_THRU_CMD_ID_VOL_DOWN = 0x42;
    public static final int PASS_THRU_CMD_ID_STOP = 0x45;
    public static final int PASS_THRU_CMD_ID_FF = 0x49;
    public static final int PASS_THRU_CMD_ID_REWIND = 0x48;
    public static final int PASS_THRU_CMD_ID_FORWARD = 0x4B;
    public static final int PASS_THRU_CMD_ID_BACKWARD = 0x4C;

    /* Key State Variables */
    public static final int KEY_STATE_PRESSED = 0;
    public static final int KEY_STATE_RELEASED = 1;

    /* Active Device State Variables */
    public static final int DEVICE_STATE_INACTIVE = 0;
    public static final int DEVICE_STATE_ACTIVE = 1;

    static BrowseTree sBrowseTree;
    private static AvrcpControllerService sService;

    private AdapterService mAdapterService;
    private final AvrcpControllerNativeInterface mNativeInterface;

    protected Map<BluetoothDevice, AvrcpControllerStateMachine> mDeviceStateMap =
            new ConcurrentHashMap<>(1);
    private BluetoothDevice mActiveDevice = null;
    private final Object mActiveDeviceLock = new Object();

    private boolean mCoverArtEnabled = false;
    protected AvrcpCoverArtManager mCoverArtManager;

    private class ImageDownloadCallback implements AvrcpCoverArtManager.Callback {
        @Override
<<<<<<< HEAD
        public void onImageDownloadComplete(BluetoothDevice device,
                AvrcpCoverArtManager.DownloadEvent event) {
            Log.d(TAG, "Image downloaded [device: " + device + ", uuid: " + event.getUuid()
                    + ", uri: " + event.getUri());
=======
        public void onImageDownloadComplete(
                BluetoothDevice device, AvrcpCoverArtManager.DownloadEvent event) {
            Log.d(
                    TAG,
                    "Image downloaded [device: "
                            + device
                            + ", uuid: "
                            + event.getUuid()
                            + ", uri: "
                            + event.getUri());
>>>>>>> e110efe6
            AvrcpControllerStateMachine stateMachine = getStateMachine(device);
            if (stateMachine == null) {
                Log.e(TAG, "No state machine found for device " + device);
                mCoverArtManager.removeImage(device, event.getUuid());
                return;
            }
            stateMachine.sendMessage(
                    AvrcpControllerStateMachine.MESSAGE_PROCESS_IMAGE_DOWNLOADED, event);
        }
    }

    public AvrcpControllerService(Context ctx) {
        super(ctx);
        mNativeInterface = requireNonNull(AvrcpControllerNativeInterface.getInstance());
    }

    @VisibleForTesting
    public AvrcpControllerService(Context ctx, AvrcpControllerNativeInterface nativeInterface) {
        super(ctx);
        mNativeInterface = requireNonNull(nativeInterface);
    }

    public static boolean isEnabled() {
        return BluetoothProperties.isProfileAvrcpControllerEnabled().orElse(false);
    }

    @Override
    public synchronized void start() {
        mNativeInterface.init(this);
        setComponentAvailable(ON_ERROR_SETTINGS_ACTIVITY, true);
        mAdapterService = AdapterService.getAdapterService();
        mCoverArtEnabled = getResources().getBoolean(R.bool.avrcp_controller_enable_cover_art);
        if (mCoverArtEnabled) {
            setComponentAvailable(COVER_ART_PROVIDER, true);
            mCoverArtManager = new AvrcpCoverArtManager(this, new ImageDownloadCallback());
        }
        sBrowseTree = new BrowseTree(null);
        setAvrcpControllerService(this);

        // Start the media browser service.
        Intent startIntent = new Intent(this, BluetoothMediaBrowserService.class);
        startService(startIntent);
        setActiveDevice(null);
    }

    @Override
    public synchronized void stop() {
        setActiveDevice(null);
        Intent stopIntent = new Intent(this, BluetoothMediaBrowserService.class);
        stopService(stopIntent);
        for (AvrcpControllerStateMachine stateMachine : mDeviceStateMap.values()) {
            stateMachine.quitNow();
        }
        mDeviceStateMap.clear();

        setAvrcpControllerService(null);
        sBrowseTree = null;
        if (mCoverArtManager != null) {
            mCoverArtManager.cleanup();
            mCoverArtManager = null;
            setComponentAvailable(COVER_ART_PROVIDER, false);
        }
        setComponentAvailable(ON_ERROR_SETTINGS_ACTIVITY, false);
        mNativeInterface.cleanup();
    }

    public static synchronized AvrcpControllerService getAvrcpControllerService() {
        return sService;
    }

    /** Testing API to inject a mock AvrcpControllerService */
    @VisibleForTesting
    public static synchronized void setAvrcpControllerService(AvrcpControllerService service) {
        sService = service;
    }

<<<<<<< HEAD
    /**
     * Get the current active device
     */
=======
    /** Get the current active device */
>>>>>>> e110efe6
    public BluetoothDevice getActiveDevice() {
        synchronized (mActiveDeviceLock) {
            return mActiveDevice;
        }
    }

    /** Set the current active device, notify devices of activity status */
    @VisibleForTesting
    boolean setActiveDevice(BluetoothDevice device) {
        Log.d(TAG, "setActiveDevice(device=" + device + ")");
        A2dpSinkService a2dpSinkService = A2dpSinkService.getA2dpSinkService();
        if (a2dpSinkService == null) {
            Log.w(TAG, "setActiveDevice(device=" + device + "): A2DP Sink not available");
            return false;
        }

        BluetoothDevice currentActiveDevice = getActiveDevice();
        if ((device == null && currentActiveDevice == null)
                || (device != null && device.equals(currentActiveDevice))) {
            return true;
        }

        // Try and update the active device
        synchronized (mActiveDeviceLock) {
            if (a2dpSinkService.setActiveDevice(device)) {
                mActiveDevice = device;

                // Pause the old active device
                if (currentActiveDevice != null) {
                    AvrcpControllerStateMachine oldStateMachine =
                            getStateMachine(currentActiveDevice);
                    if (oldStateMachine != null) {
                        oldStateMachine.setDeviceState(DEVICE_STATE_INACTIVE);
                    }
                }

                AvrcpControllerStateMachine stateMachine = getStateMachine(device);
                if (stateMachine != null) {
                    stateMachine.setDeviceState(DEVICE_STATE_ACTIVE);
                } else {
                    BluetoothMediaBrowserService.reset();
                }
                return true;
            }
        }

        Log.w(TAG, "setActiveDevice(device=" + device + "): A2DP Sink request failed");
        return false;
    }

    protected void getCurrentMetadataIfNoCoverArt(BluetoothDevice device) {
        if (device == null) return;
        AvrcpControllerStateMachine stateMachine = getStateMachine(device);
        if (stateMachine == null) return;
        AvrcpItem track = stateMachine.getCurrentTrack();
        if (track != null && track.getCoverArtLocation() == null) {
            mNativeInterface.getCurrentMetadata(Utils.getByteAddress(device));
        }
    }

    @VisibleForTesting
    void refreshContents(BrowseTree.BrowseNode node) {
        BluetoothDevice device = node.getDevice();
        if (device == null) {
            return;
        }
        AvrcpControllerStateMachine stateMachine = getStateMachine(device);
        if (stateMachine != null) {
            stateMachine.requestContents(node);
        }
    }

    void playItem(String parentMediaId) {
        Log.d(TAG, "playItem(" + parentMediaId + ")");
        // Check if the requestedNode is a player rather than a song
        BrowseTree.BrowseNode requestedNode = sBrowseTree.findBrowseNodeByID(parentMediaId);
        if (requestedNode == null) {
            for (AvrcpControllerStateMachine stateMachine : mDeviceStateMap.values()) {
                // Check each state machine for the song and then play it
                requestedNode = stateMachine.findNode(parentMediaId);
                if (requestedNode != null) {
                    Log.d(TAG, "Found a node, node=" + requestedNode);
                    BluetoothDevice device = stateMachine.getDevice();
                    if (device != null) {
                        setActiveDevice(device);
                    }
                    stateMachine.playItem(requestedNode);
                    break;
                }
            }
        }
    }

    /*Java API*/

    /**
     * Get a List of MediaItems that are children of the specified media Id
     *
     * @param parentMediaId The player or folder to get the contents of
     * @return List of Children if available, an empty list if there are none, or null if a search
     *     must be performed.
     */
    public synchronized BrowseResult getContents(String parentMediaId) {
        Log.d(TAG, "getContents(" + parentMediaId + ")");

        BrowseTree.BrowseNode requestedNode = sBrowseTree.findBrowseNodeByID(parentMediaId);
        if (requestedNode == null) {
            for (AvrcpControllerStateMachine stateMachine : mDeviceStateMap.values()) {
                requestedNode = stateMachine.findNode(parentMediaId);
                if (requestedNode != null) {
                    break;
                }
            }
        }

<<<<<<< HEAD
        Log.d(TAG, "getContents(" + parentMediaId + "): "
                + (requestedNode == null
                        ? "Failed to find node"
                        : "node=" + requestedNode + ", device=" + requestedNode.getDevice()));
=======
        Log.d(
                TAG,
                "getContents("
                        + parentMediaId
                        + "): "
                        + (requestedNode == null
                                ? "Failed to find node"
                                : "node="
                                        + requestedNode
                                        + ", device="
                                        + requestedNode.getDevice()));
>>>>>>> e110efe6

        // If we don't find a node in the tree then do not have any way to browse for the contents.
        // Return an empty list instead.
        if (requestedNode == null) {
            return new BrowseResult(new ArrayList(0), BrowseResult.ERROR_MEDIA_ID_INVALID);
        }
        if (parentMediaId.equals(BrowseTree.ROOT) && requestedNode.getChildrenCount() == 0) {
            return new BrowseResult(null, BrowseResult.NO_DEVICE_CONNECTED);
        }
        // If we found a node and it belongs to a device then go ahead and make it active
        BluetoothDevice device = requestedNode.getDevice();
        if (device != null) {
            setActiveDevice(device);
        }

        List<MediaItem> contents = requestedNode.getContents();

        if (!requestedNode.isCached()) {
            Log.d(TAG, "getContents(" + parentMediaId + "): node download pending");
            refreshContents(requestedNode);
            /* Ongoing downloads can have partial results and we want to make sure they get sent
             * to the client. If a download gets kicked off as a result of this request, the
             * contents will be null until the first results arrive.
             */
            return new BrowseResult(contents, BrowseResult.DOWNLOAD_PENDING);
        }
<<<<<<< HEAD
        Log.d(TAG, "getContents(" + parentMediaId + "): return node, contents="
                + requestedNode.getContents());
=======
        Log.d(
                TAG,
                "getContents("
                        + parentMediaId
                        + "): return node, contents="
                        + requestedNode.getContents());
>>>>>>> e110efe6
        return new BrowseResult(contents, BrowseResult.SUCCESS);
    }

    @Override
    protected IProfileServiceBinder initBinder() {
        return new AvrcpControllerServiceBinder(this);
    }

    // Binder object: Must be static class or memory leak may occur
    @VisibleForTesting
    static class AvrcpControllerServiceBinder extends IBluetoothAvrcpController.Stub
            implements IProfileServiceBinder {
        private AvrcpControllerService mService;

        @RequiresPermission(android.Manifest.permission.BLUETOOTH_CONNECT)
        private AvrcpControllerService getService(AttributionSource source) {
            if (Utils.isInstrumentationTestMode()) {
                return mService;
            }
            if (!Utils.checkServiceAvailable(mService, TAG)
                    || !Utils.checkCallerIsSystemOrActiveOrManagedUser(mService, TAG)
                    || !Utils.checkConnectPermissionForDataDelivery(mService, source, TAG)) {
                return null;
            }
            return mService;
        }

        AvrcpControllerServiceBinder(AvrcpControllerService service) {
            mService = service;
        }

        @Override
        public void cleanup() {
            mService = null;
        }

        @Override
        public List<BluetoothDevice> getConnectedDevices(AttributionSource source) {
            AvrcpControllerService service = getService(source);
            if (service == null) {
                return Collections.emptyList();
            }
            return service.getConnectedDevices();
        }

        @Override
        public List<BluetoothDevice> getDevicesMatchingConnectionStates(
                int[] states, AttributionSource source) {
            AvrcpControllerService service = getService(source);
            if (service == null) {
                return Collections.emptyList();
            }
            return service.getDevicesMatchingConnectionStates(states);
        }

        @Override
        public int getConnectionState(BluetoothDevice device, AttributionSource source) {
            AvrcpControllerService service = getService(source);
            if (service == null) {
                return BluetoothProfile.STATE_DISCONNECTED;
            }
            return service.getConnectionState(device);
        }

        @Override
        public void sendGroupNavigationCmd(
                BluetoothDevice device, int keyCode, int keyState, AttributionSource source) {
            getService(source);
            Log.w(TAG, "sendGroupNavigationCmd not implemented");
        }

        @Override
        public void setPlayerApplicationSetting(
                BluetoothAvrcpPlayerSettings settings, AttributionSource source) {
            getService(source);
            Log.w(TAG, "setPlayerApplicationSetting not implemented");
        }

        @Override
        public BluetoothAvrcpPlayerSettings getPlayerSettings(
                BluetoothDevice device, AttributionSource source) {
            getService(source);
            Log.w(TAG, "getPlayerSettings not implemented");
            return null;
        }
    }

    // Called by JNI when a device has connected or disconnected.
    @VisibleForTesting
    synchronized void onConnectionStateChanged(
            boolean remoteControlConnected, boolean browsingConnected, BluetoothDevice device) {
        StackEvent event =
                StackEvent.connectionStateChanged(remoteControlConnected, browsingConnected);
        AvrcpControllerStateMachine stateMachine = getOrCreateStateMachine(device);
        if (remoteControlConnected || browsingConnected) {
            stateMachine.connect(event);
            // The first device to connect gets to be the active device
            if (getActiveDevice() == null) {
                setActiveDevice(device);
            }
        } else {
            stateMachine.disconnect();
            if (device.equals(getActiveDevice())) {
                setActiveDevice(null);
            }
        }
    }

    // Called by JNI to notify Avrcp of a remote device's Cover Art PSM
    @VisibleForTesting
    void getRcPsm(BluetoothDevice device, int psm) {
        AvrcpControllerStateMachine stateMachine = getOrCreateStateMachine(device);
        stateMachine.sendMessage(
                AvrcpControllerStateMachine.MESSAGE_PROCESS_RECEIVED_COVER_ART_PSM, psm);
    }

    // Called by JNI when remote wants to receive absolute volume notifications.
    @VisibleForTesting
    synchronized void handleRegisterNotificationAbsVol(BluetoothDevice device, byte label) {
        AvrcpControllerStateMachine stateMachine = getStateMachine(device);
        if (stateMachine != null) {
            stateMachine.sendMessage(
                    AvrcpControllerStateMachine.MESSAGE_PROCESS_REGISTER_ABS_VOL_NOTIFICATION,
                    label);
        }
    }

    // Called by JNI when remote wants to set absolute volume.
    @VisibleForTesting
    synchronized void handleSetAbsVolume(BluetoothDevice device, byte absVol, byte label) {
        AvrcpControllerStateMachine stateMachine = getStateMachine(device);
        if (stateMachine != null) {
            stateMachine.sendMessage(
                    AvrcpControllerStateMachine.MESSAGE_PROCESS_SET_ABS_VOL_CMD, absVol, label);
        }
    }

    /**
     * Notify AVRCP Controller of an audio focus state change so we can make requests of the active
     * player to stop and start playing.
     */
    public void onAudioFocusStateChanged(int state) {
        Log.d(TAG, "onAudioFocusStateChanged(state=" + state + ")");

        // Make sure the active device isn't changed while we're processing the event so play/pause
        // commands get routed to the correct device
        synchronized (mActiveDeviceLock) {
            switch (state) {
                case AudioManager.AUDIOFOCUS_GAIN:
                    BluetoothMediaBrowserService.setActive(true);
                    break;
                case AudioManager.AUDIOFOCUS_LOSS:
                    BluetoothMediaBrowserService.setActive(false);
                    break;
            }
            BluetoothDevice device = getActiveDevice();
            if (device == null) {
                Log.w(TAG, "No active device set, ignore focus change");
                return;
            }

            AvrcpControllerStateMachine stateMachine = mDeviceStateMap.get(device);
            if (stateMachine == null) {
                Log.w(TAG, "No state machine for active device.");
                return;
            }
            stateMachine.sendMessage(AvrcpControllerStateMachine.AUDIO_FOCUS_STATE_CHANGE, state);
        }
    }

    // Called by JNI when a track changes and local AvrcpController is registered for updates.
    @VisibleForTesting
    synchronized void onTrackChanged(
            BluetoothDevice device, byte numAttributes, int[] attributes, String[] attribVals) {
        AvrcpControllerStateMachine stateMachine = getStateMachine(device);
        if (stateMachine != null) {
            AvrcpItem.Builder aib = new AvrcpItem.Builder();
            aib.fromAvrcpAttributeArray(attributes, attribVals);
            aib.setDevice(device);
            aib.setItemType(AvrcpItem.TYPE_MEDIA);
            aib.setUuid(UUID.randomUUID().toString());
            AvrcpItem item = aib.build();
            if (mCoverArtManager != null) {
                String handle = item.getCoverArtHandle();
                if (handle != null) {
                    item.setCoverArtUuid(mCoverArtManager.getUuidForHandle(device, handle));
                }
            }
            stateMachine.sendMessage(
                    AvrcpControllerStateMachine.MESSAGE_PROCESS_TRACK_CHANGED, item);
        }
    }

    // Called by JNI periodically based upon timer to update play position
    @VisibleForTesting
    synchronized void onPlayPositionChanged(
            BluetoothDevice device, int songLen, int currSongPosition) {
        AvrcpControllerStateMachine stateMachine = getStateMachine(device);
        if (stateMachine != null) {
            stateMachine.sendMessage(
                    AvrcpControllerStateMachine.MESSAGE_PROCESS_PLAY_POS_CHANGED,
                    songLen,
                    currSongPosition);
        }
    }

    // Called by JNI on changes of play status
    @VisibleForTesting
    synchronized void onPlayStatusChanged(BluetoothDevice device, int playbackState) {
        AvrcpControllerStateMachine stateMachine = getStateMachine(device);
        if (stateMachine != null) {
            stateMachine.sendMessage(
                    AvrcpControllerStateMachine.MESSAGE_PROCESS_PLAY_STATUS_CHANGED, playbackState);
        }
    }

    // Called by JNI to report remote Player's capabilities
    @VisibleForTesting
    synchronized void handlePlayerAppSetting(
            BluetoothDevice device, byte[] playerAttribRsp, int rspLen) {
        AvrcpControllerStateMachine stateMachine = getStateMachine(device);
        if (stateMachine != null) {
            PlayerApplicationSettings supportedSettings =
                    PlayerApplicationSettings.makeSupportedSettings(playerAttribRsp);
            stateMachine.sendMessage(
                    AvrcpControllerStateMachine.MESSAGE_PROCESS_SUPPORTED_APPLICATION_SETTINGS,
                    supportedSettings);
        }
    }

    @VisibleForTesting
    synchronized void onPlayerAppSettingChanged(
            BluetoothDevice device, byte[] playerAttribRsp, int rspLen) {
        AvrcpControllerStateMachine stateMachine = getStateMachine(device);
        if (stateMachine != null) {

            PlayerApplicationSettings currentSettings =
                    PlayerApplicationSettings.makeSettings(playerAttribRsp);
            stateMachine.sendMessage(
                    AvrcpControllerStateMachine.MESSAGE_PROCESS_CURRENT_APPLICATION_SETTINGS,
                    currentSettings);
        }
    }

    @VisibleForTesting
    void onAvailablePlayerChanged(BluetoothDevice device) {
        AvrcpControllerStateMachine stateMachine = getStateMachine(device);
        if (stateMachine != null) {
            stateMachine.sendMessage(
                    AvrcpControllerStateMachine.MESSAGE_PROCESS_AVAILABLE_PLAYER_CHANGED);
        }
    }

    // Browsing related JNI callbacks.
    void handleGetFolderItemsRsp(BluetoothDevice device, int status, AvrcpItem[] items) {
        Log.d(TAG, "handleGetFolderItemsRsp(device=" + device + ", status=" + status);
        List<AvrcpItem> itemsList = new ArrayList<>();
        for (AvrcpItem item : items) {
            Log.v(TAG, "handleGetFolderItemsRsp(device=" + device + "): item=" + item.toString());
            if (mCoverArtManager != null) {
                String handle = item.getCoverArtHandle();
                if (handle != null) {
                    item.setCoverArtUuid(mCoverArtManager.getUuidForHandle(device, handle));
                }
            }
            itemsList.add(item);
        }

        AvrcpControllerStateMachine stateMachine = getStateMachine(device);
        if (stateMachine != null) {
            stateMachine.sendMessage(
                    AvrcpControllerStateMachine.MESSAGE_PROCESS_GET_FOLDER_ITEMS, itemsList);
        }
    }

    void handleGetPlayerItemsRsp(BluetoothDevice device, List<AvrcpPlayer> itemsList) {
        AvrcpControllerStateMachine stateMachine = getStateMachine(device);
        if (stateMachine != null) {
            stateMachine.sendMessage(
                    AvrcpControllerStateMachine.MESSAGE_PROCESS_GET_PLAYER_ITEMS, itemsList);
        }
    }

    @VisibleForTesting
    void handleChangeFolderRsp(BluetoothDevice device, int count) {
        AvrcpControllerStateMachine stateMachine = getStateMachine(device);
        if (stateMachine != null) {
            stateMachine.sendMessage(
                    AvrcpControllerStateMachine.MESSAGE_PROCESS_FOLDER_PATH, count);
        }
    }

    @VisibleForTesting
    void handleSetBrowsedPlayerRsp(BluetoothDevice device, int items, int depth) {
        AvrcpControllerStateMachine stateMachine = getStateMachine(device);
        if (stateMachine != null) {
            stateMachine.sendMessage(
                    AvrcpControllerStateMachine.MESSAGE_PROCESS_SET_BROWSED_PLAYER, items, depth);
        }
    }

    @VisibleForTesting
    void handleSetAddressedPlayerRsp(BluetoothDevice device, int status) {
        AvrcpControllerStateMachine stateMachine = getStateMachine(device);
        if (stateMachine != null) {
            stateMachine.sendMessage(
                    AvrcpControllerStateMachine.MESSAGE_PROCESS_SET_ADDRESSED_PLAYER);
        }
    }

    @VisibleForTesting
    void handleAddressedPlayerChanged(BluetoothDevice device, int id) {
        AvrcpControllerStateMachine stateMachine = getStateMachine(device);
        if (stateMachine != null) {
            stateMachine.sendMessage(
                    AvrcpControllerStateMachine.MESSAGE_PROCESS_ADDRESSED_PLAYER_CHANGED, id);
        }
    }

    @VisibleForTesting
    void handleNowPlayingContentChanged(BluetoothDevice device) {
        AvrcpControllerStateMachine stateMachine = getStateMachine(device);
        if (stateMachine != null) {
            stateMachine.nowPlayingContentChanged();
        }
    }

    /* Generic Profile Code */

    /**
     * Disconnect the given Bluetooth device.
     *
     * @return true if disconnect is successful, false otherwise.
     */
    public synchronized boolean disconnect(BluetoothDevice device) {
        Log.d(TAG, "disconnect(device=" + device + ")");
        AvrcpControllerStateMachine stateMachine = mDeviceStateMap.get(device);
        // a map state machine instance doesn't exist. maybe it is already gone?
        if (stateMachine == null) {
            return false;
        }
        int connectionState = stateMachine.getState();
        if (connectionState != BluetoothProfile.STATE_CONNECTED
                && connectionState != BluetoothProfile.STATE_CONNECTING) {
            return false;
        }
        stateMachine.disconnect();
        return true;
    }

    /** Remove state machine from device map once it is no longer needed. */
    public void removeStateMachine(AvrcpControllerStateMachine stateMachine) {
        if (stateMachine == null) {
            return;
        }
        BluetoothDevice device = stateMachine.getDevice();
        if (device.equals(getActiveDevice())) {
            setActiveDevice(null);
        }
        mDeviceStateMap.remove(stateMachine.getDevice());
        stateMachine.quitNow();
    }

    public List<BluetoothDevice> getConnectedDevices() {
        return getDevicesMatchingConnectionStates(new int[] {BluetoothAdapter.STATE_CONNECTED});
    }

    protected AvrcpControllerStateMachine getStateMachine(BluetoothDevice device) {
        if (device == null) {
            return null;
        }
        return mDeviceStateMap.get(device);
    }

    protected AvrcpControllerStateMachine getOrCreateStateMachine(BluetoothDevice device) {
        AvrcpControllerStateMachine newStateMachine =
                new AvrcpControllerStateMachine(
                        device,
                        this,
                        mNativeInterface,
                        Utils.isAutomotive(getApplicationContext()));
        AvrcpControllerStateMachine existingStateMachine =
                mDeviceStateMap.putIfAbsent(device, newStateMachine);
        // Given null is not a valid value in our map, ConcurrentHashMap will return null if the
        // key was absent and our new value was added. We should then start and return it. Else
        // we quit the new one so we don't leak a thread
        if (existingStateMachine == null) {
            newStateMachine.start();
            return newStateMachine;
        } else {
            // If you try to quit a StateMachine that hasn't been constructed yet, the StateMachine
            // spits out an NPE trying to read a state stack array that only gets made on start().
            // We can just quit the thread made explicitly
            newStateMachine.getHandler().getLooper().quit();
        }
        return existingStateMachine;
    }

    protected AvrcpCoverArtManager getCoverArtManager() {
        return mCoverArtManager;
    }

    List<BluetoothDevice> getDevicesMatchingConnectionStates(int[] states) {
        Log.d(TAG, "getDevicesMatchingConnectionStates(states=" + Arrays.toString(states) + ")");
        List<BluetoothDevice> deviceList = new ArrayList<>();
        BluetoothDevice[] bondedDevices = mAdapterService.getBondedDevices();
        int connectionState;
        for (BluetoothDevice device : bondedDevices) {
            connectionState = getConnectionState(device);
            for (int i = 0; i < states.length; i++) {
                if (connectionState == states[i]) {
                    deviceList.add(device);
                }
            }
        }
<<<<<<< HEAD
        Log.d(TAG, "getDevicesMatchingConnectionStates(states=" + Arrays.toString(states)
                + "): Found " + deviceList.toString());
=======
        Log.d(
                TAG,
                "getDevicesMatchingConnectionStates(states="
                        + Arrays.toString(states)
                        + "): Found "
                        + deviceList.toString());
>>>>>>> e110efe6
        return deviceList;
    }

    synchronized int getConnectionState(BluetoothDevice device) {
        AvrcpControllerStateMachine stateMachine = mDeviceStateMap.get(device);
        return (stateMachine == null)
                ? BluetoothProfile.STATE_DISCONNECTED
                : stateMachine.getState();
    }

    @Override
    public void dump(StringBuilder sb) {
        super.dump(sb);
        ProfileService.println(sb, "Devices Tracked = " + mDeviceStateMap.size());
        ProfileService.println(sb, "Active Device = " + mActiveDevice);

        for (AvrcpControllerStateMachine stateMachine : mDeviceStateMap.values()) {
            ProfileService.println(
                    sb, "==== StateMachine for " + stateMachine.getDevice() + " ====");
            stateMachine.dump(sb);
        }
        sb.append("\n  BrowseTree:\n");
        sBrowseTree.dump(sb);

        sb.append("\n  Cover Artwork Enabled: " + (mCoverArtEnabled ? "True" : "False"));
        if (mCoverArtManager != null) {
            sb.append("\n  " + mCoverArtManager.toString());
        }

        sb.append("\n  " + BluetoothMediaBrowserService.dump() + "\n");
    }
}<|MERGE_RESOLUTION|>--- conflicted
+++ resolved
@@ -112,12 +112,6 @@
 
     private class ImageDownloadCallback implements AvrcpCoverArtManager.Callback {
         @Override
-<<<<<<< HEAD
-        public void onImageDownloadComplete(BluetoothDevice device,
-                AvrcpCoverArtManager.DownloadEvent event) {
-            Log.d(TAG, "Image downloaded [device: " + device + ", uuid: " + event.getUuid()
-                    + ", uri: " + event.getUri());
-=======
         public void onImageDownloadComplete(
                 BluetoothDevice device, AvrcpCoverArtManager.DownloadEvent event) {
             Log.d(
@@ -128,7 +122,6 @@
                             + event.getUuid()
                             + ", uri: "
                             + event.getUri());
->>>>>>> e110efe6
             AvrcpControllerStateMachine stateMachine = getStateMachine(device);
             if (stateMachine == null) {
                 Log.e(TAG, "No state machine found for device " + device);
@@ -205,13 +198,7 @@
         sService = service;
     }
 
-<<<<<<< HEAD
-    /**
-     * Get the current active device
-     */
-=======
     /** Get the current active device */
->>>>>>> e110efe6
     public BluetoothDevice getActiveDevice() {
         synchronized (mActiveDeviceLock) {
             return mActiveDevice;
@@ -327,12 +314,6 @@
             }
         }
 
-<<<<<<< HEAD
-        Log.d(TAG, "getContents(" + parentMediaId + "): "
-                + (requestedNode == null
-                        ? "Failed to find node"
-                        : "node=" + requestedNode + ", device=" + requestedNode.getDevice()));
-=======
         Log.d(
                 TAG,
                 "getContents("
@@ -344,7 +325,6 @@
                                         + requestedNode
                                         + ", device="
                                         + requestedNode.getDevice()));
->>>>>>> e110efe6
 
         // If we don't find a node in the tree then do not have any way to browse for the contents.
         // Return an empty list instead.
@@ -371,17 +351,12 @@
              */
             return new BrowseResult(contents, BrowseResult.DOWNLOAD_PENDING);
         }
-<<<<<<< HEAD
-        Log.d(TAG, "getContents(" + parentMediaId + "): return node, contents="
-                + requestedNode.getContents());
-=======
         Log.d(
                 TAG,
                 "getContents("
                         + parentMediaId
                         + "): return node, contents="
                         + requestedNode.getContents());
->>>>>>> e110efe6
         return new BrowseResult(contents, BrowseResult.SUCCESS);
     }
 
@@ -797,17 +772,12 @@
                 }
             }
         }
-<<<<<<< HEAD
-        Log.d(TAG, "getDevicesMatchingConnectionStates(states=" + Arrays.toString(states)
-                + "): Found " + deviceList.toString());
-=======
         Log.d(
                 TAG,
                 "getDevicesMatchingConnectionStates(states="
                         + Arrays.toString(states)
                         + "): Found "
                         + deviceList.toString());
->>>>>>> e110efe6
         return deviceList;
     }
 

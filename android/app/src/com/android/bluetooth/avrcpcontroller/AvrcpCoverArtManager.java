--- conflicted
+++ resolved
@@ -91,11 +91,7 @@
      *
      * <p>Currently contains the mapping of image handles seen to assigned UUIDs.
      */
-<<<<<<< HEAD
-    private class AvrcpBipSession {
-=======
     private static class AvrcpBipSession {
->>>>>>> 67a65fc1
         private Map<String, String> mUuids = new ConcurrentHashMap<>(1); /* handle -> UUID */
         private Map<String, String> mHandles = new ConcurrentHashMap<>(1); /* UUID -> handle */
 

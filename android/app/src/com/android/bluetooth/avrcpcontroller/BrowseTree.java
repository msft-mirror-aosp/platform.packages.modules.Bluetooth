/*
 * Copyright (C) 2016 The Android Open Source Project
 *
 * Licensed under the Apache License, Version 2.0 (the "License");
 * you may not use this file except in compliance with the License.
 * You may obtain a copy of the License at
 *
 *      http://www.apache.org/licenses/LICENSE-2.0
 *
 * Unless required by applicable law or agreed to in writing, software
 * distributed under the License is distributed on an "AS IS" BASIS,
 * WITHOUT WARRANTIES OR CONDITIONS OF ANY KIND, either express or implied.
 * See the License for the specific language governing permissions and
 * limitations under the License.
 */

package com.android.bluetooth.avrcpcontroller;

import android.bluetooth.BluetoothDevice;
import android.net.Uri;
import android.support.v4.media.MediaBrowserCompat.MediaItem;
import android.util.Log;

import com.android.bluetooth.Utils;
import com.android.bluetooth.flags.Flags;

import com.google.common.annotations.VisibleForTesting;

import java.util.ArrayList;
import java.util.Collections;
import java.util.HashMap;
import java.util.HashSet;
import java.util.List;
import java.util.Objects;
import java.util.Set;
import java.util.UUID;

/**
 * An object that holds the browse tree of available media from a remote device.
 *
 * <p>Browsing hierarchy follows the AVRCP specification's description of various scopes and looks
 * like follows: Root: Player1: Now_Playing: MediaItem1 MediaItem2 Folder1 Folder2 .... Player2 ....
 */
public class BrowseTree {
    private static final String TAG = BrowseTree.class.getSimpleName();

    public static final String ROOT = "__ROOT__";
    public static final String UP = "__UP__";
    public static final String NOW_PLAYING_PREFIX = "NOW_PLAYING";
    public static final String PLAYER_PREFIX = "PLAYER";

    public static final int DEFAULT_FOLDER_SIZE = 255;

    // Static instance of Folder ID <-> Folder Instance (for navigation purposes)
    @VisibleForTesting
    final HashMap<String, BrowseNode> mBrowseMap = new HashMap<String, BrowseNode>();

    private BrowseNode mCurrentBrowseNode;
    private BrowseNode mCurrentBrowsedPlayer;
    private BrowseNode mCurrentAddressedPlayer;
    private int mDepth = 0;
    final BrowseNode mRootNode;
    final BrowseNode mNavigateUpNode;
    final BrowseNode mNowPlayingNode;

    // In support of Cover Artwork, Cover Art URI <-> List of UUIDs using that artwork
    private final HashMap<String, ArrayList<String>> mCoverArtMap =
            new HashMap<String, ArrayList<String>>();

    BrowseTree(BluetoothDevice device) {
        if (device == null) {
            mRootNode =
                    new BrowseNode(
                            new AvrcpItem.Builder()
                                    .setUuid(ROOT)
                                    .setTitle(ROOT)
                                    .setBrowsable(true)
                                    .build());
            mRootNode.setCached(true);
        } else if (!Flags.randomizeDeviceLevelMediaIds()) {
<<<<<<< HEAD
            mRootNode = new BrowseNode(new AvrcpItem.Builder().setDevice(device)
                    .setUuid(ROOT + device.getAddress().toString())
                    .setTitle(Utils.getName(device)).setBrowsable(true).build());
=======
            mRootNode =
                    new BrowseNode(
                            new AvrcpItem.Builder()
                                    .setDevice(device)
                                    .setUuid(ROOT + device.getAddress().toString())
                                    .setTitle(Utils.getName(device))
                                    .setBrowsable(true)
                                    .build());
>>>>>>> e110efe6
        } else {
            mRootNode =
                    new BrowseNode(
                            new AvrcpItem.Builder()
                                    .setDevice(device)
                                    .setUuid(
                                            ROOT
                                                    + device.getAddress().toString()
                                                    + UUID.randomUUID().toString())
                                    .setTitle(Utils.getName(device))
                                    .setBrowsable(true)
                                    .build());
        }

        mRootNode.mBrowseScope = AvrcpControllerService.BROWSE_SCOPE_PLAYER_LIST;
        mRootNode.setExpectedChildren(DEFAULT_FOLDER_SIZE);

        mNavigateUpNode =
                new BrowseNode(
                        new AvrcpItem.Builder()
                                .setUuid(UP)
                                .setTitle(UP)
                                .setBrowsable(true)
                                .build());

        mNowPlayingNode =
                new BrowseNode(
                        new AvrcpItem.Builder()
                                .setUuid(NOW_PLAYING_PREFIX)
                                .setTitle(NOW_PLAYING_PREFIX)
                                .setBrowsable(true)
                                .build());
        mNowPlayingNode.mBrowseScope = AvrcpControllerService.BROWSE_SCOPE_NOW_PLAYING;
        mNowPlayingNode.setExpectedChildren(DEFAULT_FOLDER_SIZE);
        mBrowseMap.put(mRootNode.getID(), mRootNode);
        mBrowseMap.put(NOW_PLAYING_PREFIX, mNowPlayingNode);

        mCurrentBrowseNode = mRootNode;
    }

    public void clear() {
        // Clearing the map should garbage collect everything.
        mBrowseMap.clear();
        mCoverArtMap.clear();
    }

    void onConnected(BluetoothDevice device) {
        BrowseNode browseNode = new BrowseNode(device);
        mRootNode.addChild(browseNode);
    }

    BrowseNode getTrackFromNowPlayingList(int trackNumber) {
        return mNowPlayingNode.getChild(trackNumber);
    }

    // Each node of the tree is represented by Folder ID, Folder Name and the children.
    class BrowseNode {
        // AvrcpItem to store the media related details.
        AvrcpItem mItem;

        // Type of this browse node.
        // Since Media APIs do not define the player separately we define that
        // distinction here.
        boolean mIsPlayer = false;

        // If this folder is currently cached, can be useful to return the contents
        // without doing another fetch.
        boolean mCached = false;

        byte mBrowseScope = AvrcpControllerService.BROWSE_SCOPE_VFS;

        // List of children.
        private BrowseNode mParent;
        private final List<BrowseNode> mChildren = new ArrayList<BrowseNode>();
        private int mExpectedChildrenCount;

        BrowseNode(AvrcpItem item) {
            Objects.requireNonNull(item, "Cannot have a browse node with a null item");
            mItem = item;
        }

        BrowseNode(AvrcpPlayer player) {
            mIsPlayer = true;

            // Transform the player into a item.
            AvrcpItem.Builder aid = new AvrcpItem.Builder();
            aid.setDevice(player.getDevice());
            aid.setUid(player.getId());
            aid.setUuid(UUID.randomUUID().toString());
            aid.setDisplayableName(player.getName());
            aid.setTitle(player.getName());
            aid.setBrowsable(player.supportsFeature(AvrcpPlayer.FEATURE_BROWSING));
            mItem = aid.build();
        }

        BrowseNode(BluetoothDevice device) {
            mIsPlayer = true;
            String playerKey = PLAYER_PREFIX + device.getAddress().toString();

            AvrcpItem.Builder aid = new AvrcpItem.Builder();
            aid.setDevice(device);
            aid.setUuid(playerKey);
            aid.setDisplayableName(Utils.getName(device));
            aid.setTitle(Utils.getName(device));
            aid.setBrowsable(true);
            mItem = aid.build();
        }

        private BrowseNode(String name) {
            AvrcpItem.Builder aid = new AvrcpItem.Builder();
            aid.setUuid(name);
            aid.setDisplayableName(name);
            aid.setTitle(name);
            mItem = aid.build();
        }

        synchronized void setExpectedChildren(int count) {
            mExpectedChildrenCount = count;
        }

        synchronized int getExpectedChildren() {
            return mExpectedChildrenCount;
        }

        synchronized <E> int addChildren(List<E> newChildren) {
            for (E child : newChildren) {
                BrowseNode currentNode = null;
                if (child instanceof AvrcpItem) {
                    currentNode = new BrowseNode((AvrcpItem) child);
                } else if (child instanceof AvrcpPlayer) {
                    currentNode = new BrowseNode((AvrcpPlayer) child);
                }
                addChild(currentNode);
            }
            return newChildren.size();
        }

        synchronized boolean addChild(BrowseNode node) {
            if (node != null) {
                node.mParent = this;
                if (this.mBrowseScope == AvrcpControllerService.BROWSE_SCOPE_NOW_PLAYING) {
                    node.mBrowseScope = this.mBrowseScope;
                }
                mChildren.add(node);
                mBrowseMap.put(node.getID(), node);

                // Each time we add a node to the tree, check for an image handle so we can add
                // the artwork URI once it has been downloaded
                String imageUuid = node.getCoverArtUuid();
                if (imageUuid != null) {
                    indicateCoverArtUsed(node.getID(), imageUuid);
                }
                return true;
            }
            return false;
        }

        synchronized void removeChild(BrowseNode node) {
            mChildren.remove(node);
            mBrowseMap.remove(node.getID());
            indicateCoverArtUnused(node.getID(), node.getCoverArtUuid());
        }

        synchronized int getChildrenCount() {
            return mChildren.size();
        }

        synchronized List<BrowseNode> getChildren() {
            return mChildren;
        }

        synchronized BrowseNode getChild(int index) {
            if (index < 0 || index >= mChildren.size()) {
                return null;
            }
            return mChildren.get(index);
        }

        synchronized BrowseNode getParent() {
            return mParent;
        }

        synchronized BluetoothDevice getDevice() {
            return mItem.getDevice();
        }

        synchronized String getCoverArtUuid() {
            return mItem.getCoverArtUuid();
        }

        synchronized void setCoverArtUri(Uri uri) {
            mItem.setCoverArtLocation(uri);
        }

        synchronized List<MediaItem> getContents() {
            if (mChildren.size() > 0 || mCached) {
                List<MediaItem> contents = new ArrayList<MediaItem>(mChildren.size());
                for (BrowseNode child : mChildren) {
                    contents.add(child.getMediaItem());
                }
                return contents;
            }
            return null;
        }

        synchronized boolean isChild(BrowseNode node) {
            return mChildren.contains(node);
        }

        synchronized boolean isCached() {
            return mCached;
        }

        synchronized boolean isBrowsable() {
            return mItem.isBrowsable();
        }

        synchronized void setCached(boolean cached) {
            Log.d(TAG, "Set Cache" + cached + "Node" + toString());
            mCached = cached;
            if (!cached) {
                for (BrowseNode child : mChildren) {
                    mBrowseMap.remove(child.getID());
                    indicateCoverArtUnused(child.getID(), child.getCoverArtUuid());
                }
                mChildren.clear();
            }
        }

        // Fetch the Unique UID for this item, this is unique across all elements in the tree.
        synchronized String getID() {
            return mItem.getUuid();
        }

        // Get the BT Player ID associated with this node.
        synchronized int getPlayerID() {
            return Integer.parseInt(getID().replace(PLAYER_PREFIX, ""));
        }

        synchronized byte getScope() {
            return mBrowseScope;
        }

        // Fetch the Folder UID that can be used to fetch folder listing via bluetooth.
        // This may not be unique hence this combined with direction will define the
        // browsing here.
        synchronized String getFolderUID() {
            return getID();
        }

        synchronized long getBluetoothID() {
            return mItem.getUid();
        }

        synchronized MediaItem getMediaItem() {
            return mItem.toMediaItem();
        }

        synchronized boolean isPlayer() {
            return mIsPlayer;
        }

        synchronized boolean isNowPlaying() {
            return getID().startsWith(NOW_PLAYING_PREFIX);
        }

        @Override
        public boolean equals(Object other) {
            if (!(other instanceof BrowseNode)) {
                return false;
            }
            BrowseNode otherNode = (BrowseNode) other;
            return getID().equals(otherNode.getID());
        }

        public synchronized void toTreeString(int depth, StringBuilder sb) {
            for (int i = 0; i <= depth; i++) {
                sb.append("  ");
            }
            sb.append(toString() + "\n");
            for (BrowseNode node : mChildren) {
                node.toTreeString(depth + 1, sb);
            }
        }

        @Override
        public synchronized String toString() {
            return "[Id: "
                    + getID()
                    + " Name: "
                    + getMediaItem().getDescription().getTitle()
                    + " Size: "
                    + mChildren.size()
                    + "]";
        }

        // Returns true if target is a descendant of this.
        synchronized boolean isDescendant(BrowseNode target) {
            return getEldestChild(this, target) == null ? false : true;
        }
    }

    synchronized BrowseNode findBrowseNodeByID(String parentID) {
        BrowseNode bn = mBrowseMap.get(parentID);
        if (bn == null) {
            Log.e(TAG, "folder " + parentID + " not found!");
            return null;
        }
        Log.d(TAG, "Size" + mBrowseMap.size());
        return bn;
    }

    synchronized boolean setCurrentBrowsedFolder(String uid) {
        BrowseNode bn = mBrowseMap.get(uid);
        if (bn == null) {
            Log.e(TAG, "Setting an unknown browsed folder, ignoring bn " + uid);
            return false;
        }

        // Set the previous folder as not cached so that we fetch the contents again.
        if (!bn.equals(mCurrentBrowseNode)) {
            Log.d(TAG, "Set cache  " + bn + " curr " + mCurrentBrowseNode);
        }
        mCurrentBrowseNode = bn;
        return true;
    }

    synchronized BrowseNode getCurrentBrowsedFolder() {
        return mCurrentBrowseNode;
    }

    synchronized boolean setCurrentBrowsedPlayer(String uid, int items, int depth) {
        BrowseNode bn = mBrowseMap.get(uid);
        if (bn == null) {
            Log.e(TAG, "Setting an unknown browsed player, ignoring bn " + uid);
            return false;
        }
        mCurrentBrowsedPlayer = bn;
        mCurrentBrowseNode = mCurrentBrowsedPlayer;
        for (Integer level = 0; level < depth; level++) {
            BrowseNode dummyNode = new BrowseNode(level.toString());
            dummyNode.mParent = mCurrentBrowseNode;
            dummyNode.mBrowseScope = AvrcpControllerService.BROWSE_SCOPE_VFS;
            mCurrentBrowseNode = dummyNode;
        }
        mCurrentBrowseNode.setExpectedChildren(items);
        mDepth = depth;
        return true;
    }

    synchronized BrowseNode getCurrentBrowsedPlayer() {
        return mCurrentBrowsedPlayer;
    }

    synchronized boolean setCurrentAddressedPlayer(String uid) {
        BrowseNode bn = mBrowseMap.get(uid);
        if (bn == null) {
            Log.w(TAG, "Setting an unknown addressed player, ignoring bn " + uid);
            mRootNode.setCached(false);
            mRootNode.mChildren.add(mNowPlayingNode);
            mBrowseMap.put(NOW_PLAYING_PREFIX, mNowPlayingNode);
            return false;
        }
        mCurrentAddressedPlayer = bn;
        return true;
    }

    synchronized BrowseNode getCurrentAddressedPlayer() {
        return mCurrentAddressedPlayer;
    }

    /**
     * Indicate that a node in the tree is using a specific piece of cover art, identified by the
     * given image handle.
     */
    synchronized void indicateCoverArtUsed(String nodeId, String handle) {
        mCoverArtMap.putIfAbsent(handle, new ArrayList<String>());
        mCoverArtMap.get(handle).add(nodeId);
    }

    /** Indicate that a node in the tree no longer needs a specific piece of cover art. */
    synchronized void indicateCoverArtUnused(String nodeId, String handle) {
        if (mCoverArtMap.containsKey(handle) && mCoverArtMap.get(handle).contains(nodeId)) {
            mCoverArtMap.get(handle).remove(nodeId);
        }
    }

    /** Get a list of items using the piece of cover art identified by the given handle. */
    synchronized List<String> getNodesUsingCoverArt(String handle) {
        if (!mCoverArtMap.containsKey(handle)) return Collections.emptyList();
        return (List<String>) mCoverArtMap.get(handle).clone();
    }

    /** Get a list of Cover Art UUIDs that are no longer being used by the tree. Clear that list. */
    synchronized List<String> getAndClearUnusedCoverArt() {
        ArrayList<String> unused = new ArrayList<String>();
        for (String uuid : mCoverArtMap.keySet()) {
            if (mCoverArtMap.get(uuid).isEmpty()) {
                unused.add(uuid);
            }
        }
        for (String uuid : unused) {
            mCoverArtMap.remove(uuid);
        }
        return unused;
    }

    /**
     * Adds the Uri of a newly downloaded image to all tree nodes using that specific handle.
     * Returns the set of parent nodes that have children impacted by the new art so clients can be
     * notified of the change.
     */
    synchronized Set<BrowseNode> notifyImageDownload(String uuid, Uri uri) {
        Log.d(TAG, "Received downloaded image handle to cascade to BrowseNodes using it");
        List<String> nodes = getNodesUsingCoverArt(uuid);
        HashSet<BrowseNode> parents = new HashSet<BrowseNode>();
        for (String nodeId : nodes) {
            BrowseNode node = findBrowseNodeByID(nodeId);
            if (node == null) {
                Log.e(TAG, "Node was removed without clearing its cover art status");
                indicateCoverArtUnused(nodeId, uuid);
                continue;
            }
            node.setCoverArtUri(uri);
            if (node.mParent != null) {
                parents.add(node.mParent);
            }
        }
        return parents;
    }

    /** Dump the state of the AVRCP browse tree */
    public void dump(StringBuilder sb) {
        mRootNode.toTreeString(0, sb);
        sb.append("\n  Image handles in use (" + mCoverArtMap.size() + "):");
        for (String handle : mCoverArtMap.keySet()) {
            sb.append("\n    " + handle);
        }
        sb.append("\n");
    }

    @Override
    public String toString() {
        return "[BrowseTree size=" + mBrowseMap.size() + "]";
    }

    // Calculates the path to target node.
    // Returns: UP node to go up
    // Returns: target node if there
    // Returns: named node to go down
    // Returns: null node if unknown
    BrowseNode getNextStepToFolder(BrowseNode target) {
        if (target == null) {
            return null;
        } else if (target.equals(mCurrentBrowseNode)
                || target.equals(mNowPlayingNode)
                || target.equals(mRootNode)) {
            return target;
        } else if (target.isPlayer()) {
            if (mDepth > 0) {
                mDepth--;
                return mNavigateUpNode;
            } else {
                return target;
            }
        } else if (mBrowseMap.get(target.getID()) == null) {
            return null;
        } else {
            BrowseNode nextChild = getEldestChild(mCurrentBrowseNode, target);
            if (nextChild == null) {
                return mNavigateUpNode;
            } else {
                return nextChild;
            }
        }
    }

    static BrowseNode getEldestChild(BrowseNode ancestor, BrowseNode target) {
        // ancestor is an ancestor of target
        BrowseNode descendant = target;
<<<<<<< HEAD
        Log.d(TAG, "NAVIGATING ancestor" + ancestor.toString() + "Target"
                + target.toString());
=======
        Log.d(TAG, "NAVIGATING ancestor" + ancestor.toString() + "Target" + target.toString());
>>>>>>> e110efe6
        while (!ancestor.equals(descendant.mParent)) {
            descendant = descendant.mParent;
            if (descendant == null) {
                return null;
            }
        }
        Log.d(TAG, "NAVIGATING Descendant" + descendant.toString());
        return descendant;
    }
}<|MERGE_RESOLUTION|>--- conflicted
+++ resolved
@@ -78,11 +78,6 @@
                                     .build());
             mRootNode.setCached(true);
         } else if (!Flags.randomizeDeviceLevelMediaIds()) {
-<<<<<<< HEAD
-            mRootNode = new BrowseNode(new AvrcpItem.Builder().setDevice(device)
-                    .setUuid(ROOT + device.getAddress().toString())
-                    .setTitle(Utils.getName(device)).setBrowsable(true).build());
-=======
             mRootNode =
                     new BrowseNode(
                             new AvrcpItem.Builder()
@@ -91,7 +86,6 @@
                                     .setTitle(Utils.getName(device))
                                     .setBrowsable(true)
                                     .build());
->>>>>>> e110efe6
         } else {
             mRootNode =
                     new BrowseNode(
@@ -572,12 +566,7 @@
     static BrowseNode getEldestChild(BrowseNode ancestor, BrowseNode target) {
         // ancestor is an ancestor of target
         BrowseNode descendant = target;
-<<<<<<< HEAD
-        Log.d(TAG, "NAVIGATING ancestor" + ancestor.toString() + "Target"
-                + target.toString());
-=======
         Log.d(TAG, "NAVIGATING ancestor" + ancestor.toString() + "Target" + target.toString());
->>>>>>> e110efe6
         while (!ancestor.equals(descendant.mParent)) {
             descendant = descendant.mParent;
             if (descendant == null) {

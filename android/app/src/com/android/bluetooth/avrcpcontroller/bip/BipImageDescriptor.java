/*
 * Copyright (C) 2019 The Android Open Source Project
 *
 * Licensed under the Apache License, Version 2.0 (the "License");
 * you may not use this file except in compliance with the License.
 * You may obtain a copy of the License at
 *
 *      http://www.apache.org/licenses/LICENSE-2.0
 *
 * Unless required by applicable law or agreed to in writing, software
 * distributed under the License is distributed on an "AS IS" BASIS,
 * WITHOUT WARRANTIES OR CONDITIONS OF ANY KIND, either express or implied.
 * See the License for the specific language governing permissions and
 * limitations under the License.
 */

package com.android.bluetooth.avrcpcontroller;

import android.util.Log;
import android.util.Xml;

import org.xmlpull.v1.XmlPullParser;
import org.xmlpull.v1.XmlPullParserException;
import org.xmlpull.v1.XmlPullParserFactory;
import org.xmlpull.v1.XmlSerializer;

import java.io.IOException;
import java.io.InputStream;
import java.io.StringWriter;
import java.io.UnsupportedEncodingException;

/**
 * Contains the metadata that describes either (1) the desired size of a image to be downloaded or
 * (2) the extact size of an image to be uploaded.
 *
 * <p>When using this to assert the size of an image to download/pull, it's best to derive this
 * specific descriptor from any of the available BipImageFormat options returned from a
 * RequestGetImageProperties. Note that if a BipImageFormat is not of a fixed size type then you
 * must arrive on a desired fixed size for this descriptor.
 *
 * <p>When using this to denote the size of an image when pushing an image for transfer this
 * descriptor must match the metadata of the image being sent.
 *
 * <p>Note, the encoding and pixel values are mandatory by specification. The version number is
 * fixed. All other values are optional. The transformation field is to have *one* selected option
 * in it.
 *
 * <p>Example: < image-descriptor version=“1.0” > < image encoding=“JPEG” pixel=“1280*960”
 * size=“500000”/> < /image-descriptor >
 */
public class BipImageDescriptor {
    private static final String TAG = "avrcpcontroller.BipImageDescriptor";
    private static final String sVersion = "1.0";

    /** A Builder for an ImageDescriptor object */
    public static class Builder {
        private BipImageDescriptor mImageDescriptor = new BipImageDescriptor();

        /**
         * Set the encoding for the descriptor you're building using a BipEncoding object
         *
         * @param encoding The encoding you would like to set
         * @return This object so you can continue building
         */
        public Builder setEncoding(BipEncoding encoding) {
            mImageDescriptor.mEncoding = encoding;
            return this;
        }

        /**
         * Set the encoding for the descriptor you're building using a BipEncoding.* type value
         *
         * @param encoding The encoding you would like to set as a BipEncoding.* type value
         * @return This object so you can continue building
         */
        public Builder setEncoding(int encoding) {
            mImageDescriptor.mEncoding = new BipEncoding(encoding, null);
            return this;
        }

        /**
         * Set the encoding for the descriptor you're building using a BIP defined string name of
         * the encoding you want
         *
         * @param encoding The encoding you would like to set as a BIP spec defined string
         * @return This object so you can continue building
         */
        public Builder setPropietaryEncoding(String encoding) {
            mImageDescriptor.mEncoding = new BipEncoding(BipEncoding.USR_XXX, encoding);
            return this;
        }

        /**
         * Set the fixed X by Y image dimensions for the descriptor you're building
         *
         * @param width The number of pixels in width of the image
         * @param height The number of pixels in height of the image
         * @return This object so you can continue building
         */
        public Builder setFixedDimensions(int width, int height) {
            mImageDescriptor.mPixel = BipPixel.createFixed(width, height);
            return this;
        }

        /**
         * Set the transformation used for the descriptor you're building
         *
         * @param transformation The BipTransformation.* type value of the used transformation
         * @return This object so you can continue building
         */
        public Builder setTransformation(int transformation) {
            mImageDescriptor.mTransformation = new BipTransformation(transformation);
            return this;
        }

        /**
         * Set the image file size for the descriptor you're building
         *
         * @param size The image size in bytes
         * @return This object so you can continue building
         */
        public Builder setFileSize(int size) {
            mImageDescriptor.mSize = size;
            return this;
        }

        /**
         * Set the max file size of the image for the descriptor you're building
         *
         * @param size The maxe image size in bytes
         * @return This object so you can continue building
         */
        public Builder setMaxFileSize(int size) {
            mImageDescriptor.mMaxSize = size;
            return this;
        }

        /**
         * Build the object
         *
         * @return A BipImageDescriptor object
         */
        public BipImageDescriptor build() {
            return mImageDescriptor;
        }
    }

<<<<<<< HEAD
    /**
     * The encoding of the image, required by the specification
     */
=======
    /** The encoding of the image, required by the specification */
>>>>>>> e110efe6
    private BipEncoding mEncoding = null;

    /** The width and height of the image, required by the specification */
    private BipPixel mPixel = null;

    /**
     * The transformation to be applied to the image, *one* of BipTransformation.STRETCH,
     * BipTransformation.CROP, or BipTransformation.FILL placed into a BipTransformation object
     */
    private BipTransformation mTransformation = null;

    /** The size in bytes of the image */
    private int mSize = -1;

    /**
     * The max size in bytes of the image.
     *
     * <p>Optional, used only when describing an image to pull
     */
    private int mMaxSize = -1;

    private BipImageDescriptor() {}

    public BipImageDescriptor(InputStream inputStream) {
        parse(inputStream);
    }

    private void parse(InputStream inputStream) {
        try {
            XmlPullParser xpp = XmlPullParserFactory.newInstance().newPullParser();
            xpp.setInput(inputStream, "utf-8");
            int event = xpp.getEventType();
            while (event != XmlPullParser.END_DOCUMENT) {
                switch (event) {
                    case XmlPullParser.START_TAG:
                        String tag = xpp.getName();
                        if (tag.equals("image")) {
                            mEncoding = new BipEncoding(xpp.getAttributeValue(null, "encoding"));
                            mPixel = new BipPixel(xpp.getAttributeValue(null, "pixel"));
                            mSize = parseInt(xpp.getAttributeValue(null, "size"));
                            mMaxSize = parseInt(xpp.getAttributeValue(null, "maxsize"));
                            mTransformation =
                                    new BipTransformation(
                                            xpp.getAttributeValue(null, "transformation"));
                        } else {
                            Log.w(TAG, "Unrecognized tag in x-bt/img-Description object: " + tag);
                        }
                        break;
                    case XmlPullParser.END_TAG:
                        break;
                }
                event = xpp.next();
            }
            return;
        } catch (XmlPullParserException e) {
            Log.e(TAG, "XML parser error when parsing XML", e);
        } catch (IOException e) {
            Log.e(TAG, "I/O error when parsing XML", e);
        }
        throw new ParseException("Failed to parse image-descriptor from stream");
    }

    private static int parseInt(String s) {
        if (s == null) return -1;
        try {
            return Integer.parseInt(s);
        } catch (NumberFormatException e) {
            error("Failed to parse '" + s + "'");
        }
        return -1;
    }

    public BipEncoding getEncoding() {
        return mEncoding;
    }

    public BipPixel getPixel() {
        return mPixel;
    }

    public BipTransformation getTransformation() {
        return mTransformation;
    }

    public int getSize() {
        return mSize;
    }

    public int getMaxSize() {
        return mMaxSize;
    }

    /**
     * Serialize this object into a byte array ready for transfer overOBEX
     *
     * @return A byte array containing this object's info, or null on error.
     */
    public byte[] serialize() {
        String s = toString();
        try {
            return s != null ? s.getBytes("UTF-8") : null;
        } catch (UnsupportedEncodingException e) {
            return null;
        }
    }

    @Override
    public boolean equals(Object o) {
        if (o == this) return true;
        if (!(o instanceof BipImageDescriptor)) return false;

        BipImageDescriptor d = (BipImageDescriptor) o;
        return d.getEncoding() == getEncoding()
                && d.getPixel() == getPixel()
                && d.getTransformation() == getTransformation()
                && d.getSize() == getSize()
                && d.getMaxSize() == getMaxSize();
    }

    @Override
    public String toString() {
        if (mEncoding == null || mPixel == null) {
            error(
                    "Missing required fields [ "
                            + (mEncoding == null ? "encoding " : "")
                            + (mPixel == null ? "pixel " : ""));
            return null;
        }
        StringWriter writer = new StringWriter();
        XmlSerializer xmlMsgElement = Xml.newSerializer();
        try {
            xmlMsgElement.setOutput(writer);
            xmlMsgElement.startDocument("UTF-8", true);
            xmlMsgElement.setFeature("http://xmlpull.org/v1/doc/features.html#indent-output", true);
            xmlMsgElement.startTag(null, "image-descriptor");
            xmlMsgElement.attribute(null, "version", sVersion);
            xmlMsgElement.startTag(null, "image");
            xmlMsgElement.attribute(null, "encoding", mEncoding.toString());
            xmlMsgElement.attribute(null, "pixel", mPixel.toString());
            if (mSize != -1) {
                xmlMsgElement.attribute(null, "size", Integer.toString(mSize));
            }
            if (mMaxSize != -1) {
                xmlMsgElement.attribute(null, "maxsize", Integer.toString(mMaxSize));
            }
            if (mTransformation != null && mTransformation.supportsAny()) {
                xmlMsgElement.attribute(null, "transformation", mTransformation.toString());
            }
            xmlMsgElement.endTag(null, "image");
            xmlMsgElement.endTag(null, "image-descriptor");
            xmlMsgElement.endDocument();
            return writer.toString();
        } catch (IllegalArgumentException e) {
            error(e.toString());
        } catch (IllegalStateException e) {
            error(e.toString());
        } catch (IOException e) {
            error(e.toString());
        }
        return null;
    }

    private static void error(String msg) {
        Log.e(TAG, msg);
    }
}<|MERGE_RESOLUTION|>--- conflicted
+++ resolved
@@ -145,13 +145,7 @@
         }
     }
 
-<<<<<<< HEAD
-    /**
-     * The encoding of the image, required by the specification
-     */
-=======
     /** The encoding of the image, required by the specification */
->>>>>>> e110efe6
     private BipEncoding mEncoding = null;
 
     /** The width and height of the image, required by the specification */

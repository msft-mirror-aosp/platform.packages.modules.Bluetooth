--- conflicted
+++ resolved
@@ -58,14 +58,7 @@
 import java.util.Map;
 import java.util.Objects;
 
-<<<<<<< HEAD
-/**
- * Provides Bluetooth Pan Device profile, as a service in
- * the Bluetooth application.
- */
-=======
 /** Provides Bluetooth Pan Device profile, as a service in the Bluetooth application. */
->>>>>>> e110efe6
 public class PanService extends ProfileService {
     private static final String TAG = PanService.class.getSimpleName();
     private static PanService sPanService;
@@ -75,12 +68,7 @@
     @VisibleForTesting HashMap<BluetoothDevice, BluetoothPanDevice> mPanDevices;
     private int mMaxPanDevices;
     private String mPanIfName;
-<<<<<<< HEAD
-    @VisibleForTesting
-    boolean mIsTethering = false;
-=======
     @VisibleForTesting boolean mIsTethering = false;
->>>>>>> e110efe6
     private HashMap<String, IBluetoothPanCallback> mBluetoothTetheringCallbacks;
 
     private TetheringManager mTetheringManager;
@@ -149,12 +137,6 @@
 
     @Override
     public void start() {
-<<<<<<< HEAD
-        mAdapterService = Objects.requireNonNull(AdapterService.getAdapterService(),
-                "AdapterService cannot be null when PanService starts");
-        mDatabaseManager = Objects.requireNonNull(AdapterService.getAdapterService().getDatabase(),
-                "DatabaseManager cannot be null when PanService starts");
-=======
         mAdapterService =
                 Objects.requireNonNull(
                         AdapterService.getAdapterService(),
@@ -163,7 +145,6 @@
                 Objects.requireNonNull(
                         AdapterService.getAdapterService().getDatabase(),
                         "DatabaseManager cannot be null when PanService starts");
->>>>>>> e110efe6
         mNativeInterface =
                 Objects.requireNonNull(
                         PanNativeInterface.getInstance(),
@@ -462,14 +443,6 @@
         return mTetherOn;
     }
 
-<<<<<<< HEAD
-    @RequiresPermission(allOf = {
-            android.Manifest.permission.BLUETOOTH_PRIVILEGED,
-            android.Manifest.permission.TETHER_PRIVILEGED,
-    })
-    void setBluetoothTethering(IBluetoothPanCallback callback, int id, int callerUid,
-            boolean value) {
-=======
     @RequiresPermission(
             allOf = {
                 android.Manifest.permission.BLUETOOTH_PRIVILEGED,
@@ -477,7 +450,6 @@
             })
     void setBluetoothTethering(
             IBluetoothPanCallback callback, int id, int callerUid, boolean value) {
->>>>>>> e110efe6
         Log.d(TAG, "setBluetoothTethering: " + value + ", mTetherOn: " + mTetherOn);
         enforceCallingOrSelfPermission(
                 BLUETOOTH_PRIVILEGED, "Need BLUETOOTH_PRIVILEGED permission");
@@ -608,12 +580,6 @@
         public int remote_role;
     }
 
-<<<<<<< HEAD
-    void onConnectStateChanged(byte[] address, int state, int error, int localRole,
-            int remoteRole) {
-        Log.d(TAG, "onConnectStateChanged: " + state + ", local role:" + localRole
-                + ", remoteRole: " + remoteRole);
-=======
     void onConnectStateChanged(
             byte[] address, int state, int error, int localRole, int remoteRole) {
         Log.d(
@@ -624,7 +590,6 @@
                         + localRole
                         + ", remoteRole: "
                         + remoteRole);
->>>>>>> e110efe6
         Message msg = mHandler.obtainMessage(MESSAGE_CONNECT_STATE_CHANGED);
         msg.obj = new ConnectState(address, state, error, localRole, remoteRole);
         mHandler.sendMessage(msg);
@@ -632,25 +597,12 @@
 
     @VisibleForTesting
     void onControlStateChanged(int localRole, int state, int error, String ifname) {
-<<<<<<< HEAD
-        Log.d(TAG, "onControlStateChanged: " + state + ", error: " + error + ", ifname: "
-                + ifname);
-=======
         Log.d(TAG, "onControlStateChanged: " + state + ", error: " + error + ", ifname: " + ifname);
->>>>>>> e110efe6
         if (error == 0) {
             mPanIfName = ifname;
         }
     }
 
-<<<<<<< HEAD
-
-    void handlePanDeviceStateChange(BluetoothDevice device, String iface, int state,
-            @LocalPanRole int localRole, @RemotePanRole int remoteRole) {
-        Log.d(TAG, "handlePanDeviceStateChange: device: " + device + ", iface: " + iface
-                + ", state: " + state + ", localRole:" + localRole + ", remoteRole:"
-                + remoteRole);
-=======
     void handlePanDeviceStateChange(
             BluetoothDevice device,
             String iface,
@@ -669,7 +621,6 @@
                         + localRole
                         + ", remoteRole:"
                         + remoteRole);
->>>>>>> e110efe6
         int prevState;
 
         BluetoothPanDevice panDevice = mPanDevices.get(device);

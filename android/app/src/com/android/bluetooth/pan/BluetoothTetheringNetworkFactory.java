--- conflicted
+++ resolved
@@ -37,14 +37,8 @@
 import com.android.internal.annotations.GuardedBy;
 
 /**
-<<<<<<< HEAD
- * This class tracks the data connection associated with Bluetooth
- * reverse tethering. PanService calls it when a reverse tethered
- * connection needs to be activated or deactivated.
-=======
  * This class tracks the data connection associated with Bluetooth reverse tethering. PanService
  * calls it when a reverse tethered connection needs to be activated or deactivated.
->>>>>>> 67a65fc1
  */
 public class BluetoothTetheringNetworkFactory extends NetworkFactory {
     private static final String NETWORK_TYPE = "Bluetooth Tethering";

--- conflicted
+++ resolved
@@ -182,13 +182,8 @@
         ContentValues mediaContentValues = new ContentValues();
         mediaContentValues.put(MediaStore.MediaColumns.DISPLAY_NAME, fullfilename);
         mediaContentValues.put(MediaStore.MediaColumns.MIME_TYPE, mimeType);
-<<<<<<< HEAD
-        mediaContentValues.put(MediaStore.MediaColumns.RELATIVE_PATH,
-                Environment.DIRECTORY_DOWNLOADS);
-=======
         mediaContentValues.put(
                 MediaStore.MediaColumns.RELATIVE_PATH, Environment.DIRECTORY_DOWNLOADS);
->>>>>>> e110efe6
         Uri insertUri =
                 BluetoothMethodProxy.getInstance()
                         .contentResolverInsert(

--- conflicted
+++ resolved
@@ -286,11 +286,7 @@
                     1);
         }
         setBluetoothOppService(null);
-        if (Flags.oppServiceFixIndexOutOfBoundsExceptionInUpdateThread()) {
-            stopInternal();
-        } else {
-            mHandler.sendMessage(mHandler.obtainMessage(STOP_LISTENER));
-        }
+        stopInternal();
 
         setComponentAvailable(OPP_PROVIDER, false);
         setComponentAvailable(INCOMING_FILE_CONFIRM_ACTIVITY, false);
@@ -548,9 +544,6 @@
     @Override
     public void cleanup() {
         Log.v(TAG, "onDestroy");
-        if (!Flags.oppServiceFixIndexOutOfBoundsExceptionInUpdateThread()) {
-            stopListeners();
-        }
 
         mBatches.clear();
         mShares.clear();
@@ -677,22 +670,12 @@
                                     }
                                 }
 
-<<<<<<< HEAD
-                        break;
-                    case BluetoothAdapter.STATE_TURNING_OFF:
-                        Log.v(TAG, "Bluetooth state changed: STATE_TURNING_OFF");
-                        if (!Flags.oppServiceFixIndexOutOfBoundsExceptionInUpdateThread()) {
-                            mHandler.sendMessage(mHandler.obtainMessage(STOP_LISTENER));
-                        }
-                        break;
-=======
                                 break;
                             case BluetoothAdapter.STATE_TURNING_OFF:
                                 Log.v(TAG, "Bluetooth state changed: STATE_TURNING_OFF");
                                 break;
                         }
                     }
->>>>>>> 61ffe3c4
                 }
             };
 

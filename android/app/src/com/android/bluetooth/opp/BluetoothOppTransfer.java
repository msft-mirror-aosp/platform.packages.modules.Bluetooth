--- conflicted
+++ resolved
@@ -73,23 +73,11 @@
 public class BluetoothOppTransfer implements BluetoothOppBatch.BluetoothOppBatchListener {
     private static final String TAG = "BtOppTransfer";
 
-<<<<<<< HEAD
-
-=======
     @VisibleForTesting static final int TRANSPORT_ERROR = 10;
->>>>>>> 67a65fc1
 
     @VisibleForTesting static final int TRANSPORT_CONNECTED = 11;
 
-<<<<<<< HEAD
-    @VisibleForTesting
-    static final int TRANSPORT_CONNECTED = 11;
-
-    @VisibleForTesting
-    static final int SOCKET_ERROR_RETRY = 13;
-=======
     @VisibleForTesting static final int SOCKET_ERROR_RETRY = 13;
->>>>>>> 67a65fc1
 
     private static final String SOCKET_LINK_KEY_ERROR = "Invalid exchange";
 
@@ -158,19 +146,12 @@
                                     + mBatch.mDestination
                                     + " \n mCurrentShare.mConfirm == "
                                     + mCurrentShare.mConfirm);
-<<<<<<< HEAD
-                    if ((device.equals(mBatch.mDestination)) && (mCurrentShare.mConfirm
-                            == BluetoothShare.USER_CONFIRMATION_PENDING)) {
-                        Log.v(TAG, "ACTION_ACL_DISCONNECTED to be processed for batch: "
-                                + mBatch.mId);
-=======
                     if ((device.equals(mBatch.mDestination))
                             && (mCurrentShare.mConfirm
                                     == BluetoothShare.USER_CONFIRMATION_PENDING)) {
                         Log.v(
                                 TAG,
                                 "ACTION_ACL_DISCONNECTED to be processed for batch: " + mBatch.mId);
->>>>>>> 67a65fc1
                         // Remove the timeout message triggered earlier during Obex Put
                         mSessionHandler.removeMessages(BluetoothOppObexSession.MSG_CONNECT_TIMEOUT);
                         // Now reuse the same message to clean up the session.
@@ -209,12 +190,8 @@
                     }
                     String deviceIdentityAddress = getBrEdrAddress(device);
                     String transferDeviceIdentityAddress = getBrEdrAddress(mDevice);
-<<<<<<< HEAD
-                    if (deviceIdentityAddress == null || transferDeviceIdentityAddress == null
-=======
                     if (deviceIdentityAddress == null
                             || transferDeviceIdentityAddress == null
->>>>>>> 67a65fc1
                             || !deviceIdentityAddress.equalsIgnoreCase(
                                     transferDeviceIdentityAddress)) {
                         Log.w(TAG, " OPP SDP search for wrong device, ignoring!!");
@@ -292,15 +269,9 @@
                     break;
                 case TRANSPORT_ERROR:
                     /*
-<<<<<<< HEAD
-                    * RFCOMM connect fail is for outbound share only! Mark batch
-                    * failed, and all shares in batch failed
-                    */
-=======
                      * RFCOMM connect fail is for outbound share only! Mark batch
                      * failed, and all shares in batch failed
                      */
->>>>>>> 67a65fc1
                     Log.v(TAG, "receive TRANSPORT_ERROR msg");
                     synchronized (INSTANCE_LOCK) {
                         mConnectThread = null;
@@ -311,15 +282,9 @@
                     break;
                 case TRANSPORT_CONNECTED:
                     /*
-<<<<<<< HEAD
-                    * RFCOMM connected is for outbound share only! Create
-                    * BluetoothOppObexClientSession and start it
-                    */
-=======
                      * RFCOMM connected is for outbound share only! Create
                      * BluetoothOppObexClientSession and start it
                      */
->>>>>>> 67a65fc1
                     Log.v(TAG, "Transfer receive TRANSPORT_CONNECTED msg");
                     synchronized (INSTANCE_LOCK) {
                         mConnectThread = null;
@@ -343,17 +308,12 @@
 
                         if (mCurrentShare != null) {
                             /* we have additional share to process */
-<<<<<<< HEAD
-                            Log.v(TAG, "continue session for info " + mCurrentShare.mId
-                                    + " from batch " + mBatch.mId);
-=======
                             Log.v(
                                     TAG,
                                     "continue session for info "
                                             + mCurrentShare.mId
                                             + " from batch "
                                             + mBatch.mId);
->>>>>>> 67a65fc1
                             processCurrentShare();
                         } else {
                             /* for outbound transfer, all shares are processed */
@@ -732,17 +692,6 @@
     /** Set transfer confirmed status. It should only be called for inbound transfer */
     public void confirmStatusChanged() {
         /* unblock server session */
-<<<<<<< HEAD
-        final Thread notifyThread = new Thread("Server Unblock thread") {
-            @Override
-            public void run() {
-                synchronized (mSession) {
-                    mSession.unblock();
-                    mSession.notify();
-                }
-            }
-        };
-=======
         final Thread notifyThread =
                 new Thread("Server Unblock thread") {
                     @Override
@@ -753,7 +702,6 @@
                         }
                     }
                 };
->>>>>>> 67a65fc1
         Log.v(TAG, "confirmStatusChanged to unblock mSession" + mSession.toString());
         notifyThread.start();
     }
@@ -774,12 +722,7 @@
 
     @VisibleForTesting
     class SocketConnectThread extends Thread {
-<<<<<<< HEAD
-        @VisibleForTesting
-        final BluetoothDevice mDevice;
-=======
         @VisibleForTesting final BluetoothDevice mDevice;
->>>>>>> 67a65fc1
 
         private int mL2cChannel = 0;
 
@@ -852,17 +795,11 @@
             try {
                 mBtSocket.connect();
 
-<<<<<<< HEAD
-                Log.v(TAG,
-                        "Rfcomm socket connection attempt took " + (System.currentTimeMillis()
-                                - mTimestamp) + " ms");
-=======
                 Log.v(
                         TAG,
                         "Rfcomm socket connection attempt took "
                                 + (System.currentTimeMillis() - mTimestamp)
                                 + " ms");
->>>>>>> 67a65fc1
                 BluetoothObexTransport transport;
                 transport = new BluetoothObexTransport(mBtSocket);
 
@@ -939,14 +876,6 @@
             }
             try {
                 mBtSocket.connect();
-<<<<<<< HEAD
-                Log.v(TAG, "L2cap socket connection attempt took " + (System.currentTimeMillis()
-                        - mTimestamp) + " ms");
-                BluetoothObexTransport transport;
-                transport = new BluetoothObexTransport(mBtSocket);
-                BluetoothOppPreference.getInstance(mContext).setName(mDevice,
-                        Utils.getName(mDevice));
-=======
                 Log.v(
                         TAG,
                         "L2cap socket connection attempt took "
@@ -956,7 +885,6 @@
                 transport = new BluetoothObexTransport(mBtSocket);
                 BluetoothOppPreference.getInstance(mContext)
                         .setName(mDevice, Utils.getName(mDevice));
->>>>>>> 67a65fc1
                 Log.v(TAG, "Send transport message " + transport.toString());
                 mSessionHandler.obtainMessage(TRANSPORT_CONNECTED, transport).sendToTarget();
             } catch (IOException e) {
@@ -1037,17 +965,12 @@
                             || mCurrentShare.mConfirm
                                     == BluetoothShare.USER_CONFIRMATION_HANDOVER_CONFIRMED)) {
                 /* have additional auto confirmed share to process */
-<<<<<<< HEAD
-                Log.v(TAG, "Transfer continue session for info " + mCurrentShare.mId
-                        + " from batch " + mBatch.mId);
-=======
                 Log.v(
                         TAG,
                         "Transfer continue session for info "
                                 + mCurrentShare.mId
                                 + " from batch "
                                 + mBatch.mId);
->>>>>>> 67a65fc1
                 processCurrentShare();
                 confirmStatusChanged();
             }

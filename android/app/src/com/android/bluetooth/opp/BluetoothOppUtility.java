/*
 * Copyright (c) 2008-2009, Motorola, Inc.
 *
 * All rights reserved.
 *
 * Redistribution and use in source and binary forms, with or without
 * modification, are permitted provided that the following conditions are met:
 *
 * - Redistributions of source code must retain the above copyright notice,
 * this list of conditions and the following disclaimer.
 *
 * - Redistributions in binary form must reproduce the above copyright notice,
 * this list of conditions and the following disclaimer in the documentation
 * and/or other materials provided with the distribution.
 *
 * - Neither the name of the Motorola, Inc. nor the names of its contributors
 * may be used to endorse or promote products derived from this software
 * without specific prior written permission.
 *
 * THIS SOFTWARE IS PROVIDED BY THE COPYRIGHT HOLDERS AND CONTRIBUTORS "AS IS"
 * AND ANY EXPRESS OR IMPLIED WARRANTIES, INCLUDING, BUT NOT LIMITED TO, THE
 * IMPLIED WARRANTIES OF MERCHANTABILITY AND FITNESS FOR A PARTICULAR PURPOSE
 * ARE DISCLAIMED. IN NO EVENT SHALL THE COPYRIGHT HOLDER OR CONTRIBUTORS BE
 * LIABLE FOR ANY DIRECT, INDIRECT, INCIDENTAL, SPECIAL, EXEMPLARY, OR
 * CONSEQUENTIAL DAMAGES (INCLUDING, BUT NOT LIMITED TO, PROCUREMENT OF
 * SUBSTITUTE GOODS OR SERVICES; LOSS OF USE, DATA, OR PROFITS; OR BUSINESS
 * INTERRUPTION) HOWEVER CAUSED AND ON ANY THEORY OF LIABILITY, WHETHER IN
 * CONTRACT, STRICT LIABILITY, OR TORT (INCLUDING NEGLIGENCE OR OTHERWISE)
 * ARISING IN ANY WAY OUT OF THE USE OF THIS SOFTWARE, EVEN IF ADVISED OF THE
 * POSSIBILITY OF SUCH DAMAGE.
 */

package com.android.bluetooth.opp;

import android.app.NotificationManager;
import android.bluetooth.BluetoothAdapter;
import android.bluetooth.BluetoothDevice;
import android.bluetooth.BluetoothProfile;
import android.bluetooth.BluetoothProtoEnums;
import android.content.ActivityNotFoundException;
import android.content.ContentResolver;
import android.content.ContentValues;
import android.content.Context;
import android.content.Intent;
import android.content.pm.PackageManager;
import android.content.pm.ResolveInfo;
import android.database.Cursor;
import android.icu.text.MessageFormat;
import android.net.Uri;
import android.os.Environment;
import android.os.ParcelFileDescriptor;
import android.os.SystemProperties;
import android.util.EventLog;
import android.util.Log;

import com.android.bluetooth.BluetoothMethodProxy;
import com.android.bluetooth.BluetoothStatsLog;
import com.android.bluetooth.R;
import com.android.bluetooth.content_profiles.ContentProfileErrorReportUtils;
import com.android.internal.annotations.VisibleForTesting;

import java.io.File;
import java.io.IOException;
import java.math.RoundingMode;
import java.text.DecimalFormat;
import java.util.ArrayList;
import java.util.Arrays;
import java.util.HashMap;
import java.util.List;
import java.util.Locale;
import java.util.Map;
import java.util.Objects;
import java.util.concurrent.ConcurrentHashMap;

/** This class has some utilities for Opp application; */
// Next tag value for ContentProfileErrorReportUtils.report(): 10
public class BluetoothOppUtility {
    private static final String TAG = "BluetoothOppUtility";
<<<<<<< HEAD
=======

>>>>>>> e110efe6
    /** Whether the device has the "nosdcard" characteristic, or null if not-yet-known. */
    private static Boolean sNoSdCard = null;

    @VisibleForTesting
    static final ConcurrentHashMap<Uri, BluetoothOppSendFileInfo> sSendFileMap =
            new ConcurrentHashMap<Uri, BluetoothOppSendFileInfo>();

    public static boolean isBluetoothShareUri(Uri uri) {
        if (uri.toString().startsWith(BluetoothShare.CONTENT_URI.toString())
                && !uri.getAuthority().equals(BluetoothShare.CONTENT_URI.getAuthority())) {
            EventLog.writeEvent(0x534e4554, "225880741", -1, "");
        }
        return Objects.equals(uri.getAuthority(), BluetoothShare.CONTENT_URI.getAuthority());
    }

    public static BluetoothOppTransferInfo queryRecord(Context context, Uri uri) {
        BluetoothOppTransferInfo info = new BluetoothOppTransferInfo();
        Cursor cursor =
                BluetoothMethodProxy.getInstance()
                        .contentResolverQuery(
                                context.getContentResolver(), uri, null, null, null, null);
        if (cursor != null) {
            if (cursor.moveToFirst()) {
                fillRecord(context, cursor, info);
            }
            cursor.close();
        } else {
            info = null;
            Log.v(TAG, "BluetoothOppManager Error: not got data from db for uri:" + uri);
        }
        return info;
    }

    public static void fillRecord(Context context, Cursor cursor, BluetoothOppTransferInfo info) {
        BluetoothAdapter adapter = BluetoothAdapter.getDefaultAdapter();
        info.mID = cursor.getInt(cursor.getColumnIndexOrThrow(BluetoothShare._ID));
        info.mStatus = cursor.getInt(cursor.getColumnIndexOrThrow(BluetoothShare.STATUS));
        info.mDirection = cursor.getInt(cursor.getColumnIndexOrThrow(BluetoothShare.DIRECTION));
        info.mTotalBytes = cursor.getLong(cursor.getColumnIndexOrThrow(BluetoothShare.TOTAL_BYTES));
        info.mCurrentBytes =
                cursor.getLong(cursor.getColumnIndexOrThrow(BluetoothShare.CURRENT_BYTES));
        info.mTimeStamp = cursor.getLong(cursor.getColumnIndexOrThrow(BluetoothShare.TIMESTAMP));
        info.mDestAddr = cursor.getString(cursor.getColumnIndexOrThrow(BluetoothShare.DESTINATION));

        info.mFileName = cursor.getString(cursor.getColumnIndexOrThrow(BluetoothShare._DATA));
        if (info.mFileName == null) {
            info.mFileName =
                    cursor.getString(cursor.getColumnIndexOrThrow(BluetoothShare.FILENAME_HINT));
        }
        if (info.mFileName == null) {
            info.mFileName = context.getString(R.string.unknown_file);
        }

        info.mFileUri = cursor.getString(cursor.getColumnIndexOrThrow(BluetoothShare.URI));

        if (info.mFileUri != null) {
            Uri u = Uri.parse(info.mFileUri);
            info.mFileType = context.getContentResolver().getType(u);
        } else {
            Uri u = Uri.parse(info.mFileName);
            info.mFileType = context.getContentResolver().getType(u);
        }
        if (info.mFileType == null) {
            info.mFileType =
                    cursor.getString(cursor.getColumnIndexOrThrow(BluetoothShare.MIMETYPE));
        }

        BluetoothDevice remoteDevice = adapter.getRemoteDevice(info.mDestAddr);
        info.mDeviceName = BluetoothOppManager.getInstance(context).getDeviceName(remoteDevice);

        int confirmationType =
                cursor.getInt(cursor.getColumnIndexOrThrow(BluetoothShare.USER_CONFIRMATION));
        info.mHandoverInitiated =
                confirmationType == BluetoothShare.USER_CONFIRMATION_HANDOVER_CONFIRMED;

        Log.v(TAG, "Get data from db:" + info.mFileName + info.mFileType + info.mDestAddr);
    }

    /** Organize Array list for transfers in one batch */
    // This function is used when UI show batch transfer. Currently only show single transfer.
    public static ArrayList<String> queryTransfersInBatch(Context context, Long timeStamp) {
        ArrayList<String> uris = new ArrayList();
        final String where = BluetoothShare.TIMESTAMP + " == " + timeStamp;
        Cursor metadataCursor =
                BluetoothMethodProxy.getInstance()
                        .contentResolverQuery(
                                context.getContentResolver(),
                                BluetoothShare.CONTENT_URI,
                                new String[] {BluetoothShare._DATA},
                                where,
                                null,
                                BluetoothShare._ID);

        if (metadataCursor == null) {
            return null;
        }

        for (metadataCursor.moveToFirst();
                !metadataCursor.isAfterLast();
                metadataCursor.moveToNext()) {
            String fileName = metadataCursor.getString(0);
            Uri path = Uri.parse(fileName);
            // If there is no scheme, then it must be a file
            if (path.getScheme() == null) {
                path = Uri.fromFile(new File(fileName));
            }
            uris.add(path.toString());
            Log.v(TAG, "Uri in this batch: " + path.toString());
        }
        metadataCursor.close();
        return uris;
    }

    /**
     * Open the received file with appropriate application, if can not find application to handle,
     * display error dialog.
     */
    public static void openReceivedFile(
            Context context, String fileName, String mimetype, Long timeStamp, Uri uri) {
        if (fileName == null || mimetype == null) {
            Log.e(TAG, "ERROR: Para fileName ==null, or mimetype == null");
            ContentProfileErrorReportUtils.report(
                    BluetoothProfile.OPP,
                    BluetoothProtoEnums.BLUETOOTH_OPP_UTILITY,
                    BluetoothStatsLog.BLUETOOTH_CONTENT_PROFILE_ERROR_REPORTED__TYPE__LOG_ERROR,
                    0);
            return;
        }

        if (!isBluetoothShareUri(uri)) {
            Log.e(TAG, "Trying to open a file that wasn't transfered over Bluetooth");
            ContentProfileErrorReportUtils.report(
                    BluetoothProfile.OPP,
                    BluetoothProtoEnums.BLUETOOTH_OPP_UTILITY,
                    BluetoothStatsLog.BLUETOOTH_CONTENT_PROFILE_ERROR_REPORTED__TYPE__LOG_ERROR,
                    1);
            return;
        }

        Uri path = null;
        Cursor metadataCursor =
                BluetoothMethodProxy.getInstance()
                        .contentResolverQuery(
                                context.getContentResolver(),
                                uri,
                                new String[] {BluetoothShare.URI},
                                null,
                                null,
                                null);
        if (metadataCursor != null) {
            try {
                if (metadataCursor.moveToFirst()) {
                    path = Uri.parse(metadataCursor.getString(0));
                }
            } finally {
                metadataCursor.close();
            }
        }

        if (path == null) {
            Log.e(TAG, "file uri not exist");
            ContentProfileErrorReportUtils.report(
                    BluetoothProfile.OPP,
                    BluetoothProtoEnums.BLUETOOTH_OPP_UTILITY,
                    BluetoothStatsLog.BLUETOOTH_CONTENT_PROFILE_ERROR_REPORTED__TYPE__LOG_ERROR,
                    2);
            return;
        }

        if (!fileExists(context, path)) {
            Intent in = new Intent(context, BluetoothOppBtErrorActivity.class);
            in.setFlags(Intent.FLAG_ACTIVITY_NEW_TASK);
            in.putExtra("title", context.getString(R.string.not_exist_file));
            in.putExtra("content", context.getString(R.string.not_exist_file_desc));
            context.startActivity(in);

            // Due to the file is not existing, delete related info in btopp db
            // to prevent this file from appearing in live folder
            Log.v(TAG, "This uri will be deleted: " + uri);
<<<<<<< HEAD
            BluetoothMethodProxy.getInstance().contentResolverDelete(context.getContentResolver(),
                    uri, null, null);
=======
            BluetoothMethodProxy.getInstance()
                    .contentResolverDelete(context.getContentResolver(), uri, null, null);
>>>>>>> e110efe6
            return;
        }

        if (isRecognizedFileType(context, path, mimetype)) {
            Intent activityIntent = new Intent(Intent.ACTION_VIEW);
            activityIntent.setDataAndTypeAndNormalize(path, mimetype);
            activityIntent.setFlags(Intent.FLAG_ACTIVITY_NEW_TASK);
            activityIntent.addFlags(Intent.FLAG_GRANT_READ_URI_PERMISSION);

            try {
                Log.v(TAG, "ACTION_VIEW intent sent out: " + path + " / " + mimetype);
                context.startActivity(activityIntent);
            } catch (ActivityNotFoundException ex) {
                ContentProfileErrorReportUtils.report(
                        BluetoothProfile.OPP,
                        BluetoothProtoEnums.BLUETOOTH_OPP_UTILITY,
                        BluetoothStatsLog.BLUETOOTH_CONTENT_PROFILE_ERROR_REPORTED__TYPE__EXCEPTION,
                        3);
                Log.v(TAG, "no activity for handling ACTION_VIEW intent:  " + mimetype, ex);
            }
        } else {
            Intent in = new Intent(context, BluetoothOppBtErrorActivity.class);
            in.setFlags(Intent.FLAG_ACTIVITY_NEW_TASK);
            in.putExtra("title", context.getString(R.string.unknown_file));
            in.putExtra("content", context.getString(R.string.unknown_file_desc));
            context.startActivity(in);
        }
    }

    static boolean fileExists(Context context, Uri uri) {
        // Open a specific media item using ParcelFileDescriptor.
        ContentResolver resolver = context.getContentResolver();
        String readOnlyMode = "r";
        try (ParcelFileDescriptor unusedPfd =
                BluetoothMethodProxy.getInstance()
                        .contentResolverOpenFileDescriptor(resolver, uri, readOnlyMode)) {
            return true;
        } catch (IOException e) {
            ContentProfileErrorReportUtils.report(
                    BluetoothProfile.OPP,
                    BluetoothProtoEnums.BLUETOOTH_OPP_UTILITY,
                    BluetoothStatsLog.BLUETOOTH_CONTENT_PROFILE_ERROR_REPORTED__TYPE__EXCEPTION,
                    4);
            e.printStackTrace();
        }
        return false;
    }

    /** To judge if the file type supported (can be handled by some app) by phone system. */
    public static boolean isRecognizedFileType(Context context, Uri fileUri, String mimetype) {
        boolean ret = true;

        Log.d(TAG, "RecognizedFileType() fileUri: " + fileUri + " mimetype: " + mimetype);

        Intent mimetypeIntent = new Intent(Intent.ACTION_VIEW);
        mimetypeIntent.setDataAndTypeAndNormalize(fileUri, mimetype);
        List<ResolveInfo> list =
                context.getPackageManager()
                        .queryIntentActivities(mimetypeIntent, PackageManager.MATCH_DEFAULT_ONLY);

        if (list.size() == 0) {
            Log.d(TAG, "NO application to handle MIME type " + mimetype);
            ret = false;
        }
        return ret;
    }

    /** update visibility to Hidden */
    public static void updateVisibilityToHidden(Context context, Uri uri) {
        ContentValues updateValues = new ContentValues();
        updateValues.put(BluetoothShare.VISIBILITY, BluetoothShare.VISIBILITY_HIDDEN);
        BluetoothMethodProxy.getInstance()
                .contentResolverUpdate(context.getContentResolver(), uri, updateValues, null, null);
    }

    /** Helper function to build the progress text. */
    public static String formatProgressText(long totalBytes, long currentBytes) {
        DecimalFormat df = new DecimalFormat("0%");
        df.setRoundingMode(RoundingMode.DOWN);
        double percent = 0.0;
        if (totalBytes > 0) {
            percent = currentBytes / (double) totalBytes;
        }
        return df.format(percent);
    }

    /** Helper function to build the result notification text content. */
    static String formatResultText(int countSuccess, int countUnsuccessful, Context context) {
        if (context == null) {
            return null;
        }
        Map<String, Object> mapUnsuccessful = new HashMap<>();
        mapUnsuccessful.put("count", countUnsuccessful);

        Map<String, Object> mapSuccess = new HashMap<>();
        mapSuccess.put("count", countSuccess);

        return new MessageFormat(
                        context.getResources()
                                .getString(
                                        R.string.noti_caption_success,
                                        new MessageFormat(
                                                        context.getResources()
                                                                .getString(
                                                                        R.string
                                                                                .noti_caption_unsuccessful),
                                                        Locale.getDefault())
                                                .format(mapUnsuccessful)),
                        Locale.getDefault())
                .format(mapSuccess);
    }

    /** Whether the device has the "nosdcard" characteristic or not. */
    public static boolean deviceHasNoSdCard() {
        if (sNoSdCard == null) {
            String characteristics = SystemProperties.get("ro.build.characteristics", "");
            sNoSdCard = Arrays.asList(characteristics).contains("nosdcard");
        }
        return sNoSdCard;
    }

    /** Get status description according to status code. */
    public static String getStatusDescription(Context context, int statusCode, String deviceName) {
        String ret;
        if (statusCode == BluetoothShare.STATUS_PENDING) {
            ret = context.getString(R.string.status_pending);
        } else if (statusCode == BluetoothShare.STATUS_RUNNING) {
            ret = context.getString(R.string.status_running);
        } else if (statusCode == BluetoothShare.STATUS_SUCCESS) {
            ret = context.getString(R.string.status_success);
        } else if (statusCode == BluetoothShare.STATUS_NOT_ACCEPTABLE) {
            ret = context.getString(R.string.status_not_accept);
        } else if (statusCode == BluetoothShare.STATUS_FORBIDDEN) {
            ret = context.getString(R.string.status_forbidden);
        } else if (statusCode == BluetoothShare.STATUS_CANCELED) {
            ret = context.getString(R.string.status_canceled);
        } else if (statusCode == BluetoothShare.STATUS_FILE_ERROR) {
            ret = context.getString(R.string.status_file_error);
        } else if (statusCode == BluetoothShare.STATUS_ERROR_NO_SDCARD) {
            int id =
                    deviceHasNoSdCard()
                            ? R.string.status_no_sd_card_nosdcard
                            : R.string.status_no_sd_card_default;
            ret = context.getString(id);
        } else if (statusCode == BluetoothShare.STATUS_CONNECTION_ERROR) {
            ret = context.getString(R.string.status_connection_error);
        } else if (statusCode == BluetoothShare.STATUS_ERROR_SDCARD_FULL) {
            int id = deviceHasNoSdCard() ? R.string.bt_sm_2_1_nosdcard : R.string.bt_sm_2_1_default;
            ret = context.getString(id);
        } else if ((statusCode == BluetoothShare.STATUS_BAD_REQUEST)
                || (statusCode == BluetoothShare.STATUS_LENGTH_REQUIRED)
                || (statusCode == BluetoothShare.STATUS_PRECONDITION_FAILED)
                || (statusCode == BluetoothShare.STATUS_UNHANDLED_OBEX_CODE)
                || (statusCode == BluetoothShare.STATUS_OBEX_DATA_ERROR)) {
            ret = context.getString(R.string.status_protocol_error);
        } else {
            ret = context.getString(R.string.status_unknown_error);
        }
        return ret;
    }

    /** Retry the failed transfer: Will insert a new transfer session to db */
    public static void retryTransfer(Context context, BluetoothOppTransferInfo transInfo) {
        ContentValues values = new ContentValues();
        values.put(BluetoothShare.URI, transInfo.mFileUri);
        values.put(BluetoothShare.MIMETYPE, transInfo.mFileType);
        values.put(BluetoothShare.DESTINATION, transInfo.mDestAddr);

        final Uri contentUri =
                context.getContentResolver().insert(BluetoothShare.CONTENT_URI, values);
<<<<<<< HEAD
        Log.v(TAG,
                "Insert contentUri: " + contentUri + "  to device: " + transInfo.mDeviceName);
=======
        Log.v(TAG, "Insert contentUri: " + contentUri + "  to device: " + transInfo.mDeviceName);
>>>>>>> e110efe6
    }

    static Uri originalUri(Uri uri) {
        String mUri = uri.toString();
        int atIndex = mUri.lastIndexOf("@");
        if (atIndex != -1) {
            mUri = mUri.substring(0, atIndex);
            uri = Uri.parse(mUri);
        }
        Log.v(TAG, "originalUri: " + uri);
        return uri;
    }

    static Uri generateUri(Uri uri, BluetoothOppSendFileInfo sendFileInfo) {
        String fileInfo = sendFileInfo.toString();
        int atIndex = fileInfo.lastIndexOf("@");
        fileInfo = fileInfo.substring(atIndex);
        uri = Uri.parse(uri + fileInfo);
        Log.v(TAG, "generateUri: " + uri);
        return uri;
    }

    static void putSendFileInfo(Uri uri, BluetoothOppSendFileInfo sendFileInfo) {
        Log.d(TAG, "putSendFileInfo: uri=" + uri + " sendFileInfo=" + sendFileInfo);
        if (sendFileInfo == BluetoothOppSendFileInfo.SEND_FILE_INFO_ERROR) {
            Log.e(TAG, "putSendFileInfo: bad sendFileInfo, URI: " + uri);
            ContentProfileErrorReportUtils.report(
                    BluetoothProfile.OPP,
                    BluetoothProtoEnums.BLUETOOTH_OPP_UTILITY,
                    BluetoothStatsLog.BLUETOOTH_CONTENT_PROFILE_ERROR_REPORTED__TYPE__LOG_ERROR,
                    5);
        }
        sSendFileMap.put(uri, sendFileInfo);
    }

    static BluetoothOppSendFileInfo getSendFileInfo(Uri uri) {
        Log.d(TAG, "getSendFileInfo: uri=" + uri);
        BluetoothOppSendFileInfo info = sSendFileMap.get(uri);
        return (info != null) ? info : BluetoothOppSendFileInfo.SEND_FILE_INFO_ERROR;
    }

    static void closeSendFileInfo(Uri uri) {
        Log.d(TAG, "closeSendFileInfo: uri=" + uri);
        BluetoothOppSendFileInfo info = sSendFileMap.remove(uri);
        if (info != null && info.mInputStream != null) {
            try {
                info.mInputStream.close();
            } catch (IOException ignored) {
                ContentProfileErrorReportUtils.report(
                        BluetoothProfile.OPP,
                        BluetoothProtoEnums.BLUETOOTH_OPP_UTILITY,
                        BluetoothStatsLog.BLUETOOTH_CONTENT_PROFILE_ERROR_REPORTED__TYPE__EXCEPTION,
                        6);
            }
        }
    }

    /**
     * Checks if the URI is in Environment.getExternalStorageDirectory() as it is the only directory
     * that is possibly readable by both the sender and the Bluetooth process.
     */
    static boolean isInExternalStorageDir(Uri uri) {
        if (!ContentResolver.SCHEME_FILE.equals(uri.getScheme())) {
            Log.e(TAG, "Not a file URI: " + uri);
            ContentProfileErrorReportUtils.report(
                    BluetoothProfile.OPP,
                    BluetoothProtoEnums.BLUETOOTH_OPP_UTILITY,
                    BluetoothStatsLog.BLUETOOTH_CONTENT_PROFILE_ERROR_REPORTED__TYPE__LOG_ERROR,
                    7);
            return false;
        }

        if ("file".equals(uri.getScheme())) {
            String canonicalPath;
            try {
                canonicalPath = new File(uri.getPath()).getCanonicalPath();
            } catch (IOException e) {
                ContentProfileErrorReportUtils.report(
                        BluetoothProfile.OPP,
                        BluetoothProtoEnums.BLUETOOTH_OPP_UTILITY,
                        BluetoothStatsLog.BLUETOOTH_CONTENT_PROFILE_ERROR_REPORTED__TYPE__EXCEPTION,
                        8);
                canonicalPath = uri.getPath();
            }
            File file = new File(canonicalPath);
            // if emulated
            if (Environment.isExternalStorageEmulated()) {
                // Gets legacy external storage path
                final String legacyPath = new File(System.getenv("EXTERNAL_STORAGE")).toString();
                // Splice in user-specific path when legacy path is found
                if (canonicalPath.startsWith(legacyPath)) {
                    file =
                            new File(
                                    Environment.getExternalStorageDirectory().toString(),
                                    canonicalPath.substring(legacyPath.length() + 1));
                }
            }
            return isSameOrSubDirectory(Environment.getExternalStorageDirectory(), file);
        }
        return isSameOrSubDirectory(
                Environment.getExternalStorageDirectory(), new File(uri.getPath()));
    }

    static boolean isForbiddenContent(Uri uri) {
        if ("com.android.bluetooth.map.MmsFileProvider".equals(uri.getHost())) {
            return true;
        }
        return false;
    }

    /**
     * Checks, whether the child directory is the same as, or a sub-directory of the base directory.
     * Neither base nor child should be null.
     */
    static boolean isSameOrSubDirectory(File base, File child) {
        try {
            base = base.getCanonicalFile();
            child = child.getCanonicalFile();
            File parentFile = child;
            while (parentFile != null) {
                if (base.equals(parentFile)) {
                    return true;
                }
                parentFile = parentFile.getParentFile();
            }
            return false;
        } catch (IOException ex) {
            ContentProfileErrorReportUtils.report(
                    BluetoothProfile.OPP,
                    BluetoothProtoEnums.BLUETOOTH_OPP_UTILITY,
                    BluetoothStatsLog.BLUETOOTH_CONTENT_PROFILE_ERROR_REPORTED__TYPE__EXCEPTION,
                    9);
            Log.e(TAG, "Error while accessing file", ex);
            return false;
        }
    }

    protected static void cancelNotification(Context ctx) {
        NotificationManager nm = ctx.getSystemService(NotificationManager.class);
        nm.cancel(BluetoothOppNotification.NOTIFICATION_ID_PROGRESS);
    }
}<|MERGE_RESOLUTION|>--- conflicted
+++ resolved
@@ -76,10 +76,7 @@
 // Next tag value for ContentProfileErrorReportUtils.report(): 10
 public class BluetoothOppUtility {
     private static final String TAG = "BluetoothOppUtility";
-<<<<<<< HEAD
-=======
-
->>>>>>> e110efe6
+
     /** Whether the device has the "nosdcard" characteristic, or null if not-yet-known. */
     private static Boolean sNoSdCard = null;
 
@@ -259,13 +256,8 @@
             // Due to the file is not existing, delete related info in btopp db
             // to prevent this file from appearing in live folder
             Log.v(TAG, "This uri will be deleted: " + uri);
-<<<<<<< HEAD
-            BluetoothMethodProxy.getInstance().contentResolverDelete(context.getContentResolver(),
-                    uri, null, null);
-=======
             BluetoothMethodProxy.getInstance()
                     .contentResolverDelete(context.getContentResolver(), uri, null, null);
->>>>>>> e110efe6
             return;
         }
 
@@ -436,12 +428,7 @@
 
         final Uri contentUri =
                 context.getContentResolver().insert(BluetoothShare.CONTENT_URI, values);
-<<<<<<< HEAD
-        Log.v(TAG,
-                "Insert contentUri: " + contentUri + "  to device: " + transInfo.mDeviceName);
-=======
         Log.v(TAG, "Insert contentUri: " + contentUri + "  to device: " + transInfo.mDeviceName);
->>>>>>> e110efe6
     }
 
     static Uri originalUri(Uri uri) {

--- conflicted
+++ resolved
@@ -139,8 +139,4 @@
     public String toString() {
         return "BluetoothOppShareInfo<mId=" + mId + ">";
     }
-<<<<<<< HEAD
-
-=======
->>>>>>> e110efe6
 }
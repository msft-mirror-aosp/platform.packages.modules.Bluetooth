/*
 * Copyright (c) 2008-2009, Motorola, Inc.
 *
 * All rights reserved.
 *
 * Redistribution and use in source and binary forms, with or without
 * modification, are permitted provided that the following conditions are met:
 *
 * - Redistributions of source code must retain the above copyright notice,
 * this list of conditions and the following disclaimer.
 *
 * - Redistributions in binary form must reproduce the above copyright notice,
 * this list of conditions and the following disclaimer in the documentation
 * and/or other materials provided with the distribution.
 *
 * - Neither the name of the Motorola, Inc. nor the names of its contributors
 * may be used to endorse or promote products derived from this software
 * without specific prior written permission.
 *
 * THIS SOFTWARE IS PROVIDED BY THE COPYRIGHT HOLDERS AND CONTRIBUTORS "AS IS"
 * AND ANY EXPRESS OR IMPLIED WARRANTIES, INCLUDING, BUT NOT LIMITED TO, THE
 * IMPLIED WARRANTIES OF MERCHANTABILITY AND FITNESS FOR A PARTICULAR PURPOSE
 * ARE DISCLAIMED. IN NO EVENT SHALL THE COPYRIGHT HOLDER OR CONTRIBUTORS BE
 * LIABLE FOR ANY DIRECT, INDIRECT, INCIDENTAL, SPECIAL, EXEMPLARY, OR
 * CONSEQUENTIAL DAMAGES (INCLUDING, BUT NOT LIMITED TO, PROCUREMENT OF
 * SUBSTITUTE GOODS OR SERVICES; LOSS OF USE, DATA, OR PROFITS; OR BUSINESS
 * INTERRUPTION) HOWEVER CAUSED AND ON ANY THEORY OF LIABILITY, WHETHER IN
 * CONTRACT, STRICT LIABILITY, OR TORT (INCLUDING NEGLIGENCE OR OTHERWISE)
 * ARISING IN ANY WAY OUT OF THE USE OF THIS SOFTWARE, EVEN IF ADVISED OF THE
 * POSSIBILITY OF SUCH DAMAGE.
 */

package com.android.bluetooth.opp;

import android.bluetooth.BluetoothProfile;
import android.bluetooth.BluetoothProtoEnums;
import android.content.ContentValues;
import android.content.Context;
import android.net.Uri;
import android.os.Handler;
import android.os.Message;
import android.os.PowerManager;
import android.os.PowerManager.WakeLock;
import android.os.Process;
import android.os.SystemClock;
import android.util.Log;

import com.android.bluetooth.BluetoothMethodProxy;
import com.android.bluetooth.BluetoothMetricsProto;
import com.android.bluetooth.BluetoothStatsLog;
import com.android.bluetooth.btservice.MetricsLogger;
import com.android.bluetooth.content_profiles.ContentProfileErrorReportUtils;
import com.android.obex.ClientOperation;
import com.android.obex.ClientSession;
import com.android.obex.HeaderSet;
import com.android.obex.ObexTransport;
import com.android.obex.ResponseCodes;

import com.google.common.annotations.VisibleForTesting;

import java.io.BufferedInputStream;
import java.io.IOException;
import java.io.InputStream;
import java.io.OutputStream;

/** This class runs as an OBEX client */
// Next tag value for ContentProfileErrorReportUtils.report(): 17
public class BluetoothOppObexClientSession implements BluetoothOppObexSession {

    private static final String TAG = "BtOppObexClient";

    private ClientThread mThread;

    private ObexTransport mTransport;

    private Context mContext;

    private volatile boolean mInterrupted;

<<<<<<< HEAD
    @VisibleForTesting
    volatile boolean mWaitingForRemote;
=======
    @VisibleForTesting volatile boolean mWaitingForRemote;
>>>>>>> e110efe6

    private int mNumFilesAttemptedToSend;

    public BluetoothOppObexClientSession(Context context, ObexTransport transport) {
        if (transport == null) {
            throw new NullPointerException("transport is null");
        }
        mContext = context;
        mTransport = transport;
    }

    @Override
    public void start(Handler handler, int numShares) {
        Log.d(TAG, "Start!");
        mThread = new ClientThread(mContext, mTransport, numShares, handler);
        mThread.start();
    }

    @Override
    public void stop() {
        Log.d(TAG, "Stop!");
        if (mThread != null) {
            mInterrupted = true;
            Log.v(TAG, "Interrupt thread to terminate it");
            mThread.interrupt();
            mThread = null;
        }
        BluetoothOppUtility.cancelNotification(mContext);
    }

    @Override
    public void addShare(BluetoothOppShareInfo share) {
        mThread.addShare(share);
    }

    @VisibleForTesting
    static int readFully(InputStream is, byte[] buffer, int size) throws IOException {
        int done = 0;
        while (done < size) {
            int got = is.read(buffer, done, size - done);
            if (got <= 0) {
                break;
            }
            done += got;
        }
        return done;
    }

    @VisibleForTesting
    class ClientThread extends Thread {

        private static final int SLEEP_TIME = 500;

        private Context mContext1;

        private BluetoothOppShareInfo mInfo;

        private volatile boolean mWaitingForShare;

        private ObexTransport mTransport1;

        @VisibleForTesting ClientSession mCs;

        private WakeLock mWakeLock;

        private BluetoothOppSendFileInfo mFileInfo = null;

        private boolean mConnected = false;

        private int mNumShares;
        private final Handler mCallbackHandler;

        ClientThread(
                Context context, ObexTransport transport, int initialNumShares, Handler callback) {
            super("BtOpp ClientThread");
            mContext1 = context;
            mTransport1 = transport;
            mWaitingForShare = true;
            mWaitingForRemote = false;
            mNumShares = initialNumShares;
            PowerManager pm = mContext.getSystemService(PowerManager.class);
            mWakeLock = pm.newWakeLock(PowerManager.PARTIAL_WAKE_LOCK, TAG);
            mCallbackHandler = callback;
        }

        public void addShare(BluetoothOppShareInfo info) {
            mInfo = info;
            mFileInfo = processShareInfo();
            mWaitingForShare = false;
        }

        @Override
        public void run() {
            Process.setThreadPriority(Process.THREAD_PRIORITY_BACKGROUND);

            Log.v(TAG, "acquire partial WakeLock");
            mWakeLock.acquire();

            try {
                Thread.sleep(100);
            } catch (InterruptedException e1) {
                ContentProfileErrorReportUtils.report(
                        BluetoothProfile.OPP,
                        BluetoothProtoEnums.BLUETOOTH_OPP_OBEX_CLIENT_SESSION,
                        BluetoothStatsLog.BLUETOOTH_CONTENT_PROFILE_ERROR_REPORTED__TYPE__EXCEPTION,
                        0);
                Log.v(TAG, "Client thread was interrupted (1), exiting");
                mInterrupted = true;
            }
            if (!mInterrupted) {
                connect(mNumShares);
            }

            mNumFilesAttemptedToSend = 0;
            while (!mInterrupted) {
                if (!mWaitingForShare) {
                    doSend();
                } else {
                    try {
<<<<<<< HEAD
                        Log.d(TAG, "Client thread waiting for next share, sleep for "
                                + SLEEP_TIME);
=======
                        Log.d(TAG, "Client thread waiting for next share, sleep for " + SLEEP_TIME);
>>>>>>> e110efe6
                        Thread.sleep(SLEEP_TIME);
                    } catch (InterruptedException e) {
                        ContentProfileErrorReportUtils.report(
                                BluetoothProfile.OPP,
                                BluetoothProtoEnums.BLUETOOTH_OPP_OBEX_CLIENT_SESSION,
                                BluetoothStatsLog
                                        .BLUETOOTH_CONTENT_PROFILE_ERROR_REPORTED__TYPE__EXCEPTION,
                                1);
                    }
                }
            }
            disconnect();

            if (mWakeLock.isHeld()) {
                Log.v(TAG, "release partial WakeLock");
                mWakeLock.release();
            }

            if (mNumFilesAttemptedToSend > 0) {
                // Log outgoing OPP transfer if more than one file is accepted by remote
                MetricsLogger.logProfileConnectionEvent(BluetoothMetricsProto.ProfileId.OPP);
            }
            Message msg = Message.obtain(mCallbackHandler);
            msg.what = BluetoothOppObexSession.MSG_SESSION_COMPLETE;
            msg.obj = mInfo;
            msg.sendToTarget();
        }

        private void disconnect() {
            try {
                if (mCs != null) {
                    mCs.disconnect(null);
                }
                mCs = null;
                Log.d(TAG, "OBEX session disconnected");
            } catch (IOException e) {
                ContentProfileErrorReportUtils.report(
                        BluetoothProfile.OPP,
                        BluetoothProtoEnums.BLUETOOTH_OPP_OBEX_CLIENT_SESSION,
                        BluetoothStatsLog.BLUETOOTH_CONTENT_PROFILE_ERROR_REPORTED__TYPE__EXCEPTION,
                        2);
                Log.w(TAG, "OBEX session disconnect error" + e);
            }
            try {
                if (mCs != null) {
                    Log.d(TAG, "OBEX session close mCs");
                    mCs.close();
                    Log.d(TAG, "OBEX session closed");
                }
            } catch (IOException e) {
                ContentProfileErrorReportUtils.report(
                        BluetoothProfile.OPP,
                        BluetoothProtoEnums.BLUETOOTH_OPP_OBEX_CLIENT_SESSION,
                        BluetoothStatsLog.BLUETOOTH_CONTENT_PROFILE_ERROR_REPORTED__TYPE__EXCEPTION,
                        3);
                Log.w(TAG, "OBEX session close error" + e);
            }
            if (mTransport1 != null) {
                try {
                    mTransport1.close();
                } catch (IOException e) {
                    ContentProfileErrorReportUtils.report(
                            BluetoothProfile.OPP,
                            BluetoothProtoEnums.BLUETOOTH_OPP_OBEX_CLIENT_SESSION,
                            BluetoothStatsLog
                                    .BLUETOOTH_CONTENT_PROFILE_ERROR_REPORTED__TYPE__EXCEPTION,
                            4);
                    Log.e(TAG, "mTransport.close error");
                }
            }
        }

        private void connect(int numShares) {
            Log.d(TAG, "Create ClientSession with transport " + mTransport1.toString());
            try {
                mCs = new ClientSession(mTransport1);
                mConnected = true;
            } catch (IOException e1) {
                ContentProfileErrorReportUtils.report(
                        BluetoothProfile.OPP,
                        BluetoothProtoEnums.BLUETOOTH_OPP_OBEX_CLIENT_SESSION,
                        BluetoothStatsLog.BLUETOOTH_CONTENT_PROFILE_ERROR_REPORTED__TYPE__EXCEPTION,
                        5);
                Log.e(TAG, "OBEX session create error");
            }
            if (mConnected) {
                mConnected = false;
                HeaderSet hs = new HeaderSet();
                hs.setHeader(HeaderSet.COUNT, (long) numShares);
                synchronized (this) {
                    mWaitingForRemote = true;
                }
                try {
                    mCs.connect(hs);
                    Log.d(TAG, "OBEX session created");
                    mConnected = true;
                } catch (IOException e) {
                    ContentProfileErrorReportUtils.report(
                            BluetoothProfile.OPP,
                            BluetoothProtoEnums.BLUETOOTH_OPP_OBEX_CLIENT_SESSION,
                            BluetoothStatsLog
                                    .BLUETOOTH_CONTENT_PROFILE_ERROR_REPORTED__TYPE__EXCEPTION,
                            6);
                    Log.e(TAG, "OBEX session connect error");
                }
            }
            synchronized (this) {
                mWaitingForRemote = false;
            }
        }

        private void doSend() {

            int status = BluetoothShare.STATUS_SUCCESS;

            /* connection is established too fast to get first mInfo */
            while (mFileInfo == null) {
                try {
                    Thread.sleep(50);
                } catch (InterruptedException e) {
                    ContentProfileErrorReportUtils.report(
                            BluetoothProfile.OPP,
                            BluetoothProtoEnums.BLUETOOTH_OPP_OBEX_CLIENT_SESSION,
                            BluetoothStatsLog
                                    .BLUETOOTH_CONTENT_PROFILE_ERROR_REPORTED__TYPE__EXCEPTION,
                            7);
                    status = BluetoothShare.STATUS_CANCELED;
                }
            }
            if (!mConnected) {
                // Obex connection error
                status = BluetoothShare.STATUS_CONNECTION_ERROR;
            }
            if (status == BluetoothShare.STATUS_SUCCESS) {
                /* do real send */
                if (mFileInfo.mFileName != null) {
                    status = sendFile(mFileInfo);
                } else {
                    /* this is invalid request */
                    status = mFileInfo.mStatus;
                }
                mWaitingForShare = true;
            } else {
                Constants.updateShareStatus(mContext1, mInfo.mId, status);
            }

            Message msg = Message.obtain(mCallbackHandler);
<<<<<<< HEAD
            msg.what = (status == BluetoothShare.STATUS_SUCCESS)
                    ? BluetoothOppObexSession.MSG_SHARE_COMPLETE
                    : BluetoothOppObexSession.MSG_SESSION_ERROR;
=======
            msg.what =
                    (status == BluetoothShare.STATUS_SUCCESS)
                            ? BluetoothOppObexSession.MSG_SHARE_COMPLETE
                            : BluetoothOppObexSession.MSG_SESSION_ERROR;
>>>>>>> e110efe6
            mInfo.mStatus = status;
            msg.obj = mInfo;
            msg.sendToTarget();
        }

        /*
         * Validate this ShareInfo
         */
        private BluetoothOppSendFileInfo processShareInfo() {
            Log.v(TAG, "Client thread processShareInfo() " + mInfo.mId);

            BluetoothOppSendFileInfo fileInfo = BluetoothOppUtility.getSendFileInfo(mInfo.mUri);
            if (fileInfo.mFileName == null || fileInfo.mLength == 0) {
                Log.v(TAG, "BluetoothOppSendFileInfo get invalid file");
                Constants.updateShareStatus(mContext1, mInfo.mId, fileInfo.mStatus);

            } else {
                Log.v(TAG, "Generate BluetoothOppSendFileInfo:");
                Log.v(TAG, "filename  :" + fileInfo.mFileName);
                Log.v(TAG, "length    :" + fileInfo.mLength);
                Log.v(TAG, "mimetype  :" + fileInfo.mMimetype);

                ContentValues updateValues = new ContentValues();
                Uri contentUri = Uri.parse(BluetoothShare.CONTENT_URI + "/" + mInfo.mId);

                updateValues.put(BluetoothShare.FILENAME_HINT, fileInfo.mFileName);
                updateValues.put(BluetoothShare.TOTAL_BYTES, fileInfo.mLength);
                updateValues.put(BluetoothShare.MIMETYPE, fileInfo.mMimetype);
                BluetoothMethodProxy.getInstance()
                        .contentResolverUpdate(
                                mContext1.getContentResolver(),
                                contentUri,
                                updateValues,
                                null,
                                null);
            }
            return fileInfo;
        }

        @VisibleForTesting
        int sendFile(BluetoothOppSendFileInfo fileInfo) {
            boolean error = false;
            int responseCode = -1;
            long position = 0;
            int status = BluetoothShare.STATUS_SUCCESS;
            Uri contentUri = Uri.parse(BluetoothShare.CONTENT_URI + "/" + mInfo.mId);
            ContentValues updateValues;
            HeaderSet request = new HeaderSet();
            ClientOperation putOperation = null;
            OutputStream outputStream = null;
            InputStream inputStream = null;
            try {
                synchronized (this) {
                    mWaitingForRemote = true;
                }
                try {
                    Log.v(TAG, "Set header items for " + fileInfo.mFileName);
                    request.setHeader(HeaderSet.NAME, fileInfo.mFileName);
                    request.setHeader(HeaderSet.TYPE, fileInfo.mMimetype);

                    applyRemoteDeviceQuirks(request, mInfo.mDestination, fileInfo.mFileName);
                    Constants.updateShareStatus(
                            mContext1, mInfo.mId, BluetoothShare.STATUS_RUNNING);

                    request.setHeader(HeaderSet.LENGTH, fileInfo.mLength);

                    Log.v(TAG, "put headerset for " + fileInfo.mFileName);
                    putOperation = (ClientOperation) mCs.put(request);
                } catch (IllegalArgumentException e) {
                    ContentProfileErrorReportUtils.report(
                            BluetoothProfile.OPP,
                            BluetoothProtoEnums.BLUETOOTH_OPP_OBEX_CLIENT_SESSION,
                            BluetoothStatsLog
                                    .BLUETOOTH_CONTENT_PROFILE_ERROR_REPORTED__TYPE__EXCEPTION,
                            8);
                    status = BluetoothShare.STATUS_OBEX_DATA_ERROR;
                    Constants.updateShareStatus(mContext1, mInfo.mId, status);

                    Log.e(TAG, "Error setting header items for request: " + e);
                    error = true;
                } catch (IOException e) {
                    ContentProfileErrorReportUtils.report(
                            BluetoothProfile.OPP,
                            BluetoothProtoEnums.BLUETOOTH_OPP_OBEX_CLIENT_SESSION,
                            BluetoothStatsLog
                                    .BLUETOOTH_CONTENT_PROFILE_ERROR_REPORTED__TYPE__EXCEPTION,
                            9);
                    status = BluetoothShare.STATUS_OBEX_DATA_ERROR;
                    Constants.updateShareStatus(mContext1, mInfo.mId, status);

                    Log.e(TAG, "Error when put HeaderSet ");
                    error = true;
                }
                synchronized (this) {
                    mWaitingForRemote = false;
                }

                if (!error) {
                    try {
                        Log.v(TAG, "openOutputStream " + fileInfo.mFileName);
                        outputStream = putOperation.openOutputStream();
                        inputStream = putOperation.openInputStream();
                    } catch (IOException e) {
                        ContentProfileErrorReportUtils.report(
                                BluetoothProfile.OPP,
                                BluetoothProtoEnums.BLUETOOTH_OPP_OBEX_CLIENT_SESSION,
                                BluetoothStatsLog
                                        .BLUETOOTH_CONTENT_PROFILE_ERROR_REPORTED__TYPE__EXCEPTION,
                                10);
                        status = BluetoothShare.STATUS_OBEX_DATA_ERROR;
                        Constants.updateShareStatus(mContext1, mInfo.mId, status);
                        Log.e(TAG, "Error when openOutputStream");
                        error = true;
                    }
                }
                if (!error) {
                    updateValues = new ContentValues();
                    updateValues.put(BluetoothShare.CURRENT_BYTES, 0);
                    updateValues.put(BluetoothShare.STATUS, BluetoothShare.STATUS_RUNNING);
                    mContext1.getContentResolver().update(contentUri, updateValues, null, null);
                }

                if (!error) {
                    int readLength = 0;
                    long percent = 0;
                    long prevPercent = 0;
                    boolean okToProceed = false;
                    long timestamp = 0;
                    long currentTime = 0;
                    long prevTimestamp = SystemClock.elapsedRealtime();
                    int outputBufferSize = putOperation.getMaxPacketSize();
                    byte[] buffer = new byte[outputBufferSize];
                    BufferedInputStream a = new BufferedInputStream(fileInfo.mInputStream, 0x4000);

                    if (!mInterrupted && (position != fileInfo.mLength)) {
                        readLength = readFully(a, buffer, outputBufferSize);

                        mCallbackHandler.sendMessageDelayed(
                                mCallbackHandler.obtainMessage(
                                        BluetoothOppObexSession.MSG_CONNECT_TIMEOUT),
                                BluetoothOppObexSession.SESSION_TIMEOUT);
                        synchronized (this) {
                            mWaitingForRemote = true;
                        }

                        // first packet will block here
                        outputStream.write(buffer, 0, readLength);

                        position += readLength;

                        if (position == fileInfo.mLength) {
                            // if file length is smaller than buffer size, only one packet
                            // so block point is here
                            outputStream.close();
                            outputStream = null;
                        }

                        /* check remote accept or reject */
                        responseCode = putOperation.getResponseCode();

                        mCallbackHandler.removeMessages(
                                BluetoothOppObexSession.MSG_CONNECT_TIMEOUT);
                        synchronized (this) {
                            mWaitingForRemote = false;
                        }

                        if (responseCode == ResponseCodes.OBEX_HTTP_CONTINUE
                                || responseCode == ResponseCodes.OBEX_HTTP_OK) {
                            Log.v(TAG, "Remote accept");
                            okToProceed = true;
                            updateValues = new ContentValues();
                            updateValues.put(BluetoothShare.CURRENT_BYTES, position);
                            mContext1
                                    .getContentResolver()
                                    .update(contentUri, updateValues, null, null);
                            mNumFilesAttemptedToSend++;
                        } else {
                            Log.i(TAG, "Remote reject, Response code is " + responseCode);
                        }
                    }

                    while (!mInterrupted && okToProceed && (position < fileInfo.mLength)) {
                        timestamp = SystemClock.elapsedRealtime();

                        readLength = a.read(buffer, 0, outputBufferSize);
                        outputStream.write(buffer, 0, readLength);

                        /* check remote abort */
                        responseCode = putOperation.getResponseCode();
                        Log.v(TAG, "Response code is " + responseCode);
                        if (responseCode != ResponseCodes.OBEX_HTTP_CONTINUE
                                && responseCode != ResponseCodes.OBEX_HTTP_OK) {
                            /* abort happens */
                            okToProceed = false;
                        } else {
                            position += readLength;
                            currentTime = SystemClock.elapsedRealtime();
<<<<<<< HEAD
                            Log.v(TAG, "Sending file position = " + position
                                    + " readLength " + readLength + " bytes took "
                                    + (currentTime - timestamp) + " ms");
=======
                            Log.v(
                                    TAG,
                                    "Sending file position = "
                                            + position
                                            + " readLength "
                                            + readLength
                                            + " bytes took "
                                            + (currentTime - timestamp)
                                            + " ms");
>>>>>>> e110efe6
                            // Update the Progress Bar only if there is change in percentage
                            // or once per a period to notify NFC of this transfer is still alive
                            percent = position * 100 / fileInfo.mLength;
                            if (percent > prevPercent
                                    || currentTime - prevTimestamp > Constants.NFC_ALIVE_CHECK_MS) {
                                updateValues = new ContentValues();
                                updateValues.put(BluetoothShare.CURRENT_BYTES, position);
                                mContext1
                                        .getContentResolver()
                                        .update(contentUri, updateValues, null, null);
                                prevPercent = percent;
                                prevTimestamp = currentTime;
                            }
                        }
                    }

                    if (responseCode == ResponseCodes.OBEX_HTTP_FORBIDDEN
                            || responseCode == ResponseCodes.OBEX_HTTP_NOT_ACCEPTABLE) {
                        Log.i(
                                TAG,
                                "Remote reject file "
                                        + fileInfo.mFileName
                                        + " length "
                                        + fileInfo.mLength);
                        status = BluetoothShare.STATUS_FORBIDDEN;
                    } else if (responseCode == ResponseCodes.OBEX_HTTP_UNSUPPORTED_TYPE) {
                        Log.i(TAG, "Remote reject file type " + fileInfo.mMimetype);
                        status = BluetoothShare.STATUS_NOT_ACCEPTABLE;
                    } else if (!mInterrupted && position == fileInfo.mLength) {
                        Log.i(
                                TAG,
                                "SendFile finished send out file "
                                        + fileInfo.mFileName
                                        + " length "
                                        + fileInfo.mLength);
                    } else {
                        error = true;
                        status = BluetoothShare.STATUS_CANCELED;
                        putOperation.abort();
                        /* interrupted */
                        Log.i(
                                TAG,
                                "SendFile interrupted when send out file "
                                        + fileInfo.mFileName
                                        + " at "
                                        + position
                                        + " of "
                                        + fileInfo.mLength);
                    }
                }
            } catch (IOException e) {
                ContentProfileErrorReportUtils.report(
                        BluetoothProfile.OPP,
                        BluetoothProtoEnums.BLUETOOTH_OPP_OBEX_CLIENT_SESSION,
                        BluetoothStatsLog.BLUETOOTH_CONTENT_PROFILE_ERROR_REPORTED__TYPE__EXCEPTION,
                        11);
                handleSendException(e.toString());
            } catch (NullPointerException e) {
                ContentProfileErrorReportUtils.report(
                        BluetoothProfile.OPP,
                        BluetoothProtoEnums.BLUETOOTH_OPP_OBEX_CLIENT_SESSION,
                        BluetoothStatsLog.BLUETOOTH_CONTENT_PROFILE_ERROR_REPORTED__TYPE__EXCEPTION,
                        12);
                handleSendException(e.toString());
            } catch (IndexOutOfBoundsException e) {
                ContentProfileErrorReportUtils.report(
                        BluetoothProfile.OPP,
                        BluetoothProtoEnums.BLUETOOTH_OPP_OBEX_CLIENT_SESSION,
                        BluetoothStatsLog.BLUETOOTH_CONTENT_PROFILE_ERROR_REPORTED__TYPE__EXCEPTION,
                        13);
                handleSendException(e.toString());
            } finally {
                try {
                    if (outputStream != null) {
                        outputStream.close();
                    }
                } catch (IOException e) {
                    ContentProfileErrorReportUtils.report(
                            BluetoothProfile.OPP,
                            BluetoothProtoEnums.BLUETOOTH_OPP_OBEX_CLIENT_SESSION,
                            BluetoothStatsLog
                                    .BLUETOOTH_CONTENT_PROFILE_ERROR_REPORTED__TYPE__EXCEPTION,
                            14);
                    Log.e(TAG, "Error when closing output stream after send");
                }

                // Close InputStream and remove SendFileInfo from map
                BluetoothOppUtility.closeSendFileInfo(mInfo.mUri);
                try {
                    if (!error) {
                        responseCode = putOperation.getResponseCode();
                        if (responseCode != -1) {
                            Log.v(TAG, "Get response code " + responseCode);
                            if (responseCode != ResponseCodes.OBEX_HTTP_OK) {
                                Log.i(TAG, "Response error code is " + responseCode);
                                status = BluetoothShare.STATUS_UNHANDLED_OBEX_CODE;
                                if (responseCode == ResponseCodes.OBEX_HTTP_UNSUPPORTED_TYPE) {
                                    status = BluetoothShare.STATUS_NOT_ACCEPTABLE;
                                }
                                if (responseCode == ResponseCodes.OBEX_HTTP_FORBIDDEN
                                        || responseCode == ResponseCodes.OBEX_HTTP_NOT_ACCEPTABLE) {
                                    status = BluetoothShare.STATUS_FORBIDDEN;
                                }
                            }
                        } else {
                            // responseCode is -1, which means connection error
                            status = BluetoothShare.STATUS_CONNECTION_ERROR;
                        }
                    }

                    Constants.updateShareStatus(mContext1, mInfo.mId, status);

                    if (inputStream != null) {
                        inputStream.close();
                    }
                    if (putOperation != null) {
                        putOperation.close();
                    }
                } catch (IOException e) {
                    ContentProfileErrorReportUtils.report(
                            BluetoothProfile.OPP,
                            BluetoothProtoEnums.BLUETOOTH_OPP_OBEX_CLIENT_SESSION,
                            BluetoothStatsLog
                                    .BLUETOOTH_CONTENT_PROFILE_ERROR_REPORTED__TYPE__EXCEPTION,
                            15);
                    Log.e(TAG, "Error when closing stream after send");

                    // Socket has been closed due to the response timeout in the framework,
                    // mark the transfer as failure.
                    if (position != fileInfo.mLength) {
                        status = BluetoothShare.STATUS_FORBIDDEN;
                        Constants.updateShareStatus(mContext1, mInfo.mId, status);
                    }
                }
            }
            BluetoothOppUtility.cancelNotification(mContext);
            return status;
        }

        private void handleSendException(String exception) {
            Log.e(TAG, "Error when sending file: " + exception);
            // Update interrupted outbound content resolver entry when
            // error during transfer.
<<<<<<< HEAD
            Constants.updateShareStatus(mContext1, mInfo.mId,
                    BluetoothShare.STATUS_OBEX_DATA_ERROR);
=======
            Constants.updateShareStatus(
                    mContext1, mInfo.mId, BluetoothShare.STATUS_OBEX_DATA_ERROR);
>>>>>>> e110efe6
            mCallbackHandler.removeMessages(BluetoothOppObexSession.MSG_CONNECT_TIMEOUT);
        }

        @Override
        public void interrupt() {
            super.interrupt();
            synchronized (this) {
                if (mWaitingForRemote) {
                    Log.v(TAG, "Interrupted when waitingForRemote");
                    try {
                        mTransport1.close();
                    } catch (IOException e) {
                        ContentProfileErrorReportUtils.report(
                                BluetoothProfile.OPP,
                                BluetoothProtoEnums.BLUETOOTH_OPP_OBEX_CLIENT_SESSION,
                                BluetoothStatsLog
                                        .BLUETOOTH_CONTENT_PROFILE_ERROR_REPORTED__TYPE__EXCEPTION,
                                16);
                        Log.e(TAG, "mTransport.close error");
                    }
                    Message msg = Message.obtain(mCallbackHandler);
                    msg.what = BluetoothOppObexSession.MSG_SHARE_INTERRUPTED;
                    if (mInfo != null) {
                        msg.obj = mInfo;
                    }
                    msg.sendToTarget();
                }
            }
        }
    }

    public static void applyRemoteDeviceQuirks(HeaderSet request, String address, String filename) {
        if (address == null) {
            return;
        }
        if (address.startsWith("00:04:48")) {
            // Poloroid Pogo
            // Rejects filenames with more than one '.'. Rename to '_'.
            // for example: 'a.b.jpg' -> 'a_b.jpg'
            //              'abc.jpg' NOT CHANGED
            char[] c = filename.toCharArray();
            boolean firstDot = true;
            boolean modified = false;
            for (int i = c.length - 1; i >= 0; i--) {
                if (c[i] == '.') {
                    if (!firstDot) {
                        modified = true;
                        c[i] = '_';
                    }
                    firstDot = false;
                }
            }

            if (modified) {
                String newFilename = new String(c);
                request.setHeader(HeaderSet.NAME, newFilename);
                Log.i(
                        TAG,
                        "Sending file \""
                                + filename
                                + "\" as \""
                                + newFilename
                                + "\" to workaround Poloroid filename quirk");
            }
        }
    }

    @Override
    public void unblock() {
        // Not used for client case
    }
}<|MERGE_RESOLUTION|>--- conflicted
+++ resolved
@@ -77,12 +77,7 @@
 
     private volatile boolean mInterrupted;
 
-<<<<<<< HEAD
-    @VisibleForTesting
-    volatile boolean mWaitingForRemote;
-=======
     @VisibleForTesting volatile boolean mWaitingForRemote;
->>>>>>> e110efe6
 
     private int mNumFilesAttemptedToSend;
 
@@ -202,12 +197,7 @@
                     doSend();
                 } else {
                     try {
-<<<<<<< HEAD
-                        Log.d(TAG, "Client thread waiting for next share, sleep for "
-                                + SLEEP_TIME);
-=======
                         Log.d(TAG, "Client thread waiting for next share, sleep for " + SLEEP_TIME);
->>>>>>> e110efe6
                         Thread.sleep(SLEEP_TIME);
                     } catch (InterruptedException e) {
                         ContentProfileErrorReportUtils.report(
@@ -355,16 +345,10 @@
             }
 
             Message msg = Message.obtain(mCallbackHandler);
-<<<<<<< HEAD
-            msg.what = (status == BluetoothShare.STATUS_SUCCESS)
-                    ? BluetoothOppObexSession.MSG_SHARE_COMPLETE
-                    : BluetoothOppObexSession.MSG_SESSION_ERROR;
-=======
             msg.what =
                     (status == BluetoothShare.STATUS_SUCCESS)
                             ? BluetoothOppObexSession.MSG_SHARE_COMPLETE
                             : BluetoothOppObexSession.MSG_SESSION_ERROR;
->>>>>>> e110efe6
             mInfo.mStatus = status;
             msg.obj = mInfo;
             msg.sendToTarget();
@@ -562,11 +546,6 @@
                         } else {
                             position += readLength;
                             currentTime = SystemClock.elapsedRealtime();
-<<<<<<< HEAD
-                            Log.v(TAG, "Sending file position = " + position
-                                    + " readLength " + readLength + " bytes took "
-                                    + (currentTime - timestamp) + " ms");
-=======
                             Log.v(
                                     TAG,
                                     "Sending file position = "
@@ -576,7 +555,6 @@
                                             + " bytes took "
                                             + (currentTime - timestamp)
                                             + " ms");
->>>>>>> e110efe6
                             // Update the Progress Bar only if there is change in percentage
                             // or once per a period to notify NFC of this transfer is still alive
                             percent = position * 100 / fileInfo.mLength;
@@ -720,13 +698,8 @@
             Log.e(TAG, "Error when sending file: " + exception);
             // Update interrupted outbound content resolver entry when
             // error during transfer.
-<<<<<<< HEAD
-            Constants.updateShareStatus(mContext1, mInfo.mId,
-                    BluetoothShare.STATUS_OBEX_DATA_ERROR);
-=======
             Constants.updateShareStatus(
                     mContext1, mInfo.mId, BluetoothShare.STATUS_OBEX_DATA_ERROR);
->>>>>>> e110efe6
             mCallbackHandler.removeMessages(BluetoothOppObexSession.MSG_CONNECT_TIMEOUT);
         }
 

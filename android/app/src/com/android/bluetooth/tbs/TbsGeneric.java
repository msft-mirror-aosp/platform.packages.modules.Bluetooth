--- conflicted
+++ resolved
@@ -318,12 +318,6 @@
             int capabilities,
             String providerName,
             int technology) {
-<<<<<<< HEAD
-        Log.d(TAG,
-                "addBearer: token=" + token + " uci=" + uci + " uriSchemes=" + uriSchemes
-                        + " capabilities=" + capabilities + " providerName=" + providerName
-                        + " technology=" + technology);
-=======
         Log.d(
                 TAG,
                 "addBearer: token="
@@ -338,7 +332,6 @@
                         + providerName
                         + " technology="
                         + technology);
->>>>>>> 6cdb3953
         if (!mIsInitialized) {
             Log.w(TAG, "addBearer called while not initialized.");
             return false;
@@ -512,12 +505,7 @@
     }
 
     public synchronized void requestResult(int ccid, int requestId, int result) {
-<<<<<<< HEAD
-        Log.d(TAG, "requestResult: ccid=" + ccid + " requestId=" + requestId + " result="
-                + result);
-=======
         Log.d(TAG, "requestResult: ccid=" + ccid + " requestId=" + requestId + " result=" + result);
->>>>>>> 6cdb3953
 
         if (!mIsInitialized) {
             Log.w(TAG, "requestResult called while not initialized.");
@@ -729,10 +717,6 @@
     }
 
     public synchronized void networkStateChanged(int ccid, String providerName, int technology) {
-<<<<<<< HEAD
-        Log.d(TAG, "networkStateChanged: ccid=" + ccid + " providerName=" + providerName
-                + " technology=" + technology);
-=======
         Log.d(
                 TAG,
                 "networkStateChanged: ccid="
@@ -741,7 +725,6 @@
                         + providerName
                         + " technology="
                         + technology);
->>>>>>> 6cdb3953
 
         if (!mIsInitialized) {
             Log.w(TAG, "networkStateChanged called while not initialized.");
@@ -823,38 +806,12 @@
     private final TbsGatt.Callback mTbsGattCallback =
             new TbsGatt.Callback() {
 
-<<<<<<< HEAD
-        @Override
-        public void onServiceAdded(boolean success) {
-            synchronized (TbsGeneric.this) {
-                Log.d(TAG, "onServiceAdded: success=" + success);
-            }
-        }
-
-        @Override
-        public boolean isInbandRingtoneEnabled(BluetoothDevice device) {
-            if (!isLeAudioServiceAvailable()) {
-                Log.i(TAG, "LeAudio service not available");
-                return false;
-            }
-            int groupId = mLeAudioService.getGroupId(device);
-            return mLeAudioService.isInbandRingtoneEnabled(groupId);
-        }
-
-        @Override
-        public void onCallControlPointRequest(BluetoothDevice device, int opcode, byte[] args) {
-            synchronized (TbsGeneric.this) {
-                Log.d(TAG, "onCallControlPointRequest: device=" + device + " opcode="
-                        + callControlRequestOpcodeStr(opcode) + "(" + opcode + ")"
-                        + " argsLen=" + args.length);
-=======
                 @Override
                 public void onServiceAdded(boolean success) {
                     synchronized (TbsGeneric.this) {
                         Log.d(TAG, "onServiceAdded: success=" + success);
                     }
                 }
->>>>>>> 6cdb3953
 
                 @Override
                 public boolean isInbandRingtoneEnabled(BluetoothDevice device) {
@@ -1073,21 +1030,6 @@
         }
     }
 
-    private String callControlRequestOpcodeStr(int opcode) {
-        switch (opcode) {
-            case TbsGatt.CALL_CONTROL_POINT_OPCODE_ACCEPT:
-                return "ACCEPT";
-            case TbsGatt.CALL_CONTROL_POINT_OPCODE_TERMINATE:
-                return "TERMINATE";
-            case TbsGatt.CALL_CONTROL_POINT_OPCODE_LOCAL_HOLD:
-                return "LOCAL_HOLD";
-            case TbsGatt.CALL_CONTROL_POINT_OPCODE_LOCAL_RETRIEVE:
-                return "LOCAL_RETRIEVE";
-            default:
-                return "UNKNOWN";
-        }
-    }
-
     private static boolean isCcidValid(int ccid) {
         return ccid != ContentControlIdKeeper.CCID_INVALID;
     }

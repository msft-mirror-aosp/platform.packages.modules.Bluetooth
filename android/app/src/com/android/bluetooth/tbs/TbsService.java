--- conflicted
+++ resolved
@@ -65,10 +65,6 @@
 
     @Override
     public void start() {
-<<<<<<< HEAD
-
-=======
->>>>>>> e110efe6
         Log.d(TAG, "start()");
         if (sTbsService != null) {
             throw new IllegalStateException("start() called twice");
@@ -91,13 +87,7 @@
         // Mark service as stopped
         setTbsService(null);
 
-<<<<<<< HEAD
-        if (mTbsGeneric != null) {
-            mTbsGeneric.cleanup();
-        }
-=======
         mTbsGeneric.cleanup();
->>>>>>> e110efe6
     }
 
     @Override
@@ -171,15 +161,8 @@
      *
      * @param device device that would be authorized
      * @return authorization value for device
-<<<<<<< HEAD
-     *
-     * Possible authorization values:
-     * {@link BluetoothDevice.ACCESS_UNKNOWN},
-     * {@link BluetoothDevice.ACCESS_ALLOWED}
-=======
      *     <p>Possible authorization values: {@link BluetoothDevice.ACCESS_UNKNOWN}, {@link
      *     BluetoothDevice.ACCESS_ALLOWED}
->>>>>>> e110efe6
      */
     public int getDeviceAuthorization(BluetoothDevice device) {
         /* Telephony Bearer Service is allowed for
@@ -359,14 +342,6 @@
     }
 
     @VisibleForTesting
-<<<<<<< HEAD
-    void registerBearer(String token, IBluetoothLeCallControlCallback callback, String uci,
-            List<String> uriSchemes, int capabilities, String providerName, int technology) {
-        Log.d(TAG, "registerBearer: token=" + token);
-
-        boolean success = mTbsGeneric.addBearer(token, callback, uci, uriSchemes, capabilities,
-                providerName, technology);
-=======
     void registerBearer(
             String token,
             IBluetoothLeCallControlCallback callback,
@@ -380,7 +355,6 @@
         boolean success =
                 mTbsGeneric.addBearer(
                         token, callback, uci, uriSchemes, capabilities, providerName, technology);
->>>>>>> e110efe6
         if (success) {
             try {
                 callback.asBinder()
@@ -407,12 +381,7 @@
 
     @VisibleForTesting
     public void requestResult(int ccid, int requestId, int result) {
-<<<<<<< HEAD
-        Log.d(TAG, "requestResult: ccid=" + ccid + " requestId=" + requestId + " result="
-                + result);
-=======
         Log.d(TAG, "requestResult: ccid=" + ccid + " requestId=" + requestId + " result=" + result);
->>>>>>> e110efe6
 
         mTbsGeneric.requestResult(ccid, requestId, result);
     }
@@ -447,10 +416,6 @@
 
     @VisibleForTesting
     void networkStateChanged(int ccid, String providerName, int technology) {
-<<<<<<< HEAD
-        Log.d(TAG, "networkStateChanged: ccid=" + ccid + " providerName=" + providerName
-                + " technology=" + technology);
-=======
         Log.d(
                 TAG,
                 "networkStateChanged: ccid="
@@ -459,7 +424,6 @@
                         + providerName
                         + " technology="
                         + technology);
->>>>>>> e110efe6
 
         mTbsGeneric.networkStateChanged(ccid, providerName, technology);
     }

--- conflicted
+++ resolved
@@ -886,17 +886,12 @@
     }
 
     public boolean setTerminationReason(int callIndex, int terminationReason) {
-<<<<<<< HEAD
-        Log.d(TAG, "setTerminationReason: callIndex=" + callIndex + " terminationReason="
-                + terminationReason);
-=======
         Log.d(
                 TAG,
                 "setTerminationReason: callIndex="
                         + callIndex
                         + " terminationReason="
                         + terminationReason);
->>>>>>> 6cdb3953
         byte[] value = new byte[2];
         value[0] = (byte) (callIndex & 0xff);
         value[1] = (byte) (terminationReason & 0xff);
@@ -936,17 +931,12 @@
     }
 
     public boolean setCallFriendlyName(int callIndex, String callFriendlyName) {
-<<<<<<< HEAD
-        Log.d(TAG, "setCallFriendlyName: callIndex=" + callIndex + "callFriendlyName="
-                + callFriendlyName);
-=======
         Log.d(
                 TAG,
                 "setCallFriendlyName: callIndex="
                         + callIndex
                         + "callFriendlyName="
                         + callFriendlyName);
->>>>>>> 6cdb3953
         byte[] value = new byte[callFriendlyName.length() + 1];
         value[0] = (byte) (callIndex & 0xff);
         System.arraycopy(callFriendlyName.getBytes(), 0, value, 1, callFriendlyName.length());
@@ -968,16 +958,6 @@
         return mCallFriendlyNameCharacteristic.clearValue(false);
     }
 
-<<<<<<< HEAD
-    public void setCallControlPointResult(BluetoothDevice device, int requestedOpcode,
-            int callIndex, int requestResult) {
-        Log.d(TAG,
-                "setCallControlPointResult: device=" + device + " requestedOpcode="
-                        + requestedOpcode + " callIndex=" + callIndex + " requesuResult="
-                        + requestResult);
-        mCallControlPointCharacteristic.setResult(device, requestedOpcode, callIndex,
-                requestResult);
-=======
     public void setCallControlPointResult(
             BluetoothDevice device, int requestedOpcode, int callIndex, int requestResult) {
         Log.d(
@@ -992,7 +972,6 @@
                         + requestResult);
         mCallControlPointCharacteristic.setResult(
                 device, requestedOpcode, callIndex, requestResult);
->>>>>>> 6cdb3953
     }
 
     private static UUID makeUuid(String uuid16) {
@@ -1273,12 +1252,6 @@
         ClientCharacteristicConfigurationDescriptor cccd;
         byte[] value;
 
-<<<<<<< HEAD
-        UUID charUuid = (op.mCharacteristic != null ? op.mCharacteristic.getUuid()
-                : (op.mDescriptor != null ? op.mDescriptor.getCharacteristic().getUuid() : null));
-        mEventLogger.logd(TAG, "onAuthorizedGattOperation device: " + device
-                        + ", opcode= " + op.mOperation
-=======
         UUID charUuid =
                 (op.mCharacteristic != null
                         ? op.mCharacteristic.getUuid()
@@ -1291,7 +1264,6 @@
                         + device
                         + ", opcode= "
                         + op.mOperation
->>>>>>> 6cdb3953
                         + ", characteristic= "
                         + (charUuid != null ? tbsUuidToString(charUuid) : "UNKNOWN"));
 
@@ -1447,11 +1419,6 @@
      */
     public void onDeviceAuthorizationSet(BluetoothDevice device) {
         int auth = getDeviceAuthorization(device);
-<<<<<<< HEAD
-        mEventLogger.logd(TAG, "onDeviceAuthorizationSet: device= " + device
-                + ", authorization= " + (auth == BluetoothDevice.ACCESS_ALLOWED ? "ALLOWED"
-                        : (auth == BluetoothDevice.ACCESS_REJECTED ? "REJECTED" : "UNKNOWN")));
-=======
         mEventLogger.logd(
                 TAG,
                 "onDeviceAuthorizationSet: device= "
@@ -1462,7 +1429,6 @@
                                 : (auth == BluetoothDevice.ACCESS_REJECTED
                                         ? "REJECTED"
                                         : "UNKNOWN")));
->>>>>>> 6cdb3953
         processPendingGattOperations(device);
 
         if (auth != BluetoothDevice.ACCESS_ALLOWED) {
@@ -1523,40 +1489,6 @@
      * characteristics and descriptors are handled here.
      */
     @VisibleForTesting
-<<<<<<< HEAD
-    final BluetoothGattServerCallback mGattServerCallback = new BluetoothGattServerCallback() {
-        @Override
-        public void onConnectionStateChange(BluetoothDevice device, int status, int newState) {
-            super.onConnectionStateChange(device, status, newState);
-            Log.d(TAG, "BluetoothGattServerCallback: onConnectionStateChange");
-            if (newState == BluetoothProfile.STATE_DISCONNECTED) {
-                clearUnauthorizedGattOperationss(device);
-            }
-        }
-
-        @Override
-        public void onServiceAdded(int status, BluetoothGattService service) {
-            Log.d(TAG, "onServiceAdded: status=" + status);
-            if (mCallback != null) {
-                mCallback.onServiceAdded(status == BluetoothGatt.GATT_SUCCESS);
-            }
-
-            restoreCccValuesForStoredDevices();
-        }
-
-        @Override
-        public void onCharacteristicReadRequest(BluetoothDevice device, int requestId, int offset,
-                BluetoothGattCharacteristic characteristic) {
-            super.onCharacteristicReadRequest(device, requestId, offset, characteristic);
-            Log.d(TAG, "BluetoothGattServerCallback: onCharacteristicReadRequest offset= "
-                    + offset + " entire value= " + Arrays.toString(characteristic.getValue()));
-
-            if ((characteristic.getProperties() & BluetoothGattCharacteristic.PROPERTY_READ) == 0) {
-                mBluetoothGattServer.sendResponse(device, requestId,
-                        BluetoothGatt.GATT_REQUEST_NOT_SUPPORTED, offset, null);
-                return;
-            }
-=======
     final BluetoothGattServerCallback mGattServerCallback =
             new BluetoothGattServerCallback() {
                 @Override
@@ -1568,7 +1500,6 @@
                         clearUnauthorizedGattOperationss(device);
                     }
                 }
->>>>>>> 6cdb3953
 
                 @Override
                 public void onServiceAdded(int status, BluetoothGattService service) {
@@ -1577,20 +1508,8 @@
                         mCallback.onServiceAdded(status == BluetoothGatt.GATT_SUCCESS);
                     }
 
-<<<<<<< HEAD
-        @Override
-        public void onCharacteristicWriteRequest(BluetoothDevice device, int requestId,
-                BluetoothGattCharacteristic characteristic, boolean preparedWrite,
-                boolean responseNeeded, int offset, byte[] value) {
-            super.onCharacteristicWriteRequest(device, requestId, characteristic, preparedWrite,
-                    responseNeeded, offset, value);
-            Log.d(TAG,
-                    "BluetoothGattServerCallback: "
-                            + "onCharacteristicWriteRequest");
-=======
                     restoreCccValuesForStoredDevices();
                 }
->>>>>>> 6cdb3953
 
                 @Override
                 public void onCharacteristicReadRequest(
@@ -1636,15 +1555,6 @@
                     }
                 }
 
-<<<<<<< HEAD
-        @Override
-        public void onDescriptorReadRequest(BluetoothDevice device, int requestId, int offset,
-                BluetoothGattDescriptor descriptor) {
-            super.onDescriptorReadRequest(device, requestId, offset, descriptor);
-            Log.d(TAG,
-                    "BluetoothGattServerCallback: "
-                            + "onDescriptorReadRequest");
-=======
                 @Override
                 public void onCharacteristicWriteRequest(
                         BluetoothDevice device,
@@ -1675,7 +1585,6 @@
                                 value);
                         return;
                     }
->>>>>>> 6cdb3953
 
                     GattOpContext op =
                             new GattOpContext(
@@ -1721,17 +1630,6 @@
                         return;
                     }
 
-<<<<<<< HEAD
-        @Override
-        public void onDescriptorWriteRequest(BluetoothDevice device, int requestId,
-                BluetoothGattDescriptor descriptor, boolean preparedWrite, boolean responseNeeded,
-                int offset, byte[] value) {
-            super.onDescriptorWriteRequest(
-                    device, requestId, descriptor, preparedWrite, responseNeeded, offset, value);
-            Log.d(TAG,
-                    "BluetoothGattServerCallback: "
-                            + "onDescriptorWriteRequest");
-=======
                     GattOpContext op =
                             new GattOpContext(
                                     GattOpContext.Operation.READ_DESCRIPTOR,
@@ -1750,7 +1648,6 @@
                             break;
                     }
                 }
->>>>>>> 6cdb3953
 
                 @Override
                 public void onDescriptorWriteRequest(

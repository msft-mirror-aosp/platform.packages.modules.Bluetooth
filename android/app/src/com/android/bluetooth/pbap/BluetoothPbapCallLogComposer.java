--- conflicted
+++ resolved
@@ -246,30 +246,6 @@
         final String callLogTypeStr;
         switch (callLogType) {
             case Calls.REJECTED_TYPE:
-<<<<<<< HEAD
-            case Calls.INCOMING_TYPE: {
-                callLogTypeStr = VCARD_PROPERTY_CALLTYPE_INCOMING;
-                break;
-            }
-            case Calls.OUTGOING_TYPE: {
-                callLogTypeStr = VCARD_PROPERTY_CALLTYPE_OUTGOING;
-                break;
-            }
-            case Calls.MISSED_TYPE: {
-                callLogTypeStr = VCARD_PROPERTY_CALLTYPE_MISSED;
-                break;
-            }
-            default: {
-                Log.w(TAG, "Call log type not correct.");
-                ContentProfileErrorReportUtils.report(
-                        BluetoothProfile.PBAP,
-                        BluetoothProtoEnums.BLUETOOTH_PBAP_CALL_LOG_COMPOSER,
-                        BluetoothStatsLog
-                                .BLUETOOTH_CONTENT_PROFILE_ERROR_REPORTED__TYPE__LOG_WARN,
-                        1);
-                return;
-            }
-=======
             case Calls.INCOMING_TYPE:
                 {
                     callLogTypeStr = VCARD_PROPERTY_CALLTYPE_INCOMING;
@@ -296,7 +272,6 @@
                             1);
                     return;
                 }
->>>>>>> 67a65fc1
         }
 
         final long dateAsLong = mCursor.getLong(DATE_COLUMN_INDEX);

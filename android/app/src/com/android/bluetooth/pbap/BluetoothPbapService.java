/*
 * Copyright (C) 2024 The Android Open Source Project
 *
 * Licensed under the Apache License, Version 2.0 (the "License");
 * you may not use this file except in compliance with the License.
 * You may obtain a copy of the License at
 *
 *     http://www.apache.org/licenses/LICENSE-2.0
 *
 * Unless required by applicable law or agreed to in writing, software
 * distributed under the License is distributed on an "AS IS" BASIS,
 * WITHOUT WARRANTIES OR CONDITIONS OF ANY KIND, either express or implied.
 * See the License for the specific language governing permissions and
 * limitations under the License.
 */

package com.android.bluetooth.pbap;

import static android.Manifest.permission.BLUETOOTH_CONNECT;

import android.annotation.RequiresPermission;
import android.app.Activity;
import android.app.Notification;
import android.app.NotificationChannel;
import android.app.NotificationManager;
import android.bluetooth.BluetoothAdapter;
import android.bluetooth.BluetoothDevice;
import android.bluetooth.BluetoothProfile;
import android.bluetooth.BluetoothProtoEnums;
import android.bluetooth.BluetoothSocket;
import android.bluetooth.BluetoothUtils;
import android.bluetooth.IBluetoothPbap;
import android.content.AttributionSource;
import android.content.BroadcastReceiver;
import android.content.Context;
import android.content.Intent;
import android.content.IntentFilter;
import android.database.ContentObserver;
import android.database.sqlite.SQLiteException;
import android.os.Handler;
import android.os.HandlerThread;
import android.os.Looper;
import android.os.Message;
import android.os.PowerManager;
import android.os.SystemProperties;
import android.os.UserHandle;
import android.os.UserManager;
import android.sysprop.BluetoothProperties;
import android.telephony.TelephonyManager;
import android.util.Log;

import com.android.bluetooth.BluetoothMethodProxy;
import com.android.bluetooth.BluetoothStatsLog;
import com.android.bluetooth.IObexConnectionHandler;
import com.android.bluetooth.ObexServerSockets;
import com.android.bluetooth.R;
import com.android.bluetooth.Utils;
import com.android.bluetooth.btservice.AdapterService;
import com.android.bluetooth.btservice.InteropUtil;
import com.android.bluetooth.btservice.ProfileService;
import com.android.bluetooth.btservice.storage.DatabaseManager;
import com.android.bluetooth.content_profiles.ContentProfileErrorReportUtils;
import com.android.bluetooth.sdp.SdpManagerNativeInterface;
import com.android.bluetooth.util.DevicePolicyUtils;
import com.android.internal.annotations.VisibleForTesting;

import java.util.ArrayList;
import java.util.Collections;
import java.util.HashMap;
import java.util.List;
import java.util.Objects;

// Next tag value for ContentProfileErrorReportUtils.report(): 12
public class BluetoothPbapService extends ProfileService implements IObexConnectionHandler {
    private static final String TAG = "BluetoothPbapService";

    /**
     * To enable PBAP DEBUG/VERBOSE logging - run below cmd in adb shell, and restart
     * com.android.bluetooth process. only enable DEBUG log: "setprop log.tag.BluetoothPbapService
     * DEBUG"; enable both VERBOSE and DEBUG log: "setprop log.tag.BluetoothPbapService VERBOSE"
     */

<<<<<<< HEAD


    /**
     * The component name of the owned BluetoothPbapActivity
     */
=======
    /** The component name of the owned BluetoothPbapActivity */
>>>>>>> 67a65fc1
    private static final String PBAP_ACTIVITY = BluetoothPbapActivity.class.getCanonicalName();

    /** Intent indicating incoming obex authentication request which is from PCE(Carkit) */
    static final String AUTH_CHALL_ACTION = "com.android.bluetooth.pbap.authchall";

    /**
     * Intent indicating obex session key input complete by user which is sent from
     * BluetoothPbapActivity
     */
    static final String AUTH_RESPONSE_ACTION = "com.android.bluetooth.pbap.authresponse";

    /**
     * Intent indicating user canceled obex authentication session key input which is sent from
     * BluetoothPbapActivity
     */
    static final String AUTH_CANCELLED_ACTION = "com.android.bluetooth.pbap.authcancelled";

    /** Intent indicating timeout for user confirmation, which is sent to BluetoothPbapActivity */
    static final String USER_CONFIRM_TIMEOUT_ACTION =
            "com.android.bluetooth.pbap.userconfirmtimeout";

    /** Intent Extra name indicating session key which is sent from BluetoothPbapActivity */
    static final String EXTRA_SESSION_KEY = "com.android.bluetooth.pbap.sessionkey";

    static final String EXTRA_DEVICE = "com.android.bluetooth.pbap.device";

    static final int MSG_ACQUIRE_WAKE_LOCK = 5004;
    static final int MSG_RELEASE_WAKE_LOCK = 5005;
    static final int MSG_STATE_MACHINE_DONE = 5006;

    static final int START_LISTENER = 1;
    static final int USER_TIMEOUT = 2;
    static final int SHUTDOWN = 3;
    static final int LOAD_CONTACTS = 4;
    static final int CONTACTS_LOADED = 5;
    static final int CHECK_SECONDARY_VERSION_COUNTER = 6;
    static final int ROLLOVER_COUNTERS = 7;
    static final int GET_LOCAL_TELEPHONY_DETAILS = 8;
    static final int HANDLE_VERSION_UPDATE_NOTIFICATION = 9;

    static final int USER_CONFIRM_TIMEOUT_VALUE = 30000;
    static final int RELEASE_WAKE_LOCK_DELAY = 10000;

    private PowerManager.WakeLock mWakeLock;

    private static String sLocalPhoneNum;
    private static String sLocalPhoneName;

    private ObexServerSockets mServerSockets = null;
    private DatabaseManager mDatabaseManager;

    private static final int SDP_PBAP_SERVER_VERSION_1_2 = 0x0102;
    // PBAP v1.2.3, Sec. 7.1.2: local phonebook and favorites
    private static final int SDP_PBAP_SUPPORTED_REPOSITORIES_WITHOUT_SIM = 0x0009;
    private static final int SDP_PBAP_SUPPORTED_REPOSITORIES_WITH_SIM = 0x000B;
    private static final int SDP_PBAP_SUPPORTED_FEATURES = 0x021F;

    /* PBAP will use Bluetooth notification ID from 1000000 (included) to 2000000 (excluded).
    The notification ID should be unique in Bluetooth package. */
    private static final int PBAP_NOTIFICATION_ID_START = 1000000;
    private static final int PBAP_NOTIFICATION_ID_END = 2000000;
    static final int VERSION_UPDATE_NOTIFICATION_DELAY = 500; // in ms

    private int mSdpHandle = -1;

    private PbapHandler mSessionStatusHandler;
    private HandlerThread mHandlerThread;

    @VisibleForTesting
    final HashMap<BluetoothDevice, PbapStateMachine> mPbapStateMachineMap = new HashMap<>();

    private volatile int mNextNotificationId = PBAP_NOTIFICATION_ID_START;

    // package and class name to which we send intent to check phone book access permission
    private static final String ACCESS_AUTHORITY_PACKAGE = "com.android.settings";
    private static final String ACCESS_AUTHORITY_CLASS =
            "com.android.settings.bluetooth.BluetoothPermissionRequest";

    private Thread mThreadLoadContacts;
    private boolean mContactsLoaded = false;

    private Thread mThreadUpdateSecVersionCounter;

    private static BluetoothPbapService sBluetoothPbapService;

    private static final String PBAP_NOTIFICATION_ID = "pbap_notification";
    private static final String PBAP_NOTIFICATION_NAME = "BT_PBAP_ADVANCE_SUPPORT";
    private static final int PBAP_ADV_VERSION = 0x0102;
    private static NotificationManager sNotificationManager;

    private static boolean sIsPseDynamicVersionUpgradeEnabled;

    public BluetoothPbapService(Context ctx) {
        super(ctx);
    }

    public static boolean isEnabled() {
        return BluetoothProperties.isProfilePbapServerEnabled().orElse(false);
    }

    public static boolean isSimEnabled() {
        return BluetoothProperties.isProfilePbapSimEnabled().orElse(false);
    }

    private class BluetoothPbapContentObserver extends ContentObserver {
        BluetoothPbapContentObserver() {
            super(new Handler());
        }

        @Override
        public void onChange(boolean selfChange) {
            Log.d(TAG, " onChange on contact uri ");
            sendUpdateRequest();
        }
    }

    private void sendUpdateRequest() {
        if (mContactsLoaded) {
            if (!mSessionStatusHandler.hasMessages(CHECK_SECONDARY_VERSION_COUNTER)) {
                mSessionStatusHandler.sendMessage(
                        mSessionStatusHandler.obtainMessage(CHECK_SECONDARY_VERSION_COUNTER));
            }
        }
    }

    private BluetoothPbapContentObserver mContactChangeObserver;

    private void parseIntent(final Intent intent) {
        String action = intent.getAction();
        Log.d(TAG, "action: " + action);
        if (BluetoothDevice.ACTION_CONNECTION_ACCESS_REPLY.equals(action)) {
            int requestType =
                    intent.getIntExtra(
                            BluetoothDevice.EXTRA_ACCESS_REQUEST_TYPE,
                            BluetoothDevice.REQUEST_TYPE_PHONEBOOK_ACCESS);
            if (requestType != BluetoothDevice.REQUEST_TYPE_PHONEBOOK_ACCESS) {
                return;
            }

            BluetoothDevice device = intent.getParcelableExtra(BluetoothDevice.EXTRA_DEVICE);
            synchronized (mPbapStateMachineMap) {
                PbapStateMachine sm = mPbapStateMachineMap.get(device);
                if (sm == null) {
                    Log.w(TAG, "device not connected! device=" + device);
                    ContentProfileErrorReportUtils.report(
                            BluetoothProfile.PBAP,
                            BluetoothProtoEnums.BLUETOOTH_PBAP_SERVICE,
                            BluetoothStatsLog
                                    .BLUETOOTH_CONTENT_PROFILE_ERROR_REPORTED__TYPE__LOG_WARN,
                            0);
                    return;
                }
                mSessionStatusHandler.removeMessages(USER_TIMEOUT, sm);
                int access =
                        intent.getIntExtra(
                                BluetoothDevice.EXTRA_CONNECTION_ACCESS_RESULT,
                                BluetoothDevice.CONNECTION_ACCESS_NO);
                boolean savePreference =
                        intent.getBooleanExtra(BluetoothDevice.EXTRA_ALWAYS_ALLOWED, false);

                if (access == BluetoothDevice.CONNECTION_ACCESS_YES) {
                    if (savePreference) {
                        device.setPhonebookAccessPermission(BluetoothDevice.ACCESS_ALLOWED);
                        Log.v(TAG, "setPhonebookAccessPermission(ACCESS_ALLOWED)");
                    }
                    sm.sendMessage(PbapStateMachine.AUTHORIZED);
                } else {
                    if (savePreference) {
                        device.setPhonebookAccessPermission(BluetoothDevice.ACCESS_REJECTED);
                        Log.v(TAG, "setPhonebookAccessPermission(ACCESS_REJECTED)");
                    }
                    sm.sendMessage(PbapStateMachine.REJECTED);
                }
            }
        } else if (AUTH_RESPONSE_ACTION.equals(action)) {
            String sessionKey = intent.getStringExtra(EXTRA_SESSION_KEY);
            BluetoothDevice device = intent.getParcelableExtra(EXTRA_DEVICE);
            synchronized (mPbapStateMachineMap) {
                PbapStateMachine sm = mPbapStateMachineMap.get(device);
                if (sm == null) {
                    return;
                }
                Message msg = sm.obtainMessage(PbapStateMachine.AUTH_KEY_INPUT, sessionKey);
                sm.sendMessage(msg);
            }
        } else if (AUTH_CANCELLED_ACTION.equals(action)) {
            BluetoothDevice device = intent.getParcelableExtra(EXTRA_DEVICE);
            synchronized (mPbapStateMachineMap) {
                PbapStateMachine sm = mPbapStateMachineMap.get(device);
                if (sm == null) {
                    return;
                }
                sm.sendMessage(PbapStateMachine.AUTH_CANCELLED);
            }
        } else {
            Log.w(TAG, "Unhandled intent action: " + action);
            ContentProfileErrorReportUtils.report(
                    BluetoothProfile.PBAP,
                    BluetoothProtoEnums.BLUETOOTH_PBAP_SERVICE,
                    BluetoothStatsLog.BLUETOOTH_CONTENT_PROFILE_ERROR_REPORTED__TYPE__LOG_WARN,
                    1);
        }
    }

    /** Process a change in the bonding state for a device */
    public void handleBondStateChanged(BluetoothDevice device, int fromState, int toState) {
        if (toState == BluetoothDevice.BOND_BONDED && sIsPseDynamicVersionUpgradeEnabled) {
            mSessionStatusHandler.sendMessageDelayed(
                    mSessionStatusHandler.obtainMessage(HANDLE_VERSION_UPDATE_NOTIFICATION, device),
                    VERSION_UPDATE_NOTIFICATION_DELAY);
        }
    }

    private final BroadcastReceiver mUserChangeReceiver =
            new BroadcastReceiver() {
                @Override
                public void onReceive(Context context, Intent intent) {
                    final String action = intent.getAction();
                    // EXTRA_USER_HANDLE is sent for both ACTION_USER_SWITCHED and
                    // ACTION_USER_UNLOCKED (even if the documentation doesn't mention it)
                    final int userId =
                            intent.getIntExtra(
                                    Intent.EXTRA_USER_HANDLE,
                                    BluetoothUtils.USER_HANDLE_NULL.getIdentifier());
                    if (userId == BluetoothUtils.USER_HANDLE_NULL.getIdentifier()) {
                        Log.e(TAG, "userChangeReceiver received an invalid EXTRA_USER_HANDLE");
                        ContentProfileErrorReportUtils.report(
                                BluetoothProfile.PBAP,
                                BluetoothProtoEnums.BLUETOOTH_PBAP_SERVICE,
                                BluetoothStatsLog
                                        .BLUETOOTH_CONTENT_PROFILE_ERROR_REPORTED__TYPE__LOG_ERROR,
                                2);
                        return;
                    }
                    Log.d(TAG, "Got " + action + " to userId " + userId);
                    UserManager userManager = getSystemService(UserManager.class);
                    if (userManager.isUserUnlocked(UserHandle.of(userId))) {
                        sendUpdateRequest();
                    }
                }
            };

    @VisibleForTesting
    BroadcastReceiver mPbapReceiver =
            new BroadcastReceiver() {
                @Override
                public void onReceive(Context context, Intent intent) {
                    parseIntent(intent);
                }
            };

    private void closeService() {
        Log.v(TAG, "Pbap Service closeService");

        BluetoothPbapUtils.savePbapParams(this);

        if (mWakeLock != null) {
            mWakeLock.release();
            mWakeLock = null;
        }

        cleanUpServerSocket();

        if (mSessionStatusHandler != null) {
            mSessionStatusHandler.removeCallbacksAndMessages(null);
        }
    }

    private void cleanUpServerSocket() {
        // Step 1, 2: clean up active server session and connection socket
        synchronized (mPbapStateMachineMap) {
            for (PbapStateMachine stateMachine : mPbapStateMachineMap.values()) {
                stateMachine.sendMessage(PbapStateMachine.DISCONNECT);
            }
        }
        // Step 3: clean up SDP record
        cleanUpSdpRecord();
        // Step 4: clean up existing server sockets
        if (mServerSockets != null) {
            mServerSockets.shutdown(false);
            mServerSockets = null;
        }
    }

    private void createSdpRecord() {
        if (mSdpHandle > -1) {
            Log.w(TAG, "createSdpRecord, SDP record already created");
            ContentProfileErrorReportUtils.report(
                    BluetoothProfile.PBAP,
                    BluetoothProtoEnums.BLUETOOTH_PBAP_SERVICE,
                    BluetoothStatsLog.BLUETOOTH_CONTENT_PROFILE_ERROR_REPORTED__TYPE__LOG_WARN,
                    3);
            return;
        }

<<<<<<< HEAD
        int pbapSupportedRepositories = isSimEnabled() ? SDP_PBAP_SUPPORTED_REPOSITORIES_WITH_SIM
                : SDP_PBAP_SUPPORTED_REPOSITORIES_WITHOUT_SIM;
=======
        int pbapSupportedRepositories =
                isSimEnabled()
                        ? SDP_PBAP_SUPPORTED_REPOSITORIES_WITH_SIM
                        : SDP_PBAP_SUPPORTED_REPOSITORIES_WITHOUT_SIM;
>>>>>>> 67a65fc1

        mSdpHandle =
                SdpManagerNativeInterface.getInstance()
                        .createPbapPseRecord(
                                "OBEX Phonebook Access Server",
                                mServerSockets.getRfcommChannel(),
                                mServerSockets.getL2capPsm(),
                                SDP_PBAP_SERVER_VERSION_1_2,
                                pbapSupportedRepositories,
                                SDP_PBAP_SUPPORTED_FEATURES);

        Log.d(TAG, "created Sdp record, mSdpHandle=" + mSdpHandle);
    }

    private void cleanUpSdpRecord() {
        if (mSdpHandle < 0) {
            Log.w(TAG, "cleanUpSdpRecord, SDP record never created");
            return;
        }
        int sdpHandle = mSdpHandle;
        mSdpHandle = -1;
        SdpManagerNativeInterface nativeInterface = SdpManagerNativeInterface.getInstance();
        Log.d(TAG, "cleanUpSdpRecord, mSdpHandle=" + sdpHandle);
        if (!nativeInterface.isAvailable()) {
            Log.e(TAG, "SdpManagerNativeInterface is not available");
            ContentProfileErrorReportUtils.report(
                    BluetoothProfile.PBAP,
                    BluetoothProtoEnums.BLUETOOTH_PBAP_SERVICE,
                    BluetoothStatsLog.BLUETOOTH_CONTENT_PROFILE_ERROR_REPORTED__TYPE__LOG_ERROR,
                    4);
        } else if (!nativeInterface.removeSdpRecord(sdpHandle)) {
            Log.w(TAG, "cleanUpSdpRecord, removeSdpRecord failed, sdpHandle=" + sdpHandle);
            ContentProfileErrorReportUtils.report(
                    BluetoothProfile.PBAP,
                    BluetoothProtoEnums.BLUETOOTH_PBAP_SERVICE,
                    BluetoothStatsLog.BLUETOOTH_CONTENT_PROFILE_ERROR_REPORTED__TYPE__LOG_WARN,
                    5);
        }
    }

    /*Creates Notification for PBAP version upgrade */
    protected static void createNotification(BluetoothPbapService context) {
        Log.v(TAG, "Create PBAP Notification for Upgrade");
        // create Notification channel.
        sNotificationManager = context.getSystemService(NotificationManager.class);
        if (sNotificationManager != null) {
            NotificationChannel mChannel =
                    new NotificationChannel(
                            PBAP_NOTIFICATION_ID,
                            PBAP_NOTIFICATION_NAME,
                            NotificationManager.IMPORTANCE_DEFAULT);
            sNotificationManager.createNotificationChannel(mChannel);
            // create notification
            String title = context.getString(R.string.phonebook_advance_feature_support);
            String contentText = context.getString(R.string.repair_for_adv_phonebook_feature);
            int notificationId = android.R.drawable.stat_sys_data_bluetooth;
            Notification notification =
                    new Notification.Builder(context, PBAP_NOTIFICATION_ID)
                            .setContentTitle(title)
                            .setContentText(contentText)
                            .setSmallIcon(notificationId)
                            .setAutoCancel(true)
                            .build();
            sNotificationManager.notify(notificationId, notification);
        } else {
            Log.e(TAG, "sNotificationManager is null");
            ContentProfileErrorReportUtils.report(
                    BluetoothProfile.PBAP,
                    BluetoothProtoEnums.BLUETOOTH_PBAP_SERVICE,
                    BluetoothStatsLog.BLUETOOTH_CONTENT_PROFILE_ERROR_REPORTED__TYPE__LOG_ERROR,
                    6);
        }
    }

    /* Checks if notification for Version Upgrade is required */
    protected static void handleNotificationTask(
            BluetoothPbapService service, BluetoothDevice remoteDevice) {
        int pce_version = 0;

        AdapterService adapterService = AdapterService.getAdapterService();
        if (adapterService != null) {
            pce_version = adapterService.getRemotePbapPceVersion(remoteDevice.getAddress());
            Log.d(TAG, "pce_version: " + pce_version);
        }

        boolean matched =
                InteropUtil.interopMatchAddrOrName(
                        InteropUtil.InteropFeature.INTEROP_ADV_PBAP_VER_1_2,
                        remoteDevice.getAddress());
        Log.d(TAG, "INTEROP_ADV_PBAP_VER_1_2: matched=" + matched);

        if (pce_version == PBAP_ADV_VERSION && !matched) {
            Log.d(TAG, "Remote Supports PBAP 1.2. Notify user");
            createNotification(service);
        } else {
            Log.d(TAG, "Notification Not Required.");
            if (sNotificationManager != null) {
                sNotificationManager.cancel(android.R.drawable.stat_sys_data_bluetooth);
            }
        }
    }

    private class PbapHandler extends Handler {
        private PbapHandler(Looper looper) {
            super(looper);
        }

        @Override
        public void handleMessage(Message msg) {
            Log.v(TAG, "Handler(): got msg=" + msg.what);

            switch (msg.what) {
                case START_LISTENER:
                    mServerSockets = ObexServerSockets.create(BluetoothPbapService.this);
                    if (mServerSockets == null) {
                        Log.w(TAG, "ObexServerSockets.create() returned null");
                        ContentProfileErrorReportUtils.report(
                                BluetoothProfile.PBAP,
                                BluetoothProtoEnums.BLUETOOTH_PBAP_SERVICE,
                                BluetoothStatsLog
                                        .BLUETOOTH_CONTENT_PROFILE_ERROR_REPORTED__TYPE__LOG_WARN,
                                7);
                        break;
                    }
                    createSdpRecord();
                    // fetch Pbap Params to check if significant change has happened to Database
                    BluetoothPbapUtils.fetchPbapParams(BluetoothPbapService.this);
                    break;
                case USER_TIMEOUT:
                    Intent intent = new Intent(BluetoothDevice.ACTION_CONNECTION_ACCESS_CANCEL);
                    intent.setPackage(
                            SystemProperties.get(
                                    Utils.PAIRING_UI_PROPERTY,
                                    getString(R.string.pairing_ui_package)));
                    PbapStateMachine stateMachine = (PbapStateMachine) msg.obj;
                    intent.putExtra(BluetoothDevice.EXTRA_DEVICE, stateMachine.getRemoteDevice());
                    intent.putExtra(
                            BluetoothDevice.EXTRA_ACCESS_REQUEST_TYPE,
                            BluetoothDevice.REQUEST_TYPE_PHONEBOOK_ACCESS);
                    BluetoothPbapService.this.sendBroadcast(
                            intent, BLUETOOTH_CONNECT, Utils.getTempBroadcastOptions().toBundle());
                    stateMachine.sendMessage(PbapStateMachine.REJECTED);
                    break;
                case MSG_ACQUIRE_WAKE_LOCK:
                    if (mWakeLock == null) {
                        PowerManager pm = getSystemService(PowerManager.class);
                        mWakeLock =
                                pm.newWakeLock(
                                        PowerManager.PARTIAL_WAKE_LOCK,
                                        "StartingObexPbapTransaction");
                        mWakeLock.setReferenceCounted(false);
                        mWakeLock.acquire();
                        Log.w(TAG, "Acquire Wake Lock");
                        ContentProfileErrorReportUtils.report(
                                BluetoothProfile.PBAP,
                                BluetoothProtoEnums.BLUETOOTH_PBAP_SERVICE,
                                BluetoothStatsLog
                                        .BLUETOOTH_CONTENT_PROFILE_ERROR_REPORTED__TYPE__LOG_WARN,
                                8);
                    }
                    mSessionStatusHandler.removeMessages(MSG_RELEASE_WAKE_LOCK);
                    mSessionStatusHandler.sendMessageDelayed(
                            mSessionStatusHandler.obtainMessage(MSG_RELEASE_WAKE_LOCK),
                            RELEASE_WAKE_LOCK_DELAY);
                    break;
                case MSG_RELEASE_WAKE_LOCK:
                    if (mWakeLock != null) {
                        mWakeLock.release();
                        mWakeLock = null;
                    }
                    break;
                case SHUTDOWN:
                    closeService();
                    break;
                case LOAD_CONTACTS:
                    loadAllContacts();
                    break;
                case CONTACTS_LOADED:
                    mContactsLoaded = true;
                    break;
                case CHECK_SECONDARY_VERSION_COUNTER:
                    updateSecondaryVersion();
                    break;
                case ROLLOVER_COUNTERS:
                    BluetoothPbapUtils.rolloverCounters();
                    break;
                case MSG_STATE_MACHINE_DONE:
                    PbapStateMachine sm = (PbapStateMachine) msg.obj;
                    BluetoothDevice remoteDevice = sm.getRemoteDevice();
                    sm.quitNow();
                    synchronized (mPbapStateMachineMap) {
                        mPbapStateMachineMap.remove(remoteDevice);
                    }
                    break;
                case GET_LOCAL_TELEPHONY_DETAILS:
                    getLocalTelephonyDetails();
                    break;
                case HANDLE_VERSION_UPDATE_NOTIFICATION:
                    BluetoothDevice remoteDev = (BluetoothDevice) msg.obj;

                    handleNotificationTask(sBluetoothPbapService, remoteDev);
                    break;
                default:
                    break;
            }
        }
    }

    /**
     * Get the current connection state of PBAP with the passed in device
     *
     * @param device is the device whose connection state to PBAP we are trying to get
     * @return current connection state, one of {@link BluetoothProfile#STATE_DISCONNECTED}, {@link
     *     BluetoothProfile#STATE_CONNECTING}, {@link BluetoothProfile#STATE_CONNECTED}, or {@link
     *     BluetoothProfile#STATE_DISCONNECTING}
     */
    @RequiresPermission(android.Manifest.permission.BLUETOOTH_PRIVILEGED)
    public int getConnectionState(BluetoothDevice device) {
        enforceCallingOrSelfPermission(
                BLUETOOTH_PRIVILEGED, "Need BLUETOOTH_PRIVILEGED permission");
        synchronized (mPbapStateMachineMap) {
            PbapStateMachine sm = mPbapStateMachineMap.get(device);
            if (sm == null) {
                return BluetoothProfile.STATE_DISCONNECTED;
            }
            return sm.getConnectionState();
        }
    }

    List<BluetoothDevice> getConnectedDevices() {
        synchronized (mPbapStateMachineMap) {
            return new ArrayList<>(mPbapStateMachineMap.keySet());
        }
    }

    List<BluetoothDevice> getDevicesMatchingConnectionStates(int[] states) {
        List<BluetoothDevice> devices = new ArrayList<>();
        if (states == null) {
            return devices;
        }
        synchronized (mPbapStateMachineMap) {
            for (int state : states) {
                for (BluetoothDevice device : mPbapStateMachineMap.keySet()) {
                    if (state == mPbapStateMachineMap.get(device).getConnectionState()) {
                        devices.add(device);
                    }
                }
            }
        }
        return devices;
    }

    /**
     * Set connection policy of the profile and tries to disconnect it if connectionPolicy is {@link
     * BluetoothProfile#CONNECTION_POLICY_FORBIDDEN}
     *
     * <p>The device should already be paired. Connection policy can be one of: {@link
     * BluetoothProfile#CONNECTION_POLICY_ALLOWED}, {@link
     * BluetoothProfile#CONNECTION_POLICY_FORBIDDEN}, {@link
     * BluetoothProfile#CONNECTION_POLICY_UNKNOWN}
     *
     * @param device Paired bluetooth device
     * @param connectionPolicy is the connection policy to set to for this profile
     * @return true if connectionPolicy is set, false on error
     */
    @RequiresPermission(android.Manifest.permission.BLUETOOTH_PRIVILEGED)
    public boolean setConnectionPolicy(BluetoothDevice device, int connectionPolicy) {
        enforceCallingOrSelfPermission(
                BLUETOOTH_PRIVILEGED, "Need BLUETOOTH_PRIVILEGED permission");
        Log.d(TAG, "Saved connectionPolicy " + device + " = " + connectionPolicy);

        if (!mDatabaseManager.setProfileConnectionPolicy(
                device, BluetoothProfile.PBAP, connectionPolicy)) {
            return false;
        }
        if (connectionPolicy == BluetoothProfile.CONNECTION_POLICY_FORBIDDEN) {
            disconnect(device);
        }
        return true;
    }

    /**
     * Get the connection policy of the profile.
     *
     * <p>The connection policy can be any of: {@link BluetoothProfile#CONNECTION_POLICY_ALLOWED},
     * {@link BluetoothProfile#CONNECTION_POLICY_FORBIDDEN}, {@link
     * BluetoothProfile#CONNECTION_POLICY_UNKNOWN}
     *
     * @param device Bluetooth device
     * @return connection policy of the device
     */
    public int getConnectionPolicy(BluetoothDevice device) {
        if (device == null) {
            throw new IllegalArgumentException("Null device");
        }
        return mDatabaseManager.getProfileConnectionPolicy(device, BluetoothProfile.PBAP);
    }

    /**
     * Disconnects pbap server profile with device
     *
     * @param device is the remote bluetooth device
     */
    public void disconnect(BluetoothDevice device) {
        synchronized (mPbapStateMachineMap) {
            PbapStateMachine sm = mPbapStateMachineMap.get(device);
            if (sm != null) {
                sm.sendMessage(PbapStateMachine.DISCONNECT);
            }
        }
    }

    static String getLocalPhoneNum() {
        return sLocalPhoneNum;
    }

    @VisibleForTesting
    static void setLocalPhoneName(String localPhoneName) {
        sLocalPhoneName = localPhoneName;
    }

    static String getLocalPhoneName() {
        return sLocalPhoneName;
    }

    @Override
    protected IProfileServiceBinder initBinder() {
        return new PbapBinder(this);
    }

    @Override
    public void start() {
        Log.v(TAG, "start()");
<<<<<<< HEAD
        mDatabaseManager = Objects.requireNonNull(AdapterService.getAdapterService().getDatabase(),
            "DatabaseManager cannot be null when PbapService starts");
=======
        mDatabaseManager =
                Objects.requireNonNull(
                        AdapterService.getAdapterService().getDatabase(),
                        "DatabaseManager cannot be null when PbapService starts");
>>>>>>> 67a65fc1

        IntentFilter userFilter = new IntentFilter();
        userFilter.setPriority(IntentFilter.SYSTEM_HIGH_PRIORITY);
        userFilter.addAction(Intent.ACTION_USER_SWITCHED);
        userFilter.addAction(Intent.ACTION_USER_UNLOCKED);

        getApplicationContext().registerReceiver(mUserChangeReceiver, userFilter);

        // Enable owned Activity component
        setComponentAvailable(PBAP_ACTIVITY, true);

        mContactsLoaded = false;
        mHandlerThread = new HandlerThread("PbapHandlerThread");
        BluetoothMethodProxy mp = BluetoothMethodProxy.getInstance();
        mp.threadStart(mHandlerThread);
        mSessionStatusHandler = new PbapHandler(mp.handlerThreadGetLooper(mHandlerThread));
        IntentFilter filter = new IntentFilter();
        filter.setPriority(IntentFilter.SYSTEM_HIGH_PRIORITY);
        filter.addAction(BluetoothDevice.ACTION_CONNECTION_ACCESS_REPLY);
        filter.addAction(AUTH_RESPONSE_ACTION);
        filter.addAction(AUTH_CANCELLED_ACTION);
        BluetoothPbapConfig.init(this);
        registerReceiver(mPbapReceiver, filter);
        try {
            mContactChangeObserver = new BluetoothPbapContentObserver();
            getContentResolver()
                    .registerContentObserver(
                            DevicePolicyUtils.getEnterprisePhoneUri(this),
                            false,
                            mContactChangeObserver);
        } catch (SQLiteException e) {
            ContentProfileErrorReportUtils.report(
                    BluetoothProfile.PBAP,
                    BluetoothProtoEnums.BLUETOOTH_PBAP_SERVICE,
                    BluetoothStatsLog.BLUETOOTH_CONTENT_PROFILE_ERROR_REPORTED__TYPE__EXCEPTION,
                    9);
            Log.e(TAG, "SQLite exception: " + e);
        } catch (IllegalStateException e) {
            ContentProfileErrorReportUtils.report(
                    BluetoothProfile.PBAP,
                    BluetoothProtoEnums.BLUETOOTH_PBAP_SERVICE,
                    BluetoothStatsLog.BLUETOOTH_CONTENT_PROFILE_ERROR_REPORTED__TYPE__EXCEPTION,
                    10);
            Log.e(TAG, "Illegal state exception, content observer is already registered");
        }

        setBluetoothPbapService(this);

        mSessionStatusHandler.sendMessage(
                mSessionStatusHandler.obtainMessage(GET_LOCAL_TELEPHONY_DETAILS));
        mSessionStatusHandler.sendMessage(mSessionStatusHandler.obtainMessage(LOAD_CONTACTS));
        mSessionStatusHandler.sendMessage(mSessionStatusHandler.obtainMessage(START_LISTENER));

        AdapterService adapterService = AdapterService.getAdapterService();
        if (adapterService != null) {
            sIsPseDynamicVersionUpgradeEnabled =
                    adapterService.pbapPseDynamicVersionUpgradeIsEnabled();
            Log.d(TAG, "sIsPseDynamicVersionUpgradeEnabled: " + sIsPseDynamicVersionUpgradeEnabled);
        }
    }

    @Override
    public void stop() {
        Log.v(TAG, "stop()");
        setBluetoothPbapService(null);
        if (mSessionStatusHandler != null) {
            mSessionStatusHandler.obtainMessage(SHUTDOWN).sendToTarget();
        }
        if (mHandlerThread != null) {
            mHandlerThread.quitSafely();
        }
        mContactsLoaded = false;
        if (mContactChangeObserver == null) {
            Log.i(TAG, "Avoid unregister when receiver it is not registered");
            return;
        }
        unregisterReceiver(mPbapReceiver);
        getContentResolver().unregisterContentObserver(mContactChangeObserver);
        mContactChangeObserver = null;
        setComponentAvailable(PBAP_ACTIVITY, false);
        synchronized (mPbapStateMachineMap) {
            mPbapStateMachineMap.clear();
        }
        getApplicationContext().unregisterReceiver(mUserChangeReceiver);
    }

    /**
     * Get the current instance of {@link BluetoothPbapService}
     *
     * @return current instance of {@link BluetoothPbapService}
     */
    @VisibleForTesting
    public static synchronized BluetoothPbapService getBluetoothPbapService() {
        if (sBluetoothPbapService == null) {
            Log.w(TAG, "getBluetoothPbapService(): service is null");
            return null;
        }
        if (!sBluetoothPbapService.isAvailable()) {
            Log.w(TAG, "getBluetoothPbapService(): service is not available");
            return null;
        }
        return sBluetoothPbapService;
    }

    private static synchronized void setBluetoothPbapService(BluetoothPbapService instance) {
        Log.d(TAG, "setBluetoothPbapService(): set to: " + instance);
        sBluetoothPbapService = instance;
    }

    @VisibleForTesting
    static class PbapBinder extends IBluetoothPbap.Stub implements IProfileServiceBinder {
        private BluetoothPbapService mService;

        @RequiresPermission(android.Manifest.permission.BLUETOOTH_CONNECT)
        private BluetoothPbapService getService(AttributionSource source) {
            if (Utils.isInstrumentationTestMode()) {
                return mService;
            }
            if (!Utils.checkServiceAvailable(mService, TAG)
                    || !Utils.checkCallerIsSystemOrActiveOrManagedUser(mService, TAG)
                    || !Utils.checkConnectPermissionForDataDelivery(mService, source, TAG)) {
                return null;
            }
            return mService;
        }

        PbapBinder(BluetoothPbapService service) {
            Log.v(TAG, "PbapBinder()");
            mService = service;
        }

        @Override
        public void cleanup() {
            mService = null;
        }

        @Override
        public List<BluetoothDevice> getConnectedDevices(AttributionSource source) {
            Log.d(TAG, "getConnectedDevices");
            BluetoothPbapService service = getService(source);
            if (service == null) {
                return Collections.emptyList();
            }
            return service.getConnectedDevices();
        }

        @Override
<<<<<<< HEAD
        public List<BluetoothDevice> getDevicesMatchingConnectionStates(int[] states,
                AttributionSource source) {
=======
        public List<BluetoothDevice> getDevicesMatchingConnectionStates(
                int[] states, AttributionSource source) {
>>>>>>> 67a65fc1
            Log.d(TAG, "getDevicesMatchingConnectionStates");
            BluetoothPbapService service = getService(source);
            if (service == null) {
                return Collections.emptyList();
            }
            return service.getDevicesMatchingConnectionStates(states);
        }

        @Override
        public int getConnectionState(BluetoothDevice device, AttributionSource source) {
            Log.d(TAG, "getConnectionState: " + device);
            BluetoothPbapService service = getService(source);
            if (service == null) {
                return BluetoothAdapter.STATE_DISCONNECTED;
            }
            return service.getConnectionState(device);
        }

        @Override
<<<<<<< HEAD
        public boolean setConnectionPolicy(BluetoothDevice device, int connectionPolicy,
                AttributionSource source) {
            Log.d(TAG, "setConnectionPolicy for device: " + device + ", policy:"
                    + connectionPolicy);
=======
        public boolean setConnectionPolicy(
                BluetoothDevice device, int connectionPolicy, AttributionSource source) {
            Log.d(
                    TAG,
                    "setConnectionPolicy for device: " + device + ", policy:" + connectionPolicy);
>>>>>>> 67a65fc1
            BluetoothPbapService service = getService(source);
            if (service == null) {
                return false;
            }
            return service.setConnectionPolicy(device, connectionPolicy);
        }

        @Override
        public void disconnect(BluetoothDevice device, AttributionSource source) {
            Log.d(TAG, "disconnect");
            BluetoothPbapService service = getService(source);
            if (service == null) {
                return;
            }
            service.disconnect(device);
        }
    }

    @Override
    public boolean onConnect(BluetoothDevice remoteDevice, BluetoothSocket socket) {
        if (remoteDevice == null || socket == null) {
            Log.e(
                    TAG,
                    "onConnect(): Unexpected null. remoteDevice="
                            + remoteDevice
                            + " socket="
                            + socket);
            return false;
        }

        PbapStateMachine sm =
                PbapStateMachine.make(
                        this,
                        mHandlerThread.getLooper(),
                        remoteDevice,
                        socket,
                        mSessionStatusHandler,
                        mNextNotificationId);
        mNextNotificationId++;
        if (mNextNotificationId == PBAP_NOTIFICATION_ID_END) {
            mNextNotificationId = PBAP_NOTIFICATION_ID_START;
        }
        synchronized (mPbapStateMachineMap) {
            mPbapStateMachineMap.put(remoteDevice, sm);
        }
        sm.sendMessage(PbapStateMachine.REQUEST_PERMISSION);
        return true;
    }

    /**
     * Get the phonebook access permission for the device; if unknown, ask the user. Send the result
     * to the state machine.
     *
     * @param stateMachine PbapStateMachine which sends the request
     */
    @VisibleForTesting(visibility = VisibleForTesting.Visibility.PACKAGE)
    @RequiresPermission(android.Manifest.permission.BLUETOOTH_PRIVILEGED)
    public void checkOrGetPhonebookPermission(PbapStateMachine stateMachine) {
        BluetoothDevice device = stateMachine.getRemoteDevice();
        int permission = device.getPhonebookAccessPermission();
        Log.d(TAG, "getPhonebookAccessPermission() = " + permission);

        if (permission == BluetoothDevice.ACCESS_ALLOWED) {
            setConnectionPolicy(device, BluetoothProfile.CONNECTION_POLICY_ALLOWED);
            stateMachine.sendMessage(PbapStateMachine.AUTHORIZED);
        } else if (permission == BluetoothDevice.ACCESS_REJECTED) {
            stateMachine.sendMessage(PbapStateMachine.REJECTED);
        } else { // permission == BluetoothDevice.ACCESS_UNKNOWN
            Intent intent = new Intent(BluetoothDevice.ACTION_CONNECTION_ACCESS_REQUEST);
            intent.setClassName(
                    BluetoothPbapService.ACCESS_AUTHORITY_PACKAGE,
                    BluetoothPbapService.ACCESS_AUTHORITY_CLASS);
            intent.putExtra(
                    BluetoothDevice.EXTRA_ACCESS_REQUEST_TYPE,
                    BluetoothDevice.REQUEST_TYPE_PHONEBOOK_ACCESS);
            intent.putExtra(BluetoothDevice.EXTRA_DEVICE, device);
            intent.putExtra(BluetoothDevice.EXTRA_PACKAGE_NAME, this.getPackageName());
            sendOrderedBroadcast(
                    intent,
                    BLUETOOTH_CONNECT,
                    Utils.getTempBroadcastOptions().toBundle(),
                    null /* resultReceiver */,
                    null /* scheduler */,
                    Activity.RESULT_OK /* initialCode */,
                    null /* initialData */,
                    null /* initialExtras */);
            Log.v(TAG, "waiting for authorization for connection from: " + device);
            /* In case car kit time out and try to use HFP for phonebook
             * access, while UI still there waiting for user to confirm */
            Message msg =
                    mSessionStatusHandler.obtainMessage(
                            BluetoothPbapService.USER_TIMEOUT, stateMachine);
            mSessionStatusHandler.sendMessageDelayed(msg, USER_CONFIRM_TIMEOUT_VALUE);
            /* We will continue the process when we receive
             * BluetoothDevice.ACTION_CONNECTION_ACCESS_REPLY from Settings app. */
        }
    }

    /**
     * Called when an unrecoverable error occurred in an accept thread. Close down the server
     * socket, and restart.
     */
    @Override
    public synchronized void onAcceptFailed() {
        Log.w(TAG, "PBAP server socket accept thread failed. Restarting the server socket");
        ContentProfileErrorReportUtils.report(
                BluetoothProfile.PBAP,
                BluetoothProtoEnums.BLUETOOTH_PBAP_SERVICE,
                BluetoothStatsLog.BLUETOOTH_CONTENT_PROFILE_ERROR_REPORTED__TYPE__LOG_WARN,
                11);

        if (mWakeLock != null) {
            mWakeLock.release();
            mWakeLock = null;
        }

        cleanUpServerSocket();

        if (mSessionStatusHandler != null) {
            mSessionStatusHandler.removeCallbacksAndMessages(null);
        }

        synchronized (mPbapStateMachineMap) {
            mPbapStateMachineMap.clear();
        }

        mSessionStatusHandler.sendMessage(mSessionStatusHandler.obtainMessage(START_LISTENER));
    }

    private void loadAllContacts() {
        if (mThreadLoadContacts == null) {
            Runnable r =
                    new Runnable() {
                        @Override
                        public void run() {
                            BluetoothPbapUtils.loadAllContacts(
                                    BluetoothPbapService.this, mSessionStatusHandler);
                            mThreadLoadContacts = null;
                        }
                    };
            mThreadLoadContacts = new Thread(r);
            mThreadLoadContacts.start();
        }
    }

    private void updateSecondaryVersion() {
        if (mThreadUpdateSecVersionCounter == null) {
            Runnable r =
                    new Runnable() {
                        @Override
                        public void run() {
                            BluetoothPbapUtils.updateSecondaryVersionCounter(
                                    BluetoothPbapService.this, mSessionStatusHandler);
                            mThreadUpdateSecVersionCounter = null;
                        }
                    };
            mThreadUpdateSecVersionCounter = new Thread(r);
            mThreadUpdateSecVersionCounter.start();
        }
    }

    private void getLocalTelephonyDetails() {
        TelephonyManager tm = getSystemService(TelephonyManager.class);
        if (tm != null) {
            sLocalPhoneNum = tm.getLine1Number();
            sLocalPhoneName = this.getString(R.string.localPhoneName);
        }
<<<<<<< HEAD
        Log.v(TAG, "Local Phone Details- Number:" + sLocalPhoneNum
                    + ", Name:" + sLocalPhoneName);
=======
        Log.v(TAG, "Local Phone Details- Number:" + sLocalPhoneNum + ", Name:" + sLocalPhoneName);
>>>>>>> 67a65fc1
    }
}<|MERGE_RESOLUTION|>--- conflicted
+++ resolved
@@ -80,15 +80,7 @@
      * DEBUG"; enable both VERBOSE and DEBUG log: "setprop log.tag.BluetoothPbapService VERBOSE"
      */
 
-<<<<<<< HEAD
-
-
-    /**
-     * The component name of the owned BluetoothPbapActivity
-     */
-=======
     /** The component name of the owned BluetoothPbapActivity */
->>>>>>> 67a65fc1
     private static final String PBAP_ACTIVITY = BluetoothPbapActivity.class.getCanonicalName();
 
     /** Intent indicating incoming obex authentication request which is from PCE(Carkit) */
@@ -384,15 +376,10 @@
             return;
         }
 
-<<<<<<< HEAD
-        int pbapSupportedRepositories = isSimEnabled() ? SDP_PBAP_SUPPORTED_REPOSITORIES_WITH_SIM
-                : SDP_PBAP_SUPPORTED_REPOSITORIES_WITHOUT_SIM;
-=======
         int pbapSupportedRepositories =
                 isSimEnabled()
                         ? SDP_PBAP_SUPPORTED_REPOSITORIES_WITH_SIM
                         : SDP_PBAP_SUPPORTED_REPOSITORIES_WITHOUT_SIM;
->>>>>>> 67a65fc1
 
         mSdpHandle =
                 SdpManagerNativeInterface.getInstance()
@@ -726,15 +713,10 @@
     @Override
     public void start() {
         Log.v(TAG, "start()");
-<<<<<<< HEAD
-        mDatabaseManager = Objects.requireNonNull(AdapterService.getAdapterService().getDatabase(),
-            "DatabaseManager cannot be null when PbapService starts");
-=======
         mDatabaseManager =
                 Objects.requireNonNull(
                         AdapterService.getAdapterService().getDatabase(),
                         "DatabaseManager cannot be null when PbapService starts");
->>>>>>> 67a65fc1
 
         IntentFilter userFilter = new IntentFilter();
         userFilter.setPriority(IntentFilter.SYSTEM_HIGH_PRIORITY);
@@ -882,13 +864,8 @@
         }
 
         @Override
-<<<<<<< HEAD
-        public List<BluetoothDevice> getDevicesMatchingConnectionStates(int[] states,
-                AttributionSource source) {
-=======
         public List<BluetoothDevice> getDevicesMatchingConnectionStates(
                 int[] states, AttributionSource source) {
->>>>>>> 67a65fc1
             Log.d(TAG, "getDevicesMatchingConnectionStates");
             BluetoothPbapService service = getService(source);
             if (service == null) {
@@ -908,18 +885,11 @@
         }
 
         @Override
-<<<<<<< HEAD
-        public boolean setConnectionPolicy(BluetoothDevice device, int connectionPolicy,
-                AttributionSource source) {
-            Log.d(TAG, "setConnectionPolicy for device: " + device + ", policy:"
-                    + connectionPolicy);
-=======
         public boolean setConnectionPolicy(
                 BluetoothDevice device, int connectionPolicy, AttributionSource source) {
             Log.d(
                     TAG,
                     "setConnectionPolicy for device: " + device + ", policy:" + connectionPolicy);
->>>>>>> 67a65fc1
             BluetoothPbapService service = getService(source);
             if (service == null) {
                 return false;
@@ -1087,11 +1057,6 @@
             sLocalPhoneNum = tm.getLine1Number();
             sLocalPhoneName = this.getString(R.string.localPhoneName);
         }
-<<<<<<< HEAD
-        Log.v(TAG, "Local Phone Details- Number:" + sLocalPhoneNum
-                    + ", Name:" + sLocalPhoneName);
-=======
         Log.v(TAG, "Local Phone Details- Number:" + sLocalPhoneNum + ", Name:" + sLocalPhoneName);
->>>>>>> 67a65fc1
     }
 }
--- conflicted
+++ resolved
@@ -54,10 +54,6 @@
         implements Preference.OnPreferenceChangeListener, TextWatcher {
     private static final String TAG = "BluetoothPbapActivity";
 
-<<<<<<< HEAD
-
-=======
->>>>>>> e110efe6
     private static final int BLUETOOTH_OBEX_AUTHKEY_MAX_LENGTH = 16;
 
     @VisibleForTesting static final int DIALOG_YES_NO_AUTH = 1;
@@ -262,21 +258,6 @@
         }
     }
 
-<<<<<<< HEAD
-    private final Handler mTimeoutHandler = new Handler() {
-        @Override
-        public void handleMessage(Message msg) {
-            switch (msg.what) {
-                case DISMISS_TIMEOUT_DIALOG:
-                    Log.v(TAG, "Received DISMISS_TIMEOUT_DIALOG msg.");
-                    finish();
-                    break;
-                default:
-                    break;
-            }
-        }
-    };
-=======
     private final Handler mTimeoutHandler =
             new Handler() {
                 @Override
@@ -291,5 +272,4 @@
                     }
                 }
             };
->>>>>>> e110efe6
 }
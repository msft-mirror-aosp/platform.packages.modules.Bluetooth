/*
 * Copyright (C) 2024 The Android Open Source Project
 *
 * Licensed under the Apache License, Version 2.0 (the "License");
 * you may not use this file except in compliance with the License.
 * You may obtain a copy of the License at
 *
 *     http://www.apache.org/licenses/LICENSE-2.0
 *
 * Unless required by applicable law or agreed to in writing, software
 * distributed under the License is distributed on an "AS IS" BASIS,
 * WITHOUT WARRANTIES OR CONDITIONS OF ANY KIND, either express or implied.
 * See the License for the specific language governing permissions and
 * limitations under the License.
 */

package com.android.bluetooth.pbap;

import android.bluetooth.BluetoothProfile;
import android.bluetooth.BluetoothProtoEnums;
import android.content.ContentResolver;
import android.content.Context;
import android.database.Cursor;
import android.database.CursorWindowAllocationException;
import android.database.MatrixCursor;
import android.net.Uri;
import android.provider.CallLog;
import android.provider.CallLog.Calls;
import android.provider.ContactsContract.CommonDataKinds;
import android.provider.ContactsContract.CommonDataKinds.Phone;
import android.provider.ContactsContract.Contacts;
import android.provider.ContactsContract.Data;
import android.provider.ContactsContract.PhoneLookup;
import android.provider.ContactsContract.RawContactsEntity;
import android.telephony.PhoneNumberUtils;
import android.text.TextUtils;
import android.util.Log;

import com.android.bluetooth.BluetoothMethodProxy;
import com.android.bluetooth.BluetoothStatsLog;
import com.android.bluetooth.R;
import com.android.bluetooth.content_profiles.ContentProfileErrorReportUtils;
import com.android.bluetooth.util.DevicePolicyUtils;
import com.android.internal.annotations.VisibleForTesting;
import com.android.obex.Operation;
import com.android.obex.ResponseCodes;
import com.android.obex.ServerOperation;
import com.android.vcard.VCardComposer;
import com.android.vcard.VCardConfig;
import com.android.vcard.VCardPhoneNumberTranslationCallback;

import java.nio.ByteBuffer;
import java.util.ArrayList;
import java.util.Collections;

// Next tag value for ContentProfileErrorReportUtils.report(): 22
public class BluetoothPbapVcardManager {
    private static final String TAG = "BluetoothPbapVcardManager";

<<<<<<< HEAD

=======
>>>>>>> e110efe6
    private ContentResolver mResolver;

    private Context mContext;

    static final String SORT_ORDER_PHONE_NUMBER = CommonDataKinds.Phone.NUMBER + " ASC";

    static final String[] PHONES_CONTACTS_PROJECTION =
            new String[] {
                Phone.CONTACT_ID, // 0
                Phone.DISPLAY_NAME, // 1
            };

    static final String[] PHONE_LOOKUP_PROJECTION =
            new String[] {PhoneLookup._ID, PhoneLookup.DISPLAY_NAME};

    static final int CONTACTS_ID_COLUMN_INDEX = 0;

    static final int CONTACTS_NAME_COLUMN_INDEX = 1;

    static long sLastFetchedTimeStamp;

    // call histories use dynamic handles, and handles should order by date; the
    // most recently one should be the first handle. In table "calls", _id and
    // date are consistent in ordering, to implement simply, we sort by _id
    // here.
    static final String CALLLOG_SORT_ORDER = Calls._ID + " DESC";

    private static final int NEED_SEND_BODY = -1;

    public BluetoothPbapVcardManager(final Context context) {
        mContext = context;
        mResolver = mContext.getContentResolver();
        sLastFetchedTimeStamp = System.currentTimeMillis();
    }

    /**
     * Create an owner vcard from the configured profile
     *
     * @param vcardType21
     * @return
     */
    private String getOwnerPhoneNumberVcardFromProfile(
            final boolean vcardType21, final byte[] filter) {
        // Currently only support Generic Vcard 2.1 and 3.0
        int vcardType;
        if (vcardType21) {
            vcardType = VCardConfig.VCARD_TYPE_V21_GENERIC;
        } else {
            vcardType = VCardConfig.VCARD_TYPE_V30_GENERIC;
        }

        if (!BluetoothPbapConfig.includePhotosInVcard()) {
            vcardType |= VCardConfig.FLAG_REFRAIN_IMAGE_EXPORT;
        }

        return BluetoothPbapUtils.createProfileVCard(mContext, vcardType, filter);
    }

    public final String getOwnerPhoneNumberVcard(final boolean vcardType21, final byte[] filter) {
        // Owner vCard enhancement: Use "ME" profile if configured
        if (BluetoothPbapConfig.useProfileForOwnerVcard()) {
            String vcard = getOwnerPhoneNumberVcardFromProfile(vcardType21, filter);
            if (vcard != null && vcard.length() != 0) {
                return vcard;
            }
        }
        // End enhancement

        String name = BluetoothPbapService.getLocalPhoneName();
        String number = BluetoothPbapService.getLocalPhoneNum();
        String vcard =
                BluetoothPbapCallLogComposer.composeVCardForPhoneOwnNumber(
                        Phone.TYPE_MOBILE, name, number, vcardType21);
        return vcard;
    }

    public final int getPhonebookSize(
            final int type, BluetoothPbapSimVcardManager vCardSimManager) {
        int size;
        switch (type) {
            case BluetoothPbapObexServer.ContentType.PHONEBOOK:
            case BluetoothPbapObexServer.ContentType.FAVORITES:
                size = getContactsSize(type);
                break;
            case BluetoothPbapObexServer.ContentType.SIM_PHONEBOOK:
                size = vCardSimManager.getSIMContactsSize();
                break;
            default:
                size = getCallHistorySize(type);
                break;
        }
        Log.v(TAG, "getPhonebookSize size = " + size + " type = " + type);
        return size;
    }

    /**
     * Returns the number of contacts (i.e., vcf) in a phonebook object.
     *
     * @param type specifies which phonebook object, e.g., pb, fav
     * @return
     */
    private int getContactsSize(final int type) {
        final Uri myUri = DevicePolicyUtils.getEnterprisePhoneUri(mContext);
        Cursor contactCursor = null;
        String selectionClause = null;
        if (type == BluetoothPbapObexServer.ContentType.FAVORITES) {
            selectionClause = Phone.STARRED + " = 1";
        }
        try {
            contactCursor =
                    BluetoothMethodProxy.getInstance()
                            .contentResolverQuery(
                                    mResolver,
                                    myUri,
                                    new String[] {Phone.CONTACT_ID},
                                    selectionClause,
                                    null,
                                    Phone.CONTACT_ID);
            if (contactCursor == null) {
                return 0;
            }
            int contactsSize = getDistinctContactIdSize(contactCursor);
            if (type == BluetoothPbapObexServer.ContentType.PHONEBOOK) {
                contactsSize += 1; // pb has the 0.vcf owner's card
            }
            return contactsSize;
        } catch (CursorWindowAllocationException e) {
            ContentProfileErrorReportUtils.report(
                    BluetoothProfile.PBAP,
                    BluetoothProtoEnums.BLUETOOTH_PBAP_VCARD_MANAGER,
                    BluetoothStatsLog.BLUETOOTH_CONTENT_PROFILE_ERROR_REPORTED__TYPE__EXCEPTION,
                    0);
            Log.e(TAG, "CursorWindowAllocationException while getting Contacts size");
        } finally {
            if (contactCursor != null) {
                contactCursor.close();
            }
        }
        return 0;
    }

    private int getCallHistorySize(final int type) {
        final Uri myUri = CallLog.Calls.CONTENT_URI;
        String selection = BluetoothPbapObexServer.createSelectionPara(type);
        int size = 0;
        Cursor callCursor = null;
        try {
            callCursor =
                    BluetoothMethodProxy.getInstance()
                            .contentResolverQuery(
                                    mResolver,
                                    myUri,
                                    null,
                                    selection,
                                    null,
                                    CallLog.Calls.DEFAULT_SORT_ORDER);
            if (callCursor != null) {
                size = callCursor.getCount();
            }
        } catch (CursorWindowAllocationException e) {
            ContentProfileErrorReportUtils.report(
                    BluetoothProfile.PBAP,
                    BluetoothProtoEnums.BLUETOOTH_PBAP_VCARD_MANAGER,
                    BluetoothStatsLog.BLUETOOTH_CONTENT_PROFILE_ERROR_REPORTED__TYPE__EXCEPTION,
                    1);
            Log.e(TAG, "CursorWindowAllocationException while getting CallHistory size");
        } finally {
            if (callCursor != null) {
                callCursor.close();
                callCursor = null;
            }
        }
        return size;
    }

    @VisibleForTesting static final int CALLS_NUMBER_COLUMN_INDEX = 0;
    @VisibleForTesting static final int CALLS_NAME_COLUMN_INDEX = 1;
    @VisibleForTesting static final int CALLS_NUMBER_PRESENTATION_COLUMN_INDEX = 2;

    public final ArrayList<String> loadCallHistoryList(final int type) {
        final Uri myUri = CallLog.Calls.CONTENT_URI;
        String selection = BluetoothPbapObexServer.createSelectionPara(type);
        String[] projection =
                new String[] {Calls.NUMBER, Calls.CACHED_NAME, Calls.NUMBER_PRESENTATION};

        Cursor callCursor = null;
        ArrayList<String> list = new ArrayList<String>();
        try {
            callCursor =
                    BluetoothMethodProxy.getInstance()
                            .contentResolverQuery(
                                    mResolver,
                                    myUri,
                                    projection,
                                    selection,
                                    null,
                                    CALLLOG_SORT_ORDER);
            if (callCursor != null) {
                for (callCursor.moveToFirst(); !callCursor.isAfterLast(); callCursor.moveToNext()) {
                    String name = callCursor.getString(CALLS_NAME_COLUMN_INDEX);
                    if (TextUtils.isEmpty(name)) {
                        // name not found, use number instead
                        final int numberPresentation =
                                callCursor.getInt(CALLS_NUMBER_PRESENTATION_COLUMN_INDEX);
                        if (numberPresentation != Calls.PRESENTATION_ALLOWED) {
                            name = mContext.getString(R.string.unknownNumber);
                        } else {
                            name = callCursor.getString(CALLS_NUMBER_COLUMN_INDEX);
                        }
                    }
                    list.add(name);
                }
            }
        } catch (CursorWindowAllocationException e) {
            ContentProfileErrorReportUtils.report(
                    BluetoothProfile.PBAP,
                    BluetoothProtoEnums.BLUETOOTH_PBAP_VCARD_MANAGER,
                    BluetoothStatsLog.BLUETOOTH_CONTENT_PROFILE_ERROR_REPORTED__TYPE__EXCEPTION,
                    2);
            Log.e(TAG, "CursorWindowAllocationException while loading CallHistory");
        } finally {
            if (callCursor != null) {
                callCursor.close();
                callCursor = null;
            }
        }
        return list;
    }

    public final ArrayList<String> getPhonebookNameList(final int orderByWhat) {
        ArrayList<String> nameList = new ArrayList<String>();
        // Owner vCard enhancement. Use "ME" profile if configured
        String ownerName = null;
        if (BluetoothPbapConfig.useProfileForOwnerVcard()) {
            ownerName = BluetoothPbapUtils.getProfileName(mContext);
        }
        if (ownerName == null || ownerName.length() == 0) {
            ownerName = BluetoothPbapService.getLocalPhoneName();
        }
        if (ownerName != null) {
            nameList.add(ownerName);
        }
        // End enhancement

        final Uri myUri = DevicePolicyUtils.getEnterprisePhoneUri(mContext);
        Cursor contactCursor = null;
        // By default order is indexed
        String orderBy = Phone.CONTACT_ID;
        try {
            if (orderByWhat == BluetoothPbapObexServer.ORDER_BY_ALPHABETICAL) {
                orderBy = Phone.DISPLAY_NAME;
            }
            contactCursor =
                    BluetoothMethodProxy.getInstance()
                            .contentResolverQuery(
                                    mResolver,
                                    myUri,
                                    PHONES_CONTACTS_PROJECTION,
                                    null,
                                    null,
                                    orderBy);
            if (contactCursor != null) {
                appendDistinctNameIdList(
                        nameList, mContext.getString(android.R.string.unknownName), contactCursor);
            }
        } catch (CursorWindowAllocationException e) {
            ContentProfileErrorReportUtils.report(
                    BluetoothProfile.PBAP,
                    BluetoothProtoEnums.BLUETOOTH_PBAP_VCARD_MANAGER,
                    BluetoothStatsLog.BLUETOOTH_CONTENT_PROFILE_ERROR_REPORTED__TYPE__EXCEPTION,
                    3);
            Log.e(TAG, "CursorWindowAllocationException while getting phonebook name list");
        } catch (Exception e) {
            ContentProfileErrorReportUtils.report(
                    BluetoothProfile.PBAP,
                    BluetoothProtoEnums.BLUETOOTH_PBAP_VCARD_MANAGER,
                    BluetoothStatsLog.BLUETOOTH_CONTENT_PROFILE_ERROR_REPORTED__TYPE__EXCEPTION,
                    4);
            Log.e(TAG, "Exception while getting phonebook name list", e);
        } finally {
            if (contactCursor != null) {
                contactCursor.close();
                contactCursor = null;
            }
        }
        return nameList;
    }

    final ArrayList<String> getSelectedPhonebookNameList(
            final int orderByWhat,
            final boolean vcardType21,
            int needSendBody,
            int pbSize,
            byte[] selector,
            String vCardSelectorOperator) {
        ArrayList<String> nameList = new ArrayList<String>();
        PropertySelector vcardselector = new PropertySelector(selector);
        int vcardType;

        if (vcardType21) {
            vcardType = VCardConfig.VCARD_TYPE_V21_GENERIC;
        } else {
            vcardType = VCardConfig.VCARD_TYPE_V30_GENERIC;
        }

        VCardComposer composer =
                BluetoothPbapUtils.createFilteredVCardComposer(mContext, vcardType, null);
<<<<<<< HEAD
        composer.setPhoneNumberTranslationCallback(new VCardPhoneNumberTranslationCallback() {

            @Override
            public String onValueReceived(String rawValue, int type, String label,
                    boolean isPrimary) {
                String numberWithControlSequence = rawValue.replace(PhoneNumberUtils.PAUSE, 'p')
                        .replace(PhoneNumberUtils.WAIT, 'w');
                return numberWithControlSequence;
            }
        });
=======
        composer.setPhoneNumberTranslationCallback(
                new VCardPhoneNumberTranslationCallback() {

                    @Override
                    public String onValueReceived(
                            String rawValue, int type, String label, boolean isPrimary) {
                        String numberWithControlSequence =
                                rawValue.replace(PhoneNumberUtils.PAUSE, 'p')
                                        .replace(PhoneNumberUtils.WAIT, 'w');
                        return numberWithControlSequence;
                    }
                });
>>>>>>> e110efe6

        // Owner vCard enhancement. Use "ME" profile if configured
        String ownerName = null;
        if (BluetoothPbapConfig.useProfileForOwnerVcard()) {
            ownerName = BluetoothPbapUtils.getProfileName(mContext);
        }
        if (ownerName == null || ownerName.length() == 0) {
            ownerName = BluetoothPbapService.getLocalPhoneName();
        }
        nameList.add(ownerName);
        // End enhancement

        final Uri myUri = DevicePolicyUtils.getEnterprisePhoneUri(mContext);
        Cursor contactCursor = null;
        try {
            contactCursor =
                    BluetoothMethodProxy.getInstance()
                            .contentResolverQuery(
                                    mResolver,
                                    myUri,
                                    PHONES_CONTACTS_PROJECTION,
                                    null,
                                    null,
                                    Phone.CONTACT_ID);

            ArrayList<String> contactNameIdList = new ArrayList<String>();
            appendDistinctNameIdList(
                    contactNameIdList,
                    mContext.getString(android.R.string.unknownName),
                    contactCursor);

            if (contactCursor != null) {
                if (!composer.init(contactCursor)) {
                    return nameList;
                }
                int idColumn = contactCursor.getColumnIndex(Data.CONTACT_ID);
                if (idColumn < 0) {
                    idColumn = contactCursor.getColumnIndex(Contacts._ID);
                }

                int i = 0;
                contactCursor.moveToFirst();
                while (!contactCursor.isAfterLast()) {
                    String vcard =
                            composer.buildVCard(
                                    RawContactsEntity.queryRawContactEntity(
                                            mResolver, contactCursor.getLong(idColumn)));
                    if (!contactCursor.moveToNext()) {
                        Log.i(TAG, "Cursor#moveToNext() returned false");
                    }
                    if (vcard == null) {
                        Log.e(TAG, "Failed to read a contact.");
                        ContentProfileErrorReportUtils.report(
                                BluetoothProfile.PBAP,
                                BluetoothProtoEnums.BLUETOOTH_PBAP_VCARD_MANAGER,
                                BluetoothStatsLog
                                        .BLUETOOTH_CONTENT_PROFILE_ERROR_REPORTED__TYPE__LOG_ERROR,
                                5);
                        return nameList;
                    } else if (vcard.isEmpty()) {
                        Log.i(TAG, "Contact may have been deleted during operation");
                        continue;
                    }
                    Log.v(TAG, "Checking selected bits in the vcard composer" + vcard);

                    if (!vcardselector.checkVCardSelector(vcard, vCardSelectorOperator)) {
                        Log.e(TAG, "vcard selector check fail");
                        ContentProfileErrorReportUtils.report(
                                BluetoothProfile.PBAP,
                                BluetoothProtoEnums.BLUETOOTH_PBAP_VCARD_MANAGER,
                                BluetoothStatsLog
                                        .BLUETOOTH_CONTENT_PROFILE_ERROR_REPORTED__TYPE__LOG_ERROR,
                                6);
                        vcard = null;
                        pbSize--;
                        continue;
                    } else {
                        String name = getNameFromVCard(vcard);
                        if (TextUtils.isEmpty(name)) {
                            name = mContext.getString(android.R.string.unknownName);
                        }
                        nameList.add(contactNameIdList.get(i));
                    }
                    i++;
                }
                if (orderByWhat == BluetoothPbapObexServer.ORDER_BY_INDEXED) {
                    Log.v(TAG, "getPhonebookNameList, order by index");
                    // Do not need to do anything, as we sort it by index already
                } else if (orderByWhat == BluetoothPbapObexServer.ORDER_BY_ALPHABETICAL) {
                    Log.v(TAG, "getPhonebookNameList, order by alpha");
                    Collections.sort(nameList);
                }
            }
        } catch (CursorWindowAllocationException e) {
            ContentProfileErrorReportUtils.report(
                    BluetoothProfile.PBAP,
                    BluetoothProtoEnums.BLUETOOTH_PBAP_VCARD_MANAGER,
                    BluetoothStatsLog.BLUETOOTH_CONTENT_PROFILE_ERROR_REPORTED__TYPE__EXCEPTION,
                    7);
            Log.e(TAG, "CursorWindowAllocationException while getting Phonebook name list");
        } finally {
            if (contactCursor != null) {
                contactCursor.close();
                contactCursor = null;
            }
        }
        return nameList;
    }

    public final ArrayList<String> getContactNamesByNumber(final String phoneNumber) {
        ArrayList<String> nameList = new ArrayList<String>();

        Cursor contactCursor = null;
        Uri uri = null;
        String[] projection = null;

        if (TextUtils.isEmpty(phoneNumber)) {
            uri = DevicePolicyUtils.getEnterprisePhoneUri(mContext);
            projection = PHONES_CONTACTS_PROJECTION;
        } else {
            uri = Uri.withAppendedPath(getPhoneLookupFilterUri(), Uri.encode(phoneNumber));
            projection = PHONE_LOOKUP_PROJECTION;
        }

        try {
            contactCursor =
                    BluetoothMethodProxy.getInstance()
                            .contentResolverQuery(
                                    mResolver, uri, projection, null, null, Phone.CONTACT_ID);

            if (contactCursor != null) {
<<<<<<< HEAD
                appendDistinctNameIdList(nameList, mContext.getString(android.R.string.unknownName),
                        contactCursor);
=======
                appendDistinctNameIdList(
                        nameList, mContext.getString(android.R.string.unknownName), contactCursor);
>>>>>>> e110efe6
                for (String nameIdStr : nameList) {
                    Log.v(TAG, "got name " + nameIdStr + " by number " + phoneNumber);
                }
            }
        } catch (CursorWindowAllocationException e) {
            ContentProfileErrorReportUtils.report(
                    BluetoothProfile.PBAP,
                    BluetoothProtoEnums.BLUETOOTH_PBAP_VCARD_MANAGER,
                    BluetoothStatsLog.BLUETOOTH_CONTENT_PROFILE_ERROR_REPORTED__TYPE__EXCEPTION,
                    8);
            Log.e(TAG, "CursorWindowAllocationException while getting contact names");
        } finally {
            if (contactCursor != null) {
                contactCursor.close();
                contactCursor = null;
            }
        }

        return nameList;
    }

    byte[] getCallHistoryPrimaryFolderVersion(final int type) {
        final Uri myUri = CallLog.Calls.CONTENT_URI;
        String selection = BluetoothPbapObexServer.createSelectionPara(type);
        selection = selection + " AND date >= " + sLastFetchedTimeStamp;

        Log.d(TAG, "LAST_FETCHED_TIME_STAMP is " + sLastFetchedTimeStamp);
        Cursor callCursor = null;
        long count = 0;
        long primaryVcMsb = 0;
        try {
            callCursor =
                    BluetoothMethodProxy.getInstance()
                            .contentResolverQuery(mResolver, myUri, null, selection, null, null);
            while (callCursor != null && callCursor.moveToNext()) {
                count = count + 1;
            }
        } catch (Exception e) {
            ContentProfileErrorReportUtils.report(
                    BluetoothProfile.PBAP,
                    BluetoothProtoEnums.BLUETOOTH_PBAP_VCARD_MANAGER,
                    BluetoothStatsLog.BLUETOOTH_CONTENT_PROFILE_ERROR_REPORTED__TYPE__EXCEPTION,
                    9);
            Log.e(TAG, "exception while fetching callHistory pvc");
        } finally {
            if (callCursor != null) {
                callCursor.close();
                callCursor = null;
            }
        }

        sLastFetchedTimeStamp = System.currentTimeMillis();
        Log.d(TAG, "getCallHistoryPrimaryFolderVersion count is " + count + " type is " + type);
        ByteBuffer pvc = ByteBuffer.allocate(16);
        pvc.putLong(primaryVcMsb);
        Log.d(TAG, "primaryVersionCounter is " + BluetoothPbapUtils.sPrimaryVersionCounter);
        pvc.putLong(count);
        return pvc.array();
    }

    private static final String[] CALLLOG_PROJECTION =
            new String[] {
                CallLog.Calls._ID, // 0
            };
    private static final int ID_COLUMN_INDEX = 0;

    final int composeAndSendSelectedCallLogVcards(
            final int type,
            Operation op,
            final int startPoint,
            final int endPoint,
            final boolean vcardType21,
            int needSendBody,
            int pbSize,
            boolean ignorefilter,
            byte[] filter,
            byte[] vcardselector,
            String vcardselectorop,
            boolean vcardselect) {
        if (startPoint < 1 || startPoint > endPoint) {
            Log.e(TAG, "internal error: startPoint or endPoint is not correct.");
            ContentProfileErrorReportUtils.report(
                    BluetoothProfile.PBAP,
                    BluetoothProtoEnums.BLUETOOTH_PBAP_VCARD_MANAGER,
                    BluetoothStatsLog.BLUETOOTH_CONTENT_PROFILE_ERROR_REPORTED__TYPE__LOG_ERROR,
                    10);
            return ResponseCodes.OBEX_HTTP_INTERNAL_ERROR;
        }
        String typeSelection = BluetoothPbapObexServer.createSelectionPara(type);

        final Uri myUri = CallLog.Calls.CONTENT_URI;
        Cursor callsCursor = null;
        long startPointId = 0;
        long endPointId = 0;
        try {
            // Need test to see if order by _ID is ok here, or by date?
            callsCursor =
                    BluetoothMethodProxy.getInstance()
                            .contentResolverQuery(
                                    mResolver,
                                    myUri,
                                    CALLLOG_PROJECTION,
                                    typeSelection,
                                    null,
                                    CALLLOG_SORT_ORDER);
            if (callsCursor != null) {
                callsCursor.moveToPosition(startPoint - 1);
                startPointId = callsCursor.getLong(ID_COLUMN_INDEX);
                Log.v(TAG, "Call Log query startPointId = " + startPointId);
                if (startPoint == endPoint) {
                    endPointId = startPointId;
                } else {
                    callsCursor.moveToPosition(endPoint - 1);
                    endPointId = callsCursor.getLong(ID_COLUMN_INDEX);
                }
                Log.v(TAG, "Call log query endPointId = " + endPointId);
            }
        } catch (CursorWindowAllocationException e) {
            ContentProfileErrorReportUtils.report(
                    BluetoothProfile.PBAP,
                    BluetoothProtoEnums.BLUETOOTH_PBAP_VCARD_MANAGER,
                    BluetoothStatsLog.BLUETOOTH_CONTENT_PROFILE_ERROR_REPORTED__TYPE__EXCEPTION,
                    11);
            Log.e(TAG, "CursorWindowAllocationException while composing calllog vcards");
        } finally {
            if (callsCursor != null) {
                callsCursor.close();
                callsCursor = null;
            }
        }

        String recordSelection;
        if (startPoint == endPoint) {
            recordSelection = Calls._ID + "=" + startPointId;
        } else {
            // The query to call table is by "_id DESC" order, so change
            // correspondingly.
            recordSelection =
                    Calls._ID + ">=" + endPointId + " AND " + Calls._ID + "<=" + startPointId;
        }

        String selection;
        if (typeSelection == null) {
            selection = recordSelection;
        } else {
            selection = "(" + typeSelection + ") AND (" + recordSelection + ")";
        }

        Log.v(TAG, "Call log query selection is: " + selection);

<<<<<<< HEAD
        return composeCallLogsAndSendSelectedVCards(op, selection, vcardType21, needSendBody,
                pbSize, null, ignorefilter, filter, vcardselector, vcardselectorop, vcardselect);
=======
        return composeCallLogsAndSendSelectedVCards(
                op,
                selection,
                vcardType21,
                needSendBody,
                pbSize,
                null,
                ignorefilter,
                filter,
                vcardselector,
                vcardselectorop,
                vcardselect);
>>>>>>> e110efe6
    }

    final int composeAndSendPhonebookVcards(
            Operation op,
            final int startPoint,
            final int endPoint,
            final boolean vcardType21,
            String ownerVCard,
            int needSendBody,
            int pbSize,
            boolean ignorefilter,
            byte[] filter,
            byte[] vcardselector,
            String vcardselectorop,
            boolean vcardselect,
            boolean favorites) {
        if (startPoint < 1 || startPoint > endPoint) {
            Log.e(TAG, "internal error: startPoint or endPoint is not correct.");
            ContentProfileErrorReportUtils.report(
                    BluetoothProfile.PBAP,
                    BluetoothProtoEnums.BLUETOOTH_PBAP_VCARD_MANAGER,
                    BluetoothStatsLog.BLUETOOTH_CONTENT_PROFILE_ERROR_REPORTED__TYPE__LOG_ERROR,
                    12);
            return ResponseCodes.OBEX_HTTP_INTERNAL_ERROR;
        }

        final Uri myUri = DevicePolicyUtils.getEnterprisePhoneUri(mContext);
        Cursor contactCursor = null;
        Cursor contactIdCursor = new MatrixCursor(new String[] {Phone.CONTACT_ID});

        String selectionClause = null;
        if (favorites) {
            selectionClause = Phone.STARRED + " = 1";
        }

        try {
            contactCursor =
                    BluetoothMethodProxy.getInstance()
                            .contentResolverQuery(
                                    mResolver,
                                    myUri,
                                    PHONES_CONTACTS_PROJECTION,
                                    selectionClause,
                                    null,
                                    Phone.CONTACT_ID);
            if (contactCursor != null) {
                contactIdCursor =
                        ContactCursorFilter.filterByRange(contactCursor, startPoint, endPoint);
            }
        } catch (CursorWindowAllocationException e) {
            ContentProfileErrorReportUtils.report(
                    BluetoothProfile.PBAP,
                    BluetoothProtoEnums.BLUETOOTH_PBAP_VCARD_MANAGER,
                    BluetoothStatsLog.BLUETOOTH_CONTENT_PROFILE_ERROR_REPORTED__TYPE__EXCEPTION,
                    13);
            Log.e(TAG, "CursorWindowAllocationException while composing phonebook vcards");
        } finally {
            if (contactCursor != null) {
                contactCursor.close();
            }
        }

        if (vcardselect) {
            return composeContactsAndSendSelectedVCards(
                    op,
                    contactIdCursor,
                    vcardType21,
                    ownerVCard,
                    needSendBody,
                    pbSize,
                    ignorefilter,
                    filter,
                    vcardselector,
                    vcardselectorop);
        } else {
            return composeContactsAndSendVCards(
                    op, contactIdCursor, vcardType21, ownerVCard, ignorefilter, filter);
        }
    }

    final int composeAndSendPhonebookOneVcard(
            Operation op,
            final int offset,
            final boolean vcardType21,
            String ownerVCard,
            int orderByWhat,
            boolean ignorefilter,
            byte[] filter) {
        if (offset < 1) {
            Log.e(TAG, "Internal error: offset is not correct.");
            ContentProfileErrorReportUtils.report(
                    BluetoothProfile.PBAP,
                    BluetoothProtoEnums.BLUETOOTH_PBAP_VCARD_MANAGER,
                    BluetoothStatsLog.BLUETOOTH_CONTENT_PROFILE_ERROR_REPORTED__TYPE__LOG_ERROR,
                    14);
            return ResponseCodes.OBEX_HTTP_INTERNAL_ERROR;
        }
        final Uri myUri = DevicePolicyUtils.getEnterprisePhoneUri(mContext);

        Cursor contactCursor = null;
        Cursor contactIdCursor = new MatrixCursor(new String[] {Phone.CONTACT_ID});
        // By default order is indexed
        String orderBy = Phone.CONTACT_ID;
        try {
            if (orderByWhat == BluetoothPbapObexServer.ORDER_BY_ALPHABETICAL) {
                orderBy = Phone.DISPLAY_NAME;
            }
            contactCursor =
                    BluetoothMethodProxy.getInstance()
                            .contentResolverQuery(
                                    mResolver,
                                    myUri,
                                    PHONES_CONTACTS_PROJECTION,
                                    null,
                                    null,
                                    orderBy);
        } catch (CursorWindowAllocationException e) {
            ContentProfileErrorReportUtils.report(
                    BluetoothProfile.PBAP,
                    BluetoothProtoEnums.BLUETOOTH_PBAP_VCARD_MANAGER,
                    BluetoothStatsLog.BLUETOOTH_CONTENT_PROFILE_ERROR_REPORTED__TYPE__EXCEPTION,
                    15);
            Log.e(TAG, "CursorWindowAllocationException while composing phonebook one vcard");
        } finally {
            if (contactCursor != null) {
                contactIdCursor = ContactCursorFilter.filterByOffset(contactCursor, offset);
                contactCursor.close();
                contactCursor = null;
            }
        }
        return composeContactsAndSendVCards(
                op, contactIdCursor, vcardType21, ownerVCard, ignorefilter, filter);
    }

    /** Filter contact cursor by certain condition. */
    static final class ContactCursorFilter {
        /**
         * @param contactCursor
         * @param offset
         * @return a cursor containing contact id of {@code offset} contact.
         */
        static Cursor filterByOffset(Cursor contactCursor, int offset) {
            return filterByRange(contactCursor, offset, offset);
        }

        /**
         * @param contactCursor
         * @param startPoint
         * @param endPoint
         * @return a cursor containing contact ids of {@code startPoint}th to {@code endPoint}th
         *     contact. (i.e. [startPoint, endPoint], both points should be greater than 0)
         */
        static Cursor filterByRange(Cursor contactCursor, int startPoint, int endPoint) {
            final int contactIdColumn = contactCursor.getColumnIndex(Data.CONTACT_ID);
            long previousContactId = -1;
            // As startPoint, endOffset index starts from 1 to n, we set
            // currentPoint base as 1 not 0
            int currentOffset = 1;
            final MatrixCursor contactIdsCursor = new MatrixCursor(new String[] {Phone.CONTACT_ID});
            while (contactCursor.moveToNext() && currentOffset <= endPoint) {
                long currentContactId = contactCursor.getLong(contactIdColumn);
                if (previousContactId != currentContactId) {
                    previousContactId = currentContactId;
                    if (currentOffset >= startPoint) {
<<<<<<< HEAD
                        contactIdsCursor.addRow(new Long[]{currentContactId});
=======
                        contactIdsCursor.addRow(new Long[] {currentContactId});
>>>>>>> e110efe6
                        Log.v(TAG, "contactIdsCursor.addRow: " + currentContactId);
                    }
                    currentOffset++;
                }
            }
            return contactIdsCursor;
        }
    }

<<<<<<< HEAD
    private int composeContactsAndSendVCards(Operation op, final Cursor contactIdCursor,
            final boolean vcardType21, String ownerVCard, boolean ignorefilter, byte[] filter) {
=======
    private int composeContactsAndSendVCards(
            Operation op,
            final Cursor contactIdCursor,
            final boolean vcardType21,
            String ownerVCard,
            boolean ignorefilter,
            byte[] filter) {
>>>>>>> e110efe6
        long timestamp = System.currentTimeMillis();

        VCardComposer composer = null;
        VCardFilter vcardfilter = new VCardFilter(ignorefilter ? null : filter);

        HandlerForStringBuffer buffer = null;
        try {
            // Currently only support Generic Vcard 2.1 and 3.0
            int vcardType;
            if (vcardType21) {
                vcardType = VCardConfig.VCARD_TYPE_V21_GENERIC;
                vcardType |= VCardConfig.FLAG_CONVERT_PHONETIC_NAME_STRINGS;
                vcardType |= VCardConfig.FLAG_REFRAIN_QP_TO_NAME_PROPERTIES;
            } else {
                vcardType = VCardConfig.VCARD_TYPE_V30_GENERIC;
            }
            if (!vcardfilter.isPhotoEnabled()) {
                vcardType |= VCardConfig.FLAG_REFRAIN_IMAGE_EXPORT;
            }

            // Enhancement: customize Vcard based on preferences/settings and
            // input from caller
            composer = BluetoothPbapUtils.createFilteredVCardComposer(mContext, vcardType, null);
            // End enhancement

            // BT does want PAUSE/WAIT conversion while it doesn't want the
            // other formatting
            // done by vCard library by default.
            composer.setPhoneNumberTranslationCallback(
                    new VCardPhoneNumberTranslationCallback() {
                        @Override
                        public String onValueReceived(
                                String rawValue, int type, String label, boolean isPrimary) {
                            // 'p' and 'w' are the standard characters for pause and
                            // wait
                            // (see RFC 3601)
                            // so use those when exporting phone numbers via vCard.
                            String numberWithControlSequence =
                                    rawValue.replace(PhoneNumberUtils.PAUSE, 'p')
                                            .replace(PhoneNumberUtils.WAIT, 'w');
                            return numberWithControlSequence;
                        }
                    });
            buffer = new HandlerForStringBuffer(op, ownerVCard);
            Log.v(TAG, "contactIdCursor size: " + contactIdCursor.getCount());
            if (!composer.init(contactIdCursor) || !buffer.init()) {
                return ResponseCodes.OBEX_HTTP_INTERNAL_ERROR;
            }
            int idColumn = contactIdCursor.getColumnIndex(Data.CONTACT_ID);
            if (idColumn < 0) {
                idColumn = contactIdCursor.getColumnIndex(Contacts._ID);
            }

            while (!contactIdCursor.isAfterLast()) {
                if (BluetoothPbapObexServer.sIsAborted) {
                    ((ServerOperation) op).setAborted(true);
                    BluetoothPbapObexServer.sIsAborted = false;
                    break;
                }
                String vcard =
                        composer.buildVCard(
                                RawContactsEntity.queryRawContactEntity(
                                        mResolver, contactIdCursor.getLong(idColumn)));
                if (!contactIdCursor.moveToNext()) {
                    Log.i(TAG, "Cursor#moveToNext() returned false");
                }
                if (vcard == null) {
                    Log.e(TAG, "Failed to read a contact.");
                    ContentProfileErrorReportUtils.report(
                            BluetoothProfile.PBAP,
                            BluetoothProtoEnums.BLUETOOTH_PBAP_VCARD_MANAGER,
                            BluetoothStatsLog
                                    .BLUETOOTH_CONTENT_PROFILE_ERROR_REPORTED__TYPE__LOG_ERROR,
                            16);
                    return ResponseCodes.OBEX_HTTP_INTERNAL_ERROR;
                } else if (vcard.isEmpty()) {
                    Log.i(TAG, "Contact may have been deleted during operation");
                    continue;
                }
                Log.v(TAG, "vCard from composer: " + vcard);

                vcard = vcardfilter.apply(vcard, vcardType21);
                vcard = stripTelephoneNumber(vcard);

                Log.v(TAG, "vCard after cleanup: " + vcard);

                if (!buffer.writeVCard(vcard)) {
                    // onEntryCreate() already emits error.
                    return ResponseCodes.OBEX_HTTP_INTERNAL_ERROR;
                }
            }
        } finally {
            if (composer != null) {
                composer.terminate();
            }
            if (buffer != null) {
                buffer.terminate();
            }
        }

<<<<<<< HEAD
        Log.v(TAG, "Total vcard composing and sending out takes " + (System.currentTimeMillis()
                - timestamp) + " ms");
=======
        Log.v(
                TAG,
                "Total vcard composing and sending out takes "
                        + (System.currentTimeMillis() - timestamp)
                        + " ms");
>>>>>>> e110efe6

        return ResponseCodes.OBEX_HTTP_OK;
    }

<<<<<<< HEAD
    private int composeContactsAndSendSelectedVCards(Operation op, final Cursor contactIdCursor,
            final boolean vcardType21, String ownerVCard, int needSendBody, int pbSize,
            boolean ignorefilter, byte[] filter, byte[] selector, String vcardselectorop) {
=======
    private int composeContactsAndSendSelectedVCards(
            Operation op,
            final Cursor contactIdCursor,
            final boolean vcardType21,
            String ownerVCard,
            int needSendBody,
            int pbSize,
            boolean ignorefilter,
            byte[] filter,
            byte[] selector,
            String vcardselectorop) {
>>>>>>> e110efe6
        long timestamp = System.currentTimeMillis();

        VCardComposer composer = null;
        VCardFilter vcardfilter = new VCardFilter(ignorefilter ? null : filter);
        PropertySelector vcardselector = new PropertySelector(selector);

        HandlerForStringBuffer buffer = null;

        try {
            // Currently only support Generic Vcard 2.1 and 3.0
            int vcardType;
            if (vcardType21) {
                vcardType = VCardConfig.VCARD_TYPE_V21_GENERIC;
            } else {
                vcardType = VCardConfig.VCARD_TYPE_V30_GENERIC;
            }
            if (!vcardfilter.isPhotoEnabled()) {
                vcardType |= VCardConfig.FLAG_REFRAIN_IMAGE_EXPORT;
            }

            // Enhancement: customize Vcard based on preferences/settings and
            // input from caller
            composer = BluetoothPbapUtils.createFilteredVCardComposer(mContext, vcardType, null);
            // End enhancement

            /* BT does want PAUSE/WAIT conversion while it doesn't want the
             * other formatting done by vCard library by default. */
            composer.setPhoneNumberTranslationCallback(
                    new VCardPhoneNumberTranslationCallback() {
                        @Override
                        public String onValueReceived(
                                String rawValue, int type, String label, boolean isPrimary) {
                            /* 'p' and 'w' are the standard characters for pause and wait
                             * (see RFC 3601) so use those when exporting phone numbers via vCard.*/
                            String numberWithControlSequence =
                                    rawValue.replace(PhoneNumberUtils.PAUSE, 'p')
                                            .replace(PhoneNumberUtils.WAIT, 'w');
                            return numberWithControlSequence;
                        }
                    });
            buffer = new HandlerForStringBuffer(op, ownerVCard);
            Log.v(TAG, "contactIdCursor size: " + contactIdCursor.getCount());
            if (!composer.init(contactIdCursor) || !buffer.init()) {
                return ResponseCodes.OBEX_HTTP_INTERNAL_ERROR;
            }
            int idColumn = contactIdCursor.getColumnIndex(Data.CONTACT_ID);
            if (idColumn < 0) {
                idColumn = contactIdCursor.getColumnIndex(Contacts._ID);
            }

            while (!contactIdCursor.isAfterLast()) {
                if (BluetoothPbapObexServer.sIsAborted) {
                    ((ServerOperation) op).setAborted(true);
                    BluetoothPbapObexServer.sIsAborted = false;
                    break;
                }
                String vcard =
                        composer.buildVCard(
                                RawContactsEntity.queryRawContactEntity(
                                        mResolver, contactIdCursor.getLong(idColumn)));
                if (!contactIdCursor.moveToNext()) {
                    Log.i(TAG, "Cursor#moveToNext() returned false");
                }
                if (vcard == null) {
                    Log.e(TAG, "Failed to read a contact.");
                    ContentProfileErrorReportUtils.report(
                            BluetoothProfile.PBAP,
                            BluetoothProtoEnums.BLUETOOTH_PBAP_VCARD_MANAGER,
                            BluetoothStatsLog
                                    .BLUETOOTH_CONTENT_PROFILE_ERROR_REPORTED__TYPE__LOG_ERROR,
                            17);
                    return ResponseCodes.OBEX_HTTP_INTERNAL_ERROR;
                } else if (vcard.isEmpty()) {
                    Log.i(TAG, "Contact may have been deleted during operation");
                    continue;
                }
                Log.v(TAG, "Checking selected bits in the vcard composer" + vcard);

                if (!vcardselector.checkVCardSelector(vcard, vcardselectorop)) {
                    Log.e(TAG, "vcard selector check fail");
                    ContentProfileErrorReportUtils.report(
                            BluetoothProfile.PBAP,
                            BluetoothProtoEnums.BLUETOOTH_PBAP_VCARD_MANAGER,
                            BluetoothStatsLog
                                    .BLUETOOTH_CONTENT_PROFILE_ERROR_REPORTED__TYPE__LOG_ERROR,
                            18);
                    vcard = null;
                    pbSize--;
                    continue;
                }

                Log.i(TAG, "vcard selector check pass");

                if (needSendBody == NEED_SEND_BODY) {
                    vcard = vcardfilter.apply(vcard, vcardType21);
                    vcard = stripTelephoneNumber(vcard);

                    Log.v(TAG, "vCard after cleanup: " + vcard);

                    if (!buffer.writeVCard(vcard)) {
                        // onEntryCreate() already emits error.
                        return ResponseCodes.OBEX_HTTP_INTERNAL_ERROR;
                    }
                }
            }

            if (needSendBody != NEED_SEND_BODY) {
                return pbSize;
            }
        } finally {
            if (composer != null) {
                composer.terminate();
            }
            if (buffer != null) {
                buffer.terminate();
            }
        }

<<<<<<< HEAD
        Log.v(TAG, "Total vcard composing and sending out takes " + (System.currentTimeMillis()
                - timestamp) + " ms");
=======
        Log.v(
                TAG,
                "Total vcard composing and sending out takes "
                        + (System.currentTimeMillis() - timestamp)
                        + " ms");
>>>>>>> e110efe6

        return ResponseCodes.OBEX_HTTP_OK;
    }

    private int composeCallLogsAndSendSelectedVCards(
            Operation op,
            final String selection,
            final boolean vcardType21,
            int needSendBody,
            int pbSize,
            String ownerVCard,
            boolean ignorefilter,
            byte[] filter,
            byte[] selector,
            String vcardselectorop,
            boolean vCardSelct) {
        long timestamp = System.currentTimeMillis();

        BluetoothPbapCallLogComposer composer = null;
        HandlerForStringBuffer buffer = null;

        try {
            VCardFilter vcardfilter = new VCardFilter(ignorefilter ? null : filter);
            PropertySelector vcardselector = new PropertySelector(selector);
            composer = new BluetoothPbapCallLogComposer(mContext);
            buffer = new HandlerForStringBuffer(op, ownerVCard);
            if (!composer.init(CallLog.Calls.CONTENT_URI, selection, null, CALLLOG_SORT_ORDER)
                    || !buffer.init()) {
                return ResponseCodes.OBEX_HTTP_INTERNAL_ERROR;
            }

            while (!composer.isAfterLast()) {
                if (BluetoothPbapObexServer.sIsAborted) {
                    ((ServerOperation) op).setAborted(true);
                    BluetoothPbapObexServer.sIsAborted = false;
                    break;
                }
                String vcard = composer.createOneEntry(vcardType21);
                if (vCardSelct) {
                    if (!vcardselector.checkVCardSelector(vcard, vcardselectorop)) {
                        Log.e(TAG, "Checking vcard selector for call log");
                        ContentProfileErrorReportUtils.report(
                                BluetoothProfile.PBAP,
                                BluetoothProtoEnums.BLUETOOTH_PBAP_VCARD_MANAGER,
                                BluetoothStatsLog
                                        .BLUETOOTH_CONTENT_PROFILE_ERROR_REPORTED__TYPE__LOG_ERROR,
                                19);
                        vcard = null;
                        pbSize--;
                        continue;
                    }
                    if (needSendBody == NEED_SEND_BODY) {
                        if (vcard == null) {
<<<<<<< HEAD
                            Log.e(TAG, "Failed to read a contact. Error reason: "
                                    + composer.getErrorReason());
=======
                            Log.e(
                                    TAG,
                                    "Failed to read a contact. Error reason: "
                                            + composer.getErrorReason());
>>>>>>> e110efe6
                            ContentProfileErrorReportUtils.report(
                                    BluetoothProfile.PBAP,
                                    BluetoothProtoEnums.BLUETOOTH_PBAP_VCARD_MANAGER,
                                    BluetoothStatsLog
                                            .BLUETOOTH_CONTENT_PROFILE_ERROR_REPORTED__TYPE__LOG_ERROR,
                                    20);
                            return ResponseCodes.OBEX_HTTP_INTERNAL_ERROR;
                        } else if (vcard.isEmpty()) {
                            Log.i(TAG, "Call Log may have been deleted during operation");
                            continue;
                        }
                        vcard = vcardfilter.apply(vcard, vcardType21);

                        Log.v(TAG, "Vcard Entry:");
                        Log.v(TAG, vcard);
                        buffer.writeVCard(vcard);
                    }
                } else {
                    if (vcard == null) {
<<<<<<< HEAD
                        Log.e(TAG, "Failed to read a contact. Error reason: "
                                + composer.getErrorReason());
=======
                        Log.e(
                                TAG,
                                "Failed to read a contact. Error reason: "
                                        + composer.getErrorReason());
>>>>>>> e110efe6
                        ContentProfileErrorReportUtils.report(
                                BluetoothProfile.PBAP,
                                BluetoothProtoEnums.BLUETOOTH_PBAP_VCARD_MANAGER,
                                BluetoothStatsLog
                                        .BLUETOOTH_CONTENT_PROFILE_ERROR_REPORTED__TYPE__LOG_ERROR,
                                21);
                        return ResponseCodes.OBEX_HTTP_INTERNAL_ERROR;
                    }
                    Log.v(TAG, "Vcard Entry:");
                    Log.v(TAG, vcard);
                    buffer.writeVCard(vcard);
                }
            }
            if (needSendBody != NEED_SEND_BODY && vCardSelct) {
                return pbSize;
            }
        } finally {
            if (composer != null) {
                composer.terminate();
            }
            if (buffer != null) {
                buffer.terminate();
            }
        }

<<<<<<< HEAD
        Log.v(TAG, "Total vcard composing and sending out takes " + (System.currentTimeMillis()
                - timestamp) + " ms");
=======
        Log.v(
                TAG,
                "Total vcard composing and sending out takes "
                        + (System.currentTimeMillis() - timestamp)
                        + " ms");
>>>>>>> e110efe6
        return ResponseCodes.OBEX_HTTP_OK;
    }

    public String stripTelephoneNumber(String vCard) {
        String separator = System.getProperty("line.separator");
        String[] attr = vCard.split(separator);
        String stripedVCard = "";
        for (int i = 0; i < attr.length; i++) {
            if (attr[i].startsWith("TEL")) {
                String[] vTagAndTel = attr[i].split(":", 2);
                int telLenBefore = vTagAndTel[1].length();
                // Remove '-', '(', ')' or ' ' from TEL number
                vTagAndTel[1] =
                        vTagAndTel[1]
                                .replace("-", "")
                                .replace("(", "")
                                .replace(")", "")
                                .replace(" ", "");
                if (vTagAndTel[1].length() < telLenBefore) {
                    Log.v(TAG, "Fixing vCard TEL to " + vTagAndTel[1]);
<<<<<<< HEAD
                    attr[i] = new StringBuilder().append(vTagAndTel[0]).append(":")
                                                 .append(vTagAndTel[1]).toString();
=======
                    attr[i] =
                            new StringBuilder()
                                    .append(vTagAndTel[0])
                                    .append(":")
                                    .append(vTagAndTel[1])
                                    .toString();
>>>>>>> e110efe6
                }
            }
        }

        for (int i = 0; i < attr.length; i++) {
            if (!attr[i].isEmpty()) {
                stripedVCard = stripedVCard.concat(attr[i] + separator);
            }
        }
        Log.v(TAG, "vCard with stripped telephone no.: " + stripedVCard);
        return stripedVCard;
    }

    public static class VCardFilter {
        private enum FilterBit {
            //       bit  property                  onlyCheckV21  excludeForV21
            FN(1, "FN", true, false),
            PHOTO(3, "PHOTO", false, false),
            BDAY(4, "BDAY", false, false),
            ADR(5, "ADR", false, false),
            EMAIL(8, "EMAIL", false, false),
            TITLE(12, "TITLE", false, false),
            ORG(16, "ORG", false, false),
            NOTE(17, "NOTE", false, false),
            SOUND(19, "SOUND", false, false),
            URL(20, "URL", false, false),
            NICKNAME(23, "NICKNAME", false, true),
            DATETIME(28, "X-IRMC-CALL-DATETIME", false, false);

            public final int pos;
            public final String prop;
            public final boolean onlyCheckV21;
            public final boolean excludeForV21;

            FilterBit(int pos, String prop, boolean onlyCheckV21, boolean excludeForV21) {
                this.pos = pos;
                this.prop = prop;
                this.onlyCheckV21 = onlyCheckV21;
                this.excludeForV21 = excludeForV21;
            }
        }

        private static final String SEPARATOR = System.getProperty("line.separator");
        private final byte[] mFilter;

        // This function returns true if the attributes needs to be included in the filtered vcard.
        private boolean isFilteredIn(FilterBit bit, boolean vCardType21) {
            final int offset = (bit.pos / 8) + 1;
            final int bitPos = bit.pos % 8;
            if (!vCardType21 && bit.onlyCheckV21) {
                return true;
            }
            if (vCardType21 && bit.excludeForV21) {
                return false;
            }
            if (mFilter == null || offset > mFilter.length) {
                return true;
            }
            return ((mFilter[mFilter.length - offset] >> bitPos) & 0x01) != 0;
        }

        VCardFilter(byte[] filter) {
            this.mFilter = filter;
        }

        public boolean isPhotoEnabled() {
            return isFilteredIn(FilterBit.PHOTO, false);
        }

        public String apply(String vCard, boolean vCardType21) {
            if (mFilter == null) {
                return vCard;
            }
            String[] lines = vCard.split(SEPARATOR);
            StringBuilder filteredVCard = new StringBuilder();
            boolean filteredIn = false;

            for (String line : lines) {
                // Check whether the current property is changing (ignoring multi-line properties)
                // and determine if the current property is filtered in.
                if (!Character.isWhitespace(line.charAt(0)) && !line.startsWith("=")) {
                    String currentProp = line.split("[;:]")[0];
                    filteredIn = true;

                    for (FilterBit bit : FilterBit.values()) {
                        if (bit.prop.equals(currentProp)) {
                            filteredIn = isFilteredIn(bit, vCardType21);
                            break;
                        }
                    }

                    // Since PBAP does not have filter bits for IM and SIP,
                    // exclude them by default. Easiest way is to exclude all
                    // X- fields, except date time....
                    if (currentProp.startsWith("X-")) {
                        filteredIn = false;
                        if (currentProp.equals("X-IRMC-CALL-DATETIME")) {
                            filteredIn = true;
                        }
                    }
                }

                // Build filtered vCard
                if (filteredIn) {
                    filteredVCard.append(line + SEPARATOR);
                }
            }

            return filteredVCard.toString();
        }
    }

    @VisibleForTesting
    static class PropertySelector {
        private enum PropertyMask {
            //               bit    property
            VERSION(0, "VERSION"),
            FN(1, "FN"),
            NAME(2, "N"),
            PHOTO(3, "PHOTO"),
            BDAY(4, "BDAY"),
            ADR(5, "ADR"),
            LABEL(6, "LABEL"),
            TEL(7, "TEL"),
            EMAIL(8, "EMAIL"),
            TITLE(12, "TITLE"),
            ORG(16, "ORG"),
            NOTE(17, "NOTE"),
            URL(20, "URL"),
            NICKNAME(23, "NICKNAME"),
            DATETIME(28, "DATETIME");

            public final int mBitPosition;
            public final String mProperty;

            PropertyMask(int bitPosition, String property) {
                this.mBitPosition = bitPosition;
                this.mProperty = property;
            }
        }

        private static final String SEPARATOR = System.getProperty("line.separator");
        private final byte[] mSelector;

        PropertySelector(byte[] selector) {
            this.mSelector = selector;
        }

        boolean checkVCardSelector(String vCard, String vCardSelectorOperator) {
            Log.d(TAG, "vCardSelectorOperator=" + vCardSelectorOperator);

            final boolean checkAtLeastOnePropertyExists = vCardSelectorOperator.equals("0");
            final boolean checkAllPropertiesExist = vCardSelectorOperator.equals("1");

            boolean result = true;

            if (checkAtLeastOnePropertyExists) {
                for (PropertyMask mask : PropertyMask.values()) {
                    if (!checkBit(mask.mBitPosition, mSelector)) {
                        continue;
                    }
                    Log.d(TAG, "checking for prop :" + mask.mProperty);

                    if (doesVCardHaveProperty(vCard, mask.mProperty)) {
                        Log.d(TAG, "mask.prop.equals current prop :" + mask.mProperty);
                        return true;
                    } else {
                        result = false;
                    }
                }
            } else if (checkAllPropertiesExist) {
                for (PropertyMask mask : PropertyMask.values()) {
                    if (!checkBit(mask.mBitPosition, mSelector)) {
                        continue;
                    }
                    Log.d(TAG, "checking for prop :" + mask.mProperty);

                    if (!doesVCardHaveProperty(vCard, mask.mProperty)) {
                        Log.d(TAG, "mask.prop.notequals current prop" + mask.mProperty);
                        return false;
                    }
                }
            }

            return result;
        }

        private boolean checkBit(int attrBit, byte[] selector) {
            int offset = (attrBit / 8) + 1;
            if (mSelector == null || offset > mSelector.length) {
                return false;
            }
            return ((selector[mSelector.length - offset] >> (attrBit % 8)) & 0x01) != 0;
        }
    }

    private static Uri getPhoneLookupFilterUri() {
        return PhoneLookup.ENTERPRISE_CONTENT_FILTER_URI;
    }

    /**
     * Get size of the cursor without duplicated contact id. This assumes the given cursor is sorted
     * by CONTACT_ID.
     */
    private static int getDistinctContactIdSize(Cursor cursor) {
        final int contactIdColumn = cursor.getColumnIndex(Data.CONTACT_ID);
        final int idColumn = cursor.getColumnIndex(Data._ID);
        long previousContactId = -1;
        int count = 0;
        cursor.moveToPosition(-1);
        while (cursor.moveToNext()) {
            final long contactId =
                    cursor.getLong(contactIdColumn != -1 ? contactIdColumn : idColumn);
            if (previousContactId != contactId) {
                count++;
                previousContactId = contactId;
            }
        }
        Log.v(TAG, "getDistinctContactIdSize result: " + count);
        return count;
    }

    /**
     * Append "display_name,contact_id" string array from cursor to ArrayList. This assumes the
     * given cursor is sorted by CONTACT_ID.
     */
    private static void appendDistinctNameIdList(
            ArrayList<String> resultList, String defaultName, Cursor cursor) {
        final int contactIdColumn = cursor.getColumnIndex(Data.CONTACT_ID);
        final int idColumn = cursor.getColumnIndex(Data._ID);
        final int nameColumn = cursor.getColumnIndex(Data.DISPLAY_NAME);
        cursor.moveToPosition(-1);
        while (cursor.moveToNext()) {
            final long contactId =
                    cursor.getLong(contactIdColumn != -1 ? contactIdColumn : idColumn);
            String displayName = nameColumn != -1 ? cursor.getString(nameColumn) : defaultName;
            if (TextUtils.isEmpty(displayName)) {
                displayName = defaultName;
            }

            String newString = displayName + "," + contactId;
            if (!resultList.contains(newString)) {
                resultList.add(newString);
            }
        }
        for (String nameId : resultList) {
            Log.i(TAG, "appendDistinctNameIdList result: " + nameId);
        }
    }

    @VisibleForTesting
    static String getNameFromVCard(String vCard) {
        String[] lines = vCard.split(PropertySelector.SEPARATOR);
        String name = "";
        for (String line : lines) {
            if (!Character.isWhitespace(line.charAt(0)) && !line.startsWith("=")) {
                if (line.startsWith("N:")) {
                    name = line.substring(line.lastIndexOf(':') + 1);
                }
            }
        }
        Log.d(TAG, "returning name: " + name);
        return name;
    }

    private static boolean doesVCardHaveProperty(String vCard, String property) {
        String[] lines = vCard.split(PropertySelector.SEPARATOR);
        for (String line : lines) {
            if (!Character.isWhitespace(line.charAt(0)) && !line.startsWith("=")) {
                String currentProperty = line.split("[;:]")[0];
                if (property.equals(currentProperty)) {
                    return true;
                }
            }
        }
        return false;
    }
}<|MERGE_RESOLUTION|>--- conflicted
+++ resolved
@@ -57,10 +57,6 @@
 public class BluetoothPbapVcardManager {
     private static final String TAG = "BluetoothPbapVcardManager";
 
-<<<<<<< HEAD
-
-=======
->>>>>>> e110efe6
     private ContentResolver mResolver;
 
     private Context mContext;
@@ -368,18 +364,6 @@
 
         VCardComposer composer =
                 BluetoothPbapUtils.createFilteredVCardComposer(mContext, vcardType, null);
-<<<<<<< HEAD
-        composer.setPhoneNumberTranslationCallback(new VCardPhoneNumberTranslationCallback() {
-
-            @Override
-            public String onValueReceived(String rawValue, int type, String label,
-                    boolean isPrimary) {
-                String numberWithControlSequence = rawValue.replace(PhoneNumberUtils.PAUSE, 'p')
-                        .replace(PhoneNumberUtils.WAIT, 'w');
-                return numberWithControlSequence;
-            }
-        });
-=======
         composer.setPhoneNumberTranslationCallback(
                 new VCardPhoneNumberTranslationCallback() {
 
@@ -392,7 +376,6 @@
                         return numberWithControlSequence;
                     }
                 });
->>>>>>> e110efe6
 
         // Owner vCard enhancement. Use "ME" profile if configured
         String ownerName = null;
@@ -524,13 +507,8 @@
                                     mResolver, uri, projection, null, null, Phone.CONTACT_ID);
 
             if (contactCursor != null) {
-<<<<<<< HEAD
-                appendDistinctNameIdList(nameList, mContext.getString(android.R.string.unknownName),
-                        contactCursor);
-=======
                 appendDistinctNameIdList(
                         nameList, mContext.getString(android.R.string.unknownName), contactCursor);
->>>>>>> e110efe6
                 for (String nameIdStr : nameList) {
                     Log.v(TAG, "got name " + nameIdStr + " by number " + phoneNumber);
                 }
@@ -681,10 +659,6 @@
 
         Log.v(TAG, "Call log query selection is: " + selection);
 
-<<<<<<< HEAD
-        return composeCallLogsAndSendSelectedVCards(op, selection, vcardType21, needSendBody,
-                pbSize, null, ignorefilter, filter, vcardselector, vcardselectorop, vcardselect);
-=======
         return composeCallLogsAndSendSelectedVCards(
                 op,
                 selection,
@@ -697,7 +671,6 @@
                 vcardselector,
                 vcardselectorop,
                 vcardselect);
->>>>>>> e110efe6
     }
 
     final int composeAndSendPhonebookVcards(
@@ -862,11 +835,7 @@
                 if (previousContactId != currentContactId) {
                     previousContactId = currentContactId;
                     if (currentOffset >= startPoint) {
-<<<<<<< HEAD
-                        contactIdsCursor.addRow(new Long[]{currentContactId});
-=======
                         contactIdsCursor.addRow(new Long[] {currentContactId});
->>>>>>> e110efe6
                         Log.v(TAG, "contactIdsCursor.addRow: " + currentContactId);
                     }
                     currentOffset++;
@@ -876,10 +845,6 @@
         }
     }
 
-<<<<<<< HEAD
-    private int composeContactsAndSendVCards(Operation op, final Cursor contactIdCursor,
-            final boolean vcardType21, String ownerVCard, boolean ignorefilter, byte[] filter) {
-=======
     private int composeContactsAndSendVCards(
             Operation op,
             final Cursor contactIdCursor,
@@ -887,7 +852,6 @@
             String ownerVCard,
             boolean ignorefilter,
             byte[] filter) {
->>>>>>> e110efe6
         long timestamp = System.currentTimeMillis();
 
         VCardComposer composer = null;
@@ -988,25 +952,15 @@
             }
         }
 
-<<<<<<< HEAD
-        Log.v(TAG, "Total vcard composing and sending out takes " + (System.currentTimeMillis()
-                - timestamp) + " ms");
-=======
         Log.v(
                 TAG,
                 "Total vcard composing and sending out takes "
                         + (System.currentTimeMillis() - timestamp)
                         + " ms");
->>>>>>> e110efe6
 
         return ResponseCodes.OBEX_HTTP_OK;
     }
 
-<<<<<<< HEAD
-    private int composeContactsAndSendSelectedVCards(Operation op, final Cursor contactIdCursor,
-            final boolean vcardType21, String ownerVCard, int needSendBody, int pbSize,
-            boolean ignorefilter, byte[] filter, byte[] selector, String vcardselectorop) {
-=======
     private int composeContactsAndSendSelectedVCards(
             Operation op,
             final Cursor contactIdCursor,
@@ -1018,7 +972,6 @@
             byte[] filter,
             byte[] selector,
             String vcardselectorop) {
->>>>>>> e110efe6
         long timestamp = System.currentTimeMillis();
 
         VCardComposer composer = null;
@@ -1137,16 +1090,11 @@
             }
         }
 
-<<<<<<< HEAD
-        Log.v(TAG, "Total vcard composing and sending out takes " + (System.currentTimeMillis()
-                - timestamp) + " ms");
-=======
         Log.v(
                 TAG,
                 "Total vcard composing and sending out takes "
                         + (System.currentTimeMillis() - timestamp)
                         + " ms");
->>>>>>> e110efe6
 
         return ResponseCodes.OBEX_HTTP_OK;
     }
@@ -1200,15 +1148,10 @@
                     }
                     if (needSendBody == NEED_SEND_BODY) {
                         if (vcard == null) {
-<<<<<<< HEAD
-                            Log.e(TAG, "Failed to read a contact. Error reason: "
-                                    + composer.getErrorReason());
-=======
                             Log.e(
                                     TAG,
                                     "Failed to read a contact. Error reason: "
                                             + composer.getErrorReason());
->>>>>>> e110efe6
                             ContentProfileErrorReportUtils.report(
                                     BluetoothProfile.PBAP,
                                     BluetoothProtoEnums.BLUETOOTH_PBAP_VCARD_MANAGER,
@@ -1228,15 +1171,10 @@
                     }
                 } else {
                     if (vcard == null) {
-<<<<<<< HEAD
-                        Log.e(TAG, "Failed to read a contact. Error reason: "
-                                + composer.getErrorReason());
-=======
                         Log.e(
                                 TAG,
                                 "Failed to read a contact. Error reason: "
                                         + composer.getErrorReason());
->>>>>>> e110efe6
                         ContentProfileErrorReportUtils.report(
                                 BluetoothProfile.PBAP,
                                 BluetoothProtoEnums.BLUETOOTH_PBAP_VCARD_MANAGER,
@@ -1262,16 +1200,11 @@
             }
         }
 
-<<<<<<< HEAD
-        Log.v(TAG, "Total vcard composing and sending out takes " + (System.currentTimeMillis()
-                - timestamp) + " ms");
-=======
         Log.v(
                 TAG,
                 "Total vcard composing and sending out takes "
                         + (System.currentTimeMillis() - timestamp)
                         + " ms");
->>>>>>> e110efe6
         return ResponseCodes.OBEX_HTTP_OK;
     }
 
@@ -1292,17 +1225,12 @@
                                 .replace(" ", "");
                 if (vTagAndTel[1].length() < telLenBefore) {
                     Log.v(TAG, "Fixing vCard TEL to " + vTagAndTel[1]);
-<<<<<<< HEAD
-                    attr[i] = new StringBuilder().append(vTagAndTel[0]).append(":")
-                                                 .append(vTagAndTel[1]).toString();
-=======
                     attr[i] =
                             new StringBuilder()
                                     .append(vTagAndTel[0])
                                     .append(":")
                                     .append(vTagAndTel[1])
                                     .toString();
->>>>>>> e110efe6
                 }
             }
         }

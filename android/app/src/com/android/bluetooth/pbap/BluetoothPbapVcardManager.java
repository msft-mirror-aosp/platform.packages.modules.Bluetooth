--- conflicted
+++ resolved
@@ -57,10 +57,6 @@
 public class BluetoothPbapVcardManager {
     private static final String TAG = "BluetoothPbapVcardManager";
 
-<<<<<<< HEAD
-
-=======
->>>>>>> 67a65fc1
     private ContentResolver mResolver;
 
     private Context mContext;
@@ -362,18 +358,6 @@
 
         VCardComposer composer =
                 BluetoothPbapUtils.createFilteredVCardComposer(mContext, vcardType, null);
-<<<<<<< HEAD
-        composer.setPhoneNumberTranslationCallback(new VCardPhoneNumberTranslationCallback() {
-
-            @Override
-            public String onValueReceived(String rawValue, int type, String label,
-                    boolean isPrimary) {
-                String numberWithControlSequence = rawValue.replace(PhoneNumberUtils.PAUSE, 'p')
-                        .replace(PhoneNumberUtils.WAIT, 'w');
-                return numberWithControlSequence;
-            }
-        });
-=======
         composer.setPhoneNumberTranslationCallback(
                 new VCardPhoneNumberTranslationCallback() {
 
@@ -386,7 +370,6 @@
                         return numberWithControlSequence;
                     }
                 });
->>>>>>> 67a65fc1
 
         // Owner vCard enhancement. Use "ME" profile if configured
         String ownerName = null;
@@ -518,13 +501,8 @@
                                     mResolver, uri, projection, null, null, Phone.CONTACT_ID);
 
             if (contactCursor != null) {
-<<<<<<< HEAD
-                appendDistinctNameIdList(nameList, mContext.getString(android.R.string.unknownName),
-                        contactCursor);
-=======
                 appendDistinctNameIdList(
                         nameList, mContext.getString(android.R.string.unknownName), contactCursor);
->>>>>>> 67a65fc1
                 for (String nameIdStr : nameList) {
                     Log.v(TAG, "got name " + nameIdStr + " by number " + phoneNumber);
                 }
@@ -675,10 +653,6 @@
 
         Log.v(TAG, "Call log query selection is: " + selection);
 
-<<<<<<< HEAD
-        return composeCallLogsAndSendSelectedVCards(op, selection, vcardType21, needSendBody,
-                pbSize, null, ignorefilter, filter, vcardselector, vcardselectorop, vcardselect);
-=======
         return composeCallLogsAndSendSelectedVCards(
                 op,
                 selection,
@@ -691,7 +665,6 @@
                 vcardselector,
                 vcardselectorop,
                 vcardselect);
->>>>>>> 67a65fc1
     }
 
     final int composeAndSendPhonebookVcards(
@@ -851,11 +824,7 @@
                 if (previousContactId != currentContactId) {
                     previousContactId = currentContactId;
                     if (currentOffset >= startPoint) {
-<<<<<<< HEAD
-                        contactIdsCursor.addRow(new Long[]{currentContactId});
-=======
                         contactIdsCursor.addRow(new Long[] {currentContactId});
->>>>>>> 67a65fc1
                         Log.v(TAG, "contactIdsCursor.addRow: " + currentContactId);
                     }
                     currentOffset++;
@@ -865,10 +834,6 @@
         }
     }
 
-<<<<<<< HEAD
-    private int composeContactsAndSendVCards(Operation op, final Cursor contactIdCursor,
-            final boolean vcardType21, String ownerVCard, boolean ignorefilter, byte[] filter) {
-=======
     private int composeContactsAndSendVCards(
             Operation op,
             final Cursor contactIdCursor,
@@ -876,7 +841,6 @@
             String ownerVCard,
             boolean ignorefilter,
             byte[] filter) {
->>>>>>> 67a65fc1
         long timestamp = System.currentTimeMillis();
 
         VCardComposer composer = null;
@@ -977,25 +941,15 @@
             }
         }
 
-<<<<<<< HEAD
-        Log.v(TAG, "Total vcard composing and sending out takes " + (System.currentTimeMillis()
-                - timestamp) + " ms");
-=======
         Log.v(
                 TAG,
                 "Total vcard composing and sending out takes "
                         + (System.currentTimeMillis() - timestamp)
                         + " ms");
->>>>>>> 67a65fc1
 
         return ResponseCodes.OBEX_HTTP_OK;
     }
 
-<<<<<<< HEAD
-    private int composeContactsAndSendSelectedVCards(Operation op, final Cursor contactIdCursor,
-            final boolean vcardType21, String ownerVCard, int needSendBody, int pbSize,
-            boolean ignorefilter, byte[] filter, byte[] selector, String vcardselectorop) {
-=======
     private int composeContactsAndSendSelectedVCards(
             Operation op,
             final Cursor contactIdCursor,
@@ -1007,7 +961,6 @@
             byte[] filter,
             byte[] selector,
             String vcardselectorop) {
->>>>>>> 67a65fc1
         long timestamp = System.currentTimeMillis();
 
         VCardComposer composer = null;
@@ -1126,16 +1079,11 @@
             }
         }
 
-<<<<<<< HEAD
-        Log.v(TAG, "Total vcard composing and sending out takes " + (System.currentTimeMillis()
-                - timestamp) + " ms");
-=======
         Log.v(
                 TAG,
                 "Total vcard composing and sending out takes "
                         + (System.currentTimeMillis() - timestamp)
                         + " ms");
->>>>>>> 67a65fc1
 
         return ResponseCodes.OBEX_HTTP_OK;
     }
@@ -1189,15 +1137,10 @@
                     }
                     if (needSendBody == NEED_SEND_BODY) {
                         if (vcard == null) {
-<<<<<<< HEAD
-                            Log.e(TAG, "Failed to read a contact. Error reason: "
-                                    + composer.getErrorReason());
-=======
                             Log.e(
                                     TAG,
                                     "Failed to read a contact. Error reason: "
                                             + composer.getErrorReason());
->>>>>>> 67a65fc1
                             ContentProfileErrorReportUtils.report(
                                     BluetoothProfile.PBAP,
                                     BluetoothProtoEnums.BLUETOOTH_PBAP_VCARD_MANAGER,
@@ -1217,15 +1160,10 @@
                     }
                 } else {
                     if (vcard == null) {
-<<<<<<< HEAD
-                        Log.e(TAG, "Failed to read a contact. Error reason: "
-                                + composer.getErrorReason());
-=======
                         Log.e(
                                 TAG,
                                 "Failed to read a contact. Error reason: "
                                         + composer.getErrorReason());
->>>>>>> 67a65fc1
                         ContentProfileErrorReportUtils.report(
                                 BluetoothProfile.PBAP,
                                 BluetoothProtoEnums.BLUETOOTH_PBAP_VCARD_MANAGER,
@@ -1251,16 +1189,11 @@
             }
         }
 
-<<<<<<< HEAD
-        Log.v(TAG, "Total vcard composing and sending out takes " + (System.currentTimeMillis()
-                - timestamp) + " ms");
-=======
         Log.v(
                 TAG,
                 "Total vcard composing and sending out takes "
                         + (System.currentTimeMillis() - timestamp)
                         + " ms");
->>>>>>> 67a65fc1
         return ResponseCodes.OBEX_HTTP_OK;
     }
 
@@ -1281,17 +1214,12 @@
                                 .replace(" ", "");
                 if (vTagAndTel[1].length() < telLenBefore) {
                     Log.v(TAG, "Fixing vCard TEL to " + vTagAndTel[1]);
-<<<<<<< HEAD
-                    attr[i] = new StringBuilder().append(vTagAndTel[0]).append(":")
-                                                 .append(vTagAndTel[1]).toString();
-=======
                     attr[i] =
                             new StringBuilder()
                                     .append(vTagAndTel[0])
                                     .append(":")
                                     .append(vTagAndTel[1])
                                     .toString();
->>>>>>> 67a65fc1
                 }
             }
         }

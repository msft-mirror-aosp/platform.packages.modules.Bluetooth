--- conflicted
+++ resolved
@@ -148,16 +148,6 @@
 
     /**
      * Proxies {@link BluetoothAdapter#getRemoteLeDevice(String, int)} on default Bluetooth Adapter.
-<<<<<<< HEAD
-     */
-    public BluetoothDevice getDefaultAdapterRemoteLeDevice(String address, int addressType) {
-        return BluetoothAdapter.getDefaultAdapter().getRemoteLeDevice(address, addressType);
-    }
-
-    /**
-     * Proxies {@link ContentResolver#openFileDescriptor(Uri, String)}.
-=======
->>>>>>> e110efe6
      */
     public BluetoothDevice getDefaultAdapterRemoteLeDevice(String address, int addressType) {
         return BluetoothAdapter.getDefaultAdapter().getRemoteLeDevice(address, addressType);
@@ -254,13 +244,6 @@
             PeriodicAdvertisingManager manager, PeriodicAdvertisingCallback callback) {
         manager.unregisterSync(callback);
     }
-<<<<<<< HEAD
-    /**
-     * Proxies {@link PeriodicAdvertisingManager#transferSync}.
-     */
-    public void periodicAdvertisingManagerTransferSync(PeriodicAdvertisingManager manager,
-            BluetoothDevice bda, int serviceData, int syncHandle) {
-=======
 
     /** Proxies {@link PeriodicAdvertisingManager#transferSync}. */
     public void periodicAdvertisingManagerTransferSync(
@@ -268,7 +251,6 @@
             BluetoothDevice bda,
             int serviceData,
             int syncHandle) {
->>>>>>> e110efe6
         manager.transferSync(bda, serviceData, syncHandle);
     }
 

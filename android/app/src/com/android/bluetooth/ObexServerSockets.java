--- conflicted
+++ resolved
@@ -56,14 +56,9 @@
     private SocketAcceptThread mRfcommThread;
     private SocketAcceptThread mL2capThread;
 
-<<<<<<< HEAD
-
-    private ObexServerSockets(IObexConnectionHandler conHandler, BluetoothServerSocket rfcommSocket,
-=======
     private ObexServerSockets(
             IObexConnectionHandler conHandler,
             BluetoothServerSocket rfcommSocket,
->>>>>>> e110efe6
             BluetoothServerSocket l2capSocket) {
         mConHandler = conHandler;
         mRfcommSocket = rfcommSocket;
@@ -119,13 +114,8 @@
      *     due to channel-in-use.
      */
     @RequiresPermission(android.Manifest.permission.BLUETOOTH_CONNECT)
-<<<<<<< HEAD
-    private static ObexServerSockets create(IObexConnectionHandler validator, int rfcommChannel,
-            int l2capPsm, boolean isSecure) {
-=======
     private static ObexServerSockets create(
             IObexConnectionHandler validator, int rfcommChannel, int l2capPsm, boolean isSecure) {
->>>>>>> e110efe6
         Log.d(TAG, "create(rfcomm = " + rfcommChannel + ", l2capPsm = " + l2capPsm + ")");
         BluetoothAdapter bt = BluetoothAdapter.getDefaultAdapter();
         if (bt == null) {
@@ -164,13 +154,8 @@
             if (!initSocketOK) {
                 // Need to break out of this loop if BT is being turned off.
                 int state = bt.getState();
-<<<<<<< HEAD
-                if ((state != BluetoothAdapter.STATE_TURNING_ON) && (state
-                        != BluetoothAdapter.STATE_ON)) {
-=======
                 if ((state != BluetoothAdapter.STATE_TURNING_ON)
                         && (state != BluetoothAdapter.STATE_ON)) {
->>>>>>> e110efe6
                     Log.w(TAG, "initServerSockets failed as BT is (being) turned off");
                     break;
                 }

--- conflicted
+++ resolved
@@ -430,7 +430,6 @@
                 routingDevice.supportedProfiles.add(BluetoothProfile.A2DP);
             } else {
                 routingDevice.supportedProfiles.remove(BluetoothProfile.A2DP);
-<<<<<<< HEAD
             }
             if (mDbManager.getProfileConnectionPolicy(device, BluetoothProfile.HEARING_AID)
                     == BluetoothProfile.CONNECTION_POLICY_ALLOWED) {
@@ -438,15 +437,6 @@
             } else {
                 routingDevice.supportedProfiles.remove(BluetoothProfile.HEARING_AID);
             }
-=======
-            }
-            if (mDbManager.getProfileConnectionPolicy(device, BluetoothProfile.HEARING_AID)
-                    == BluetoothProfile.CONNECTION_POLICY_ALLOWED) {
-                routingDevice.supportedProfiles.add(BluetoothProfile.HEARING_AID);
-            } else {
-                routingDevice.supportedProfiles.remove(BluetoothProfile.HEARING_AID);
-            }
->>>>>>> e110efe6
             if (mDbManager.getProfileConnectionPolicy(device, BluetoothProfile.LE_AUDIO)
                     == BluetoothProfile.CONNECTION_POLICY_ALLOWED) {
                 routingDevice.supportedProfiles.add(BluetoothProfile.LE_AUDIO);
@@ -574,26 +564,26 @@
                             + ", "
                             + device
                             + ")");
-<<<<<<< HEAD
-            boolean activated = switch (profile) {
-                case BluetoothProfile.A2DP -> {
-                    A2dpService service = mFactory.getA2dpService();
-                    yield service == null ? false : service.setActiveDevice(device);
-                }
-                case BluetoothProfile.HEADSET -> {
-                    HeadsetService service = mFactory.getHeadsetService();
-                    yield service == null ? false : service.setActiveDevice(device);
-                }
-                case BluetoothProfile.LE_AUDIO -> {
-                    LeAudioService service = mFactory.getLeAudioService();
-                    yield service == null ? false : service.setActiveDevice(device);
-                }
-                case BluetoothProfile.HEARING_AID -> {
-                    HearingAidService service = mFactory.getHearingAidService();
-                    yield service == null ? false : service.setActiveDevice(device);
-                }
-                default -> false;
-            };
+            boolean activated =
+                    switch (profile) {
+                        case BluetoothProfile.A2DP -> {
+                            A2dpService service = mFactory.getA2dpService();
+                            yield service == null ? false : service.setActiveDevice(device);
+                        }
+                        case BluetoothProfile.HEADSET -> {
+                            HeadsetService service = mFactory.getHeadsetService();
+                            yield service == null ? false : service.setActiveDevice(device);
+                        }
+                        case BluetoothProfile.LE_AUDIO -> {
+                            LeAudioService service = mFactory.getLeAudioService();
+                            yield service == null ? false : service.setActiveDevice(device);
+                        }
+                        case BluetoothProfile.HEARING_AID -> {
+                            HearingAidService service = mFactory.getHearingAidService();
+                            yield service == null ? false : service.setActiveDevice(device);
+                        }
+                        default -> false;
+                    };
             if (activated) {
                 List<BluetoothDevice> activeDevices = mActiveDevices.get(profile);
                 if (activeDevices == null) {
@@ -737,171 +727,6 @@
                 Log.i(TAG, "Do not set profile active for watch device when connected: " + device);
                 return false;
             }
-=======
-            boolean activated =
-                    switch (profile) {
-                        case BluetoothProfile.A2DP -> {
-                            A2dpService service = mFactory.getA2dpService();
-                            yield service == null ? false : service.setActiveDevice(device);
-                        }
-                        case BluetoothProfile.HEADSET -> {
-                            HeadsetService service = mFactory.getHeadsetService();
-                            yield service == null ? false : service.setActiveDevice(device);
-                        }
-                        case BluetoothProfile.LE_AUDIO -> {
-                            LeAudioService service = mFactory.getLeAudioService();
-                            yield service == null ? false : service.setActiveDevice(device);
-                        }
-                        case BluetoothProfile.HEARING_AID -> {
-                            HearingAidService service = mFactory.getHearingAidService();
-                            yield service == null ? false : service.setActiveDevice(device);
-                        }
-                        default -> false;
-                    };
-            if (activated) {
-                List<BluetoothDevice> activeDevices = mActiveDevices.get(profile);
-                if (activeDevices == null) {
-                    activeDevices = new ArrayList<>();
-                    mActiveDevices.put(profile, activeDevices);
-                }
-                if (!canActivateTogether(profile, device, activeDevices)) {
-                    activeDevices.clear();
-                }
-                activeDevices.add(device);
-            }
-            return activated;
-        }
-
-        private boolean removeActiveDevice(int profile, boolean hasFallbackDevice) {
-            Log.d(
-                    TAG,
-                    "removeActiveDevice("
-                            + BluetoothProfile.getProfileName(profile)
-                            + ", hadFallbackDevice="
-                            + hasFallbackDevice
-                            + ")");
-            mActiveDevices.remove(profile);
-            return switch (profile) {
-                case BluetoothProfile.A2DP -> {
-                    A2dpService service = mFactory.getA2dpService();
-                    yield service == null ? false : service.removeActiveDevice(!hasFallbackDevice);
-                }
-                case BluetoothProfile.HEADSET -> {
-                    HeadsetService service = mFactory.getHeadsetService();
-                    yield service == null ? false : service.setActiveDevice(null);
-                }
-                case BluetoothProfile.LE_AUDIO -> {
-                    LeAudioService service = mFactory.getLeAudioService();
-                    yield service == null ? false : service.removeActiveDevice(hasFallbackDevice);
-                }
-                case BluetoothProfile.HEARING_AID -> {
-                    HearingAidService service = mFactory.getHearingAidService();
-                    yield service == null ? false : service.removeActiveDevice(!hasFallbackDevice);
-                }
-                default -> false;
-            };
-        }
-
-        private boolean canActivateTogether(
-                int profile, BluetoothDevice device, List<BluetoothDevice> group) {
-            if (device == null || group == null || group.isEmpty()) {
-                return false;
-            }
-            switch (profile) {
-                case BluetoothProfile.LE_AUDIO:
-                    {
-                        final LeAudioService leAudioService = mFactory.getLeAudioService();
-                        if (leAudioService == null) {
-                            return false;
-                        }
-                        int groupId = leAudioService.getGroupId(device);
-                        if (groupId != LE_AUDIO_GROUP_ID_INVALID
-                                && groupId == leAudioService.getGroupId(group.get(0))) {
-                            return true;
-                        }
-                        break;
-                    }
-                case BluetoothProfile.HEARING_AID:
-                    {
-                        final HearingAidService hearingAidService = mFactory.getHearingAidService();
-                        if (hearingAidService == null) {
-                            return false;
-                        }
-                        long hiSyncId = hearingAidService.getHiSyncId(device);
-                        if (hiSyncId != BluetoothHearingAid.HI_SYNC_ID_INVALID
-                                && hiSyncId == hearingAidService.getHiSyncId(group.get(0))) {
-                            return true;
-                        }
-                        break;
-                    }
-            }
-            return false;
-        }
-
-        /**
-         * Checks whether it is Okay to activate HFP when the device is connected.
-         *
-         * @param connectedDevice the connected device
-         * @return {@code true} if the device should be activated when connected.
-         */
-        private boolean shouldActivateWhenConnected(AudioRoutingDevice connectedDevice) {
-            BluetoothDevice device = connectedDevice.device;
-            // HFP only and A2DP only devices should not be automatically activated when connected.
-            if (connectedDevice.isHfpOnly()) {
-                Log.i(TAG, "Do not activate HFP only device when connected: " + device);
-                return false;
-            } else if (connectedDevice.isA2dpOnly()) {
-                Log.i(TAG, "Do not activate A2DP only device when connected: " + device);
-                return false;
-            }
-            // If there is an active stream to a remote device, the audio should not be
-            // automatically activated when connected.
-            for (int p : connectedDevice.supportedProfiles) {
-                if (!getActiveDevices(p).isEmpty()) {
-                    BluetoothMethodProxy mp = BluetoothMethodProxy.getInstance();
-                    if (!mp.mediaSessionManagerGetActiveSessions(mSessionManager).isEmpty()
-                            || mAudioMode == AudioManager.MODE_IN_CALL) {
-                        Log.i(
-                                TAG,
-                                "Do not activate the connected device when another device is in"
-                                        + " use: "
-                                        + device);
-                        return false;
-                    }
-                }
-            }
-            BluetoothClass deviceClass = device.getBluetoothClass();
-            if (deviceClass != null
-                    && deviceClass.getDeviceClass() == BluetoothClass.Device.WEARABLE_WRIST_WATCH) {
-                Log.i(TAG, "Do not set profile active for watch device when connected: " + device);
-                return false;
-            }
-            // Check the audio device policy
-            HeadsetService service = mFactory.getHeadsetService();
-            BluetoothSinkAudioPolicy audioPolicy = service.getHfpCallAudioPolicy(device);
-            if (audioPolicy != null
-                    && audioPolicy.getActiveDevicePolicyAfterConnection()
-                            == BluetoothSinkAudioPolicy.POLICY_NOT_ALLOWED) {
-                Log.i(
-                        TAG,
-                        "The device's HFP call audio policy doesn't allow it to be activated when"
-                                + " connected: "
-                                + device);
-                return false;
-            }
-
-            // Check metadata
-            byte[] deviceType =
-                    mDbManager.getCustomMeta(device, BluetoothDevice.METADATA_DEVICE_TYPE);
-            if (deviceType == null) {
-                return true;
-            }
-            String deviceTypeStr = new String(deviceType);
-            if (deviceTypeStr.equals(BluetoothDevice.DEVICE_TYPE_WATCH)) {
-                Log.i(TAG, "Do not set profile active for watch device when connected: " + device);
-                return false;
-            }
->>>>>>> e110efe6
             return true;
         }
 
@@ -932,21 +757,6 @@
             public boolean canActivateNow(int profile) {
                 if (!connectedProfiles.contains(profile)) return false;
                 return switch (profile) {
-<<<<<<< HEAD
-                    case BluetoothProfile.HEADSET -> !supportedProfiles.contains(
-                                    BluetoothProfile.A2DP)
-                            || connectedProfiles.contains(BluetoothProfile.A2DP);
-                    case BluetoothProfile.A2DP -> !supportedProfiles.contains(
-                                    BluetoothProfile.HEADSET)
-                            || connectedProfiles.contains(BluetoothProfile.HEADSET);
-                    case BluetoothProfile.LE_AUDIO -> !Utils.isDualModeAudioEnabled()
-                            // Check all supported A2DP and HFP are connected if dual mode enabled
-                            || ((connectedProfiles.contains(BluetoothProfile.A2DP)
-                                            || !supportedProfiles.contains(BluetoothProfile.A2DP))
-                                    && (connectedProfiles.contains(BluetoothProfile.HEADSET)
-                                            || !supportedProfiles.contains(
-                                                    BluetoothProfile.HEADSET)));
-=======
                     case BluetoothProfile.HEADSET ->
                             !supportedProfiles.contains(BluetoothProfile.A2DP)
                                     || connectedProfiles.contains(BluetoothProfile.A2DP);
@@ -963,7 +773,6 @@
                                             && (connectedProfiles.contains(BluetoothProfile.HEADSET)
                                                     || !supportedProfiles.contains(
                                                             BluetoothProfile.HEADSET)));
->>>>>>> e110efe6
                     default -> true;
                 };
             }

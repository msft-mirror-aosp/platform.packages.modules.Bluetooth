/*
 * Copyright (C) 2012 The Android Open Source Project
 * Copyright (C) 2016-2017 The Linux Foundation
 *
 * Licensed under the Apache License, Version 2.0 (the "License");
 * you may not use this file except in compliance with the License.
 * You may obtain a copy of the License at
 *
 *      http://www.apache.org/licenses/LICENSE-2.0
 *
 * Unless required by applicable law or agreed to in writing, software
 * distributed under the License is distributed on an "AS IS" BASIS,
 * WITHOUT WARRANTIES OR CONDITIONS OF ANY KIND, either express or implied.
 * See the License for the specific language governing permissions and
 * limitations under the License.
 */

package com.android.bluetooth.btservice;

import static android.Manifest.permission.BLUETOOTH_CONNECT;
import static android.Manifest.permission.BLUETOOTH_SCAN;

import android.annotation.NonNull;
import android.annotation.RequiresPermission;
import android.app.BroadcastOptions;
import android.bluetooth.BluetoothA2dp;
import android.bluetooth.BluetoothA2dpSink;
import android.bluetooth.BluetoothAdapter;
import android.bluetooth.BluetoothAvrcpController;
import android.bluetooth.BluetoothClass;
import android.bluetooth.BluetoothDevice;
import android.bluetooth.BluetoothHeadset;
import android.bluetooth.BluetoothHeadsetClient;
import android.bluetooth.BluetoothHearingAid;
import android.bluetooth.BluetoothHidDevice;
import android.bluetooth.BluetoothHidHost;
import android.bluetooth.BluetoothLeAudio;
import android.bluetooth.BluetoothMap;
import android.bluetooth.BluetoothMapClient;
import android.bluetooth.BluetoothPan;
import android.bluetooth.BluetoothPbap;
import android.bluetooth.BluetoothPbapClient;
import android.bluetooth.BluetoothProfile;
import android.bluetooth.BluetoothSap;
import android.bluetooth.BufferConstraint;
import android.bluetooth.BufferConstraints;
import android.content.BroadcastReceiver;
import android.content.Context;
import android.content.Intent;
import android.content.IntentFilter;
import android.os.Bundle;
import android.os.Handler;
import android.os.Looper;
import android.os.ParcelUuid;
import android.os.SystemProperties;
import android.os.UserHandle;
import android.util.Log;
import android.util.Pair;

import androidx.annotation.VisibleForTesting;

import com.android.bluetooth.BluetoothStatsLog;
import com.android.bluetooth.Utils;
import com.android.bluetooth.btservice.RemoteDevices.DeviceProperties;
import com.android.bluetooth.flags.Flags;
import com.android.modules.utils.build.SdkLevel;

import com.google.common.collect.EvictingQueue;

import java.io.FileDescriptor;
import java.io.PrintWriter;
import java.util.ArrayList;
import java.util.HashMap;
import java.util.List;
import java.util.concurrent.CompletableFuture;
import java.util.concurrent.CopyOnWriteArrayList;

class AdapterProperties {
    private static final String TAG = "AdapterProperties";

    private static final String MAX_CONNECTED_AUDIO_DEVICES_PROPERTY =
            "persist.bluetooth.maxconnectedaudiodevices";
    private static final int MAX_CONNECTED_AUDIO_DEVICES_LOWER_BOUND = 1;
    private static final int MAX_CONNECTED_AUDIO_DEVICES_UPPER_BOUND = 5;
    private static final String A2DP_OFFLOAD_SUPPORTED_PROPERTY =
            "ro.bluetooth.a2dp_offload.supported";
    private static final String A2DP_OFFLOAD_DISABLED_PROPERTY =
            "persist.bluetooth.a2dp_offload.disabled";

    private static final long DEFAULT_DISCOVERY_TIMEOUT_MS = 12800;
    @VisibleForTesting static final int BLUETOOTH_NAME_MAX_LENGTH_BYTES = 248;
    private static final int BD_ADDR_LEN = 6; // in bytes
    private static final int SYSTEM_CONNECTION_LATENCY_METRIC = 65536;

    private volatile String mName;
    private volatile byte[] mAddress;
    private volatile BluetoothClass mBluetoothClass;
    private volatile int mScanMode;
    private volatile int mDiscoverableTimeout;
    private volatile ParcelUuid[] mUuids;

    private CopyOnWriteArrayList<BluetoothDevice> mBondedDevices =
            new CopyOnWriteArrayList<BluetoothDevice>();

    private static final int SCAN_MODE_CHANGES_MAX_SIZE = 10;
    private EvictingQueue<String> mScanModeChanges;

    private int mProfilesConnecting, mProfilesConnected, mProfilesDisconnecting;
    private final HashMap<Integer, Pair<Integer, Integer>> mProfileConnectionState =
            new HashMap<>();

    private final CompletableFuture<List<BufferConstraint>> mBufferConstraintList =
            new CompletableFuture<>();

    private volatile int mConnectionState = BluetoothAdapter.STATE_DISCONNECTED;
    private volatile int mState = BluetoothAdapter.STATE_OFF;
    private int mMaxConnectedAudioDevices = 1;
    private boolean mA2dpOffloadEnabled = false;

    private AdapterService mService;
    private boolean mDiscovering;
    private long mDiscoveryEndMs; // < Time (ms since epoch) that discovery ended or will end.
    private RemoteDevices mRemoteDevices;
    private BluetoothAdapter mAdapter;
    // TODO - all hw capabilities to be exposed as a class
    private int mNumOfAdvertisementInstancesSupported;
    private boolean mRpaOffloadSupported;
    private int mNumOfOffloadedIrkSupported;
    private int mNumOfOffloadedScanFilterSupported;
    private int mOffloadedScanResultStorageBytes;
    private int mVersSupported;
    private int mTotNumOfTrackableAdv;
    private boolean mIsExtendedScanSupported;
    private boolean mIsDebugLogSupported;
    private boolean mIsActivityAndEnergyReporting;
    private boolean mIsLe2MPhySupported;
    private boolean mIsLeCodedPhySupported;
    private boolean mIsLeExtendedAdvertisingSupported;
    private boolean mIsLePeriodicAdvertisingSupported;
    private int mLeMaximumAdvertisingDataLength;
    private boolean mIsOffloadedTransportDiscoveryDataScanSupported;

    private int mIsDynamicAudioBufferSizeSupported;
    private int mDynamicAudioBufferSizeSupportedCodecsGroup1;
    private int mDynamicAudioBufferSizeSupportedCodecsGroup2;

    private boolean mIsLePeriodicAdvertisingSyncTransferSenderSupported;
    private boolean mIsLePeriodicAdvertisingSyncTransferRecipientSupported;
    private boolean mIsLeConnectedIsochronousStreamCentralSupported;
    private boolean mIsLeIsochronousBroadcasterSupported;

    private boolean mReceiverRegistered;
    private Handler mHandler;

    private BroadcastReceiver mReceiver =
            new BroadcastReceiver() {
                @Override
                public void onReceive(Context context, Intent intent) {
                    String action = intent.getAction();
                    if (action == null) {
                        Log.w(TAG, "Received intent with null action");
                        return;
                    }
                    switch (action) {
                        case BluetoothHeadset.ACTION_CONNECTION_STATE_CHANGED:
                            logConnectionStateChanges(BluetoothProfile.HEADSET, intent);
                            break;
                        case BluetoothA2dp.ACTION_CONNECTION_STATE_CHANGED:
                            logConnectionStateChanges(BluetoothProfile.A2DP, intent);
                            break;
                        case BluetoothHeadsetClient.ACTION_CONNECTION_STATE_CHANGED:
                            logConnectionStateChanges(BluetoothProfile.HEADSET_CLIENT, intent);
                            break;
                        case BluetoothHearingAid.ACTION_CONNECTION_STATE_CHANGED:
                            logConnectionStateChanges(BluetoothProfile.HEARING_AID, intent);
                            break;
                        case BluetoothA2dpSink.ACTION_CONNECTION_STATE_CHANGED:
                            logConnectionStateChanges(BluetoothProfile.A2DP_SINK, intent);
                            break;
                        case BluetoothHidDevice.ACTION_CONNECTION_STATE_CHANGED:
                            logConnectionStateChanges(BluetoothProfile.HID_DEVICE, intent);
                            break;
                        case BluetoothHidHost.ACTION_CONNECTION_STATE_CHANGED:
                            logConnectionStateChanges(BluetoothProfile.HID_HOST, intent);
                            break;
                        case BluetoothAvrcpController.ACTION_CONNECTION_STATE_CHANGED:
                            logConnectionStateChanges(BluetoothProfile.AVRCP_CONTROLLER, intent);
                            break;
                        case BluetoothPan.ACTION_CONNECTION_STATE_CHANGED:
                            logConnectionStateChanges(BluetoothProfile.PAN, intent);
                            break;
                        case BluetoothMap.ACTION_CONNECTION_STATE_CHANGED:
                            logConnectionStateChanges(BluetoothProfile.MAP, intent);
                            break;
                        case BluetoothMapClient.ACTION_CONNECTION_STATE_CHANGED:
                            logConnectionStateChanges(BluetoothProfile.MAP_CLIENT, intent);
                            break;
                        case BluetoothSap.ACTION_CONNECTION_STATE_CHANGED:
                            logConnectionStateChanges(BluetoothProfile.SAP, intent);
                            break;
                        case BluetoothPbapClient.ACTION_CONNECTION_STATE_CHANGED:
                            logConnectionStateChanges(BluetoothProfile.PBAP_CLIENT, intent);
                            break;
                        case BluetoothPbap.ACTION_CONNECTION_STATE_CHANGED:
                            logConnectionStateChanges(BluetoothProfile.PBAP, intent);
                            break;
                        case BluetoothLeAudio.ACTION_LE_AUDIO_CONNECTION_STATE_CHANGED:
                            logConnectionStateChanges(BluetoothProfile.LE_AUDIO, intent);
                            break;
                        default:
                            Log.w(TAG, "Received unknown intent " + intent);
                            break;
                    }
                }
            };

    // Lock for all getters and setters.
    // If finer grained locking is needer, more locks
    // can be added here.
    private final Object mObject = new Object();

    AdapterProperties(AdapterService service) {
        mService = service;
        mAdapter = BluetoothAdapter.getDefaultAdapter();
        mScanModeChanges = EvictingQueue.create(SCAN_MODE_CHANGES_MAX_SIZE);
        invalidateBluetoothCaches();
    }

    public void init(RemoteDevices remoteDevices) {
        mProfileConnectionState.clear();
        mRemoteDevices = remoteDevices;

        // Get default max connected audio devices from config.xml
        int configDefaultMaxConnectedAudioDevices =
                mService.getResources()
                        .getInteger(
                                com.android.bluetooth.R.integer
                                        .config_bluetooth_max_connected_audio_devices);
        // Override max connected audio devices if MAX_CONNECTED_AUDIO_DEVICES_PROPERTY is set
        int propertyOverlayedMaxConnectedAudioDevices =
                SystemProperties.getInt(
                        MAX_CONNECTED_AUDIO_DEVICES_PROPERTY,
                        configDefaultMaxConnectedAudioDevices);
        // Make sure the final value of max connected audio devices is within allowed range
        mMaxConnectedAudioDevices =
                Math.min(
                        Math.max(
                                propertyOverlayedMaxConnectedAudioDevices,
                                MAX_CONNECTED_AUDIO_DEVICES_LOWER_BOUND),
                        MAX_CONNECTED_AUDIO_DEVICES_UPPER_BOUND);
        Log.i(
                TAG,
                "init(), maxConnectedAudioDevices, default="
                        + configDefaultMaxConnectedAudioDevices
                        + ", propertyOverlayed="
                        + propertyOverlayedMaxConnectedAudioDevices
                        + ", finalValue="
                        + mMaxConnectedAudioDevices);

        mA2dpOffloadEnabled =
                SystemProperties.getBoolean(A2DP_OFFLOAD_SUPPORTED_PROPERTY, false)
                        && !SystemProperties.getBoolean(A2DP_OFFLOAD_DISABLED_PROPERTY, false);

        mHandler = new Handler(Looper.getMainLooper());

        IntentFilter filter = new IntentFilter();
        filter.setPriority(IntentFilter.SYSTEM_HIGH_PRIORITY);
        filter.addAction(BluetoothHeadset.ACTION_CONNECTION_STATE_CHANGED);
        filter.addAction(BluetoothHeadsetClient.ACTION_CONNECTION_STATE_CHANGED);
        filter.addAction(BluetoothHearingAid.ACTION_CONNECTION_STATE_CHANGED);
        filter.addAction(BluetoothA2dp.ACTION_CONNECTION_STATE_CHANGED);
        filter.addAction(BluetoothA2dpSink.ACTION_CONNECTION_STATE_CHANGED);
        filter.addAction(BluetoothHidDevice.ACTION_CONNECTION_STATE_CHANGED);
        filter.addAction(BluetoothHidHost.ACTION_CONNECTION_STATE_CHANGED);
        filter.addAction(BluetoothAvrcpController.ACTION_CONNECTION_STATE_CHANGED);
        filter.addAction(BluetoothPan.ACTION_CONNECTION_STATE_CHANGED);
        filter.addAction(BluetoothMap.ACTION_CONNECTION_STATE_CHANGED);
        filter.addAction(BluetoothMapClient.ACTION_CONNECTION_STATE_CHANGED);
        filter.addAction(BluetoothSap.ACTION_CONNECTION_STATE_CHANGED);
        filter.addAction(BluetoothPbapClient.ACTION_CONNECTION_STATE_CHANGED);
        filter.addAction(BluetoothLeAudio.ACTION_LE_AUDIO_CONNECTION_STATE_CHANGED);
        mService.registerReceiver(mReceiver, filter);
        mReceiverRegistered = true;
        invalidateBluetoothCaches();
    }

    public void cleanup() {
        mRemoteDevices = null;
        mProfileConnectionState.clear();

        // Unregister Handler and stop all queued messages.
        if (mHandler != null) {
            mHandler.removeCallbacksAndMessages(null);
            mHandler = null;
        }

        if (mReceiverRegistered) {
            mService.unregisterReceiver(mReceiver);
            mReceiverRegistered = false;
        }
        mService = null;
        mBondedDevices.clear();
        mScanModeChanges.clear();
        invalidateBluetoothCaches();
    }

    private static void invalidateGetProfileConnectionStateCache() {
        BluetoothAdapter.invalidateGetProfileConnectionStateCache();
    }

    private static void invalidateIsOffloadedFilteringSupportedCache() {
        BluetoothAdapter.invalidateIsOffloadedFilteringSupportedCache();
    }

    private static void invalidateBluetoothGetConnectionStateCache() {
        BluetoothMap.invalidateBluetoothGetConnectionStateCache();
        BluetoothSap.invalidateBluetoothGetConnectionStateCache();
    }

    private static void invalidateGetConnectionStateCache() {
        BluetoothAdapter.invalidateGetAdapterConnectionStateCache();
    }

    private static void invalidateGetBondStateCache() {
        BluetoothDevice.invalidateBluetoothGetBondStateCache();
    }

    private static void invalidateBluetoothCaches() {
        invalidateGetProfileConnectionStateCache();
        invalidateIsOffloadedFilteringSupportedCache();
        invalidateGetConnectionStateCache();
        invalidateGetBondStateCache();
        invalidateBluetoothGetConnectionStateCache();
    }

    @Override
    public Object clone() throws CloneNotSupportedException {
        throw new CloneNotSupportedException();
    }

    /**
     * @return the mName
     */
    String getName() {
        return mName;
    }

    /**
     * Set the local adapter property - name
     *
     * @param name the name to set
     */
    boolean setName(String name) {
        synchronized (mObject) {
            return mService.getNative()
                    .setAdapterProperty(
                            AbstractionLayer.BT_PROPERTY_BDNAME,
                            Utils.truncateStringForUtf8Storage(
                                            name, BLUETOOTH_NAME_MAX_LENGTH_BYTES)
                                    .getBytes());
        }
    }

    /**
     * @return the mScanMode
     */
    int getScanMode() {
        return mScanMode;
    }

    /**
     * Set the local adapter property - scanMode
     *
     * @param scanMode the ScanMode to set, valid values are: { BluetoothAdapter.SCAN_MODE_NONE,
     *     BluetoothAdapter.SCAN_MODE_CONNECTABLE,
     *     BluetoothAdapter.SCAN_MODE_CONNECTABLE_DISCOVERABLE, }
     */
    boolean setScanMode(int scanMode) {
        addScanChangeLog(scanMode);
        synchronized (mObject) {
            return mService.getNative()
                    .setAdapterProperty(
                            AbstractionLayer.BT_PROPERTY_ADAPTER_SCAN_MODE,
                            Utils.intToByteArray(AdapterService.convertScanModeToHal(scanMode)));
        }
    }

    private void addScanChangeLog(int scanMode) {
        String time = Utils.getLocalTimeString();
        String uidPid = Utils.getUidPidString();
        String scanModeString = dumpScanMode(scanMode);

        mScanModeChanges.add(time + " (" + uidPid + ") " + scanModeString);
    }

    /**
     * @return the mUuids
     */
    ParcelUuid[] getUuids() {
        return mUuids;
    }

    /**
     * @return the mAddress
     */
    byte[] getAddress() {
        return mAddress;
    }

    /**
     * @param connectionState the mConnectionState to set
     */
    void setConnectionState(int connectionState) {
        mConnectionState = connectionState;
        invalidateGetConnectionStateCache();
    }

    /**
     * @return the mConnectionState
     */
    int getConnectionState() {
        return mConnectionState;
    }

    /**
     * @param state the mState to set
     */
    void setState(int state) {
        debugLog("Setting state to " + BluetoothAdapter.nameForState(state));
        mState = state;
    }

    /**
     * @return the mState
     */
    int getState() {
        return mState;
    }

    /**
     * @return the mNumOfAdvertisementInstancesSupported
     */
    int getNumOfAdvertisementInstancesSupported() {
        return mNumOfAdvertisementInstancesSupported;
    }

    /**
     * @return the mRpaOffloadSupported
     */
    boolean isRpaOffloadSupported() {
        return mRpaOffloadSupported;
    }

    /**
     * @return the mNumOfOffloadedIrkSupported
     */
    int getNumOfOffloadedIrkSupported() {
        return mNumOfOffloadedIrkSupported;
    }

    /**
     * @return the mNumOfOffloadedScanFilterSupported
     */
    int getNumOfOffloadedScanFilterSupported() {
        return mNumOfOffloadedScanFilterSupported;
    }

    /**
     * @return the mOffloadedScanResultStorageBytes
     */
    int getOffloadedScanResultStorage() {
        return mOffloadedScanResultStorageBytes;
    }

    /**
     * @return tx/rx/idle activity and energy info
     */
    boolean isActivityAndEnergyReportingSupported() {
        return mIsActivityAndEnergyReporting;
    }

    /**
     * @return the mIsLe2MPhySupported
     */
    boolean isLe2MPhySupported() {
        return mIsLe2MPhySupported;
    }

    /**
     * @return the mIsLeCodedPhySupported
     */
    boolean isLeCodedPhySupported() {
        return mIsLeCodedPhySupported;
    }

    /**
     * @return the mIsLeExtendedAdvertisingSupported
     */
    boolean isLeExtendedAdvertisingSupported() {
        return mIsLeExtendedAdvertisingSupported;
    }

    /**
     * @return the mIsLePeriodicAdvertisingSupported
     */
    boolean isLePeriodicAdvertisingSupported() {
        return mIsLePeriodicAdvertisingSupported;
    }

    /**
     * @return the mIsLePeriodicAdvertisingSyncTransferSenderSupported
     */
    boolean isLePeriodicAdvertisingSyncTransferSenderSupported() {
        return mIsLePeriodicAdvertisingSyncTransferSenderSupported;
    }

    /**
     * @return the mIsLePeriodicAdvertisingSyncTransferRecipientSupported
     */
    boolean isLePeriodicAdvertisingSyncTransferRecipientSupported() {
        return mIsLePeriodicAdvertisingSyncTransferRecipientSupported;
    }

    /**
     * @return the mIsLeConnectedIsochronousStreamCentralSupported
     */
    boolean isLeConnectedIsochronousStreamCentralSupported() {
        return mIsLeConnectedIsochronousStreamCentralSupported;
    }

    /**
     * @return the mIsLeIsochronousBroadcasterSupported
     */
    boolean isLeIsochronousBroadcasterSupported() {
        return mIsLeIsochronousBroadcasterSupported;
    }

    /**
     * @return the getLeMaximumAdvertisingDataLength
     */
    int getLeMaximumAdvertisingDataLength() {
        return mLeMaximumAdvertisingDataLength;
    }

    /**
     * @return total number of trackable advertisements
     */
    int getTotalNumOfTrackableAdvertisements() {
        return mTotNumOfTrackableAdv;
    }

    /**
     * @return the isOffloadedTransportDiscoveryDataScanSupported
     */
    public boolean isOffloadedTransportDiscoveryDataScanSupported() {
        return mIsOffloadedTransportDiscoveryDataScanSupported;
    }

    /**
     * @return the maximum number of connected audio devices
     */
    int getMaxConnectedAudioDevices() {
        return mMaxConnectedAudioDevices;
    }

    /**
     * @return A2DP offload support
     */
    boolean isA2dpOffloadEnabled() {
        return mA2dpOffloadEnabled;
    }

    /**
     * @return Dynamic Audio Buffer support
     */
    int getDynamicBufferSupport() {
        if (!mA2dpOffloadEnabled) {
            // TODO: Enable Dynamic Audio Buffer for A2DP software encoding when ready.
            mIsDynamicAudioBufferSizeSupported = BluetoothA2dp.DYNAMIC_BUFFER_SUPPORT_NONE;
        } else {
            if ((mDynamicAudioBufferSizeSupportedCodecsGroup1 != 0)
                    || (mDynamicAudioBufferSizeSupportedCodecsGroup2 != 0)) {
                mIsDynamicAudioBufferSizeSupported =
                        BluetoothA2dp.DYNAMIC_BUFFER_SUPPORT_A2DP_OFFLOAD;
            } else {
                mIsDynamicAudioBufferSizeSupported = BluetoothA2dp.DYNAMIC_BUFFER_SUPPORT_NONE;
            }
        }
        return mIsDynamicAudioBufferSizeSupported;
    }

    /**
     * @return Dynamic Audio Buffer Capability
     */
    BufferConstraints getBufferConstraints() {
        return new BufferConstraints(mBufferConstraintList.join());
    }

    /**
     * Set the dynamic audio buffer size
     *
     * @param codec the codecs to set
     * @param size the size to set
     */
    boolean setBufferLengthMillis(int codec, int size) {
        return mService.getNative().setBufferLengthMillis(codec, size);
    }

    /**
     * @return the mBondedDevices
     */
    BluetoothDevice[] getBondedDevices() {
        BluetoothDevice[] bondedDeviceList = new BluetoothDevice[0];
        try {
            bondedDeviceList = mBondedDevices.toArray(bondedDeviceList);
        } catch (ArrayStoreException ee) {
            errorLog("Error retrieving bonded device array");
        }
        infoLog("getBondedDevices: length=" + bondedDeviceList.length);
        return bondedDeviceList;
    }

    // This function shall be invoked from BondStateMachine whenever the bond
    // state changes.
    @VisibleForTesting
    void onBondStateChanged(BluetoothDevice device, int state) {
        if (device == null) {
            Log.w(TAG, "onBondStateChanged, device is null");
            return;
        }
        try {
            byte[] addrByte = Utils.getByteAddress(device);
            DeviceProperties prop = mRemoteDevices.getDeviceProperties(device);
            if (prop == null) {
                prop = mRemoteDevices.addDeviceProperties(addrByte);
            }
            device = prop.getDevice();
            prop.setBondState(state);

            if (state == BluetoothDevice.BOND_BONDED) {
                // add if not already in list
                if (!mBondedDevices.contains(device)) {
                    debugLog("Adding bonded device:" + device);
                    mBondedDevices.add(device);
                    cleanupPrevBondRecordsFor(device);
                }
            } else if (state == BluetoothDevice.BOND_NONE) {
                // remove device from list
                if (mBondedDevices.remove(device)) {
                    debugLog("Removing bonded device:" + device);
                } else {
                    debugLog("Failed to remove device: " + device);
                }
            }
            invalidateGetBondStateCache();
        } catch (Exception ee) {
            Log.w(TAG, "onBondStateChanged: Exception ", ee);
        }
    }

    void cleanupPrevBondRecordsFor(BluetoothDevice device) {
        String address = device.getAddress();
        String identityAddress =
                Flags.identityAddressNullIfUnknown()
                        ? Utils.getBrEdrAddress(device, mService)
                        : mService.getIdentityAddress(address);
        int deviceType = mRemoteDevices.getDeviceProperties(device).getDeviceType();
        debugLog("cleanupPrevBondRecordsFor: " + device + ", device type: " + deviceType);
        if (identityAddress == null) {
            return;
        }

        if (Flags.cleanupLeOnlyDeviceType() && deviceType != BluetoothDevice.DEVICE_TYPE_LE) {
            return;
        }

        for (BluetoothDevice existingDevice : mBondedDevices) {
            String existingAddress = existingDevice.getAddress();
            String existingIdentityAddress =
                    Flags.identityAddressNullIfUnknown()
                            ? Utils.getBrEdrAddress(existingDevice, mService)
                            : mService.getIdentityAddress(existingAddress);
            int existingDeviceType =
                    mRemoteDevices.getDeviceProperties(existingDevice).getDeviceType();

            boolean removeExisting = false;
            if (identityAddress.equals(existingIdentityAddress)
                    && !address.equals(existingAddress)) {
                if (Flags.cleanupLeOnlyDeviceType()) {
                    // Existing device record should be removed only if the device type is LE-only
                    removeExisting = (existingDeviceType == BluetoothDevice.DEVICE_TYPE_LE);
                } else {
                    removeExisting = true;
                }
            }

            if (removeExisting) {
                // Found an existing LE-only device with the same identity address but different
                // pseudo address
                if (mService.getNative().removeBond(Utils.getBytesFromAddress(existingAddress))) {
                    mBondedDevices.remove(existingDevice);
                    infoLog(
                            "Removing old bond record: "
                                    + existingDevice
                                    + " for the device: "
                                    + device);
                } else {
                    Log.e(
                            TAG,
                            "Unexpected error while removing old bond record:"
                                    + existingDevice
                                    + " for the device: "
                                    + device);
                }
                break;
            }
        }
    }

    int getDiscoverableTimeout() {
        return mDiscoverableTimeout;
    }

    boolean setDiscoverableTimeout(int timeout) {
        synchronized (mObject) {
            return mService.getNative()
                    .setAdapterProperty(
                            AbstractionLayer.BT_PROPERTY_ADAPTER_DISCOVERABLE_TIMEOUT,
                            Utils.intToByteArray(timeout));
        }
    }

    int getProfileConnectionState(int profile) {
        synchronized (mObject) {
            Pair<Integer, Integer> p = mProfileConnectionState.get(profile);
            if (p != null) {
                return p.first;
            }
            return BluetoothProfile.STATE_DISCONNECTED;
        }
    }

    long discoveryEndMillis() {
        return mDiscoveryEndMs;
    }

    boolean isDiscovering() {
        return mDiscovering;
    }

    @RequiresPermission(android.Manifest.permission.INTERACT_ACROSS_USERS)
    private void logConnectionStateChanges(int profile, Intent connIntent) {
        BluetoothDevice device = connIntent.getParcelableExtra(BluetoothDevice.EXTRA_DEVICE);
        int state = connIntent.getIntExtra(BluetoothProfile.EXTRA_STATE, -1);
        int metricId = mService.getMetricId(device);
        byte[] remoteDeviceInfoBytes = MetricsLogger.getInstance().getRemoteDeviceInfoProto(device);
        if (state == BluetoothProfile.STATE_CONNECTING) {
<<<<<<< HEAD
            BluetoothStatsLog.write(BluetoothStatsLog.BLUETOOTH_DEVICE_NAME_REPORTED,
                    metricId, device.getName());
=======
            BluetoothStatsLog.write(
                    BluetoothStatsLog.BLUETOOTH_DEVICE_NAME_REPORTED, metricId, device.getName());
>>>>>>> e110efe6
            BluetoothStatsLog.write(
                    BluetoothStatsLog.REMOTE_DEVICE_INFORMATION_WITH_METRIC_ID,
                    metricId,
                    remoteDeviceInfoBytes);
            MetricsLogger.getInstance()
                    .logAllowlistedDeviceNameHash(metricId, device.getName(), true);
        }
        BluetoothStatsLog.write(
                BluetoothStatsLog.BLUETOOTH_CONNECTION_STATE_CHANGED,
                state,
                0 /* deprecated */,
                profile,
                mService.obfuscateAddress(device),
                metricId,
                0,
                -1);
    }

    @RequiresPermission(android.Manifest.permission.INTERACT_ACROSS_USERS)
    void updateOnProfileConnectionChanged(
            BluetoothDevice device, int profile, int state, int prevState) {
        mHandler.post(() -> sendConnectionStateChange(device, profile, state, prevState));
    }

    @RequiresPermission(android.Manifest.permission.INTERACT_ACROSS_USERS)
    void sendConnectionStateChange(BluetoothDevice device, int profile, int state, int prevState) {
        Log.d(
                TAG,
                "PROFILE_CONNECTION_STATE_CHANGE: profile="
                        + BluetoothProfile.getProfileName(profile)
                        + ", device="
                        + device
                        + ", "
                        + prevState
                        + " -> "
                        + state);
        if (!isNormalStateTransition(prevState, state)) {
            Log.w(
                    TAG,
                    "PROFILE_CONNECTION_STATE_CHANGE: unexpected transition for profile="
                            + BluetoothProfile.getProfileName(profile)
                            + ", device="
                            + device
                            + ", "
                            + prevState
                            + " -> "
                            + state);
        }
        BluetoothStatsLog.write(
                BluetoothStatsLog.BLUETOOTH_CONNECTION_STATE_CHANGED,
                state,
                0 /* deprecated */,
                profile,
                mService.obfuscateAddress(device),
                mService.getMetricId(device),
                0,
                SYSTEM_CONNECTION_LATENCY_METRIC);
        if (!validateProfileConnectionState(state) || !validateProfileConnectionState(prevState)) {
            // Previously, an invalid state was broadcast anyway,
            // with the invalid state converted to -1 in the intent.
            // Better to log an error and not send an intent with
            // invalid contents or set mAdapterConnectionState to -1.
            errorLog(
                    "sendConnectionStateChange: invalid state transition "
                            + prevState
                            + " -> "
                            + state);
            return;
        }

        synchronized (mObject) {
            updateProfileConnectionState(profile, state, prevState);

            if (updateCountersAndCheckForConnectionStateChange(state, prevState)) {
                int newAdapterState = convertToAdapterState(state);
                int prevAdapterState = convertToAdapterState(prevState);
                setConnectionState(newAdapterState);

                Intent intent = new Intent(BluetoothAdapter.ACTION_CONNECTION_STATE_CHANGED);
                intent.putExtra(BluetoothDevice.EXTRA_DEVICE, device);
                intent.putExtra(BluetoothAdapter.EXTRA_CONNECTION_STATE, newAdapterState);
                intent.putExtra(BluetoothAdapter.EXTRA_PREVIOUS_CONNECTION_STATE, prevAdapterState);
                intent.addFlags(Intent.FLAG_RECEIVER_REGISTERED_ONLY_BEFORE_BOOT);
                Log.d(
                        TAG,
                        "ADAPTER_CONNECTION_STATE_CHANGE: "
                                + device
                                + ": "
                                + prevAdapterState
                                + " -> "
                                + newAdapterState);
                if (!isNormalStateTransition(prevState, state)) {
<<<<<<< HEAD
                    Log.w(TAG, "ADAPTER_CONNECTION_STATE_CHANGE: unexpected transition for profile="
                            + BluetoothProfile.getProfileName(profile)
                            + ", device=" + device + ", " + prevState + " -> " + state);
=======
                    Log.w(
                            TAG,
                            "ADAPTER_CONNECTION_STATE_CHANGE: unexpected transition for profile="
                                    + BluetoothProfile.getProfileName(profile)
                                    + ", device="
                                    + device
                                    + ", "
                                    + prevState
                                    + " -> "
                                    + state);
>>>>>>> e110efe6
                }
                mService.sendBroadcastAsUser(
                        intent,
                        UserHandle.ALL,
                        BLUETOOTH_CONNECT,
                        Utils.getTempBroadcastOptions().toBundle());
            }
        }
    }

    private boolean validateProfileConnectionState(int state) {
        return (state == BluetoothProfile.STATE_DISCONNECTED
                || state == BluetoothProfile.STATE_CONNECTING
                || state == BluetoothProfile.STATE_CONNECTED
                || state == BluetoothProfile.STATE_DISCONNECTING);
    }

    private static int convertToAdapterState(int state) {
        switch (state) {
            case BluetoothProfile.STATE_DISCONNECTED:
                return BluetoothAdapter.STATE_DISCONNECTED;
            case BluetoothProfile.STATE_DISCONNECTING:
                return BluetoothAdapter.STATE_DISCONNECTING;
            case BluetoothProfile.STATE_CONNECTED:
                return BluetoothAdapter.STATE_CONNECTED;
            case BluetoothProfile.STATE_CONNECTING:
                return BluetoothAdapter.STATE_CONNECTING;
        }
        Log.e(TAG, "convertToAdapterState, unknow state " + state);
        return -1;
    }

    private static boolean isNormalStateTransition(int prevState, int nextState) {
        switch (prevState) {
            case BluetoothProfile.STATE_DISCONNECTED:
                return nextState == BluetoothProfile.STATE_CONNECTING;
            case BluetoothProfile.STATE_CONNECTED:
                return nextState == BluetoothProfile.STATE_DISCONNECTING;
            case BluetoothProfile.STATE_DISCONNECTING:
            case BluetoothProfile.STATE_CONNECTING:
                return (nextState == BluetoothProfile.STATE_DISCONNECTED)
                        || (nextState == BluetoothProfile.STATE_CONNECTED);
            default:
                return false;
        }
    }

    private boolean updateCountersAndCheckForConnectionStateChange(int state, int prevState) {
        switch (prevState) {
            case BluetoothProfile.STATE_CONNECTING:
                if (mProfilesConnecting > 0) {
                    mProfilesConnecting--;
                } else {
                    Log.e(TAG, "mProfilesConnecting " + mProfilesConnecting);
                    throw new IllegalStateException(
                            "Invalid state transition, " + prevState + " -> " + state);
                }
                break;

            case BluetoothProfile.STATE_CONNECTED:
                if (mProfilesConnected > 0) {
                    mProfilesConnected--;
                } else {
                    Log.e(TAG, "mProfilesConnected " + mProfilesConnected);
                    throw new IllegalStateException(
                            "Invalid state transition, " + prevState + " -> " + state);
                }
                break;

            case BluetoothProfile.STATE_DISCONNECTING:
                if (mProfilesDisconnecting > 0) {
                    mProfilesDisconnecting--;
                } else {
                    Log.e(TAG, "mProfilesDisconnecting " + mProfilesDisconnecting);
                    throw new IllegalStateException(
                            "Invalid state transition, " + prevState + " -> " + state);
                }
                break;
        }

        switch (state) {
            case BluetoothProfile.STATE_CONNECTING:
                mProfilesConnecting++;
                return (mProfilesConnected == 0 && mProfilesConnecting == 1);

            case BluetoothProfile.STATE_CONNECTED:
                mProfilesConnected++;
                return (mProfilesConnected == 1);

            case BluetoothProfile.STATE_DISCONNECTING:
                mProfilesDisconnecting++;
                return (mProfilesConnected == 0 && mProfilesDisconnecting == 1);

            case BluetoothProfile.STATE_DISCONNECTED:
                return (mProfilesConnected == 0 && mProfilesConnecting == 0);

            default:
                return true;
        }
    }

    private void updateProfileConnectionState(int profile, int newState, int oldState) {
        // mProfileConnectionState is a hashmap -
        // <Integer, Pair<Integer, Integer>>
        // The key is the profile, the value is a pair. first element
        // is the state and the second element is the number of devices
        // in that state.
        int numDev = 1;
        int newHashState = newState;
        boolean update = true;

        // The following conditions are considered in this function:
        // 1. If there is no record of profile and state - update
        // 2. If a new device's state is current hash state - increment
        //    number of devices in the state.
        // 3. If a state change has happened to Connected or Connecting
        //    (if current state is not connected), update.
        // 4. If numDevices is 1 and that device state is being updated, update
        // 5. If numDevices is > 1 and one of the devices is changing state,
        //    decrement numDevices but maintain oldState if it is Connected or
        //    Connecting
        Pair<Integer, Integer> stateNumDev = mProfileConnectionState.get(profile);
        if (stateNumDev != null) {
            int currHashState = stateNumDev.first;
            numDev = stateNumDev.second;

            if (newState == currHashState) {
                numDev++;
            } else if (newState == BluetoothProfile.STATE_CONNECTED
                    || (newState == BluetoothProfile.STATE_CONNECTING
                            && currHashState != BluetoothProfile.STATE_CONNECTED)) {
                numDev = 1;
            } else if (numDev == 1 && oldState == currHashState) {
                update = true;
            } else if (numDev > 1 && oldState == currHashState) {
                numDev--;

                if (currHashState == BluetoothProfile.STATE_CONNECTED
                        || currHashState == BluetoothProfile.STATE_CONNECTING) {
                    newHashState = currHashState;
                }
            } else {
                update = false;
            }
        }

        if (update) {
            mProfileConnectionState.put(profile, new Pair<Integer, Integer>(newHashState, numDev));
            invalidateGetProfileConnectionStateCache();
        }
    }

    @RequiresPermission(android.Manifest.permission.INTERACT_ACROSS_USERS)
    void adapterPropertyChangedCallback(int[] types, byte[][] values) {
        Intent intent;
        int type;
        byte[] val;
        for (int i = 0; i < types.length; i++) {
            val = values[i];
            type = types[i];
            infoLog("adapterPropertyChangedCallback with type:" + type + " len:" + val.length);
            synchronized (mObject) {
                switch (type) {
                    case AbstractionLayer.BT_PROPERTY_BDNAME:
                        mName = new String(val);
                        intent = new Intent(BluetoothAdapter.ACTION_LOCAL_NAME_CHANGED);
                        intent.putExtra(BluetoothAdapter.EXTRA_LOCAL_NAME, mName);
                        intent.addFlags(Intent.FLAG_RECEIVER_REGISTERED_ONLY_BEFORE_BOOT);
                        mService.sendBroadcastAsUser(
                                intent,
                                UserHandle.ALL,
                                BLUETOOTH_CONNECT,
                                Utils.getTempBroadcastOptions().toBundle());
                        debugLog("Name is: " + mName);
                        break;
                    case AbstractionLayer.BT_PROPERTY_BDADDR:
                        mAddress = val;
                        String address = Utils.getAddressStringFromByte(mAddress);
                        intent = new Intent(BluetoothAdapter.ACTION_BLUETOOTH_ADDRESS_CHANGED);
                        intent.putExtra(BluetoothAdapter.EXTRA_BLUETOOTH_ADDRESS, address);
                        intent.addFlags(Intent.FLAG_RECEIVER_REGISTERED_ONLY_BEFORE_BOOT);
                        mService.sendBroadcastAsUser(
                                intent,
                                UserHandle.ALL,
                                BLUETOOTH_CONNECT,
                                Utils.getTempBroadcastOptions().toBundle());
                        break;
                    case AbstractionLayer.BT_PROPERTY_CLASS_OF_DEVICE:
                        if (val == null || val.length != 3) {
                            debugLog("Invalid BT CoD value from stack.");
                            return;
                        }
                        int bluetoothClass =
                                ((int) val[0] << 16) + ((int) val[1] << 8) + (int) val[2];
                        if (bluetoothClass != 0) {
                            mBluetoothClass = new BluetoothClass(bluetoothClass);
                        }
                        debugLog("BT Class:" + mBluetoothClass);
                        break;
                    case AbstractionLayer.BT_PROPERTY_ADAPTER_SCAN_MODE:
                        int mode = Utils.byteArrayToInt(val, 0);
                        mScanMode = AdapterService.convertScanModeFromHal(mode);
                        intent = new Intent(BluetoothAdapter.ACTION_SCAN_MODE_CHANGED);
                        intent.putExtra(BluetoothAdapter.EXTRA_SCAN_MODE, mScanMode);
                        intent.addFlags(Intent.FLAG_RECEIVER_REGISTERED_ONLY_BEFORE_BOOT);
                        mService.sendBroadcast(
                                intent, BLUETOOTH_SCAN, Utils.getTempBroadcastOptions().toBundle());
                        debugLog("Scan Mode:" + mScanMode);
                        break;
                    case AbstractionLayer.BT_PROPERTY_UUIDS:
                        mUuids = Utils.byteArrayToUuid(val);
                        break;
                    case AbstractionLayer.BT_PROPERTY_ADAPTER_BONDED_DEVICES:
                        int number = val.length / BD_ADDR_LEN;
                        byte[] addrByte = new byte[BD_ADDR_LEN];
                        for (int j = 0; j < number; j++) {
                            System.arraycopy(val, j * BD_ADDR_LEN, addrByte, 0, BD_ADDR_LEN);
                            onBondStateChanged(
                                    mAdapter.getRemoteDevice(
                                            Utils.getAddressStringFromByte(addrByte)),
                                    BluetoothDevice.BOND_BONDED);
                        }
                        break;
                    case AbstractionLayer.BT_PROPERTY_ADAPTER_DISCOVERABLE_TIMEOUT:
                        mDiscoverableTimeout = Utils.byteArrayToInt(val, 0);
                        debugLog("Discoverable Timeout:" + mDiscoverableTimeout);
                        break;

                    case AbstractionLayer.BT_PROPERTY_LOCAL_LE_FEATURES:
                        updateFeatureSupport(val);
                        mService.updateLeAudioProfileServiceState();
                        break;

                    case AbstractionLayer.BT_PROPERTY_DYNAMIC_AUDIO_BUFFER:
                        updateDynamicAudioBufferSupport(val);
                        break;

                    default:
                        errorLog("Property change not handled in Java land:" + type);
                }
            }
        }
    }

    private void updateFeatureSupport(byte[] val) {
        mVersSupported = ((0xFF & ((int) val[1])) << 8) + (0xFF & ((int) val[0]));
        mNumOfAdvertisementInstancesSupported = (0xFF & ((int) val[3]));
        mRpaOffloadSupported = ((0xFF & ((int) val[4])) != 0);
        mNumOfOffloadedIrkSupported = (0xFF & ((int) val[5]));
        mNumOfOffloadedScanFilterSupported = (0xFF & ((int) val[6]));
        mIsActivityAndEnergyReporting = ((0xFF & ((int) val[7])) != 0);
        mOffloadedScanResultStorageBytes = ((0xFF & ((int) val[9])) << 8) + (0xFF & ((int) val[8]));
        mTotNumOfTrackableAdv = ((0xFF & ((int) val[11])) << 8) + (0xFF & ((int) val[10]));
        mIsExtendedScanSupported = ((0xFF & ((int) val[12])) != 0);
        mIsDebugLogSupported = ((0xFF & ((int) val[13])) != 0);
        mIsLe2MPhySupported = ((0xFF & ((int) val[14])) != 0);
        mIsLeCodedPhySupported = ((0xFF & ((int) val[15])) != 0);
        mIsLeExtendedAdvertisingSupported = ((0xFF & ((int) val[16])) != 0);
        mIsLePeriodicAdvertisingSupported = ((0xFF & ((int) val[17])) != 0);
        mLeMaximumAdvertisingDataLength =
                (0xFF & ((int) val[18])) + ((0xFF & ((int) val[19])) << 8);
        mDynamicAudioBufferSizeSupportedCodecsGroup1 =
                ((0xFF & ((int) val[21])) << 8) + (0xFF & ((int) val[20]));
        mDynamicAudioBufferSizeSupportedCodecsGroup2 =
                ((0xFF & ((int) val[23])) << 8) + (0xFF & ((int) val[22]));
        mIsLePeriodicAdvertisingSyncTransferSenderSupported = ((0xFF & ((int) val[24])) != 0);
        mIsLeConnectedIsochronousStreamCentralSupported = ((0xFF & ((int) val[25])) != 0);
        mIsLeIsochronousBroadcasterSupported = ((0xFF & ((int) val[26])) != 0);
        mIsLePeriodicAdvertisingSyncTransferRecipientSupported = ((0xFF & ((int) val[27])) != 0);
        mIsOffloadedTransportDiscoveryDataScanSupported = ((0x01 & ((int) val[28])) != 0);

        Log.d(
                TAG,
                "BT_PROPERTY_LOCAL_LE_FEATURES: update from BT controller"
                        + " mNumOfAdvertisementInstancesSupported = "
                        + mNumOfAdvertisementInstancesSupported
                        + " mRpaOffloadSupported = "
                        + mRpaOffloadSupported
                        + " mNumOfOffloadedIrkSupported = "
                        + mNumOfOffloadedIrkSupported
                        + " mNumOfOffloadedScanFilterSupported = "
                        + mNumOfOffloadedScanFilterSupported
                        + " mOffloadedScanResultStorageBytes= "
                        + mOffloadedScanResultStorageBytes
                        + " mIsActivityAndEnergyReporting = "
                        + mIsActivityAndEnergyReporting
                        + " mVersSupported = "
                        + mVersSupported
                        + " mTotNumOfTrackableAdv = "
                        + mTotNumOfTrackableAdv
                        + " mIsExtendedScanSupported = "
                        + mIsExtendedScanSupported
                        + " mIsDebugLogSupported = "
                        + mIsDebugLogSupported
                        + " mIsLe2MPhySupported = "
                        + mIsLe2MPhySupported
                        + " mIsLeCodedPhySupported = "
                        + mIsLeCodedPhySupported
                        + " mIsLeExtendedAdvertisingSupported = "
                        + mIsLeExtendedAdvertisingSupported
                        + " mIsLePeriodicAdvertisingSupported = "
                        + mIsLePeriodicAdvertisingSupported
                        + " mLeMaximumAdvertisingDataLength = "
                        + mLeMaximumAdvertisingDataLength
                        + " mDynamicAudioBufferSizeSupportedCodecsGroup1 = "
                        + mDynamicAudioBufferSizeSupportedCodecsGroup1
                        + " mDynamicAudioBufferSizeSupportedCodecsGroup2 = "
                        + mDynamicAudioBufferSizeSupportedCodecsGroup2
                        + " mIsLePeriodicAdvertisingSyncTransferSenderSupported = "
                        + mIsLePeriodicAdvertisingSyncTransferSenderSupported
                        + " mIsLeConnectedIsochronousStreamCentralSupported = "
                        + mIsLeConnectedIsochronousStreamCentralSupported
                        + " mIsLeIsochronousBroadcasterSupported = "
                        + mIsLeIsochronousBroadcasterSupported
                        + " mIsLePeriodicAdvertisingSyncTransferRecipientSupported = "
                        + mIsLePeriodicAdvertisingSyncTransferRecipientSupported
                        + " mIsOffloadedTransportDiscoveryDataScanSupported = "
                        + mIsOffloadedTransportDiscoveryDataScanSupported);
        invalidateIsOffloadedFilteringSupportedCache();
    }

    private void updateDynamicAudioBufferSupport(byte[] val) {
        if (mBufferConstraintList.isDone()) {
            return;
        }

        // bufferConstraints is the table indicates the capability of all the codecs
        // with buffer time. The raw is codec number, and the column is buffer type. There are 3
        // buffer types - default/maximum/minimum.
        // The maximum number of raw is BUFFER_CODEC_MAX_NUM(32).
        // The maximum number of column is BUFFER_TYPE_MAX(3).
        // The array element indicates the buffer time, the size is two octet.
        List<BufferConstraint> bufferConstraintList = new ArrayList<BufferConstraint>();

        for (int i = 0; i < BufferConstraints.BUFFER_CODEC_MAX_NUM; i++) {
<<<<<<< HEAD
            int defaultBufferTime = ((0xFF & ((int) val[i * 6 + 1])) << 8)
                    + (0xFF & ((int) val[i * 6]));
            int maximumBufferTime = ((0xFF & ((int) val[i * 6 + 3])) << 8)
                    + (0xFF & ((int) val[i * 6 + 2]));
            int minimumBufferTime = ((0xFF & ((int) val[i * 6 + 5])) << 8)
                    + (0xFF & ((int) val[i * 6 + 4]));
=======
            int defaultBufferTime =
                    ((0xFF & ((int) val[i * 6 + 1])) << 8) + (0xFF & ((int) val[i * 6]));
            int maximumBufferTime =
                    ((0xFF & ((int) val[i * 6 + 3])) << 8) + (0xFF & ((int) val[i * 6 + 2]));
            int minimumBufferTime =
                    ((0xFF & ((int) val[i * 6 + 5])) << 8) + (0xFF & ((int) val[i * 6 + 4]));
>>>>>>> e110efe6
            bufferConstraintList.add(
                    new BufferConstraint(defaultBufferTime, maximumBufferTime, minimumBufferTime));
        }

        mBufferConstraintList.complete(bufferConstraintList);
    }

    void onBluetoothReady() {
        debugLog(
                "onBluetoothReady, state="
                        + BluetoothAdapter.nameForState(getState())
                        + ", ScanMode="
                        + mScanMode);

        synchronized (mObject) {
            // Reset adapter and profile connection states
            setConnectionState(BluetoothAdapter.STATE_DISCONNECTED);
            mProfileConnectionState.clear();
            invalidateGetProfileConnectionStateCache();
            mProfilesConnected = 0;
            mProfilesConnecting = 0;
            mProfilesDisconnecting = 0;
            // adapterPropertyChangedCallback has already been received.  Set the scan mode.
            setScanMode(BluetoothAdapter.SCAN_MODE_CONNECTABLE);
            // This keeps NV up-to date on first-boot after flash.
            setDiscoverableTimeout(mDiscoverableTimeout);
        }
    }

    void onBleDisable() {
        // Sequence BLE_ON to STATE_OFF - that is _complete_ OFF state.
        debugLog("onBleDisable");
        // Set the scan_mode to NONE (no incoming connections).
        setScanMode(BluetoothAdapter.SCAN_MODE_NONE);
    }

    void discoveryStateChangeCallback(int state) {
        infoLog("Callback:discoveryStateChangeCallback with state:" + state);
        synchronized (mObject) {
            Intent intent;
            if (state == AbstractionLayer.BT_DISCOVERY_STOPPED) {
                mDiscovering = false;
                mService.clearDiscoveringPackages();
                mDiscoveryEndMs = System.currentTimeMillis();
                intent = new Intent(BluetoothAdapter.ACTION_DISCOVERY_FINISHED);
                mService.sendBroadcast(
                        intent, BLUETOOTH_SCAN, getBroadcastOptionsForDiscoveryFinished());
            } else if (state == AbstractionLayer.BT_DISCOVERY_STARTED) {
                mDiscovering = true;
                mDiscoveryEndMs = System.currentTimeMillis() + DEFAULT_DISCOVERY_TIMEOUT_MS;
                intent = new Intent(BluetoothAdapter.ACTION_DISCOVERY_STARTED);
                mService.sendBroadcast(
                        intent, BLUETOOTH_SCAN, Utils.getTempBroadcastOptions().toBundle());
            }
        }
    }

    /**
     * @return broadcast options for ACTION_DISCOVERY_FINISHED broadcast
     */
    private static @NonNull Bundle getBroadcastOptionsForDiscoveryFinished() {
        final BroadcastOptions options = Utils.getTempBroadcastOptions();
        if (SdkLevel.isAtLeastU()) {
            options.setDeliveryGroupPolicy(BroadcastOptions.DELIVERY_GROUP_POLICY_MOST_RECENT);
            options.setDeferralPolicy(BroadcastOptions.DEFERRAL_POLICY_UNTIL_ACTIVE);
        }
        return options.toBundle();
    }

    @RequiresPermission(android.Manifest.permission.BLUETOOTH_CONNECT)
    protected void dump(FileDescriptor fd, PrintWriter writer, String[] args) {
        writer.println(TAG);
        writer.println("  " + "Name: " + getName());
        writer.println("  " + "Address: " + Utils.getAddressStringFromByte(mAddress));
        writer.println("  " + "ScanMode: " + dumpScanMode(getScanMode()));
        writer.println("  " + "ConnectionState: " + dumpConnectionState(getConnectionState()));
        writer.println("  " + "State: " + BluetoothAdapter.nameForState(getState()));
        writer.println("  " + "MaxConnectedAudioDevices: " + getMaxConnectedAudioDevices());
        writer.println("  " + "A2dpOffloadEnabled: " + mA2dpOffloadEnabled);
        writer.println("  " + "Discovering: " + mDiscovering);
        writer.println("  " + "DiscoveryEndMs: " + mDiscoveryEndMs);

        writer.println("  " + "Bonded devices:");
        StringBuilder sb = new StringBuilder();
        for (BluetoothDevice device : mBondedDevices) {
            String address = device.getAddress();
            BluetoothClass cod = device.getBluetoothClass();
            int codInt = cod != null ? cod.getClassOfDevice() : 0;
            String brEdrAddress =
                    Flags.identityAddressNullIfUnknown()
                            ? Utils.getBrEdrAddress(device)
                            : mService.getIdentityAddress(address);
            if (brEdrAddress.equals(address)) {
                writer.println(
                        "    "
                                + address
                                + " ["
                                + dumpDeviceType(device.getType())
                                + "][ 0x"
                                + String.format("%06X", codInt)
                                + " ] "
                                + Utils.getName(device));
            } else {
                sb.append(
                        "    "
                                + address
                                + " => "
                                + brEdrAddress
                                + " ["
                                + dumpDeviceType(device.getType())
                                + "][ 0x"
                                + String.format("%06X", codInt)
                                + " ] "
                                + Utils.getName(device)
                                + "\n");
            }
        }
        writer.println(sb.toString());

        writer.println("  " + "Scan Mode Changes:");
        for (String log : mScanModeChanges) {
            writer.println("    " + log);
        }
    }

    private String dumpDeviceType(int deviceType) {
        switch (deviceType) {
            case BluetoothDevice.DEVICE_TYPE_UNKNOWN:
                return " ???? ";
            case BluetoothDevice.DEVICE_TYPE_CLASSIC:
                return "BR/EDR";
            case BluetoothDevice.DEVICE_TYPE_LE:
                return "  LE  ";
            case BluetoothDevice.DEVICE_TYPE_DUAL:
                return " DUAL ";
            default:
                return "Invalid device type: " + deviceType;
        }
    }

    private String dumpConnectionState(int state) {
        switch (state) {
            case BluetoothAdapter.STATE_DISCONNECTED:
                return "STATE_DISCONNECTED";
            case BluetoothAdapter.STATE_DISCONNECTING:
                return "STATE_DISCONNECTING";
            case BluetoothAdapter.STATE_CONNECTING:
                return "STATE_CONNECTING";
            case BluetoothAdapter.STATE_CONNECTED:
                return "STATE_CONNECTED";
            default:
                return "Unknown Connection State " + state;
        }
    }

    private String dumpScanMode(int scanMode) {
        switch (scanMode) {
            case BluetoothAdapter.SCAN_MODE_NONE:
                return "SCAN_MODE_NONE";
            case BluetoothAdapter.SCAN_MODE_CONNECTABLE:
                return "SCAN_MODE_CONNECTABLE";
            case BluetoothAdapter.SCAN_MODE_CONNECTABLE_DISCOVERABLE:
                return "SCAN_MODE_CONNECTABLE_DISCOVERABLE";
            default:
                return "Unknown Scan Mode " + scanMode;
        }
    }

    private static void infoLog(String msg) {
        Log.i(TAG, msg);
    }

    private static void debugLog(String msg) {
        Log.d(TAG, msg);
    }

    private static void errorLog(String msg) {
        Log.e(TAG, msg);
    }
}<|MERGE_RESOLUTION|>--- conflicted
+++ resolved
@@ -755,13 +755,8 @@
         int metricId = mService.getMetricId(device);
         byte[] remoteDeviceInfoBytes = MetricsLogger.getInstance().getRemoteDeviceInfoProto(device);
         if (state == BluetoothProfile.STATE_CONNECTING) {
-<<<<<<< HEAD
-            BluetoothStatsLog.write(BluetoothStatsLog.BLUETOOTH_DEVICE_NAME_REPORTED,
-                    metricId, device.getName());
-=======
             BluetoothStatsLog.write(
                     BluetoothStatsLog.BLUETOOTH_DEVICE_NAME_REPORTED, metricId, device.getName());
->>>>>>> e110efe6
             BluetoothStatsLog.write(
                     BluetoothStatsLog.REMOTE_DEVICE_INFORMATION_WITH_METRIC_ID,
                     metricId,
@@ -854,11 +849,6 @@
                                 + " -> "
                                 + newAdapterState);
                 if (!isNormalStateTransition(prevState, state)) {
-<<<<<<< HEAD
-                    Log.w(TAG, "ADAPTER_CONNECTION_STATE_CHANGE: unexpected transition for profile="
-                            + BluetoothProfile.getProfileName(profile)
-                            + ", device=" + device + ", " + prevState + " -> " + state);
-=======
                     Log.w(
                             TAG,
                             "ADAPTER_CONNECTION_STATE_CHANGE: unexpected transition for profile="
@@ -869,7 +859,6 @@
                                     + prevState
                                     + " -> "
                                     + state);
->>>>>>> e110efe6
                 }
                 mService.sendBroadcastAsUser(
                         intent,
@@ -1205,21 +1194,12 @@
         List<BufferConstraint> bufferConstraintList = new ArrayList<BufferConstraint>();
 
         for (int i = 0; i < BufferConstraints.BUFFER_CODEC_MAX_NUM; i++) {
-<<<<<<< HEAD
-            int defaultBufferTime = ((0xFF & ((int) val[i * 6 + 1])) << 8)
-                    + (0xFF & ((int) val[i * 6]));
-            int maximumBufferTime = ((0xFF & ((int) val[i * 6 + 3])) << 8)
-                    + (0xFF & ((int) val[i * 6 + 2]));
-            int minimumBufferTime = ((0xFF & ((int) val[i * 6 + 5])) << 8)
-                    + (0xFF & ((int) val[i * 6 + 4]));
-=======
             int defaultBufferTime =
                     ((0xFF & ((int) val[i * 6 + 1])) << 8) + (0xFF & ((int) val[i * 6]));
             int maximumBufferTime =
                     ((0xFF & ((int) val[i * 6 + 3])) << 8) + (0xFF & ((int) val[i * 6 + 2]));
             int minimumBufferTime =
                     ((0xFF & ((int) val[i * 6 + 5])) << 8) + (0xFF & ((int) val[i * 6 + 4]));
->>>>>>> e110efe6
             bufferConstraintList.add(
                     new BufferConstraint(defaultBufferTime, maximumBufferTime, minimumBufferTime));
         }

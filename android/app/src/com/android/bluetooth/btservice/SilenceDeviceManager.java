/*
 * Copyright 2019 The Android Open Source Project
 *
 * Licensed under the Apache License, Version 2.0 (the "License");
 * you may not use this file except in compliance with the License.
 * You may obtain a copy of the License at
 *
 *      http://www.apache.org/licenses/LICENSE-2.0
 *
 * Unless required by applicable law or agreed to in writing, software
 * distributed under the License is distributed on an "AS IS" BASIS,
 * WITHOUT WARRANTIES OR CONDITIONS OF ANY KIND, either express or implied.
 * See the License for the specific language governing permissions and
 * limitations under the License.
 */

package com.android.bluetooth.btservice;

import static android.Manifest.permission.BLUETOOTH_CONNECT;

import android.annotation.RequiresPermission;
import android.bluetooth.BluetoothDevice;
import android.bluetooth.BluetoothProfile;
import android.content.Intent;
import android.os.Handler;
import android.os.Looper;
import android.os.Message;
import android.os.UserHandle;
import android.util.Log;

import com.android.bluetooth.Utils;
import com.android.bluetooth.a2dp.A2dpService;
import com.android.bluetooth.hfp.HeadsetService;
import com.android.internal.annotations.VisibleForTesting;

import java.io.FileDescriptor;
import java.io.PrintWriter;
import java.util.ArrayList;
import java.util.HashMap;
import java.util.List;
import java.util.Map;

/**
 * The silence device manager controls silence mode for A2DP, HFP, and AVRCP.
 *
 * <p>1) If an active device (for A2DP or HFP) enters silence mode, the active device for that
 * profile will be set to null. 2) If a device exits silence mode while the A2DP or HFP active
 * device is null, the device will be set as the active device for that profile. 3) If a device is
 * disconnected, it exits silence mode. 4) If a device is set as the active device for A2DP or HFP,
 * while silence mode is enabled, then the device will exit silence mode. 5) If a device is in
 * silence mode, AVRCP position change event and HFP AG indicators will be disabled. 6) If a device
 * is not connected with A2DP or HFP, it cannot enter silence mode.
 */
public class SilenceDeviceManager {
    private static final String TAG = SilenceDeviceManager.class.getSimpleName();

    private final AdapterService mAdapterService;
    private final ServiceFactory mFactory;
    private Handler mHandler = null;
    private Looper mLooper = null;

    private final Map<BluetoothDevice, Boolean> mSilenceDevices = new HashMap<>();
    private final List<BluetoothDevice> mA2dpConnectedDevices = new ArrayList<>();
    private final List<BluetoothDevice> mHfpConnectedDevices = new ArrayList<>();

    private static final int MSG_SILENCE_DEVICE_STATE_CHANGED = 1;
    private static final int MSG_A2DP_CONNECTION_STATE_CHANGED = 10;
    private static final int MSG_HFP_CONNECTION_STATE_CHANGED = 11;
    private static final int MSG_A2DP_ACTIVE_DEVICE_CHANGED = 20;
    private static final int MSG_HFP_ACTIVE_DEVICE_CHANGED = 21;
    private static final int ENABLE_SILENCE = 0;
    private static final int DISABLE_SILENCE = 1;

    /**
     * Called when active state of audio profiles changed
     *
     * @param profile The Bluetooth profile of which active state changed
     * @param device The device currently activated. {@code null} if no device is active
     */
    public void profileActiveDeviceChanged(int profile, BluetoothDevice device) {
        switch (profile) {
            case BluetoothProfile.A2DP:
                mHandler.obtainMessage(MSG_A2DP_ACTIVE_DEVICE_CHANGED, device).sendToTarget();
                break;
            case BluetoothProfile.HEADSET:
                mHandler.obtainMessage(MSG_HFP_ACTIVE_DEVICE_CHANGED, device).sendToTarget();
                break;
            default:
                break;
        }
    }

    /**
     * Called when A2DP connection state changed by A2dpService
     *
     * @param device The device of which connection state was changed
     * @param fromState The previous connection state of the device
     * @param toState The new connection state of the device
     */
    public void a2dpConnectionStateChanged(BluetoothDevice device, int fromState, int toState) {
        mHandler.obtainMessage(MSG_A2DP_CONNECTION_STATE_CHANGED, fromState, toState, device)
                .sendToTarget();
    }

    /**
     * Called when HFP connection state changed by HeadsetService
     *
     * @param device The device of which connection state was changed
     * @param fromState The previous connection state of the device
     * @param toState The new connection state of the device
     */
    public void hfpConnectionStateChanged(BluetoothDevice device, int fromState, int toState) {
        mHandler.obtainMessage(MSG_HFP_CONNECTION_STATE_CHANGED, fromState, toState, device)
                .sendToTarget();
    }

    class SilenceDeviceManagerHandler extends Handler {
        SilenceDeviceManagerHandler(Looper looper) {
            super(looper);
        }

        @Override
        public void handleMessage(Message msg) {
            Log.d(TAG, "handleMessage: " + msg.what);
            switch (msg.what) {
                case MSG_SILENCE_DEVICE_STATE_CHANGED:
                    {
                        BluetoothDevice device = (BluetoothDevice) msg.obj;
                        boolean state = (msg.arg1 == ENABLE_SILENCE);
                        handleSilenceDeviceStateChanged(device, state);
                    }
                    break;

                case MSG_A2DP_CONNECTION_STATE_CHANGED:
                    BluetoothDevice device = (BluetoothDevice) msg.obj;
                    int prevState = msg.arg1;
                    int nextState = msg.arg2;

                    if (nextState == BluetoothProfile.STATE_CONNECTED) {
                        // enter connected state
                        addConnectedDevice(device, BluetoothProfile.A2DP);
                        if (!mSilenceDevices.containsKey(device)) {
                            mSilenceDevices.put(device, false);
                        }
                    } else if (prevState == BluetoothProfile.STATE_CONNECTED) {
                        // exiting from connected state
                        removeConnectedDevice(device, BluetoothProfile.A2DP);
                        if (!isBluetoothAudioConnected(device)) {
                            handleSilenceDeviceStateChanged(device, false);
                            mSilenceDevices.remove(device);
                        }
                    }
                    break;

                case MSG_HFP_CONNECTION_STATE_CHANGED:
                    BluetoothDevice bluetoothDevice = (BluetoothDevice) msg.obj;
                    int prev = msg.arg1;
                    int next = msg.arg2;

                    if (next == BluetoothProfile.STATE_CONNECTED) {
                        // enter connected state
                        addConnectedDevice(bluetoothDevice, BluetoothProfile.HEADSET);
                        if (!mSilenceDevices.containsKey(bluetoothDevice)) {
                            mSilenceDevices.put(bluetoothDevice, false);
                        }
                    } else if (prev == BluetoothProfile.STATE_CONNECTED) {
                        // exiting from connected state
                        removeConnectedDevice(bluetoothDevice, BluetoothProfile.HEADSET);
                        if (!isBluetoothAudioConnected(bluetoothDevice)) {
                            handleSilenceDeviceStateChanged(bluetoothDevice, false);
                            mSilenceDevices.remove(bluetoothDevice);
                        }
                    }
                    break;

                case MSG_A2DP_ACTIVE_DEVICE_CHANGED:
                    BluetoothDevice a2dpActiveDevice = (BluetoothDevice) msg.obj;
                    if (getSilenceMode(a2dpActiveDevice)) {
                        // Resume the device from silence mode.
                        setSilenceMode(a2dpActiveDevice, false);
                    }
                    break;

                case MSG_HFP_ACTIVE_DEVICE_CHANGED:
                    BluetoothDevice hfpActiveDevice = (BluetoothDevice) msg.obj;
                    if (getSilenceMode(hfpActiveDevice)) {
                        // Resume the device from silence mode.
                        setSilenceMode(hfpActiveDevice, false);
                    }
                    break;

                default:
                    Log.e(TAG, "Unknown message: " + msg.what);
                    break;
            }
        }
    }

    SilenceDeviceManager(AdapterService service, ServiceFactory factory, Looper looper) {
        mAdapterService = service;
        mFactory = factory;
        mLooper = looper;
    }

    void start() {
        Log.v(TAG, "start()");
        mHandler = new SilenceDeviceManagerHandler(mLooper);
    }

    void cleanup() {
        Log.v(TAG, "cleanup()");
        mSilenceDevices.clear();
    }

    @VisibleForTesting
    boolean setSilenceMode(BluetoothDevice device, boolean silence) {
        if (mHandler == null) {
            Log.e(TAG, "setSilenceMode() mHandler is null!");
            return false;
        }
        Log.d(TAG, "setSilenceMode: " + device + ", " + silence);
        Message message =
                mHandler.obtainMessage(
                        MSG_SILENCE_DEVICE_STATE_CHANGED,
                        silence ? ENABLE_SILENCE : DISABLE_SILENCE,
                        0,
                        device);
        mHandler.sendMessage(message);
        return true;
    }

    @RequiresPermission(android.Manifest.permission.MODIFY_PHONE_STATE)
    void handleSilenceDeviceStateChanged(BluetoothDevice device, boolean state) {
        boolean oldState = getSilenceMode(device);
        if (oldState == state) {
            return;
        }
        if (!isBluetoothAudioConnected(device)) {
            if (oldState) {
                // Device is disconnected, resume all silenced profiles.
                state = false;
            } else {
                Log.d(TAG, "Deivce is not connected to any Bluetooth audio.");
                return;
            }
        }
        mSilenceDevices.replace(device, state);

        A2dpService a2dpService = mFactory.getA2dpService();
        if (a2dpService != null) {
            a2dpService.setSilenceMode(device, state);
        }
        HeadsetService headsetService = mFactory.getHeadsetService();
        if (headsetService != null) {
            headsetService.setSilenceMode(device, state);
        }
        Log.i(TAG, "Silence mode change " + device + ": " + oldState + " -> " + state);
        broadcastSilenceStateChange(device, state);
    }

    void broadcastSilenceStateChange(BluetoothDevice device, boolean state) {
        Intent intent = new Intent(BluetoothDevice.ACTION_SILENCE_MODE_CHANGED);
        intent.putExtra(BluetoothDevice.EXTRA_DEVICE, device);
        mAdapterService.sendBroadcastAsUser(
                intent,
                UserHandle.ALL,
                BLUETOOTH_CONNECT,
                Utils.getTempBroadcastOptions().toBundle());
    }

    @VisibleForTesting
    boolean getSilenceMode(BluetoothDevice device) {
        boolean state = false;
        if (mSilenceDevices.containsKey(device)) {
            state = mSilenceDevices.get(device);
        }
        return state;
    }

    void addConnectedDevice(BluetoothDevice device, int profile) {
<<<<<<< HEAD
        Log.d(TAG, "addConnectedDevice: " + device + ", profile:"
                + BluetoothProfile.getProfileName(profile));
=======
        Log.d(
                TAG,
                "addConnectedDevice: "
                        + device
                        + ", profile:"
                        + BluetoothProfile.getProfileName(profile));
>>>>>>> e110efe6
        switch (profile) {
            case BluetoothProfile.A2DP:
                if (!mA2dpConnectedDevices.contains(device)) {
                    mA2dpConnectedDevices.add(device);
                }
                break;
            case BluetoothProfile.HEADSET:
                if (!mHfpConnectedDevices.contains(device)) {
                    mHfpConnectedDevices.add(device);
                }
                break;
        }
    }

    void removeConnectedDevice(BluetoothDevice device, int profile) {
<<<<<<< HEAD
        Log.d(TAG, "removeConnectedDevice: " + device + ", profile:"
                + BluetoothProfile.getProfileName(profile));
=======
        Log.d(
                TAG,
                "removeConnectedDevice: "
                        + device
                        + ", profile:"
                        + BluetoothProfile.getProfileName(profile));
>>>>>>> e110efe6
        switch (profile) {
            case BluetoothProfile.A2DP:
                if (mA2dpConnectedDevices.contains(device)) {
                    mA2dpConnectedDevices.remove(device);
                }
                break;
            case BluetoothProfile.HEADSET:
                if (mHfpConnectedDevices.contains(device)) {
                    mHfpConnectedDevices.remove(device);
                }
                break;
        }
    }

    boolean isBluetoothAudioConnected(BluetoothDevice device) {
        return (mA2dpConnectedDevices.contains(device) || mHfpConnectedDevices.contains(device));
    }

    protected void dump(FileDescriptor fd, PrintWriter writer, String[] args) {
        writer.println("\nSilenceDeviceManager:");
        writer.println("  Address            | Is silenced?");
        for (BluetoothDevice device : mSilenceDevices.keySet()) {
            writer.println("  " + device + "  | " + getSilenceMode(device));
        }
    }
}<|MERGE_RESOLUTION|>--- conflicted
+++ resolved
@@ -278,17 +278,12 @@
     }
 
     void addConnectedDevice(BluetoothDevice device, int profile) {
-<<<<<<< HEAD
-        Log.d(TAG, "addConnectedDevice: " + device + ", profile:"
-                + BluetoothProfile.getProfileName(profile));
-=======
         Log.d(
                 TAG,
                 "addConnectedDevice: "
                         + device
                         + ", profile:"
                         + BluetoothProfile.getProfileName(profile));
->>>>>>> e110efe6
         switch (profile) {
             case BluetoothProfile.A2DP:
                 if (!mA2dpConnectedDevices.contains(device)) {
@@ -304,17 +299,12 @@
     }
 
     void removeConnectedDevice(BluetoothDevice device, int profile) {
-<<<<<<< HEAD
-        Log.d(TAG, "removeConnectedDevice: " + device + ", profile:"
-                + BluetoothProfile.getProfileName(profile));
-=======
         Log.d(
                 TAG,
                 "removeConnectedDevice: "
                         + device
                         + ", profile:"
                         + BluetoothProfile.getProfileName(profile));
->>>>>>> e110efe6
         switch (profile) {
             case BluetoothProfile.A2DP:
                 if (mA2dpConnectedDevices.contains(device)) {

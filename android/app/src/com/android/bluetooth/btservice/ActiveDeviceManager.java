/*
 * Copyright (C) 2018 The Android Open Source Project
 *
 * Licensed under the Apache License, Version 2.0 (the "License");
 * you may not use this file except in compliance with the License.
 * You may obtain a copy of the License at
 *
 *      http://www.apache.org/licenses/LICENSE-2.0
 *
 * Unless required by applicable law or agreed to in writing, software
 * distributed under the License is distributed on an "AS IS" BASIS,
 * WITHOUT WARRANTIES OR CONDITIONS OF ANY KIND, either express or implied.
 * See the License for the specific language governing permissions and
 * limitations under the License.
 */

package com.android.bluetooth.btservice;

import android.annotation.NonNull;
import android.annotation.Nullable;
import android.annotation.RequiresPermission;
import android.annotation.SuppressLint;
import android.bluetooth.BluetoothAdapter;
import android.bluetooth.BluetoothClass;
import android.bluetooth.BluetoothDevice;
import android.bluetooth.BluetoothHearingAid;
import android.bluetooth.BluetoothProfile;
import android.bluetooth.BluetoothSinkAudioPolicy;
import android.media.AudioDeviceCallback;
import android.media.AudioDeviceInfo;
import android.media.AudioManager;
import android.os.Handler;
import android.os.HandlerThread;
import android.os.Looper;
import android.util.ArraySet;
import android.util.Log;

import com.android.bluetooth.BluetoothMethodProxy;
import com.android.bluetooth.Utils;
import com.android.bluetooth.a2dp.A2dpService;
import com.android.bluetooth.btservice.storage.DatabaseManager;
import com.android.bluetooth.flags.Flags;
import com.android.bluetooth.hearingaid.HearingAidService;
import com.android.bluetooth.hfp.HeadsetService;
import com.android.bluetooth.le_audio.LeAudioService;
import com.android.internal.annotations.GuardedBy;
import com.android.internal.annotations.VisibleForTesting;

import java.util.ArrayList;
import java.util.List;
import java.util.Objects;
import java.util.Set;

/**
 * The active device manager is responsible for keeping track of the connected
 * A2DP/HFP/AVRCP/HearingAid/LE audio devices and select which device is active (for each profile).
 * The active device manager selects a fallback device when the currently active device is
 * disconnected, and it selects BT devices that are lastly activated one.
 *
 * <p>Current policy (subject to change): 1) If the maximum number of connected devices is one, the
 * manager doesn't do anything. Each profile is responsible for automatically selecting the
 * connected device as active. Only if the maximum number of connected devices is more than one, the
 * rules below will apply. 2) The selected A2DP active device is the one used for AVRCP as well. 3)
 * The HFP active device might be different from the A2DP active device. 4) The Active Device
 * Manager always listens for the change of active devices. When it changed (e.g., triggered
 * indirectly by user action on the UI), the new active device is marked as the current active
 * device for that profile. 5) If there is a HearingAid active device, then A2DP, HFP and LE audio
 * active devices must be set to null (i.e., A2DP, HFP and LE audio cannot have active devices). The
 * reason is that A2DP, HFP or LE audio cannot be used together with HearingAid. 6) If there are no
 * connected devices (e.g., during startup, or after all devices have been disconnected, the active
 * device per profile (A2DP/HFP/HearingAid/LE audio) is selected as follows: 6.1) The last connected
 * HearingAid device is selected as active. If there is an active A2DP, HFP or LE audio device,
 * those must be set to null. 6.2) The last connected A2DP, HFP or LE audio device is selected as
 * active. However, if there is an active HearingAid device, then the A2DP, HFP, or LE audio active
 * device is not set (must remain null). 7) If the currently active device (per profile) is
 * disconnected, the Active Device Manager just marks that the profile has no active device, and the
 * lastly activated BT device that is still connected would be selected. 8) If there is already an
 * active device, however, if active device change notified with a null device, the corresponding
 * profile is marked as having no active device. 9) If a wired audio device is connected, the audio
 * output is switched by the Audio Framework itself to that device. We detect this here, and the
 * active device for each profile (A2DP/HFP/HearingAid/LE audio) is set to null to reflect the
 * output device state change. However, if the wired audio device is disconnected, we don't do
 * anything explicit and apply the default behavior instead: 9.1) If the wired headset is still the
 * selected output device (i.e. the active device is set to null), the Phone itself will become the
 * output device (i.e., the active device will remain null). If music was playing, it will stop.
 * 9.2) If one of the Bluetooth devices is the selected active device (e.g., by the user in the UI),
 * disconnecting the wired audio device will have no impact. E.g., music will continue streaming
 * over the active Bluetooth device.
 */
public class ActiveDeviceManager implements AdapterService.BluetoothStateCallback {
    private static final String TAG = ActiveDeviceManager.class.getSimpleName();
<<<<<<< HEAD
    @VisibleForTesting
    static final int A2DP_HFP_SYNC_CONNECTION_TIMEOUT_MS = 5_000;
=======
    @VisibleForTesting static final int A2DP_HFP_SYNC_CONNECTION_TIMEOUT_MS = 5_000;
>>>>>>> e110efe6

    private final AdapterService mAdapterService;
    private DatabaseManager mDbManager;
    private final ServiceFactory mFactory;
    private HandlerThread mHandlerThread = null;
    private Handler mHandler = null;
    private final AudioManager mAudioManager;
    private final AudioManagerAudioDeviceCallback mAudioManagerAudioDeviceCallback;

    private final Object mLock = new Object();

    @GuardedBy("mLock")
    private final List<BluetoothDevice> mA2dpConnectedDevices = new ArrayList<>();

    @GuardedBy("mLock")
    private final List<BluetoothDevice> mHfpConnectedDevices = new ArrayList<>();

    @GuardedBy("mLock")
    private final List<BluetoothDevice> mHearingAidConnectedDevices = new ArrayList<>();

    @GuardedBy("mLock")
    private final List<BluetoothDevice> mLeAudioConnectedDevices = new ArrayList<>();

    @GuardedBy("mLock")
    private final List<BluetoothDevice> mLeHearingAidConnectedDevices = new ArrayList<>();

    @GuardedBy("mLock")
    private List<BluetoothDevice> mPendingLeHearingAidActiveDevice = new ArrayList<>();

    @GuardedBy("mLock")
    private BluetoothDevice mA2dpActiveDevice = null;

    @GuardedBy("mLock")
    private BluetoothDevice mHfpActiveDevice = null;

    @GuardedBy("mLock")
    private final Set<BluetoothDevice> mHearingAidActiveDevices = new ArraySet<>();

    @GuardedBy("mLock")
    private BluetoothDevice mLeAudioActiveDevice = null;

    @GuardedBy("mLock")
    private BluetoothDevice mLeHearingAidActiveDevice = null;

    @GuardedBy("mLock")
    private BluetoothDevice mPendingActiveDevice = null;

    private BluetoothDevice mClassicDeviceToBeActivated = null;
    private BluetoothDevice mClassicDeviceNotToBeActivated = null;

    @Override
    public void onBluetoothStateChange(int prevState, int newState) {
        mHandler.post(() -> handleAdapterStateChanged(newState));
    }

    /**
     * Called when audio profile connection state changed
     *
     * @param profile The Bluetooth profile of which connection state changed
     * @param device The device of which connection state was changed
     * @param fromState The previous connection state of the device
     * @param toState The new connection state of the device
     */
    public void profileConnectionStateChanged(
            int profile, BluetoothDevice device, int fromState, int toState) {
        if (toState == BluetoothProfile.STATE_CONNECTED) {
            switch (profile) {
                case BluetoothProfile.A2DP:
                    mHandler.post(() -> handleA2dpConnected(device));
                    break;
                case BluetoothProfile.HEADSET:
                    mHandler.post(() -> handleHfpConnected(device));
                    break;
                case BluetoothProfile.LE_AUDIO:
                    mHandler.post(() -> handleLeAudioConnected(device));
                    break;
                case BluetoothProfile.HEARING_AID:
                    mHandler.post(() -> handleHearingAidConnected(device));
                    break;
                case BluetoothProfile.HAP_CLIENT:
                    mHandler.post(() -> handleHapConnected(device));
                    break;
            }
        } else if (fromState == BluetoothProfile.STATE_CONNECTED) {
            switch (profile) {
                case BluetoothProfile.A2DP:
                    mHandler.post(() -> handleA2dpDisconnected(device));
                    break;
                case BluetoothProfile.HEADSET:
                    mHandler.post(() -> handleHfpDisconnected(device));
                    break;
                case BluetoothProfile.LE_AUDIO:
                    mHandler.post(() -> handleLeAudioDisconnected(device));
                    break;
                case BluetoothProfile.HEARING_AID:
                    mHandler.post(() -> handleHearingAidDisconnected(device));
                    break;
                case BluetoothProfile.HAP_CLIENT:
                    mHandler.post(() -> handleHapDisconnected(device));
                    break;
            }
        }
    }

    /**
     * Called when active state of audio profiles changed
     *
     * @param profile The Bluetooth profile of which active state changed
     * @param device The device currently activated. {@code null} if no device is active
     */
    public void profileActiveDeviceChanged(int profile, BluetoothDevice device) {
        switch (profile) {
            case BluetoothProfile.A2DP:
                mHandler.post(() -> handleA2dpActiveDeviceChanged(device));
                break;
            case BluetoothProfile.HEADSET:
                mHandler.post(() -> handleHfpActiveDeviceChanged(device));
                break;
            case BluetoothProfile.LE_AUDIO:
                mHandler.post(() -> handleLeAudioActiveDeviceChanged(device));
                break;
            case BluetoothProfile.HEARING_AID:
                mHandler.post(() -> handleHearingAidActiveDeviceChanged(device));
                break;
        }
    }

    private void handleAdapterStateChanged(int currentState) {
        Log.d(TAG, "handleAdapterStateChanged: currentState=" + currentState);
        if (currentState == BluetoothAdapter.STATE_ON) {
            resetState();
        }
    }

    /**
     * Handles the active device logic for when A2DP is connected. Does the following: 1. Check if a
     * hearing aid device is active. We will always prefer hearing aid devices, so if one is active,
     * we will not make this A2DP device active. 2. If there is no hearing aid device active, we
     * will make this A2DP device active. 3. We will make this device active for HFP if it's already
     * connected to HFP 4. If dual mode is disabled, we clear the LE Audio active device to ensure
     * mutual exclusion between classic and LE audio.
     *
     * @param device is the device that was connected to A2DP
     */
    private void handleA2dpConnected(BluetoothDevice device) {
        synchronized (mLock) {
            Log.d(TAG, "handleA2dpConnected: " + device);
            if (mA2dpConnectedDevices.contains(device)) {
                Log.d(TAG, "This device is already connected: " + device);
                return;
            }
            mA2dpConnectedDevices.add(device);
            if (isBroadcastingAudio()) {
                Log.i(
                        TAG,
                        "LE Audio Broadcast is streaming, skip setting A2dp device as active: "
                                + device);
                if (mPendingActiveDevice != null) {
                    mHandler.removeCallbacksAndMessages(mPendingActiveDevice);
                }
                return;
            }

            if (mHearingAidActiveDevices.isEmpty() && mLeHearingAidActiveDevice == null) {
                // New connected device: select it as active
                // Activate HFP and A2DP at the same time if both profile already connected.
                if (mHfpConnectedDevices.contains(device)) {
                    boolean a2dpMadeActive = setA2dpActiveDevice(device);
                    boolean hfpMadeActive = setHfpActiveDevice(device);
                    if ((a2dpMadeActive || hfpMadeActive) && !Utils.isDualModeAudioEnabled()) {
                        setLeAudioActiveDevice(null, true);
                    }
                    return;
                }
                // Activate A2DP if audio mode is normal or HFP is not supported or enabled.
                if (mDbManager.getProfileConnectionPolicy(device, BluetoothProfile.HEADSET)
                                != BluetoothProfile.CONNECTION_POLICY_ALLOWED
                        || mAudioManager.getMode() == AudioManager.MODE_NORMAL) {
                    boolean a2dpMadeActive = setA2dpActiveDevice(device);
                    if (a2dpMadeActive && !Utils.isDualModeAudioEnabled()) {
                        setLeAudioActiveDevice(null, true);
                    }
                } else {
<<<<<<< HEAD
                    Log.d(TAG, "A2DP activation is suspended until HFP connected: "
                            + device);
=======
                    Log.d(TAG, "A2DP activation is suspended until HFP connected: " + device);
>>>>>>> e110efe6
                    if (mPendingActiveDevice != null) {
                        mHandler.removeCallbacksAndMessages(mPendingActiveDevice);
                    }
                    mPendingActiveDevice = device;
                    // Activate A2DP if HFP is failed to connect.
                    mHandler.postDelayed(
                            () -> {
                                Log.w(TAG, "HFP connection timeout. Activate A2DP for " + device);
                                setA2dpActiveDevice(device);
                            },
                            mPendingActiveDevice,
                            A2DP_HFP_SYNC_CONNECTION_TIMEOUT_MS);
                }
            }
        }
    }

    /**
     * Handles the active device logic for when HFP is connected. Does the following: 1. Check if a
     * hearing aid device is active. We will always prefer hearing aid devices, so if one is active,
     * we will not make this HFP device active. 2. If there is no hearing aid device active, we will
     * make this HFP device active. 3. We will make this device active for A2DP if it's already
     * connected to A2DP 4. If dual mode is disabled, we clear the LE Audio active device to ensure
     * mutual exclusion between classic and LE audio.
     *
     * @param device is the device that was connected to A2DP
     */
    private void handleHfpConnected(BluetoothDevice device) {
        synchronized (mLock) {
            Log.d(TAG, "handleHfpConnected: " + device);
            if (mHfpConnectedDevices.contains(device)) {
                Log.d(TAG, "This device is already connected: " + device);
                return;
            }
            mHfpConnectedDevices.add(device);
            if (isBroadcastingAudio()) {
                Log.i(
                        TAG,
                        "LE Audio Broadcast is streaming, skip setting Hfp device as active: "
                                + device);
                if (mPendingActiveDevice != null) {
                    mHandler.removeCallbacksAndMessages(mPendingActiveDevice);
                }
                return;
            }

            if (mHearingAidActiveDevices.isEmpty() && mLeHearingAidActiveDevice == null) {
                // New connected device: select it as active
                // Activate HFP and A2DP at the same time once both profile connected.
                if (mA2dpConnectedDevices.contains(device)) {
                    boolean a2dpMadeActive = setA2dpActiveDevice(device);
                    boolean hfpMadeActive = setHfpActiveDevice(device);

                    /* Make LEA inactive if device is made active for any classic audio profile
                    and dual mode is disabled */
                    if ((a2dpMadeActive || hfpMadeActive) && !Utils.isDualModeAudioEnabled()) {
                        setLeAudioActiveDevice(null, true);
                    }
                    return;
                }
                // Activate HFP if audio mode is not normal or A2DP is not supported or enabled.
                if (mDbManager.getProfileConnectionPolicy(device, BluetoothProfile.A2DP)
                                != BluetoothProfile.CONNECTION_POLICY_ALLOWED
                        || mAudioManager.getMode() != AudioManager.MODE_NORMAL) {
                    if (isWatch(device)) {
                        Log.i(TAG, "Do not set hfp active for watch device " + device);
                        return;
                    }
                    // Tries to make the device active for HFP
                    boolean hfpMadeActive = setHfpActiveDevice(device);

                    // Makes LEA inactive if device is made active for HFP & dual mode is disabled
                    if (hfpMadeActive && !Utils.isDualModeAudioEnabled()) {
                        setLeAudioActiveDevice(null, true);
                    }
                } else {
<<<<<<< HEAD
                    Log.d(TAG, "HFP activation is suspended until A2DP connected: "
                            + device);
=======
                    Log.d(TAG, "HFP activation is suspended until A2DP connected: " + device);
>>>>>>> e110efe6
                    if (mPendingActiveDevice != null) {
                        mHandler.removeCallbacksAndMessages(mPendingActiveDevice);
                    }
                    mPendingActiveDevice = device;
                    // Activate HFP if A2DP is failed to connect.
                    mHandler.postDelayed(
                            () -> {
                                Log.w(TAG, "A2DP connection timeout. Activate HFP for " + device);
                                setHfpActiveDevice(device);
                            },
                            mPendingActiveDevice,
                            A2DP_HFP_SYNC_CONNECTION_TIMEOUT_MS);
                }
            }
        }
    }

    private void handleHearingAidConnected(BluetoothDevice device) {
        synchronized (mLock) {
            Log.d(TAG, "handleHearingAidConnected: " + device);
            if (mHearingAidConnectedDevices.contains(device)) {
                Log.d(TAG, "This device is already connected: " + device);
                return;
            }
            mHearingAidConnectedDevices.add(device);
            if (isBroadcastingAudio()) {
                Log.i(
                        TAG,
                        "LE Audio Broadcast is streaming, skip setting HearingAid device as "
                                + "active:  "
                                + device);
                return;
            }
            // New connected device: select it as active
            if (setHearingAidActiveDevice(device)) {
                setA2dpActiveDevice(null, true);
                setHfpActiveDevice(null);
                setLeAudioActiveDevice(null, true);
            }
        }
    }

    private void handleLeAudioConnected(BluetoothDevice device) {
        synchronized (mLock) {
            Log.d(TAG, "handleLeAudioConnected: " + device);

            final LeAudioService leAudioService = mFactory.getLeAudioService();
            if (leAudioService == null || device == null) {
                return;
            }
            leAudioService.deviceConnected(device);

            if (mLeAudioConnectedDevices.contains(device)) {
                Log.d(TAG, "This device is already connected: " + device);
                return;
            }

            mLeAudioConnectedDevices.add(device);
            if (isBroadcastingAudio()) {
                Log.i(
                        TAG,
                        "LE Audio Broadcast is streaming, skip setting le audio device as active: "
                                + device);
                return;
            }

            if (!leAudioService.isGroupAvailableForStream(leAudioService.getGroupId(device))) {
                Log.i(TAG, "LE Audio device is not available for streaming now." + device);
                return;
            }

            if (mHearingAidActiveDevices.isEmpty()
                    && mLeHearingAidActiveDevice == null
                    && mPendingLeHearingAidActiveDevice.isEmpty()) {
                // New connected device: select it as active
                boolean leAudioMadeActive = setLeAudioActiveDevice(device);
                if (leAudioMadeActive && !Utils.isDualModeAudioEnabled()) {
                    setA2dpActiveDevice(null, true);
                    setHfpActiveDevice(null);
                }
            } else if (mPendingLeHearingAidActiveDevice.contains(device)) {
                if (setLeHearingAidActiveDevice(device)) {
                    setHearingAidActiveDevice(null, true);
                    setA2dpActiveDevice(null, true);
                    setHfpActiveDevice(null);
                }
            }
        }
    }

    private void handleHapConnected(BluetoothDevice device) {
        synchronized (mLock) {
            Log.d(TAG, "handleHapConnected: " + device);
            if (mLeHearingAidConnectedDevices.contains(device)) {
                Log.d(TAG, "This device is already connected: " + device);
                return;
            }
            mLeHearingAidConnectedDevices.add(device);
            if (isBroadcastingAudio()) {
                Log.i(
                        TAG,
                        "LE Audio Broadcast is streaming, skip setting Hap device as active: "
                                + device);
                return;
            }

            if (!mLeAudioConnectedDevices.contains(device)) {
                mPendingLeHearingAidActiveDevice.add(device);
            } else if (Objects.equals(mLeAudioActiveDevice, device)) {
                mLeHearingAidActiveDevice = device;
            } else {
                // New connected device: select it as active
                if (setLeHearingAidActiveDevice(device)) {
                    setHearingAidActiveDevice(null, true);
                    setA2dpActiveDevice(null, true);
                    setHfpActiveDevice(null);
                }
            }
        }
    }

    private void handleA2dpDisconnected(BluetoothDevice device) {
        synchronized (mLock) {
<<<<<<< HEAD
            Log.d(TAG, "handleA2dpDisconnected: " + device
                    + ", mA2dpActiveDevice=" + mA2dpActiveDevice);
=======
            Log.d(
                    TAG,
                    "handleA2dpDisconnected: "
                            + device
                            + ", mA2dpActiveDevice="
                            + mA2dpActiveDevice);
>>>>>>> e110efe6
            mA2dpConnectedDevices.remove(device);
            if (Objects.equals(mA2dpActiveDevice, device)) {
                if (!setFallbackDeviceActiveLocked()) {
                    setA2dpActiveDevice(null, false);
                }
            }
        }
    }

    private void handleHfpDisconnected(BluetoothDevice device) {
        synchronized (mLock) {
<<<<<<< HEAD
            Log.d(TAG, "handleHfpDisconnected: " + device
                    + ", mHfpActiveDevice=" + mHfpActiveDevice);
=======
            Log.d(
                    TAG,
                    "handleHfpDisconnected: " + device + ", mHfpActiveDevice=" + mHfpActiveDevice);
>>>>>>> e110efe6
            mHfpConnectedDevices.remove(device);
            if (Objects.equals(mHfpActiveDevice, device)) {
                if (mHfpConnectedDevices.isEmpty()) {
                    setHfpActiveDevice(null);
                }
                setFallbackDeviceActiveLocked();
            }
        }
    }

    private void handleHearingAidDisconnected(BluetoothDevice device) {
        synchronized (mLock) {
<<<<<<< HEAD
            Log.d(TAG, "handleHearingAidDisconnected: " + device
                    + ", mHearingAidActiveDevices=" + mHearingAidActiveDevices);
=======
            Log.d(
                    TAG,
                    "handleHearingAidDisconnected: "
                            + device
                            + ", mHearingAidActiveDevices="
                            + mHearingAidActiveDevices);
>>>>>>> e110efe6
            mHearingAidConnectedDevices.remove(device);
            if (mHearingAidActiveDevices.remove(device) && mHearingAidActiveDevices.isEmpty()) {
                if (!setFallbackDeviceActiveLocked()) {
                    setHearingAidActiveDevice(null, false);
                }
            }
        }
    }

    private void handleLeAudioDisconnected(BluetoothDevice device) {
        synchronized (mLock) {
<<<<<<< HEAD
            Log.d(TAG, "handleLeAudioDisconnected: " + device
                    + ", mLeAudioActiveDevice=" + mLeAudioActiveDevice);
=======
            Log.d(
                    TAG,
                    "handleLeAudioDisconnected: "
                            + device
                            + ", mLeAudioActiveDevice="
                            + mLeAudioActiveDevice);
>>>>>>> e110efe6

            final LeAudioService leAudioService = mFactory.getLeAudioService();
            if (leAudioService == null || device == null) {
                return;
            }

            mLeAudioConnectedDevices.remove(device);
            mLeHearingAidConnectedDevices.remove(device);

            boolean hasFallbackDevice = false;
            if (Objects.equals(mLeAudioActiveDevice, device)) {
                hasFallbackDevice = setFallbackDeviceActiveLocked();
                if (!hasFallbackDevice) {
                    setLeAudioActiveDevice(null, false);
                }
            }
            leAudioService.deviceDisconnected(device, hasFallbackDevice);
        }
    }

    private void handleHapDisconnected(BluetoothDevice device) {
        synchronized (mLock) {
<<<<<<< HEAD
            Log.d(TAG, "handleHapDisconnected: " + device
                    + ", mLeHearingAidActiveDevice=" + mLeHearingAidActiveDevice);
=======
            Log.d(
                    TAG,
                    "handleHapDisconnected: "
                            + device
                            + ", mLeHearingAidActiveDevice="
                            + mLeHearingAidActiveDevice);
>>>>>>> e110efe6
            mLeHearingAidConnectedDevices.remove(device);
            mPendingLeHearingAidActiveDevice.remove(device);
            if (Objects.equals(mLeHearingAidActiveDevice, device)) {
                mLeHearingAidActiveDevice = null;
            }
        }
    }

    /**
     * Handles the active device logic for when the A2DP active device changes. Does the following:
     * 1. Clear the active hearing aid. 2. If dual mode is enabled and all supported classic audio
     * profiles are enabled, makes this device active for LE Audio. If not, clear the LE Audio
     * active device. 3. Make HFP active for this device if it is already connected to HFP. 4.
     * Stores the new A2DP active device.
     *
     * @param device is the device that was connected to A2DP
     */
    private void handleA2dpActiveDeviceChanged(BluetoothDevice device) {
        synchronized (mLock) {
<<<<<<< HEAD
            Log.d(TAG, "handleA2dpActiveDeviceChanged: " + device
                    + ", mA2dpActiveDevice=" + mA2dpActiveDevice);
=======
            Log.d(
                    TAG,
                    "handleA2dpActiveDeviceChanged: "
                            + device
                            + ", mA2dpActiveDevice="
                            + mA2dpActiveDevice);
>>>>>>> e110efe6
            if (!Objects.equals(mA2dpActiveDevice, device)) {
                if (device != null) {
                    setHearingAidActiveDevice(null, true);
                }
                if (Utils.isDualModeAudioEnabled()
                        && mAdapterService.isAllSupportedClassicAudioProfilesActive(device)) {
                    setLeAudioActiveDevice(device);
                } else {
                    setLeAudioActiveDevice(null, true);
                }
            }
            // Just assign locally the new value
            mA2dpActiveDevice = device;

            // Activate HFP if needed.
            if (device != null) {
                if (Objects.equals(mClassicDeviceNotToBeActivated, device)) {
                    mHandler.removeCallbacksAndMessages(mClassicDeviceNotToBeActivated);
                    mClassicDeviceNotToBeActivated = null;
                    return;
                }
                if (Objects.equals(mClassicDeviceToBeActivated, device)) {
                    mHandler.removeCallbacksAndMessages(mClassicDeviceToBeActivated);
                    mClassicDeviceToBeActivated = null;
                }

                if (mClassicDeviceToBeActivated != null) {
                    mClassicDeviceNotToBeActivated = mClassicDeviceToBeActivated;
                    mHandler.removeCallbacksAndMessages(mClassicDeviceToBeActivated);
                    mHandler.postDelayed(
                            () -> mClassicDeviceNotToBeActivated = null,
                            mClassicDeviceNotToBeActivated,
                            A2DP_HFP_SYNC_CONNECTION_TIMEOUT_MS);
                    mClassicDeviceToBeActivated = null;
                }
                if (!Objects.equals(mHfpActiveDevice, device)
                        && mHfpConnectedDevices.contains(device)
                        && mDbManager.getProfileConnectionPolicy(device, BluetoothProfile.HEADSET)
                                == BluetoothProfile.CONNECTION_POLICY_ALLOWED) {
                    mClassicDeviceToBeActivated = device;
                    setHfpActiveDevice(device);
                    mHandler.postDelayed(
                            () -> mClassicDeviceToBeActivated = null,
                            mClassicDeviceToBeActivated,
                            A2DP_HFP_SYNC_CONNECTION_TIMEOUT_MS);
                }
            }
        }
    }

    /**
     * Handles the active device logic for when the HFP active device changes. Does the following:
     * 1. Clear the active hearing aid. 2. If dual mode is enabled and all supported classic audio
     * profiles are enabled, makes this device active for LE Audio. If not, clear the LE Audio
     * active device. 3. Make A2DP active for this device if it is already connected to A2DP. 4.
     * Stores the new HFP active device.
     *
     * @param device is the device that was connected to A2DP
     */
    private void handleHfpActiveDeviceChanged(BluetoothDevice device) {
        synchronized (mLock) {
<<<<<<< HEAD
            Log.d(TAG, "handleHfpActiveDeviceChanged: " + device
                    + ", mHfpActiveDevice=" + mHfpActiveDevice);
=======
            Log.d(
                    TAG,
                    "handleHfpActiveDeviceChanged: "
                            + device
                            + ", mHfpActiveDevice="
                            + mHfpActiveDevice);
>>>>>>> e110efe6
            if (!Objects.equals(mHfpActiveDevice, device)) {
                if (device != null) {
                    setHearingAidActiveDevice(null, true);
                }
                if (Utils.isDualModeAudioEnabled()
                        && mAdapterService.isAllSupportedClassicAudioProfilesActive(device)) {
                    setLeAudioActiveDevice(device);
                } else {
                    if (Flags.leaudioResumeActiveAfterHfpHandover()) {
                        if (device != null) {
                            // remove LE audio active device when it is not null, and not dual mode
                            setLeAudioActiveDevice(null, true);
                        }
                    } else {
                        setLeAudioActiveDevice(null, true);
                    }
                }
            }
            // Just assign locally the new value
            mHfpActiveDevice = device;

            // Activate A2DP if needed.
            if (device != null) {
                if (Objects.equals(mClassicDeviceNotToBeActivated, device)) {
                    mHandler.removeCallbacksAndMessages(mClassicDeviceNotToBeActivated);
                    mClassicDeviceNotToBeActivated = null;
                    return;
                }
                if (Objects.equals(mClassicDeviceToBeActivated, device)) {
                    mHandler.removeCallbacksAndMessages(mClassicDeviceToBeActivated);
                    mClassicDeviceToBeActivated = null;
                }

                if (mClassicDeviceToBeActivated != null) {
                    mClassicDeviceNotToBeActivated = mClassicDeviceToBeActivated;
                    mHandler.removeCallbacksAndMessages(mClassicDeviceToBeActivated);
                    mHandler.postDelayed(
                            () -> mClassicDeviceNotToBeActivated = null,
                            mClassicDeviceNotToBeActivated,
                            A2DP_HFP_SYNC_CONNECTION_TIMEOUT_MS);
                    mClassicDeviceToBeActivated = null;
                }
                if (!Objects.equals(mA2dpActiveDevice, device)
                        && mA2dpConnectedDevices.contains(device)
                        && mDbManager.getProfileConnectionPolicy(device, BluetoothProfile.A2DP)
                                == BluetoothProfile.CONNECTION_POLICY_ALLOWED) {
                    mClassicDeviceToBeActivated = device;
                    setA2dpActiveDevice(device);
                    mHandler.postDelayed(
                            () -> mClassicDeviceToBeActivated = null,
                            mClassicDeviceToBeActivated,
                            A2DP_HFP_SYNC_CONNECTION_TIMEOUT_MS);
                }
            }
        }
    }

    private void handleHearingAidActiveDeviceChanged(BluetoothDevice device) {
        synchronized (mLock) {
<<<<<<< HEAD
            Log.d(TAG, "handleHearingAidActiveDeviceChanged: " + device
                    + ", mHearingAidActiveDevices=" + mHearingAidActiveDevices);
=======
            Log.d(
                    TAG,
                    "handleHearingAidActiveDeviceChanged: "
                            + device
                            + ", mHearingAidActiveDevices="
                            + mHearingAidActiveDevices);
>>>>>>> e110efe6
            // Just assign locally the new value
            final HearingAidService hearingAidService = mFactory.getHearingAidService();
            if (hearingAidService != null) {
                long hiSyncId = hearingAidService.getHiSyncId(device);
                if (device != null && getHearingAidActiveHiSyncIdLocked() == hiSyncId) {
                    mHearingAidActiveDevices.add(device);
                } else {
                    mHearingAidActiveDevices.clear();
                    mHearingAidActiveDevices.addAll(
                            hearingAidService.getConnectedPeerDevices(hiSyncId));
                }
            }
            if (device != null) {
                setA2dpActiveDevice(null, true);
                setHfpActiveDevice(null);
                setLeAudioActiveDevice(null, true);
            }
        }
    }

    private void handleLeAudioActiveDeviceChanged(BluetoothDevice device) {
        synchronized (mLock) {
<<<<<<< HEAD
            Log.d(TAG, "handleLeAudioActiveDeviceChanged: " + device
                    + ", mLeAudioActiveDevice=" + mLeAudioActiveDevice);
=======
            Log.d(
                    TAG,
                    "handleLeAudioActiveDeviceChanged: "
                            + device
                            + ", mLeAudioActiveDevice="
                            + mLeAudioActiveDevice);
>>>>>>> e110efe6
            if (device != null && !mLeAudioConnectedDevices.contains(device)) {
                mLeAudioConnectedDevices.add(device);
            }
            // Just assign locally the new value
            if (device != null && !Objects.equals(mLeAudioActiveDevice, device)) {
                if (!Utils.isDualModeAudioEnabled()) {
                    setA2dpActiveDevice(null, true);
                    setHfpActiveDevice(null);
                }
                setHearingAidActiveDevice(null, true);
            }

            if (mLeHearingAidConnectedDevices.contains(device)) {
                mLeHearingAidActiveDevice = device;
            }

            mLeAudioActiveDevice = device;
        }
    }

    /** Notifications of audio device connection and disconnection events. */
    @SuppressLint("AndroidFrameworkRequiresPermission")
    private class AudioManagerAudioDeviceCallback extends AudioDeviceCallback {
        private boolean isWiredAudioHeadset(AudioDeviceInfo deviceInfo) {
            switch (deviceInfo.getType()) {
                case AudioDeviceInfo.TYPE_WIRED_HEADSET:
                case AudioDeviceInfo.TYPE_WIRED_HEADPHONES:
                case AudioDeviceInfo.TYPE_USB_HEADSET:
                    return true;
                default:
                    break;
            }
            return false;
        }

        @Override
        public void onAudioDevicesAdded(AudioDeviceInfo[] addedDevices) {
            Log.d(TAG, "onAudioDevicesAdded");
            boolean hasAddedWiredDevice = false;
            for (AudioDeviceInfo deviceInfo : addedDevices) {
<<<<<<< HEAD
                Log.d(TAG, "Audio device added: " + deviceInfo.getProductName() + " type: "
                        + deviceInfo.getType());
=======
                Log.d(
                        TAG,
                        "Audio device added: "
                                + deviceInfo.getProductName()
                                + " type: "
                                + deviceInfo.getType());
>>>>>>> e110efe6
                if (isWiredAudioHeadset(deviceInfo)) {
                    hasAddedWiredDevice = true;
                    break;
                }
            }
            if (hasAddedWiredDevice) {
                wiredAudioDeviceConnected();
            }
        }

        @Override
        public void onAudioDevicesRemoved(AudioDeviceInfo[] removedDevices) {}
    }

    ActiveDeviceManager(AdapterService service, ServiceFactory factory) {
        mAdapterService = service;
        mDbManager = mAdapterService.getDatabase();
        mFactory = factory;
        mAudioManager = service.getSystemService(AudioManager.class);
        mAudioManagerAudioDeviceCallback = new AudioManagerAudioDeviceCallback();
    }

    void start() {
        Log.d(TAG, "start()");

        mHandlerThread = new HandlerThread("BluetoothActiveDeviceManager");
        BluetoothMethodProxy mp = BluetoothMethodProxy.getInstance();
        mp.threadStart(mHandlerThread);
        mHandler = new Handler(mp.handlerThreadGetLooper(mHandlerThread));

        mAudioManager.registerAudioDeviceCallback(mAudioManagerAudioDeviceCallback, mHandler);
        mAdapterService.registerBluetoothStateCallback((command) -> mHandler.post(command), this);
    }

    void cleanup() {
        Log.d(TAG, "cleanup()");

        mAudioManager.unregisterAudioDeviceCallback(mAudioManagerAudioDeviceCallback);
        mAdapterService.unregisterBluetoothStateCallback(this);
        if (mHandlerThread != null) {
            mHandlerThread.quit();
            mHandlerThread = null;
        }
        resetState();
    }

    /**
     * Get the {@link Looper} for the handler thread. This is used in testing and helper objects
     *
     * @return {@link Looper} for the handler thread
     */
    @VisibleForTesting
    public Looper getHandlerLooper() {
        if (mHandler == null) {
            return null;
        }
        return mHandler.getLooper();
    }

    private boolean setA2dpActiveDevice(@NonNull BluetoothDevice device) {
        return setA2dpActiveDevice(device, false);
    }

<<<<<<< HEAD
    private boolean setA2dpActiveDevice(@Nullable BluetoothDevice device,
            boolean hasFallbackDevice) {
        Log.d(TAG, "setA2dpActiveDevice(" + device + ")"
                + (device == null ? " hasFallbackDevice=" + hasFallbackDevice : ""));
=======
    private boolean setA2dpActiveDevice(
            @Nullable BluetoothDevice device, boolean hasFallbackDevice) {
        Log.d(
                TAG,
                "setA2dpActiveDevice("
                        + device
                        + ")"
                        + (device == null ? " hasFallbackDevice=" + hasFallbackDevice : ""));
>>>>>>> e110efe6
        synchronized (mLock) {
            if (mPendingActiveDevice != null) {
                mHandler.removeCallbacksAndMessages(mPendingActiveDevice);
                mPendingActiveDevice = null;
            }
        }

        final A2dpService a2dpService = mFactory.getA2dpService();
        if (a2dpService == null) {
            return false;
        }

        boolean success = false;
        if (device == null) {
            success = a2dpService.removeActiveDevice(!hasFallbackDevice);
        } else {
            success = a2dpService.setActiveDevice(device);
        }

        if (!success) {
            return false;
        }

        synchronized (mLock) {
            mA2dpActiveDevice = device;
        }
        return true;
    }

    @RequiresPermission(android.Manifest.permission.MODIFY_PHONE_STATE)
    private boolean setHfpActiveDevice(BluetoothDevice device) {
        synchronized (mLock) {
            Log.d(TAG, "setHfpActiveDevice(" + device + ")");
            if (mPendingActiveDevice != null) {
                mHandler.removeCallbacksAndMessages(mPendingActiveDevice);
                mPendingActiveDevice = null;
            }
            final HeadsetService headsetService = mFactory.getHeadsetService();
            if (headsetService == null) {
                return false;
            }
            BluetoothSinkAudioPolicy audioPolicy = headsetService.getHfpCallAudioPolicy(device);
            if (audioPolicy != null
                    && audioPolicy.getActiveDevicePolicyAfterConnection()
                            == BluetoothSinkAudioPolicy.POLICY_NOT_ALLOWED) {
                return false;
            }
            if (!headsetService.setActiveDevice(device)) {
                return false;
            }
            mHfpActiveDevice = device;
        }
        return true;
    }

    private boolean setHearingAidActiveDevice(@NonNull BluetoothDevice device) {
        return setHearingAidActiveDevice(device, false);
    }

<<<<<<< HEAD
    private boolean setHearingAidActiveDevice(@Nullable BluetoothDevice device,
            boolean hasFallbackDevice) {
        Log.d(TAG, "setHearingAidActiveDevice(" + device + ")"
                + (device == null ? " hasFallbackDevice=" + hasFallbackDevice : ""));
=======
    private boolean setHearingAidActiveDevice(
            @Nullable BluetoothDevice device, boolean hasFallbackDevice) {
        Log.d(
                TAG,
                "setHearingAidActiveDevice("
                        + device
                        + ")"
                        + (device == null ? " hasFallbackDevice=" + hasFallbackDevice : ""));
>>>>>>> e110efe6

        final HearingAidService hearingAidService = mFactory.getHearingAidService();
        if (hearingAidService == null) {
            return false;
        }

        synchronized (mLock) {
            if (device == null) {
                if (!hearingAidService.removeActiveDevice(!hasFallbackDevice)) {
                    return false;
                }
                mHearingAidActiveDevices.clear();
                return true;
            }

            long hiSyncId = hearingAidService.getHiSyncId(device);
            if (getHearingAidActiveHiSyncIdLocked() == hiSyncId) {
                mHearingAidActiveDevices.add(device);
                return true;
            }

            if (!hearingAidService.setActiveDevice(device)) {
                return false;
            }
            mHearingAidActiveDevices.clear();
            mHearingAidActiveDevices.addAll(hearingAidService.getConnectedPeerDevices(hiSyncId));
        }
        return true;
    }

    private boolean setLeAudioActiveDevice(@NonNull BluetoothDevice device) {
        return setLeAudioActiveDevice(device, false);
    }

<<<<<<< HEAD
    private boolean setLeAudioActiveDevice(@Nullable BluetoothDevice device,
            boolean hasFallbackDevice) {
        Log.d(TAG, "setLeAudioActiveDevice(" + device + ")"
                + (device == null ? " hasFallbackDevice=" + hasFallbackDevice : ""));
=======
    private boolean setLeAudioActiveDevice(
            @Nullable BluetoothDevice device, boolean hasFallbackDevice) {
        Log.d(
                TAG,
                "setLeAudioActiveDevice("
                        + device
                        + ")"
                        + (device == null ? " hasFallbackDevice=" + hasFallbackDevice : ""));
>>>>>>> e110efe6
        synchronized (mLock) {
            final LeAudioService leAudioService = mFactory.getLeAudioService();
            if (leAudioService == null) {
                return false;
            }
            boolean success;
            if (device == null) {
                success = leAudioService.removeActiveDevice(hasFallbackDevice);
            } else {
                if (Flags.leaudioActiveDeviceManagerGroupHandlingFix()) {
                    if ((mLeAudioActiveDevice != null)
                            && (Objects.equals(
                                    mLeAudioActiveDevice, leAudioService.getLeadDevice(device)))) {
                        Log.d(TAG, "New LeAudioDevice is a part of an active group");
                        return true;
                    }
                }
                success = leAudioService.setActiveDevice(device);
            }

            if (!success) {
                return false;
            }

            if (Flags.leaudioActiveDeviceManagerGroupHandlingFix()) {
                mLeAudioActiveDevice = leAudioService.getLeadDevice(device);
            } else {
                mLeAudioActiveDevice = device;
            }

            if (device == null) {
                mLeHearingAidActiveDevice = null;
                mPendingLeHearingAidActiveDevice.remove(device);
            }
        }
        return true;
    }

    private boolean setLeHearingAidActiveDevice(BluetoothDevice device) {
        synchronized (mLock) {
            if (!Objects.equals(mLeAudioActiveDevice, device)) {
                if (!setLeAudioActiveDevice(device)) {
                    return false;
                }
            }
            if (Objects.equals(mLeAudioActiveDevice, device)) {
                // setLeAudioActiveDevice succeed
                mLeHearingAidActiveDevice = device;
                mPendingLeHearingAidActiveDevice.remove(device);
                return true;
            }
        }
        return false;
    }

    /**
     * TODO: This method can return true when a fallback device for an unrelated profile is found.
     * Take disconnected profile as an argument, and find the exact fallback device. Also, split
     * this method to smaller methods for better readability.
     *
     * @return true when the fallback device is activated, false otherwise
     */
    @GuardedBy("mLock")
    private boolean setFallbackDeviceActiveLocked() {
        Log.d(TAG, "setFallbackDeviceActive");
        mDbManager = mAdapterService.getDatabase();
        List<BluetoothDevice> connectedHearingAidDevices = new ArrayList<>();
        if (!mHearingAidConnectedDevices.isEmpty()) {
            connectedHearingAidDevices.addAll(mHearingAidConnectedDevices);
        }
        if (!mLeHearingAidConnectedDevices.isEmpty()) {
            connectedHearingAidDevices.addAll(mLeHearingAidConnectedDevices);
        }
        if (!connectedHearingAidDevices.isEmpty()) {
            BluetoothDevice device =
                    mDbManager.getMostRecentlyConnectedDevicesInList(connectedHearingAidDevices);
            if (device != null) {
                if (mHearingAidConnectedDevices.contains(device)) {
                    Log.d(TAG, "Found a hearing aid fallback device: " + device);
                    setHearingAidActiveDevice(device);
                    setA2dpActiveDevice(null, true);
                    setHfpActiveDevice(null);
                    setLeAudioActiveDevice(null, true);
                } else {
                    Log.d(TAG, "Found a LE hearing aid fallback device: " + device);
                    setLeHearingAidActiveDevice(device);
                    setHearingAidActiveDevice(null, true);
                    setA2dpActiveDevice(null, true);
                    setHfpActiveDevice(null);
                }
                return true;
            }
        }

        A2dpService a2dpService = mFactory.getA2dpService();
        BluetoothDevice a2dpFallbackDevice = null;
        if (a2dpService != null) {
            a2dpFallbackDevice = a2dpService.getFallbackDevice();
        }

        HeadsetService headsetService = mFactory.getHeadsetService();
        BluetoothDevice headsetFallbackDevice = null;
        if (headsetService != null) {
            headsetFallbackDevice = headsetService.getFallbackDevice();
        }

        List<BluetoothDevice> connectedDevices = new ArrayList<>();
        connectedDevices.addAll(mLeAudioConnectedDevices);
        switch (mAudioManager.getMode()) {
            case AudioManager.MODE_NORMAL:
                if (a2dpFallbackDevice != null) {
                    connectedDevices.add(a2dpFallbackDevice);
                }
                break;
            case AudioManager.MODE_RINGTONE:
                if (headsetFallbackDevice != null && headsetService.isInbandRingingEnabled()) {
                    connectedDevices.add(headsetFallbackDevice);
                }
                break;
            default:
                if (headsetFallbackDevice != null) {
                    connectedDevices.add(headsetFallbackDevice);
                }
        }
        BluetoothDevice device = mDbManager.getMostRecentlyConnectedDevicesInList(connectedDevices);
        if (device != null) {
            if (mAudioManager.getMode() == AudioManager.MODE_NORMAL) {
                if (Objects.equals(a2dpFallbackDevice, device)) {
                    Log.d(TAG, "Found an A2DP fallback device: " + device);
                    setA2dpActiveDevice(device);
                    if (Objects.equals(headsetFallbackDevice, device)) {
                        setHfpActiveDevice(device);
                    } else {
                        setHfpActiveDevice(null);
                    }
                    /* If dual mode is enabled, LEA will be made active once all supported
                    classic audio profiles are made active for the device. */
                    if (!Utils.isDualModeAudioEnabled()) {
                        setLeAudioActiveDevice(null, true);
                    }
                    setHearingAidActiveDevice(null, true);
                } else {
                    Log.d(TAG, "Found a LE audio fallback device: " + device);
                    if (!setLeAudioActiveDevice(device)) {
                        return false;
                    }

                    if (!Utils.isDualModeAudioEnabled()) {
                        setA2dpActiveDevice(null, true);
                        setHfpActiveDevice(null);
                    }
                    setHearingAidActiveDevice(null, true);
                }
            } else {
                if (Objects.equals(headsetFallbackDevice, device)) {
                    Log.d(TAG, "Found a HFP fallback device: " + device);
                    setHfpActiveDevice(device);
                    if (Objects.equals(a2dpFallbackDevice, device)) {
                        setA2dpActiveDevice(a2dpFallbackDevice);
                    } else {
                        setA2dpActiveDevice(null, true);
                    }
                    if (!Utils.isDualModeAudioEnabled()) {
                        setLeAudioActiveDevice(null, true);
                    }
                    setHearingAidActiveDevice(null, true);
                } else {
                    Log.d(TAG, "Found a LE audio fallback device: " + device);
                    setLeAudioActiveDevice(device);
                    if (!Utils.isDualModeAudioEnabled()) {
                        setA2dpActiveDevice(null, true);
                        setHfpActiveDevice(null);
                    }
                    setHearingAidActiveDevice(null, true);
                }
            }
            return true;
        }

        Log.d(TAG, "No fallback devices are found");
        return false;
    }

    private void resetState() {
        synchronized (mLock) {
            mA2dpConnectedDevices.clear();
            mA2dpActiveDevice = null;

            mHfpConnectedDevices.clear();
            mHfpActiveDevice = null;

            mHearingAidConnectedDevices.clear();
            mHearingAidActiveDevices.clear();

            mLeAudioConnectedDevices.clear();
            mLeAudioActiveDevice = null;

            mLeHearingAidConnectedDevices.clear();
            mLeHearingAidActiveDevice = null;
            mPendingLeHearingAidActiveDevice.clear();
        }
    }

    @VisibleForTesting
    BluetoothDevice getA2dpActiveDevice() {
        return mA2dpActiveDevice;
    }

    @VisibleForTesting
    BluetoothDevice getHfpActiveDevice() {
        return mHfpActiveDevice;
    }

    @VisibleForTesting
    Set<BluetoothDevice> getHearingAidActiveDevices() {
        return mHearingAidActiveDevices;
    }

    @VisibleForTesting
    BluetoothDevice getLeAudioActiveDevice() {
        return mLeAudioActiveDevice;
    }

    @GuardedBy("mLock")
    private long getHearingAidActiveHiSyncIdLocked() {
        final HearingAidService hearingAidService = mFactory.getHearingAidService();
        if (hearingAidService != null && !mHearingAidActiveDevices.isEmpty()) {
            return hearingAidService.getHiSyncId(mHearingAidActiveDevices.iterator().next());
        }
        return BluetoothHearingAid.HI_SYNC_ID_INVALID;
    }

    /**
     * Checks CoD and metadata to determine if the device is a watch
     *
     * @param device the remote device
     * @return {@code true} if it's a watch, {@code false} otherwise
     */
    private boolean isWatch(BluetoothDevice device) {
        // Check CoD
        BluetoothClass deviceClass = device.getBluetoothClass();
        if (deviceClass != null
                && deviceClass.getDeviceClass() == BluetoothClass.Device.WEARABLE_WRIST_WATCH) {
            return true;
        }

        // Check metadata
        byte[] deviceType = mDbManager.getCustomMeta(device, BluetoothDevice.METADATA_DEVICE_TYPE);
        if (deviceType == null) {
            return false;
        }
        String deviceTypeStr = new String(deviceType);
        if (deviceTypeStr.equals(BluetoothDevice.DEVICE_TYPE_WATCH)) {
            return true;
        }

        return false;
    }

    /**
     * Checks if le audio broadcasting is ON
     *
     * @return {@code true} if is broadcasting audio, {@code false} otherwise
     */
    private boolean isBroadcastingAudio() {
        if (!Flags.leaudioBroadcastAudioHandoverPolicies()) {
            // disable this if feature flag is false
            return false;
        }

        final LeAudioService leAudioService = mFactory.getLeAudioService();
        return leAudioService != null && !leAudioService.getAllBroadcastMetadata().isEmpty();
    }

    /**
<<<<<<< HEAD
     * Called when a wired audio device is connected.
     * It might be called multiple times each time a wired audio device is connected.
=======
     * Called when a wired audio device is connected. It might be called multiple times each time a
     * wired audio device is connected.
>>>>>>> e110efe6
     */
    @VisibleForTesting
    @RequiresPermission(android.Manifest.permission.MODIFY_PHONE_STATE)
    void wiredAudioDeviceConnected() {
        Log.d(TAG, "wiredAudioDeviceConnected");
        setA2dpActiveDevice(null, true);
        setHfpActiveDevice(null);
        setHearingAidActiveDevice(null, true);
        setLeAudioActiveDevice(null, true);
    }
}<|MERGE_RESOLUTION|>--- conflicted
+++ resolved
@@ -89,12 +89,7 @@
  */
 public class ActiveDeviceManager implements AdapterService.BluetoothStateCallback {
     private static final String TAG = ActiveDeviceManager.class.getSimpleName();
-<<<<<<< HEAD
-    @VisibleForTesting
-    static final int A2DP_HFP_SYNC_CONNECTION_TIMEOUT_MS = 5_000;
-=======
     @VisibleForTesting static final int A2DP_HFP_SYNC_CONNECTION_TIMEOUT_MS = 5_000;
->>>>>>> e110efe6
 
     private final AdapterService mAdapterService;
     private DatabaseManager mDbManager;
@@ -278,12 +273,7 @@
                         setLeAudioActiveDevice(null, true);
                     }
                 } else {
-<<<<<<< HEAD
-                    Log.d(TAG, "A2DP activation is suspended until HFP connected: "
-                            + device);
-=======
                     Log.d(TAG, "A2DP activation is suspended until HFP connected: " + device);
->>>>>>> e110efe6
                     if (mPendingActiveDevice != null) {
                         mHandler.removeCallbacksAndMessages(mPendingActiveDevice);
                     }
@@ -360,12 +350,7 @@
                         setLeAudioActiveDevice(null, true);
                     }
                 } else {
-<<<<<<< HEAD
-                    Log.d(TAG, "HFP activation is suspended until A2DP connected: "
-                            + device);
-=======
                     Log.d(TAG, "HFP activation is suspended until A2DP connected: " + device);
->>>>>>> e110efe6
                     if (mPendingActiveDevice != null) {
                         mHandler.removeCallbacksAndMessages(mPendingActiveDevice);
                     }
@@ -489,17 +474,12 @@
 
     private void handleA2dpDisconnected(BluetoothDevice device) {
         synchronized (mLock) {
-<<<<<<< HEAD
-            Log.d(TAG, "handleA2dpDisconnected: " + device
-                    + ", mA2dpActiveDevice=" + mA2dpActiveDevice);
-=======
             Log.d(
                     TAG,
                     "handleA2dpDisconnected: "
                             + device
                             + ", mA2dpActiveDevice="
                             + mA2dpActiveDevice);
->>>>>>> e110efe6
             mA2dpConnectedDevices.remove(device);
             if (Objects.equals(mA2dpActiveDevice, device)) {
                 if (!setFallbackDeviceActiveLocked()) {
@@ -511,14 +491,9 @@
 
     private void handleHfpDisconnected(BluetoothDevice device) {
         synchronized (mLock) {
-<<<<<<< HEAD
-            Log.d(TAG, "handleHfpDisconnected: " + device
-                    + ", mHfpActiveDevice=" + mHfpActiveDevice);
-=======
             Log.d(
                     TAG,
                     "handleHfpDisconnected: " + device + ", mHfpActiveDevice=" + mHfpActiveDevice);
->>>>>>> e110efe6
             mHfpConnectedDevices.remove(device);
             if (Objects.equals(mHfpActiveDevice, device)) {
                 if (mHfpConnectedDevices.isEmpty()) {
@@ -531,17 +506,12 @@
 
     private void handleHearingAidDisconnected(BluetoothDevice device) {
         synchronized (mLock) {
-<<<<<<< HEAD
-            Log.d(TAG, "handleHearingAidDisconnected: " + device
-                    + ", mHearingAidActiveDevices=" + mHearingAidActiveDevices);
-=======
             Log.d(
                     TAG,
                     "handleHearingAidDisconnected: "
                             + device
                             + ", mHearingAidActiveDevices="
                             + mHearingAidActiveDevices);
->>>>>>> e110efe6
             mHearingAidConnectedDevices.remove(device);
             if (mHearingAidActiveDevices.remove(device) && mHearingAidActiveDevices.isEmpty()) {
                 if (!setFallbackDeviceActiveLocked()) {
@@ -553,17 +523,12 @@
 
     private void handleLeAudioDisconnected(BluetoothDevice device) {
         synchronized (mLock) {
-<<<<<<< HEAD
-            Log.d(TAG, "handleLeAudioDisconnected: " + device
-                    + ", mLeAudioActiveDevice=" + mLeAudioActiveDevice);
-=======
             Log.d(
                     TAG,
                     "handleLeAudioDisconnected: "
                             + device
                             + ", mLeAudioActiveDevice="
                             + mLeAudioActiveDevice);
->>>>>>> e110efe6
 
             final LeAudioService leAudioService = mFactory.getLeAudioService();
             if (leAudioService == null || device == null) {
@@ -586,17 +551,12 @@
 
     private void handleHapDisconnected(BluetoothDevice device) {
         synchronized (mLock) {
-<<<<<<< HEAD
-            Log.d(TAG, "handleHapDisconnected: " + device
-                    + ", mLeHearingAidActiveDevice=" + mLeHearingAidActiveDevice);
-=======
             Log.d(
                     TAG,
                     "handleHapDisconnected: "
                             + device
                             + ", mLeHearingAidActiveDevice="
                             + mLeHearingAidActiveDevice);
->>>>>>> e110efe6
             mLeHearingAidConnectedDevices.remove(device);
             mPendingLeHearingAidActiveDevice.remove(device);
             if (Objects.equals(mLeHearingAidActiveDevice, device)) {
@@ -616,17 +576,12 @@
      */
     private void handleA2dpActiveDeviceChanged(BluetoothDevice device) {
         synchronized (mLock) {
-<<<<<<< HEAD
-            Log.d(TAG, "handleA2dpActiveDeviceChanged: " + device
-                    + ", mA2dpActiveDevice=" + mA2dpActiveDevice);
-=======
             Log.d(
                     TAG,
                     "handleA2dpActiveDeviceChanged: "
                             + device
                             + ", mA2dpActiveDevice="
                             + mA2dpActiveDevice);
->>>>>>> e110efe6
             if (!Objects.equals(mA2dpActiveDevice, device)) {
                 if (device != null) {
                     setHearingAidActiveDevice(null, true);
@@ -688,17 +643,12 @@
      */
     private void handleHfpActiveDeviceChanged(BluetoothDevice device) {
         synchronized (mLock) {
-<<<<<<< HEAD
-            Log.d(TAG, "handleHfpActiveDeviceChanged: " + device
-                    + ", mHfpActiveDevice=" + mHfpActiveDevice);
-=======
             Log.d(
                     TAG,
                     "handleHfpActiveDeviceChanged: "
                             + device
                             + ", mHfpActiveDevice="
                             + mHfpActiveDevice);
->>>>>>> e110efe6
             if (!Objects.equals(mHfpActiveDevice, device)) {
                 if (device != null) {
                     setHearingAidActiveDevice(null, true);
@@ -758,17 +708,12 @@
 
     private void handleHearingAidActiveDeviceChanged(BluetoothDevice device) {
         synchronized (mLock) {
-<<<<<<< HEAD
-            Log.d(TAG, "handleHearingAidActiveDeviceChanged: " + device
-                    + ", mHearingAidActiveDevices=" + mHearingAidActiveDevices);
-=======
             Log.d(
                     TAG,
                     "handleHearingAidActiveDeviceChanged: "
                             + device
                             + ", mHearingAidActiveDevices="
                             + mHearingAidActiveDevices);
->>>>>>> e110efe6
             // Just assign locally the new value
             final HearingAidService hearingAidService = mFactory.getHearingAidService();
             if (hearingAidService != null) {
@@ -791,17 +736,12 @@
 
     private void handleLeAudioActiveDeviceChanged(BluetoothDevice device) {
         synchronized (mLock) {
-<<<<<<< HEAD
-            Log.d(TAG, "handleLeAudioActiveDeviceChanged: " + device
-                    + ", mLeAudioActiveDevice=" + mLeAudioActiveDevice);
-=======
             Log.d(
                     TAG,
                     "handleLeAudioActiveDeviceChanged: "
                             + device
                             + ", mLeAudioActiveDevice="
                             + mLeAudioActiveDevice);
->>>>>>> e110efe6
             if (device != null && !mLeAudioConnectedDevices.contains(device)) {
                 mLeAudioConnectedDevices.add(device);
             }
@@ -842,17 +782,12 @@
             Log.d(TAG, "onAudioDevicesAdded");
             boolean hasAddedWiredDevice = false;
             for (AudioDeviceInfo deviceInfo : addedDevices) {
-<<<<<<< HEAD
-                Log.d(TAG, "Audio device added: " + deviceInfo.getProductName() + " type: "
-                        + deviceInfo.getType());
-=======
                 Log.d(
                         TAG,
                         "Audio device added: "
                                 + deviceInfo.getProductName()
                                 + " type: "
                                 + deviceInfo.getType());
->>>>>>> e110efe6
                 if (isWiredAudioHeadset(deviceInfo)) {
                     hasAddedWiredDevice = true;
                     break;
@@ -916,12 +851,6 @@
         return setA2dpActiveDevice(device, false);
     }
 
-<<<<<<< HEAD
-    private boolean setA2dpActiveDevice(@Nullable BluetoothDevice device,
-            boolean hasFallbackDevice) {
-        Log.d(TAG, "setA2dpActiveDevice(" + device + ")"
-                + (device == null ? " hasFallbackDevice=" + hasFallbackDevice : ""));
-=======
     private boolean setA2dpActiveDevice(
             @Nullable BluetoothDevice device, boolean hasFallbackDevice) {
         Log.d(
@@ -930,7 +859,6 @@
                         + device
                         + ")"
                         + (device == null ? " hasFallbackDevice=" + hasFallbackDevice : ""));
->>>>>>> e110efe6
         synchronized (mLock) {
             if (mPendingActiveDevice != null) {
                 mHandler.removeCallbacksAndMessages(mPendingActiveDevice);
@@ -990,12 +918,6 @@
         return setHearingAidActiveDevice(device, false);
     }
 
-<<<<<<< HEAD
-    private boolean setHearingAidActiveDevice(@Nullable BluetoothDevice device,
-            boolean hasFallbackDevice) {
-        Log.d(TAG, "setHearingAidActiveDevice(" + device + ")"
-                + (device == null ? " hasFallbackDevice=" + hasFallbackDevice : ""));
-=======
     private boolean setHearingAidActiveDevice(
             @Nullable BluetoothDevice device, boolean hasFallbackDevice) {
         Log.d(
@@ -1004,7 +926,6 @@
                         + device
                         + ")"
                         + (device == null ? " hasFallbackDevice=" + hasFallbackDevice : ""));
->>>>>>> e110efe6
 
         final HearingAidService hearingAidService = mFactory.getHearingAidService();
         if (hearingAidService == null) {
@@ -1039,12 +960,6 @@
         return setLeAudioActiveDevice(device, false);
     }
 
-<<<<<<< HEAD
-    private boolean setLeAudioActiveDevice(@Nullable BluetoothDevice device,
-            boolean hasFallbackDevice) {
-        Log.d(TAG, "setLeAudioActiveDevice(" + device + ")"
-                + (device == null ? " hasFallbackDevice=" + hasFallbackDevice : ""));
-=======
     private boolean setLeAudioActiveDevice(
             @Nullable BluetoothDevice device, boolean hasFallbackDevice) {
         Log.d(
@@ -1053,7 +968,6 @@
                         + device
                         + ")"
                         + (device == null ? " hasFallbackDevice=" + hasFallbackDevice : ""));
->>>>>>> e110efe6
         synchronized (mLock) {
             final LeAudioService leAudioService = mFactory.getLeAudioService();
             if (leAudioService == null) {
@@ -1329,13 +1243,8 @@
     }
 
     /**
-<<<<<<< HEAD
-     * Called when a wired audio device is connected.
-     * It might be called multiple times each time a wired audio device is connected.
-=======
      * Called when a wired audio device is connected. It might be called multiple times each time a
      * wired audio device is connected.
->>>>>>> e110efe6
      */
     @VisibleForTesting
     @RequiresPermission(android.Manifest.permission.MODIFY_PHONE_STATE)

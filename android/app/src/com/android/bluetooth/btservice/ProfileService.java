/*
 * Copyright (C) 2012 The Android Open Source Project
 *
 * Licensed under the Apache License, Version 2.0 (the "License");
 * you may not use this file except in compliance with the License.
 * You may obtain a copy of the License at
 *
 *      http://www.apache.org/licenses/LICENSE-2.0
 *
 * Unless required by applicable law or agreed to in writing, software
 * distributed under the License is distributed on an "AS IS" BASIS,
 * WITHOUT WARRANTIES OR CONDITIONS OF ANY KIND, either express or implied.
 * See the License for the specific language governing permissions and
 * limitations under the License.
 */

package com.android.bluetooth.btservice;

<<<<<<< HEAD

=======
>>>>>>> 67a65fc1
import static java.util.Objects.requireNonNull;

import android.annotation.RequiresPermission;
import android.annotation.SuppressLint;
import android.content.ComponentName;
import android.content.Context;
import android.content.ContextWrapper;
import android.content.pm.PackageManager;
import android.os.IBinder;
import android.util.Log;

import com.android.bluetooth.BluetoothMetricsProto;

/** Base class for a background service that runs a Bluetooth profile */
public abstract class ProfileService extends ContextWrapper {

    public static final String BLUETOOTH_PERM = android.Manifest.permission.BLUETOOTH;
    public static final String BLUETOOTH_PRIVILEGED =
            android.Manifest.permission.BLUETOOTH_PRIVILEGED;

    public interface IProfileServiceBinder extends IBinder {
        void cleanup();
    }

    private final IProfileServiceBinder mBinder;
    private final String mName;
    private boolean mAvailable = false;
    private volatile boolean mTestModeEnabled = false;

    public String getName() {
        return getClass().getSimpleName();
    }

    public boolean isAvailable() {
        return mAvailable;
    }

    public void setAvailable(boolean available) {
        mAvailable = available;
    }

    protected boolean isTestModeEnabled() {
        return mTestModeEnabled;
    }

    /**
     * Called in ProfileService constructor to init binder interface for this profile service
     *
     * @return initialized binder interface for this profile service
     */
    protected abstract IProfileServiceBinder initBinder();

    /** Start service */
    public void start() {}
<<<<<<< HEAD

    /** Stop service */
    public abstract void stop();

=======

    /** Stop service */
    public abstract void stop();

>>>>>>> 67a65fc1
    /** Called when this object is completely discarded */
    public void cleanup() {}

    /**
     * @param testModeEnabled if the profile should enter or exit a testing mode
     */
    protected void setTestModeEnabled(boolean testModeEnabled) {
        mTestModeEnabled = testModeEnabled;
    }

    protected ProfileService(Context ctx) {
        super(ctx);
        mName = getName();
        Log.d(mName, "Service created");
        mBinder = requireNonNull(initBinder(), "Binder null is not allowed for " + mName);
    }

    /** return the binder of the profile */
    public IProfileServiceBinder getBinder() {
        return mBinder;
    }

    /**
     * Set the availability of an owned/managed component (Service, Activity, Provider, etc.) using
     * a string class name assumed to be in the Bluetooth package.
     *
     * <p>It's expected that profiles can have a set of components that they may use to provide
     * features or interact with other services/the user. Profiles are expected to enable those
     * components when they start, and disable them when they stop.
     *
     * @param className The class name of the owned component residing in the Bluetooth package
     * @param enable True to enable the component, False to disable it
     */
    @RequiresPermission(android.Manifest.permission.CHANGE_COMPONENT_ENABLED_STATE)
    protected void setComponentAvailable(String className, boolean enable) {
<<<<<<< HEAD
        Log.d(mName, "setComponentAvailable(className=" + className + ", enable=" + enable
                + ")");
=======
        Log.d(mName, "setComponentAvailable(className=" + className + ", enable=" + enable + ")");
>>>>>>> 67a65fc1
        if (className == null) {
            return;
        }
        ComponentName component = new ComponentName(getPackageName(), className);
        setComponentAvailable(component, enable);
    }

    /**
     * Set the availability of an owned/managed component (Service, Activity, Provider, etc.)
     *
     * <p>It's expected that profiles can have a set of components that they may use to provide
     * features or interact with other services/the user. Profiles are expected to enable those
     * components when they start, and disable them when they stop.
     *
     * @param component The component name of owned component
     * @param enable True to enable the component, False to disable it
     */
    @RequiresPermission(android.Manifest.permission.CHANGE_COMPONENT_ENABLED_STATE)
    protected void setComponentAvailable(ComponentName component, boolean enable) {
<<<<<<< HEAD
        Log.d(mName, "setComponentAvailable(component=" + component + ", enable=" + enable
                + ")");
=======
        Log.d(mName, "setComponentAvailable(component=" + component + ", enable=" + enable + ")");
>>>>>>> 67a65fc1
        if (component == null) {
            return;
        }
        getPackageManager()
                .setComponentEnabledSetting(
                        component,
                        enable
                                ? PackageManager.COMPONENT_ENABLED_STATE_ENABLED
                                : PackageManager.COMPONENT_ENABLED_STATE_DISABLED,
                        PackageManager.DONT_KILL_APP | PackageManager.SYNCHRONOUS);
    }

    /**
     * Support dumping profile-specific information for dumpsys
     *
     * @param sb StringBuilder from the profile.
     */
    // Suppressed since this is called from framework
    @SuppressLint("AndroidFrameworkRequiresPermission")
    public void dump(StringBuilder sb) {
        sb.append("\nProfile: ");
        sb.append(mName);
        sb.append("\n");
    }

    /**
     * Support dumping scan events from GattService
     *
     * @param builder metrics proto builder
     */
    // Suppressed since this is called from framework
    @SuppressLint("AndroidFrameworkRequiresPermission")
    public void dumpProto(BluetoothMetricsProto.BluetoothLog.Builder builder) {
        // Do nothing
    }

    /**
     * Append an indented String for adding dumpsys support to subclasses.
     *
     * @param sb StringBuilder from the profile.
     * @param s String to indent and append.
     */
    public static void println(StringBuilder sb, String s) {
        sb.append("  ");
        sb.append(s);
        sb.append("\n");
    }
}<|MERGE_RESOLUTION|>--- conflicted
+++ resolved
@@ -16,10 +16,6 @@
 
 package com.android.bluetooth.btservice;
 
-<<<<<<< HEAD
-
-=======
->>>>>>> 67a65fc1
 import static java.util.Objects.requireNonNull;
 
 import android.annotation.RequiresPermission;
@@ -74,17 +70,10 @@
 
     /** Start service */
     public void start() {}
-<<<<<<< HEAD
 
     /** Stop service */
     public abstract void stop();
 
-=======
-
-    /** Stop service */
-    public abstract void stop();
-
->>>>>>> 67a65fc1
     /** Called when this object is completely discarded */
     public void cleanup() {}
 
@@ -120,12 +109,7 @@
      */
     @RequiresPermission(android.Manifest.permission.CHANGE_COMPONENT_ENABLED_STATE)
     protected void setComponentAvailable(String className, boolean enable) {
-<<<<<<< HEAD
-        Log.d(mName, "setComponentAvailable(className=" + className + ", enable=" + enable
-                + ")");
-=======
         Log.d(mName, "setComponentAvailable(className=" + className + ", enable=" + enable + ")");
->>>>>>> 67a65fc1
         if (className == null) {
             return;
         }
@@ -145,12 +129,7 @@
      */
     @RequiresPermission(android.Manifest.permission.CHANGE_COMPONENT_ENABLED_STATE)
     protected void setComponentAvailable(ComponentName component, boolean enable) {
-<<<<<<< HEAD
-        Log.d(mName, "setComponentAvailable(component=" + component + ", enable=" + enable
-                + ")");
-=======
         Log.d(mName, "setComponentAvailable(component=" + component + ", enable=" + enable + ")");
->>>>>>> 67a65fc1
         if (component == null) {
             return;
         }

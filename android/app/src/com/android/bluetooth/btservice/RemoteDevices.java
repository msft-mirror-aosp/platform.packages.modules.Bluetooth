--- conflicted
+++ resolved
@@ -163,13 +163,8 @@
     }
 
     /**
-<<<<<<< HEAD
-     * Reset should be called when the state of this object needs to be cleared
-     * RemoteDevices is still usable after reset
-=======
      * Reset should be called when the state of this object needs to be cleared RemoteDevices is
      * still usable after reset
->>>>>>> e110efe6
      */
     @RequiresPermission(android.Manifest.permission.BLUETOOTH_CONNECT)
     void reset() {
@@ -674,15 +669,9 @@
             mModelName = modelName;
             try {
                 mAdapterService.setMetadata(
-<<<<<<< HEAD
-                    this.mDevice,
-                    BluetoothDevice.METADATA_MODEL_NAME,
-                    mModelName.getBytes("UTF-8"));
-=======
                         this.mDevice,
                         BluetoothDevice.METADATA_MODEL_NAME,
                         mModelName.getBytes("UTF-8"));
->>>>>>> e110efe6
             } catch (UnsupportedEncodingException uee) {
                 Log.e(TAG, "setModelName: UTF-8 not supported?!?"); // this should not happen
             }
@@ -1186,18 +1175,7 @@
             deviceProperties.setConnectionHandle(BluetoothDevice.ERROR, transportLinkType);
             if (device.getBondState() == BluetoothDevice.BOND_BONDING) {
                 // Send PAIRING_CANCEL intent to dismiss any dialog requesting bonding.
-<<<<<<< HEAD
-                intent = new Intent(BluetoothDevice.ACTION_PAIRING_CANCEL);
-                intent.putExtra(BluetoothDevice.EXTRA_DEVICE, device);
-                intent.setPackage(SystemProperties.get(
-                        Utils.PAIRING_UI_PROPERTY,
-                        mAdapterService.getString(R.string.pairing_ui_package)));
-
-                mAdapterService.sendBroadcast(
-                        intent, BLUETOOTH_CONNECT, Utils.getTempBroadcastOptions().toBundle());
-=======
                 sendPairingCancelIntent(device);
->>>>>>> e110efe6
             } else if (device.getBondState() == BluetoothDevice.BOND_NONE) {
                 removeAddressMapping(Utils.getAddressStringFromByte(address));
             }
@@ -1265,13 +1243,8 @@
 
         if (intent != null) {
             intent.putExtra(BluetoothDevice.EXTRA_DEVICE, device)
-<<<<<<< HEAD
-                .addFlags(Intent.FLAG_RECEIVER_REGISTERED_ONLY_BEFORE_BOOT)
-                .addFlags(Intent.FLAG_RECEIVER_INCLUDE_BACKGROUND);
-=======
                     .addFlags(Intent.FLAG_RECEIVER_REGISTERED_ONLY_BEFORE_BOOT)
                     .addFlags(Intent.FLAG_RECEIVER_INCLUDE_BACKGROUND);
->>>>>>> e110efe6
             mAdapterService.sendBroadcast(
                     intent, BLUETOOTH_CONNECT, Utils.getTempBroadcastOptions().toBundle());
 
@@ -1354,42 +1327,6 @@
         }
     }
 
-<<<<<<< HEAD
-    private void removeAddressMapping(String address) {
-        synchronized (mDevices) {
-            mDevices.remove(address);
-            mDeviceQueue.remove(address); // Remove from LRU cache
-
-            // Remove from dual mode device mappings
-            mDualDevicesMap.values().remove(address);
-            mDualDevicesMap.remove(address);
-        }
-    }
-
-    void onBondStateChange(BluetoothDevice device, int oldState, int newState) {
-        String address = device.getAddress();
-        if (Flags.temporaryPairingDeviceProperties() && oldState != BluetoothDevice.BOND_BONDED) {
-            DeviceProperties deviceProperties = mDevices.get(address);
-            if (deviceProperties != null) {
-                int leConnectionHandle =
-                        deviceProperties.getConnectionHandle(BluetoothDevice.TRANSPORT_LE);
-                int bredrConnectionHandle =
-                        deviceProperties.getConnectionHandle(BluetoothDevice.TRANSPORT_BREDR);
-                if (leConnectionHandle != BluetoothDevice.ERROR
-                        || bredrConnectionHandle != BluetoothDevice.ERROR) {
-                    // Device still connected, wait for disconnection to remove the properties
-                    return;
-                }
-            }
-        }
-
-        if (Flags.removeAddressMapOnUnbond() && newState == BluetoothDevice.BOND_NONE) {
-            removeAddressMapping(address);
-        }
-    }
-
-=======
->>>>>>> e110efe6
     void keyMissingCallback(byte[] address) {
         BluetoothDevice bluetoothDevice = getDevice(address);
         if (bluetoothDevice == null) {
@@ -1425,13 +1362,8 @@
                             + device
                             + " transport:"
                             + transport);
-<<<<<<< HEAD
-            MetricsLogger.getInstance().cacheCount(
-                    BluetoothProtoEnums.SDP_FETCH_UUID_SKIP_ALREADY_CACHED, 1);
-=======
             MetricsLogger.getInstance()
                     .cacheCount(BluetoothProtoEnums.SDP_FETCH_UUID_SKIP_ALREADY_CACHED, 1);
->>>>>>> e110efe6
             return;
         }
 
@@ -1441,13 +1373,8 @@
                 && deviceProperties.isBonding()
                 && getDeviceProperties(device).getUuids() == null) {
             debugLog("Skip fetch UUIDs due to bonding peer:" + device + " transport:" + transport);
-<<<<<<< HEAD
-            MetricsLogger.getInstance().cacheCount(
-                    BluetoothProtoEnums.SDP_FETCH_UUID_SKIP_ALREADY_BONDED, 1);
-=======
             MetricsLogger.getInstance()
                     .cacheCount(BluetoothProtoEnums.SDP_FETCH_UUID_SKIP_ALREADY_BONDED, 1);
->>>>>>> e110efe6
             return;
         }
 

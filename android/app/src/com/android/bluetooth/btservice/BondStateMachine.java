--- conflicted
+++ resolved
@@ -179,12 +179,6 @@
                         }
                     }
 
-<<<<<<< HEAD
-                    OobData p192Data = (msg.getData() != null)
-                            ? msg.getData().getParcelable(OOBDATAP192) : null;
-                    OobData p256Data = (msg.getData() != null)
-                            ? msg.getData().getParcelable(OOBDATAP256) : null;
-=======
                     OobData p192Data =
                             (msg.getData() != null)
                                     ? msg.getData().getParcelable(OOBDATAP192)
@@ -193,7 +187,6 @@
                             (msg.getData() != null)
                                     ? msg.getData().getParcelable(OOBDATAP256)
                                     : null;
->>>>>>> e110efe6
                     createBond(dev, msg.arg1, p192Data, p256Data, true);
                     break;
                 case REMOVE_BOND:
@@ -503,10 +496,7 @@
         intent.setFlags(Intent.FLAG_RECEIVER_FOREGROUND);
         // Workaround for Android Auto until pre-accepting pairing requests is added.
         intent.addFlags(Intent.FLAG_RECEIVER_INCLUDE_BACKGROUND);
-<<<<<<< HEAD
-=======
         Log.i(TAG, "sendDisplayPinIntent: device=" + device + ", variant=" + variant);
->>>>>>> e110efe6
         mAdapterService.sendOrderedBroadcast(
                 intent,
                 BLUETOOTH_CONNECT,
@@ -535,11 +525,7 @@
             return;
         }
 
-<<<<<<< HEAD
-        mRemoteDevices.onBondStateChange(device, oldState, newState);
-=======
         mRemoteDevices.onBondStateChange(device, newState);
->>>>>>> e110efe6
 
         if (devProp != null) {
             oldState = devProp.getBondState();
@@ -623,10 +609,6 @@
                 UserHandle.ALL,
                 BLUETOOTH_CONNECT,
                 Utils.getTempBroadcastOptions().toBundle());
-<<<<<<< HEAD
-        infoLog("Bond State Change Intent:" + device + " " + state2str(oldState) + " => "
-                + state2str(newState));
-=======
         infoLog(
                 "Bond State Change Intent:"
                         + device
@@ -634,7 +616,6 @@
                         + state2str(oldState)
                         + " => "
                         + state2str(newState));
->>>>>>> e110efe6
     }
 
     void bondStateChangeCallback(int status, byte[] address, int newState, int hciReason) {
@@ -678,11 +659,6 @@
         if (bdDevice == null) {
             mRemoteDevices.addDeviceProperties(address);
         }
-<<<<<<< HEAD
-        infoLog("sspRequestCallback: " + Utils.getRedactedAddressStringFromByte(address)
-                + " pairingVariant " + pairingVariant
-                + " passkey: " + (Build.isDebuggable() ? passkey : "******"));
-=======
         infoLog(
                 "sspRequestCallback: "
                         + Utils.getRedactedAddressStringFromByte(address)
@@ -690,7 +666,6 @@
                         + pairingVariant
                         + " passkey: "
                         + (Build.isDebuggable() ? passkey : "******"));
->>>>>>> e110efe6
         int variant;
         boolean displayPasskey = false;
         switch (pairingVariant) {
@@ -847,21 +822,6 @@
             hapClientService.setConnectionPolicy(
                     device, BluetoothProfile.CONNECTION_POLICY_UNKNOWN);
         }
-        if (leAudioService != null) {
-            leAudioService.setConnectionPolicy(device, BluetoothProfile.CONNECTION_POLICY_UNKNOWN);
-        }
-        if (csipSetCoordinatorService != null) {
-            csipSetCoordinatorService.setConnectionPolicy(
-                    device, BluetoothProfile.CONNECTION_POLICY_UNKNOWN);
-        }
-        if (volumeControlService != null) {
-            volumeControlService.setConnectionPolicy(
-                    device, BluetoothProfile.CONNECTION_POLICY_UNKNOWN);
-        }
-        if (hapClientService != null) {
-            hapClientService.setConnectionPolicy(
-                    device, BluetoothProfile.CONNECTION_POLICY_UNKNOWN);
-        }
     }
 
     private String state2str(int state) {

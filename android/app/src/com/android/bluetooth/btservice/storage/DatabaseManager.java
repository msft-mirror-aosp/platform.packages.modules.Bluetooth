/*
 * Copyright 2019 The Android Open Source Project
 *
 * Licensed under the Apache License, Version 2.0 (the "License");
 * you may not use this file except in compliance with the License.
 * You may obtain a copy of the License at
 *
 *      http://www.apache.org/licenses/LICENSE-2.0
 *
 * Unless required by applicable law or agreed to in writing, software
 * distributed under the License is distributed on an "AS IS" BASIS,
 * WITHOUT WARRANTIES OR CONDITIONS OF ANY KIND, either express or implied.
 * See the License for the specific language governing permissions and
 * limitations under the License.
 */

package com.android.bluetooth.btservice.storage;

import android.bluetooth.BluetoothA2dp;
import android.bluetooth.BluetoothA2dp.OptionalCodecsPreferenceStatus;
import android.bluetooth.BluetoothA2dp.OptionalCodecsSupportStatus;
import android.bluetooth.BluetoothAdapter;
import android.bluetooth.BluetoothDevice;
import android.bluetooth.BluetoothProfile;
import android.bluetooth.BluetoothProtoEnums;
import android.bluetooth.BluetoothSinkAudioPolicy;
import android.bluetooth.BluetoothStatusCodes;
import android.content.BroadcastReceiver;
import android.content.ContentResolver;
import android.content.Context;
import android.content.Intent;
import android.content.IntentFilter;
import android.os.Binder;
import android.os.Bundle;
import android.os.Handler;
import android.os.HandlerThread;
import android.os.Looper;
import android.os.Message;
import android.provider.Settings;
import android.util.Log;

import com.android.bluetooth.BluetoothStatsLog;
import com.android.bluetooth.Utils;
import com.android.bluetooth.btservice.AdapterService;
import com.android.bluetooth.flags.Flags;
import com.android.internal.annotations.GuardedBy;
import com.android.internal.annotations.VisibleForTesting;

import com.google.common.collect.EvictingQueue;

import java.io.PrintWriter;
import java.util.ArrayList;
import java.util.Arrays;
import java.util.HashMap;
import java.util.List;
import java.util.Locale;
import java.util.Map;
import java.util.Objects;
import java.util.concurrent.Semaphore;
import java.util.concurrent.TimeUnit;
import java.util.stream.Collectors;

/**
 * The active device manager is responsible to handle a Room database for Bluetooth persistent data.
 */
public class DatabaseManager {
    private static final String TAG = "BluetoothDatabase";

    private final AdapterService mAdapterService;
    private HandlerThread mHandlerThread = null;
    private Handler mHandler = null;
    private final Object mDatabaseLock = new Object();
    private @GuardedBy("mDatabaseLock") MetadataDatabase mDatabase = null;
    private boolean mMigratedFromSettingsGlobal = false;

    @VisibleForTesting final Map<String, Metadata> mMetadataCache = new HashMap<>();
    private final Semaphore mSemaphore = new Semaphore(1);
    private static final int METADATA_CHANGED_LOG_MAX_SIZE = 20;
    private final EvictingQueue<String> mMetadataChangedLog;

    private static final int LOAD_DATABASE_TIMEOUT = 500; // milliseconds
    private static final int MSG_LOAD_DATABASE = 0;
    private static final int MSG_UPDATE_DATABASE = 1;
    private static final int MSG_DELETE_DATABASE = 2;
    private static final int MSG_CLEAR_DATABASE = 100;
    private static final String LOCAL_STORAGE = "LocalStorage";

    private static final String LEGACY_HEADSET_PRIORITY_PREFIX = "bluetooth_headset_priority_";
    private static final String LEGACY_A2DP_SINK_PRIORITY_PREFIX = "bluetooth_a2dp_sink_priority_";
    private static final String LEGACY_A2DP_SRC_PRIORITY_PREFIX = "bluetooth_a2dp_src_priority_";
    private static final String LEGACY_A2DP_SUPPORTS_OPTIONAL_CODECS_PREFIX =
            "bluetooth_a2dp_supports_optional_codecs_";
    private static final String LEGACY_A2DP_OPTIONAL_CODECS_ENABLED_PREFIX =
            "bluetooth_a2dp_optional_codecs_enabled_";
<<<<<<< HEAD
    private static final String
            LEGACY_INPUT_DEVICE_PRIORITY_PREFIX = "bluetooth_input_device_priority_";
    private static final String
            LEGACY_MAP_PRIORITY_PREFIX = "bluetooth_map_priority_";
    private static final String
            LEGACY_MAP_CLIENT_PRIORITY_PREFIX = "bluetooth_map_client_priority_";
    private static final String
            LEGACY_PBAP_CLIENT_PRIORITY_PREFIX = "bluetooth_pbap_client_priority_";
    private static final String
            LEGACY_SAP_PRIORITY_PREFIX = "bluetooth_sap_priority_";
    private static final String
            LEGACY_PAN_PRIORITY_PREFIX = "bluetooth_pan_priority_";
    private static final String
            LEGACY_HEARING_AID_PRIORITY_PREFIX = "bluetooth_hearing_aid_priority_";
=======
    private static final String LEGACY_INPUT_DEVICE_PRIORITY_PREFIX =
            "bluetooth_input_device_priority_";
    private static final String LEGACY_MAP_PRIORITY_PREFIX = "bluetooth_map_priority_";
    private static final String LEGACY_MAP_CLIENT_PRIORITY_PREFIX =
            "bluetooth_map_client_priority_";
    private static final String LEGACY_PBAP_CLIENT_PRIORITY_PREFIX =
            "bluetooth_pbap_client_priority_";
    private static final String LEGACY_SAP_PRIORITY_PREFIX = "bluetooth_sap_priority_";
    private static final String LEGACY_PAN_PRIORITY_PREFIX = "bluetooth_pan_priority_";
    private static final String LEGACY_HEARING_AID_PRIORITY_PREFIX =
            "bluetooth_hearing_aid_priority_";
>>>>>>> e110efe6

    /** Constructor of the DatabaseManager */
    public DatabaseManager(AdapterService service) {
        mAdapterService = Objects.requireNonNull(service, "Adapter service cannot be null");
        mMetadataChangedLog = EvictingQueue.create(METADATA_CHANGED_LOG_MAX_SIZE);
    }

    class DatabaseHandler extends Handler {
        DatabaseHandler(Looper looper) {
            super(looper);
        }

        @Override
        public void handleMessage(Message msg) {
            switch (msg.what) {
                case MSG_LOAD_DATABASE:
                    {
                        synchronized (mDatabaseLock) {
                            List<Metadata> list;
                            try {
                                list = mDatabase.load();
                            } catch (IllegalStateException e) {
                                Log.e(TAG, "Unable to open database: " + e);
                                mDatabase =
                                        MetadataDatabase.createDatabaseWithoutMigration(
                                                mAdapterService);
                                list = mDatabase.load();
                            }
                            compactLastConnectionTime(list);
                            cacheMetadata(list);
                        }
                        break;
                    }
                case MSG_UPDATE_DATABASE:
                    {
                        Metadata data = (Metadata) msg.obj;
                        synchronized (mDatabaseLock) {
                            mDatabase.insert(data);
                        }
                        break;
                    }
                case MSG_DELETE_DATABASE:
                    {
                        String address = (String) msg.obj;
                        synchronized (mDatabaseLock) {
                            mDatabase.delete(address);
                        }
                        break;
                    }
                case MSG_CLEAR_DATABASE:
                    {
                        synchronized (mDatabaseLock) {
                            mDatabase.deleteAll();
                        }
                        break;
                    }
            }
        }
    }

<<<<<<< HEAD
    private final BroadcastReceiver mReceiver = new BroadcastReceiver() {
        @Override
        public void onReceive(Context context, Intent intent) {
            String action = intent.getAction();
            if (action == null) {
                Log.e(TAG, "Received intent with null action");
                return;
            }
            switch (action) {
                case BluetoothAdapter.ACTION_STATE_CHANGED: {
                    int state = intent.getIntExtra(BluetoothAdapter.EXTRA_STATE,
                            BluetoothAdapter.STATE_OFF);
                    if (!mMigratedFromSettingsGlobal
                            && state == BluetoothAdapter.STATE_TURNING_ON) {
                        migrateSettingsGlobal();
=======
    private final BroadcastReceiver mReceiver =
            new BroadcastReceiver() {
                @Override
                public void onReceive(Context context, Intent intent) {
                    String action = intent.getAction();
                    if (action == null) {
                        Log.e(TAG, "Received intent with null action");
                        return;
                    }
                    switch (action) {
                        case BluetoothAdapter.ACTION_STATE_CHANGED:
                            {
                                int state =
                                        intent.getIntExtra(
                                                BluetoothAdapter.EXTRA_STATE,
                                                BluetoothAdapter.STATE_OFF);
                                if (!mMigratedFromSettingsGlobal
                                        && state == BluetoothAdapter.STATE_TURNING_ON) {
                                    migrateSettingsGlobal();
                                }
                                break;
                            }
>>>>>>> e110efe6
                    }
                }
            };

    /** Process a change in the bonding state for a device */
    public void handleBondStateChanged(BluetoothDevice device, int fromState, int toState) {
        if (mHandlerThread == null) {
            Log.w(TAG, "handleBondStateChanged call but DatabaseManager cleaned up");
            return;
        }
        mHandler.post(() -> bondStateChanged(device, toState));
    }

    /** Process a change in the bonding state for a device */
    public void handleBondStateChanged(BluetoothDevice device, int fromState, int toState) {
        if (mHandlerThread == null) {
            Log.w(TAG, "handleBondStateChanged call but DatabaseManager cleaned up");
            return;
        }
        mHandler.post(() -> bondStateChanged(device, toState));
    }

    void bondStateChanged(BluetoothDevice device, int state) {
        synchronized (mMetadataCache) {
            String address = device.getAddress();
            if (state != BluetoothDevice.BOND_NONE) {
                if (mMetadataCache.containsKey(address)) {
                    return;
                }
                createMetadata(address, false);
            } else {
                Metadata metadata = mMetadataCache.get(address);
                if (metadata != null) {
                    mMetadataCache.remove(address);
                    deleteDatabase(metadata);
                }
            }
        }
    }

    boolean isValidMetaKey(int key) {
        if (key >= 0 && key <= BluetoothDevice.getMaxMetadataKey()) {
            return true;
        }
        Log.w(TAG, "Invalid metadata key " + key);
        return false;
    }

    /** Set customized metadata to database with requested key */
    @VisibleForTesting
    public boolean setCustomMeta(BluetoothDevice device, int key, byte[] newValue) {
        if (device == null) {
            Log.e(TAG, "setCustomMeta: device is null");
            return false;
        }
        if (!isValidMetaKey(key)) {
            Log.e(TAG, "setCustomMeta: meta key invalid " + key);
            return false;
        }

        String address = device.getAddress();
        synchronized (mMetadataCache) {
            if (!mMetadataCache.containsKey(address)) {
                createMetadata(address, false);
            }
            Metadata data = mMetadataCache.get(address);
            byte[] oldValue = data.getCustomizedMeta(key);
            if (oldValue != null && Arrays.equals(oldValue, newValue)) {
                Log.v(TAG, "setCustomMeta: metadata not changed.");
                return true;
            }
            logManufacturerInfo(device, key, newValue);
            logMetadataChange(data, "setCustomMeta key=" + key);
            data.setCustomizedMeta(key, newValue);

            updateDatabase(data);
        }
        mAdapterService.metadataChanged(address, key, newValue);
        return true;
    }

    /** Get customized metadata from database with requested key */
    public byte[] getCustomMeta(BluetoothDevice device, int key) {
        if (device == null) {
            Log.e(TAG, "getCustomMeta: device is null");
            return null;
        }
        if (!isValidMetaKey(key)) {
            Log.e(TAG, "getCustomMeta: meta key invalid " + key);
            return null;
        }

        String address = device.getAddress();

        synchronized (mMetadataCache) {
            if (!mMetadataCache.containsKey(address)) {
                Log.d(TAG, "getCustomMeta: device " + device + " is not in cache");
                return null;
            }

            Metadata data = mMetadataCache.get(address);
            return data.getCustomizedMeta(key);
        }
    }

    /** Set audio policy metadata to database with requested key */
    @VisibleForTesting
<<<<<<< HEAD
    public boolean setAudioPolicyMetadata(BluetoothDevice device,
            BluetoothSinkAudioPolicy policies) {
=======
    public boolean setAudioPolicyMetadata(
            BluetoothDevice device, BluetoothSinkAudioPolicy policies) {
>>>>>>> e110efe6
        if (device == null) {
            Log.e(TAG, "setAudioPolicyMetadata: device is null");
            return false;
        }

        String address = device.getAddress();
        synchronized (mMetadataCache) {
            if (!mMetadataCache.containsKey(address)) {
                createMetadata(address, false);
            }
            Metadata data = mMetadataCache.get(address);
            AudioPolicyEntity entity = data.audioPolicyMetadata;
            entity.callEstablishAudioPolicy = policies.getCallEstablishPolicy();
            entity.connectingTimeAudioPolicy = policies.getActiveDevicePolicyAfterConnection();
            entity.inBandRingtoneAudioPolicy = policies.getInBandRingtonePolicy();

            updateDatabase(data);
            return true;
        }
    }

    /** Get audio policy metadata from database with requested key */
    @VisibleForTesting
    public BluetoothSinkAudioPolicy getAudioPolicyMetadata(BluetoothDevice device) {
        if (device == null) {
            Log.e(TAG, "getAudioPolicyMetadata: device is null");
            return null;
        }

        String address = device.getAddress();

        synchronized (mMetadataCache) {
            if (!mMetadataCache.containsKey(address)) {
                Log.d(TAG, "getAudioPolicyMetadata: device " + device + " is not in cache");
                return null;
            }

            AudioPolicyEntity entity = mMetadataCache.get(address).audioPolicyMetadata;
            return new BluetoothSinkAudioPolicy.Builder()
                    .setCallEstablishPolicy(entity.callEstablishAudioPolicy)
                    .setActiveDevicePolicyAfterConnection(entity.connectingTimeAudioPolicy)
                    .setInBandRingtonePolicy(entity.inBandRingtoneAudioPolicy)
                    .build();
        }
    }

    /**
     * Set the device profile connection policy
     *
     * @param device {@link BluetoothDevice} wish to set
     * @param profile The Bluetooth profile; one of {@link BluetoothProfile#HEADSET}, {@link
     *     BluetoothProfile#HEADSET_CLIENT}, {@link BluetoothProfile#A2DP}, {@link
     *     BluetoothProfile#A2DP_SINK}, {@link BluetoothProfile#HID_HOST}, {@link
     *     BluetoothProfile#PAN}, {@link BluetoothProfile#PBAP}, {@link
     *     BluetoothProfile#PBAP_CLIENT}, {@link BluetoothProfile#MAP}, {@link
     *     BluetoothProfile#MAP_CLIENT}, {@link BluetoothProfile#SAP}, {@link
     *     BluetoothProfile#HEARING_AID}, {@link BluetoothProfile#LE_AUDIO}, {@link
     *     BluetoothProfile#VOLUME_CONTROL}, {@link BluetoothProfile#CSIP_SET_COORDINATOR}, {@link
     *     BluetoothProfile#LE_AUDIO_BROADCAST_ASSISTANT},
     * @param newConnectionPolicy the connectionPolicy to set; one of {@link
     *     BluetoothProfile.CONNECTION_POLICY_UNKNOWN}, {@link
     *     BluetoothProfile.CONNECTION_POLICY_FORBIDDEN}, {@link
     *     BluetoothProfile.CONNECTION_POLICY_ALLOWED}
     */
    @VisibleForTesting
<<<<<<< HEAD
    public boolean setProfileConnectionPolicy(BluetoothDevice device, int profile,
            int newConnectionPolicy) {
=======
    public boolean setProfileConnectionPolicy(
            BluetoothDevice device, int profile, int newConnectionPolicy) {
>>>>>>> e110efe6
        if (device == null) {
            Log.e(TAG, "setProfileConnectionPolicy: device is null");
            return false;
        }

        if (newConnectionPolicy != BluetoothProfile.CONNECTION_POLICY_UNKNOWN
                && newConnectionPolicy != BluetoothProfile.CONNECTION_POLICY_FORBIDDEN
                && newConnectionPolicy != BluetoothProfile.CONNECTION_POLICY_ALLOWED) {
            Log.e(
                    TAG,
                    "setProfileConnectionPolicy: invalid connection policy " + newConnectionPolicy);
            return false;
        }

        String address = device.getAddress();

        synchronized (mMetadataCache) {
            if (!mMetadataCache.containsKey(address)) {
                if (newConnectionPolicy == BluetoothProfile.CONNECTION_POLICY_UNKNOWN) {
                    return true;
                }
                createMetadata(address, false);
            }
            Metadata data = mMetadataCache.get(address);
            int oldConnectionPolicy = data.getProfileConnectionPolicy(profile);
            if (oldConnectionPolicy == newConnectionPolicy) {
                Log.v(TAG, "setProfileConnectionPolicy connection policy not changed.");
                return true;
            }
            String profileStr = BluetoothProfile.getProfileName(profile);
            logMetadataChange(
                    data,
                    profileStr
                            + " connection policy changed: "
                            + oldConnectionPolicy
                            + " -> "
                            + newConnectionPolicy);

            Log.v(
                    TAG,
                    "setProfileConnectionPolicy: device "
                            + device.getAnonymizedAddress()
                            + " profile="
                            + profileStr
                            + ", connectionPolicy="
                            + newConnectionPolicy);

            data.setProfileConnectionPolicy(profile, newConnectionPolicy);
            updateDatabase(data);
            return true;
        }
    }

    /**
     * Get the device profile connection policy
     *
     * @param device {@link BluetoothDevice} wish to get
     * @param profile The Bluetooth profile; one of {@link BluetoothProfile#HEADSET}, {@link
     *     BluetoothProfile#HEADSET_CLIENT}, {@link BluetoothProfile#A2DP}, {@link
     *     BluetoothProfile#A2DP_SINK}, {@link BluetoothProfile#HID_HOST}, {@link
     *     BluetoothProfile#PAN}, {@link BluetoothProfile#PBAP}, {@link
     *     BluetoothProfile#PBAP_CLIENT}, {@link BluetoothProfile#MAP}, {@link
     *     BluetoothProfile#MAP_CLIENT}, {@link BluetoothProfile#SAP}, {@link
     *     BluetoothProfile#HEARING_AID}, {@link BluetoothProfile#LE_AUDIO}, {@link
     *     BluetoothProfile#VOLUME_CONTROL}, {@link BluetoothProfile#CSIP_SET_COORDINATOR}, {@link
     *     BluetoothProfile#LE_AUDIO_BROADCAST_ASSISTANT},
     * @return the profile connection policy of the device; one of {@link
     *     BluetoothProfile.CONNECTION_POLICY_UNKNOWN}, {@link
     *     BluetoothProfile.CONNECTION_POLICY_FORBIDDEN}, {@link
     *     BluetoothProfile.CONNECTION_POLICY_ALLOWED}
     */
    public int getProfileConnectionPolicy(BluetoothDevice device, int profile) {
        if (device == null) {
            Log.e(TAG, "getProfileConnectionPolicy: device is null");
            return BluetoothProfile.CONNECTION_POLICY_UNKNOWN;
        }

        String address = device.getAddress();

        synchronized (mMetadataCache) {
            if (!mMetadataCache.containsKey(address)) {
                Log.d(
                        TAG,
                        "getProfileConnectionPolicy: device "
                                + device.getAnonymizedAddress()
                                + " is not in cache");
                return BluetoothProfile.CONNECTION_POLICY_UNKNOWN;
            }

            Metadata data = mMetadataCache.get(address);
            int connectionPolicy = data.getProfileConnectionPolicy(profile);

            Log.v(
                    TAG,
                    "getProfileConnectionPolicy: device "
                            + device.getAnonymizedAddress()
                            + " profile="
                            + BluetoothProfile.getProfileName(profile)
                            + ", connectionPolicy="
                            + connectionPolicy);
            return connectionPolicy;
        }
    }

    /**
     * Set the A2DP optional coedc support value
     *
     * @param device {@link BluetoothDevice} wish to set
     * @param newValue the new A2DP optional coedc support value, one of {@link
     *     BluetoothA2dp#OPTIONAL_CODECS_SUPPORT_UNKNOWN}, {@link
     *     BluetoothA2dp#OPTIONAL_CODECS_NOT_SUPPORTED}, {@link
     *     BluetoothA2dp#OPTIONAL_CODECS_SUPPORTED}
     */
    @VisibleForTesting
    public void setA2dpSupportsOptionalCodecs(BluetoothDevice device, int newValue) {
        if (device == null) {
            Log.e(TAG, "setA2dpOptionalCodec: device is null");
            return;
        }
        if (newValue != BluetoothA2dp.OPTIONAL_CODECS_SUPPORT_UNKNOWN
                && newValue != BluetoothA2dp.OPTIONAL_CODECS_NOT_SUPPORTED
                && newValue != BluetoothA2dp.OPTIONAL_CODECS_SUPPORTED) {
            Log.e(TAG, "setA2dpSupportsOptionalCodecs: invalid value " + newValue);
            return;
        }

        String address = device.getAddress();

        synchronized (mMetadataCache) {
            if (!mMetadataCache.containsKey(address)) {
                return;
            }
            Metadata data = mMetadataCache.get(address);
            int oldValue = data.a2dpSupportsOptionalCodecs;
            if (oldValue == newValue) {
                return;
            }
            logMetadataChange(
                    data, "Supports optional codec changed: " + oldValue + " -> " + newValue);

            data.a2dpSupportsOptionalCodecs = newValue;
            updateDatabase(data);
        }
    }

    /**
     * Get the A2DP optional coedc support value
     *
     * @param device {@link BluetoothDevice} wish to get
     * @return the A2DP optional coedc support value, one of {@link
     *     BluetoothA2dp#OPTIONAL_CODECS_SUPPORT_UNKNOWN}, {@link
     *     BluetoothA2dp#OPTIONAL_CODECS_NOT_SUPPORTED}, {@link
     *     BluetoothA2dp#OPTIONAL_CODECS_SUPPORTED},
     */
    @VisibleForTesting
    @OptionalCodecsSupportStatus
    public int getA2dpSupportsOptionalCodecs(BluetoothDevice device) {
        if (device == null) {
            Log.e(TAG, "setA2dpOptionalCodec: device is null");
            return BluetoothA2dp.OPTIONAL_CODECS_SUPPORT_UNKNOWN;
        }

        String address = device.getAddress();

        synchronized (mMetadataCache) {
            if (!mMetadataCache.containsKey(address)) {
                Log.d(TAG, "getA2dpOptionalCodec: device " + device + " is not in cache");
                return BluetoothA2dp.OPTIONAL_CODECS_SUPPORT_UNKNOWN;
            }

            Metadata data = mMetadataCache.get(address);
            return data.a2dpSupportsOptionalCodecs;
        }
    }

    /**
     * Set the A2DP optional coedc enabled value
     *
     * @param device {@link BluetoothDevice} wish to set
     * @param newValue the new A2DP optional coedc enabled value, one of {@link
     *     BluetoothA2dp#OPTIONAL_CODECS_PREF_UNKNOWN}, {@link
     *     BluetoothA2dp#OPTIONAL_CODECS_PREF_DISABLED}, {@link
     *     BluetoothA2dp#OPTIONAL_CODECS_PREF_ENABLED}
     */
    @VisibleForTesting
    public void setA2dpOptionalCodecsEnabled(BluetoothDevice device, int newValue) {
        if (device == null) {
            Log.e(TAG, "setA2dpOptionalCodecEnabled: device is null");
            return;
        }
        if (newValue != BluetoothA2dp.OPTIONAL_CODECS_PREF_UNKNOWN
                && newValue != BluetoothA2dp.OPTIONAL_CODECS_PREF_DISABLED
                && newValue != BluetoothA2dp.OPTIONAL_CODECS_PREF_ENABLED) {
            Log.e(TAG, "setA2dpOptionalCodecsEnabled: invalid value " + newValue);
            return;
        }

        String address = device.getAddress();

        synchronized (mMetadataCache) {
            if (!mMetadataCache.containsKey(address)) {
                return;
            }
            Metadata data = mMetadataCache.get(address);
            int oldValue = data.a2dpOptionalCodecsEnabled;
            if (oldValue == newValue) {
                return;
            }
            logMetadataChange(
                    data, "Enable optional codec changed: " + oldValue + " -> " + newValue);

            data.a2dpOptionalCodecsEnabled = newValue;
            updateDatabase(data);
        }
    }

    /**
     * Get the A2DP optional coedc enabled value
     *
     * @param device {@link BluetoothDevice} wish to get
     * @return the A2DP optional coedc enabled value, one of {@link
     *     BluetoothA2dp#OPTIONAL_CODECS_PREF_UNKNOWN}, {@link
     *     BluetoothA2dp#OPTIONAL_CODECS_PREF_DISABLED}, {@link
     *     BluetoothA2dp#OPTIONAL_CODECS_PREF_ENABLED}
     */
    @VisibleForTesting
    @OptionalCodecsPreferenceStatus
    public int getA2dpOptionalCodecsEnabled(BluetoothDevice device) {
        if (device == null) {
            Log.e(TAG, "getA2dpOptionalCodecEnabled: device is null");
            return BluetoothA2dp.OPTIONAL_CODECS_PREF_UNKNOWN;
        }
        String address = device.getAddress();

        synchronized (mMetadataCache) {
            if (!mMetadataCache.containsKey(address)) {
                Log.d(TAG, "getA2dpOptionalCodecEnabled: device " + device + " is not in cache");
                return BluetoothA2dp.OPTIONAL_CODECS_PREF_UNKNOWN;
            }

            Metadata data = mMetadataCache.get(address);
            return data.a2dpOptionalCodecsEnabled;
        }
    }

    @GuardedBy("mMetadataCache")
    private void setConnection(BluetoothDevice device, boolean isActiveA2dp, boolean isActiveHfp) {
        if (device == null) {
            Log.e(TAG, "setConnection: device is null");
            return;
        }
        String address = device.getAddress();

        if (!mMetadataCache.containsKey(address)) {
            createMetadata(address, isActiveA2dp, isActiveHfp);
            return;
        }
        // Updates last_active_time to the current counter value and increments the counter
        Metadata metadata = mMetadataCache.get(address);
        synchronized (MetadataDatabase.class) {
            metadata.last_active_time = MetadataDatabase.sCurrentConnectionNumber++;
        }

        // Only update is_active_a2dp_device if an a2dp device is connected
        if (isActiveA2dp) {
            metadata.is_active_a2dp_device = true;
        }

        if (isActiveHfp) {
            metadata.isActiveHfpDevice = true;
        }

        Log.d(
                TAG,
                "Updating last connected time for device: "
                        + device
                        + " to "
                        + metadata.last_active_time);
        updateDatabase(metadata);
    }

    /**
     * Updates the time this device was last connected
     *
     * @param device is the remote bluetooth device for which we are setting the connection time
     */
    public void setConnection(BluetoothDevice device) {
        synchronized (mMetadataCache) {
            setConnection(device, false, false);
        }
    }
<<<<<<< HEAD

    /**
     * Updates the time this device was last connected with its profile information
     *
     * @param device is the remote bluetooth device for which we are setting the connection time
     * @param profileId see {@link BluetoothProfile}
     */
    public void setConnection(BluetoothDevice device, int profileId) {
        boolean isA2dpDevice = profileId == BluetoothProfile.A2DP;
        boolean isHfpDevice = profileId == BluetoothProfile.HEADSET;

=======

    /**
     * Updates the time this device was last connected with its profile information
     *
     * @param device is the remote bluetooth device for which we are setting the connection time
     * @param profileId see {@link BluetoothProfile}
     */
    public void setConnection(BluetoothDevice device, int profileId) {
        boolean isA2dpDevice = profileId == BluetoothProfile.A2DP;
        boolean isHfpDevice = profileId == BluetoothProfile.HEADSET;

>>>>>>> e110efe6
        synchronized (mMetadataCache) {
            if (isA2dpDevice) {
                resetActiveA2dpDevice();
            }
            if (isHfpDevice && !Flags.autoConnectOnMultipleHfpWhenNoA2dpDevice()) {
                resetActiveHfpDevice();
            }

            setConnection(device, isA2dpDevice, isHfpDevice);
        }
    }

    /**
     * Sets device profileId's active status to false if currently true
     *
     * @param device is the remote bluetooth device with which we have disconnected
     * @param profileId see {@link BluetoothProfile}
     */
    public void setDisconnection(BluetoothDevice device, int profileId) {
        if (device == null) {
            Log.e(
                    TAG,
                    "setDisconnection: device is null, "
                            + "profileId: "
                            + BluetoothProfile.getProfileName(profileId));
            return;
        }
        Log.d(
                TAG,
                "setDisconnection: device "
                        + device
                        + "profileId: "
                        + BluetoothProfile.getProfileName(profileId));

        if (profileId != BluetoothProfile.A2DP && profileId != BluetoothProfile.HEADSET) {
            // there is no change on metadata when profile is neither A2DP nor Headset
            return;
        }

        String address = device.getAddress();

        synchronized (mMetadataCache) {
            if (!mMetadataCache.containsKey(address)) {
                return;
            }
            Metadata metadata = mMetadataCache.get(address);

            if (profileId == BluetoothProfile.A2DP && metadata.is_active_a2dp_device) {
                metadata.is_active_a2dp_device = false;
                Log.d(
                        TAG,
                        "setDisconnection: Updating is_active_device to false for device: "
                                + device);
                updateDatabase(metadata);
            }
            if (profileId == BluetoothProfile.HEADSET && metadata.isActiveHfpDevice) {
                metadata.isActiveHfpDevice = false;
                Log.d(
                        TAG,
                        "setDisconnection: Updating isActiveHfpDevice to false for device: "
                                + device);
                updateDatabase(metadata);
            }
        }
    }

    /** Remove a2dpActiveDevice from the current active device in the connection order table */
    @GuardedBy("mMetadataCache")
    private void resetActiveA2dpDevice() {
        Log.d(TAG, "resetActiveA2dpDevice()");
        for (Map.Entry<String, Metadata> entry : mMetadataCache.entrySet()) {
            Metadata metadata = entry.getValue();
            if (metadata.is_active_a2dp_device) {
                Log.d(TAG, "resetActiveA2dpDevice");
                metadata.is_active_a2dp_device = false;
                updateDatabase(metadata);
            }
        }
    }

    /** Remove hfpActiveDevice from the current active device in the connection order table */
    @GuardedBy("mMetadataCache")
    private void resetActiveHfpDevice() {
        Log.d(TAG, "resetActiveHfpDevice()");
        for (Map.Entry<String, Metadata> entry : mMetadataCache.entrySet()) {
            Metadata metadata = entry.getValue();
            if (metadata.isActiveHfpDevice) {
                Log.d(TAG, "resetActiveHfpDevice");
                metadata.isActiveHfpDevice = false;
                updateDatabase(metadata);
            }
        }
    }

    /**
     * Gets the most recently connected bluetooth devices in order with most recently connected
     * first and least recently connected last
     *
     * @return a {@link List} of {@link BluetoothDevice} representing connected bluetooth devices in
     *     order of most recently connected
     */
    public List<BluetoothDevice> getMostRecentlyConnectedDevices() {
        List<BluetoothDevice> mostRecentlyConnectedDevices = new ArrayList<>();
        synchronized (mMetadataCache) {
            List<Metadata> sortedMetadata = new ArrayList<>(mMetadataCache.values());
            sortedMetadata.sort((o1, o2) -> Long.compare(o2.last_active_time, o1.last_active_time));
            for (Metadata metadata : sortedMetadata) {
                try {
                    mostRecentlyConnectedDevices.add(
                            BluetoothAdapter.getDefaultAdapter()
                                    .getRemoteDevice(metadata.getAddress()));
                } catch (IllegalArgumentException ex) {
                    Log.d(
                            TAG,
                            "getBondedDevicesOrdered: Invalid address for "
                                    + "device "
                                    + metadata.getAnonymizedAddress());
                }
            }
        }
        return mostRecentlyConnectedDevices;
    }

    /**
     * Gets the most recently connected bluetooth device in a given list.
     *
     * @param devicesList the list of {@link BluetoothDevice} to search in
<<<<<<< HEAD
     * @return the most recently connected {@link BluetoothDevice} in the given
     *         {@code devicesList}, or null if an error occurred
=======
     * @return the most recently connected {@link BluetoothDevice} in the given {@code devicesList},
     *     or null if an error occurred
>>>>>>> e110efe6
     */
    public BluetoothDevice getMostRecentlyConnectedDevicesInList(
            List<BluetoothDevice> devicesList) {
        if (devicesList == null) {
            return null;
        }

        BluetoothDevice mostRecentDevice = null;
        long mostRecentLastActiveTime = -1;
        synchronized (mMetadataCache) {
            for (BluetoothDevice device : devicesList) {
                String address = device.getAddress();
                Metadata metadata = mMetadataCache.get(address);
                if (metadata != null
                        && (mostRecentLastActiveTime == -1
                                || mostRecentLastActiveTime < metadata.last_active_time)) {
                    mostRecentLastActiveTime = metadata.last_active_time;
                    mostRecentDevice = device;
                }
            }
        }
        return mostRecentDevice;
    }

    /**
     * Gets the last active a2dp device
     *
     * @return the most recently active a2dp device or null if the last a2dp device was null
     */
    public BluetoothDevice getMostRecentlyConnectedA2dpDevice() {
        synchronized (mMetadataCache) {
            for (Map.Entry<String, Metadata> entry : mMetadataCache.entrySet()) {
                Metadata metadata = entry.getValue();
                if (metadata.is_active_a2dp_device) {
                    try {
                        return BluetoothAdapter.getDefaultAdapter()
                                .getRemoteDevice(metadata.getAddress());
                    } catch (IllegalArgumentException ex) {
                        Log.d(
                                TAG,
                                "getMostRecentlyConnectedA2dpDevice: Invalid address for "
                                        + "device "
                                        + metadata.getAnonymizedAddress());
                    }
                }
            }
        }
        return null;
    }

    /**
     * Gets the last active HFP device
<<<<<<< HEAD
     *
     * @return the most recently active HFP device or null if the last hfp device was null
     */
    public BluetoothDevice getMostRecentlyActiveHfpDevice() {
        Map.Entry<String, Metadata> entry;
        synchronized (mMetadataCache) {
            entry =
                    mMetadataCache.entrySet().stream()
                            .filter(x -> x.getValue().isActiveHfpDevice)
                            .findFirst()
                            .orElse(null);
        }
        if (entry != null) {
            try {
                return BluetoothAdapter.getDefaultAdapter()
                        .getRemoteDevice(entry.getValue().getAddress());
            } catch (IllegalArgumentException ex) {
                Log.d(
                        TAG,
                        "getMostRecentlyActiveHfpDevice: Invalid address for "
                                + "device "
                                + entry.getValue().getAnonymizedAddress());
            }
        }

        return null;
    }

    /**
     * @return the list of device registered as HFP active
     */
    public List<BluetoothDevice> getMostRecentlyActiveHfpDevices() {
        BluetoothAdapter adapter = BluetoothAdapter.getDefaultAdapter();
        synchronized (mMetadataCache) {
            return mMetadataCache.entrySet().stream()
                    .filter(x -> x.getValue().isActiveHfpDevice)
                    .map(x -> adapter.getRemoteDevice(x.getValue().getAddress()))
                    .collect(Collectors.toList());
        }
    }

    /**
=======
>>>>>>> e110efe6
     *
     * @return the most recently active HFP device or null if the last hfp device was null
     */
    public BluetoothDevice getMostRecentlyActiveHfpDevice() {
        Map.Entry<String, Metadata> entry;
        synchronized (mMetadataCache) {
            entry =
                    mMetadataCache.entrySet().stream()
                            .filter(x -> x.getValue().isActiveHfpDevice)
                            .findFirst()
                            .orElse(null);
        }
        if (entry != null) {
            try {
                return BluetoothAdapter.getDefaultAdapter()
                        .getRemoteDevice(entry.getValue().getAddress());
            } catch (IllegalArgumentException ex) {
                Log.d(
                        TAG,
                        "getMostRecentlyActiveHfpDevice: Invalid address for "
                                + "device "
                                + entry.getValue().getAnonymizedAddress());
            }
        }

        return null;
    }

    /**
     * @return the list of device registered as HFP active
     */
    public List<BluetoothDevice> getMostRecentlyActiveHfpDevices() {
        BluetoothAdapter adapter = BluetoothAdapter.getDefaultAdapter();
        synchronized (mMetadataCache) {
            return mMetadataCache.entrySet().stream()
                    .filter(x -> x.getValue().isActiveHfpDevice)
                    .map(x -> adapter.getRemoteDevice(x.getValue().getAddress()))
                    .collect(Collectors.toList());
        }
    }

    /**
     * @param metadataList is the list of metadata
     */
    private void compactLastConnectionTime(List<Metadata> metadataList) {
        Log.d(TAG, "compactLastConnectionTime: Compacting metadata after load");
        synchronized (MetadataDatabase.class) {
            MetadataDatabase.sCurrentConnectionNumber = 0;
            // Have to go in reverse order as list is ordered by descending last_active_time
            for (int index = metadataList.size() - 1; index >= 0; index--) {
                Metadata metadata = metadataList.get(index);
                if (metadata.last_active_time != MetadataDatabase.sCurrentConnectionNumber) {
                    Log.d(
                            TAG,
                            "compactLastConnectionTime: Setting last_active_item for device: "
                                    + metadata.getAnonymizedAddress()
                                    + " from "
                                    + metadata.last_active_time
                                    + " to "
                                    + MetadataDatabase.sCurrentConnectionNumber);
                    metadata.last_active_time = MetadataDatabase.sCurrentConnectionNumber;
                    updateDatabase(metadata);
                    MetadataDatabase.sCurrentConnectionNumber++;
                }
            }
        }
    }

    /**
     * Sets the preferred profile for the supplied audio modes. See {@link
     * BluetoothAdapter#setPreferredAudioProfiles(BluetoothDevice, Bundle)} for more details.
     *
     * <p>If a device in the group has been designated to store the preference for the group, this
     * will update its database preferences. If there is not one designated, the first device from
     * the group list will be chosen for this purpose. From then on, any preferred audio profile
     * changes for this group will be stored on that device.
     *
     * @param groupDevices is the CSIP group for which we are setting the preferred audio profiles
     * @param modeToProfileBundle contains the preferred profile
     * @return whether the new preferences were saved in the database
     */
    public int setPreferredAudioProfiles(
            List<BluetoothDevice> groupDevices, Bundle modeToProfileBundle) {
        Objects.requireNonNull(groupDevices, "groupDevices must not be null");
        Objects.requireNonNull(modeToProfileBundle, "modeToProfileBundle must not be null");
        if (groupDevices.isEmpty()) {
            throw new IllegalArgumentException("groupDevices cannot be empty");
        }
        int outputProfile = modeToProfileBundle.getInt(BluetoothAdapter.AUDIO_MODE_OUTPUT_ONLY);
        int duplexProfile = modeToProfileBundle.getInt(BluetoothAdapter.AUDIO_MODE_DUPLEX);
        boolean isPreferenceSet = false;

        synchronized (mMetadataCache) {
            for (BluetoothDevice device : groupDevices) {
                if (device == null) {
                    Log.e(TAG, "setPreferredAudioProfiles: device is null");
                    throw new IllegalArgumentException("setPreferredAudioProfiles: device is null");
                }

                String address = device.getAddress();
                if (!mMetadataCache.containsKey(address)) {
                    Log.e(TAG, "setPreferredAudioProfiles: Device not found in the database");
                    return BluetoothStatusCodes.ERROR_DEVICE_NOT_BONDED;
                }

                // Finds the device in the group which stores the group's preferences
                Metadata metadata = mMetadataCache.get(address);
                if (outputProfile != 0
                        && (metadata.preferred_output_only_profile != 0
                                || metadata.preferred_duplex_profile != 0)) {
                    Log.i(
                            TAG,
                            "setPreferredAudioProfiles: Updating OUTPUT_ONLY audio profile for "
                                    + "device: "
                                    + device
                                    + " to "
                                    + BluetoothProfile.getProfileName(outputProfile));
                    metadata.preferred_output_only_profile = outputProfile;
                    isPreferenceSet = true;
                }
                if (duplexProfile != 0
                        && (metadata.preferred_output_only_profile != 0
                                || metadata.preferred_duplex_profile != 0)) {
                    Log.i(
                            TAG,
                            "setPreferredAudioProfiles: Updating DUPLEX audio profile for device: "
                                    + device
                                    + " to "
                                    + BluetoothProfile.getProfileName(duplexProfile));
                    metadata.preferred_duplex_profile = duplexProfile;
                    isPreferenceSet = true;
                }

                updateDatabase(metadata);
            }

            // If no device in the group has a preference set, choose the first device in the list
            if (!isPreferenceSet) {
                Log.i(TAG, "No device in the group has preferred audio profiles set");
                BluetoothDevice firstGroupDevice = groupDevices.get(0);
                // Updates preferred audio profiles for the device
                Metadata metadata = mMetadataCache.get(firstGroupDevice.getAddress());
                if (outputProfile != 0) {
                    Log.i(
                            TAG,
                            "setPreferredAudioProfiles: Updating output only audio profile for "
                                    + "device: "
                                    + firstGroupDevice
                                    + " to "
                                    + BluetoothProfile.getProfileName(outputProfile));
                    metadata.preferred_output_only_profile = outputProfile;
                }
                if (duplexProfile != 0) {
                    Log.i(
                            TAG,
                            "setPreferredAudioProfiles: Updating duplex audio profile for device: "
                                    + firstGroupDevice
                                    + " to "
                                    + BluetoothProfile.getProfileName(duplexProfile));
                    metadata.preferred_duplex_profile = duplexProfile;
                }

                updateDatabase(metadata);
            }
        }
        return BluetoothStatusCodes.SUCCESS;
    }

    /**
     * Sets the preferred profile for the supplied audio modes. See {@link
     * BluetoothAdapter#getPreferredAudioProfiles(BluetoothDevice)} for more details.
     *
     * @param device is the device for which we want to get the preferred audio profiles
     * @return a Bundle containing the preferred audio profiles
     */
    public Bundle getPreferredAudioProfiles(BluetoothDevice device) {
        if (device == null) {
            Log.e(TAG, "getPreferredAudioProfiles: device is null");
            throw new IllegalArgumentException("getPreferredAudioProfiles: device is null");
        }

        String address = device.getAddress();
        final int outputOnlyProfile;
        final int duplexProfile;

        synchronized (mMetadataCache) {
            if (!mMetadataCache.containsKey(address)) {
                return Bundle.EMPTY;
            }

            // Gets the preferred audio profiles for each audio mode
            Metadata metadata = mMetadataCache.get(address);
            outputOnlyProfile = metadata.preferred_output_only_profile;
            duplexProfile = metadata.preferred_duplex_profile;
        }

        // Checks if the default values are present (aka no explicit preference)
        if (outputOnlyProfile == 0 && duplexProfile == 0) {
            return Bundle.EMPTY;
        }
<<<<<<< HEAD

        Bundle modeToProfileBundle = new Bundle();
        if (outputOnlyProfile != 0) {
            modeToProfileBundle.putInt(BluetoothAdapter.AUDIO_MODE_OUTPUT_ONLY, outputOnlyProfile);
        }
        if (duplexProfile != 0) {
            modeToProfileBundle.putInt(BluetoothAdapter.AUDIO_MODE_DUPLEX, duplexProfile);
        }

        return modeToProfileBundle;
    }

=======

        Bundle modeToProfileBundle = new Bundle();
        if (outputOnlyProfile != 0) {
            modeToProfileBundle.putInt(BluetoothAdapter.AUDIO_MODE_OUTPUT_ONLY, outputOnlyProfile);
        }
        if (duplexProfile != 0) {
            modeToProfileBundle.putInt(BluetoothAdapter.AUDIO_MODE_DUPLEX, duplexProfile);
        }

        return modeToProfileBundle;
    }

>>>>>>> e110efe6
    /**
     * Set the device active audio policy. See {@link
     * BluetoothDevice#setActiveAudioDevicePolicy(activeAudioDevicePolicy)} for more details.
     *
     * @param device is the remote device for which we are setting the active audio device policy.
     * @param activeAudioDevicePolicy active audio device policy.
     * @return whether the policy was set properly
     */
    public int setActiveAudioDevicePolicy(BluetoothDevice device, int activeAudioDevicePolicy) {
        synchronized (mMetadataCache) {
            String address = device.getAddress();

            if (!mMetadataCache.containsKey(address)) {
                Log.e(TAG, "device is not bonded");
                return BluetoothStatusCodes.ERROR_DEVICE_NOT_BONDED;
            }

            Metadata metadata = mMetadataCache.get(address);
            Log.i(
                    TAG,
                    "Updating active_audio_device_policy setting for "
                            + "device "
                            + device
                            + " to: "
                            + activeAudioDevicePolicy);
            metadata.active_audio_device_policy = activeAudioDevicePolicy;

            updateDatabase(metadata);
        }
        return BluetoothStatusCodes.SUCCESS;
    }

    /**
     * Get the active audio device policy for this device. See {@link
     * BluetoothDevice#getActiveAudioDevicePolicy()} for more details.
     *
     * @param device is the device for which we want to get the policy
     * @return active audio device policy for this device
     */
    public int getActiveAudioDevicePolicy(BluetoothDevice device) {
        synchronized (mMetadataCache) {
            String address = device.getAddress();

            if (!mMetadataCache.containsKey(address)) {
                Log.e(TAG, "device is not bonded");
                return BluetoothDevice.ACTIVE_AUDIO_DEVICE_POLICY_DEFAULT;
            }

            Metadata metadata = mMetadataCache.get(address);

            return metadata.active_audio_device_policy;
        }
    }

    /**
     * Get the {@link Looper} for the handler thread. This is used in testing and helper objects
     *
     * @return {@link Looper} for the handler thread
     */
    @VisibleForTesting
    public Looper getHandlerLooper() {
        if (mHandlerThread == null) {
            return null;
        }
        return mHandlerThread.getLooper();
    }

    /**
     * Start and initialize the DatabaseManager
     *
     * @param database the Bluetooth storage {@link MetadataDatabase}
     */
    public void start(MetadataDatabase database) {
        if (database == null) {
            Log.e(TAG, "start failed, database is null.");
            return;
        }
        Log.d(TAG, "start()");

        synchronized (mDatabaseLock) {
            mDatabase = database;
        }

        mHandlerThread = new HandlerThread("BluetoothDatabaseManager");
        mHandlerThread.start();
        mHandler = new DatabaseHandler(mHandlerThread.getLooper());

        IntentFilter filter = new IntentFilter();
        filter.setPriority(IntentFilter.SYSTEM_HIGH_PRIORITY);
        filter.addAction(BluetoothAdapter.ACTION_STATE_CHANGED);
        mAdapterService.registerReceiver(mReceiver, filter);

        loadDatabase();
    }

    String getDatabaseAbsolutePath() {
        // TODO backup database when Bluetooth turn off and FOTA?
        return mAdapterService.getDatabasePath(MetadataDatabase.DATABASE_NAME).getAbsolutePath();
    }

    /** Clear all persistence data in database */
    public void factoryReset() {
        Log.w(TAG, "factoryReset");
        Message message = mHandler.obtainMessage(MSG_CLEAR_DATABASE);
        mHandler.sendMessage(message);
    }

    /** Close and de-init the DatabaseManager */
    public void cleanup() {
        synchronized (mDatabaseLock) {
            if (mDatabase == null) {
                Log.w(TAG, "cleanup called on non started database");
                return;
            }
        }
        removeUnusedMetadata();
        mAdapterService.unregisterReceiver(mReceiver);
        if (mHandlerThread != null) {
            mHandlerThread.quit();
            mHandlerThread = null;
        }
        mMetadataCache.clear();
    }

    void createMetadata(String address, boolean isActiveA2dpDevice) {
        createMetadata(address, isActiveA2dpDevice, false);
    }

    void createMetadata(String address, boolean isActiveA2dpDevice, boolean isActiveHfpDevice) {
        Metadata.Builder dataBuilder = new Metadata.Builder(address);

        if (isActiveA2dpDevice) {
            dataBuilder.setActiveA2dp();
        }
        if (isActiveHfpDevice) {
            dataBuilder.setActiveHfp();
        }

        Metadata data = dataBuilder.build();
        Log.d(
                TAG,
                "createMetadata: "
                        + (" address=" + data.getAnonymizedAddress())
                        + (" isActiveHfpDevice=" + isActiveHfpDevice)
                        + (" isActiveA2dpDevice=" + isActiveA2dpDevice));
        mMetadataCache.put(address, data);
        updateDatabase(data);
        logMetadataChange(data, "Metadata created");
    }

    @VisibleForTesting
    void removeUnusedMetadata() {
        BluetoothDevice[] bondedDevices = mAdapterService.getBondedDevices();
        synchronized (mMetadataCache) {
            mMetadataCache.forEach(
                    (address, metadata) -> {
                        if (!address.equals(LOCAL_STORAGE)
                                && !Arrays.asList(bondedDevices).stream()
                                        .anyMatch(device -> address.equals(device.getAddress()))) {
                            List<Integer> list = metadata.getChangedCustomizedMeta();
                            for (int key : list) {
                                mAdapterService.metadataChanged(address, key, null);
                            }
                            Log.i(
                                    TAG,
                                    "remove unpaired device from database "
                                            + metadata.getAnonymizedAddress());
                            deleteDatabase(mMetadataCache.get(address));
                        }
                    });
        }
    }

    void cacheMetadata(List<Metadata> list) {
        synchronized (mMetadataCache) {
            Log.i(TAG, "cacheMetadata");
            // Unlock the main thread.
            mSemaphore.release();

            if (!isMigrated(list)) {
                // Wait for data migrate from Settings Global
                mMigratedFromSettingsGlobal = false;
                return;
            }
            mMigratedFromSettingsGlobal = true;
            for (Metadata data : list) {
                String address = data.getAddress();
                Log.v(TAG, "cacheMetadata: found device " + data.getAnonymizedAddress());
                mMetadataCache.put(address, data);
            }
            Log.i(TAG, "cacheMetadata: Database is ready");
        }
    }

    boolean isMigrated(List<Metadata> list) {
        for (Metadata data : list) {
            String address = data.getAddress();
            if (address.equals(LOCAL_STORAGE) && data.migrated) {
                return true;
            }
        }
        return false;
    }

    void migrateSettingsGlobal() {
        Log.i(TAG, "migrateSettingGlobal");

        BluetoothDevice[] bondedDevices = mAdapterService.getBondedDevices();
        ContentResolver contentResolver = mAdapterService.getContentResolver();

        for (BluetoothDevice device : bondedDevices) {
            int a2dpConnectionPolicy =
                    Settings.Global.getInt(
                            contentResolver,
                            getLegacyA2dpSinkPriorityKey(device.getAddress()),
                            BluetoothProfile.CONNECTION_POLICY_UNKNOWN);
            int a2dpSinkConnectionPolicy =
                    Settings.Global.getInt(
                            contentResolver,
                            getLegacyA2dpSrcPriorityKey(device.getAddress()),
                            BluetoothProfile.CONNECTION_POLICY_UNKNOWN);
            int hearingaidConnectionPolicy =
                    Settings.Global.getInt(
                            contentResolver,
                            getLegacyHearingAidPriorityKey(device.getAddress()),
                            BluetoothProfile.CONNECTION_POLICY_UNKNOWN);
            int headsetConnectionPolicy =
                    Settings.Global.getInt(
                            contentResolver,
                            getLegacyHeadsetPriorityKey(device.getAddress()),
                            BluetoothProfile.CONNECTION_POLICY_UNKNOWN);
            int headsetClientConnectionPolicy =
                    Settings.Global.getInt(
                            contentResolver,
                            getLegacyHeadsetPriorityKey(device.getAddress()),
                            BluetoothProfile.CONNECTION_POLICY_UNKNOWN);
            int hidHostConnectionPolicy =
                    Settings.Global.getInt(
                            contentResolver,
                            getLegacyHidHostPriorityKey(device.getAddress()),
                            BluetoothProfile.CONNECTION_POLICY_UNKNOWN);
            int mapConnectionPolicy =
                    Settings.Global.getInt(
                            contentResolver,
                            getLegacyMapPriorityKey(device.getAddress()),
                            BluetoothProfile.CONNECTION_POLICY_UNKNOWN);
            int mapClientConnectionPolicy =
                    Settings.Global.getInt(
                            contentResolver,
                            getLegacyMapClientPriorityKey(device.getAddress()),
                            BluetoothProfile.CONNECTION_POLICY_UNKNOWN);
            int panConnectionPolicy =
                    Settings.Global.getInt(
                            contentResolver,
                            getLegacyPanPriorityKey(device.getAddress()),
                            BluetoothProfile.CONNECTION_POLICY_UNKNOWN);
            int pbapConnectionPolicy =
                    Settings.Global.getInt(
                            contentResolver,
                            getLegacyPbapClientPriorityKey(device.getAddress()),
                            BluetoothProfile.CONNECTION_POLICY_UNKNOWN);
            int pbapClientConnectionPolicy =
                    Settings.Global.getInt(
                            contentResolver,
                            getLegacyPbapClientPriorityKey(device.getAddress()),
                            BluetoothProfile.CONNECTION_POLICY_UNKNOWN);
            int sapConnectionPolicy =
                    Settings.Global.getInt(
                            contentResolver,
                            getLegacySapPriorityKey(device.getAddress()),
                            BluetoothProfile.CONNECTION_POLICY_UNKNOWN);
            int a2dpSupportsOptionalCodec =
                    Settings.Global.getInt(
                            contentResolver,
                            getLegacyA2dpSupportsOptionalCodecsKey(device.getAddress()),
                            BluetoothA2dp.OPTIONAL_CODECS_SUPPORT_UNKNOWN);
            int a2dpOptionalCodecEnabled =
                    Settings.Global.getInt(
                            contentResolver,
                            getLegacyA2dpOptionalCodecsEnabledKey(device.getAddress()),
                            BluetoothA2dp.OPTIONAL_CODECS_PREF_UNKNOWN);

            String address = device.getAddress();
            Metadata data = new Metadata(address);
            data.setProfileConnectionPolicy(BluetoothProfile.A2DP, a2dpConnectionPolicy);
            data.setProfileConnectionPolicy(BluetoothProfile.A2DP_SINK, a2dpSinkConnectionPolicy);
            data.setProfileConnectionPolicy(BluetoothProfile.HEADSET, headsetConnectionPolicy);
            data.setProfileConnectionPolicy(
                    BluetoothProfile.HEADSET_CLIENT, headsetClientConnectionPolicy);
            data.setProfileConnectionPolicy(BluetoothProfile.HID_HOST, hidHostConnectionPolicy);
            data.setProfileConnectionPolicy(BluetoothProfile.PAN, panConnectionPolicy);
            data.setProfileConnectionPolicy(BluetoothProfile.PBAP, pbapConnectionPolicy);
            data.setProfileConnectionPolicy(
                    BluetoothProfile.PBAP_CLIENT, pbapClientConnectionPolicy);
            data.setProfileConnectionPolicy(BluetoothProfile.MAP, mapConnectionPolicy);
            data.setProfileConnectionPolicy(BluetoothProfile.MAP_CLIENT, mapClientConnectionPolicy);
            data.setProfileConnectionPolicy(BluetoothProfile.SAP, sapConnectionPolicy);
            data.setProfileConnectionPolicy(
                    BluetoothProfile.HEARING_AID, hearingaidConnectionPolicy);
            data.setProfileConnectionPolicy(
                    BluetoothProfile.LE_AUDIO, BluetoothProfile.CONNECTION_POLICY_UNKNOWN);
            data.a2dpSupportsOptionalCodecs = a2dpSupportsOptionalCodec;
            data.a2dpOptionalCodecsEnabled = a2dpOptionalCodecEnabled;
            mMetadataCache.put(address, data);
            updateDatabase(data);
        }

        // Mark database migrated from Settings Global
        Metadata localData = new Metadata(LOCAL_STORAGE);
        localData.migrated = true;
        mMetadataCache.put(LOCAL_STORAGE, localData);
        updateDatabase(localData);

        // Reload database after migration is completed
        loadDatabase();
    }

    /** Get the key that retrieves a bluetooth headset's priority. */
    private static String getLegacyHeadsetPriorityKey(String address) {
        return LEGACY_HEADSET_PRIORITY_PREFIX + address.toUpperCase(Locale.ROOT);
    }

    /** Get the key that retrieves a bluetooth a2dp sink's priority. */
    private static String getLegacyA2dpSinkPriorityKey(String address) {
        return LEGACY_A2DP_SINK_PRIORITY_PREFIX + address.toUpperCase(Locale.ROOT);
    }

    /** Get the key that retrieves a bluetooth a2dp src's priority. */
    private static String getLegacyA2dpSrcPriorityKey(String address) {
        return LEGACY_A2DP_SRC_PRIORITY_PREFIX + address.toUpperCase(Locale.ROOT);
    }

    /** Get the key that retrieves a bluetooth a2dp device's ability to support optional codecs. */
    private static String getLegacyA2dpSupportsOptionalCodecsKey(String address) {
        return LEGACY_A2DP_SUPPORTS_OPTIONAL_CODECS_PREFIX + address.toUpperCase(Locale.ROOT);
    }

    /**
     * Get the key that retrieves whether a bluetooth a2dp device should have optional codecs
     * enabled.
     */
    private static String getLegacyA2dpOptionalCodecsEnabledKey(String address) {
        return LEGACY_A2DP_OPTIONAL_CODECS_ENABLED_PREFIX + address.toUpperCase(Locale.ROOT);
    }

    /** Get the key that retrieves a bluetooth Input Device's priority. */
    private static String getLegacyHidHostPriorityKey(String address) {
        return LEGACY_INPUT_DEVICE_PRIORITY_PREFIX + address.toUpperCase(Locale.ROOT);
    }

    /** Get the key that retrieves a bluetooth pan client priority. */
    private static String getLegacyPanPriorityKey(String address) {
        return LEGACY_PAN_PRIORITY_PREFIX + address.toUpperCase(Locale.ROOT);
    }

    /** Get the key that retrieves a bluetooth hearing aid priority. */
    private static String getLegacyHearingAidPriorityKey(String address) {
        return LEGACY_HEARING_AID_PRIORITY_PREFIX + address.toUpperCase(Locale.ROOT);
    }

    /** Get the key that retrieves a bluetooth map priority. */
    private static String getLegacyMapPriorityKey(String address) {
        return LEGACY_MAP_PRIORITY_PREFIX + address.toUpperCase(Locale.ROOT);
    }

    /** Get the key that retrieves a bluetooth map client priority. */
    private static String getLegacyMapClientPriorityKey(String address) {
        return LEGACY_MAP_CLIENT_PRIORITY_PREFIX + address.toUpperCase(Locale.ROOT);
    }

    /** Get the key that retrieves a bluetooth pbap client priority. */
    private static String getLegacyPbapClientPriorityKey(String address) {
        return LEGACY_PBAP_CLIENT_PRIORITY_PREFIX + address.toUpperCase(Locale.ROOT);
    }

    /** Get the key that retrieves a bluetooth sap priority. */
    private static String getLegacySapPriorityKey(String address) {
        return LEGACY_SAP_PRIORITY_PREFIX + address.toUpperCase(Locale.ROOT);
    }

    private void loadDatabase() {
        Log.d(TAG, "Load Database");
        Message message = mHandler.obtainMessage(MSG_LOAD_DATABASE);
        mHandler.sendMessage(message);
        try {
            // Lock the thread until handler thread finish loading database.
            mSemaphore.tryAcquire(LOAD_DATABASE_TIMEOUT, TimeUnit.MILLISECONDS);
        } catch (InterruptedException e) {
            Log.e(TAG, "loadDatabase: semaphore acquire failed");
        }
    }

    private void updateDatabase(Metadata data) {
        if (data.getAddress() == null) {
            Log.e(TAG, "updateDatabase: address is null");
            return;
        }
        Log.d(TAG, "updateDatabase " + data.getAnonymizedAddress());
        Message message = mHandler.obtainMessage(MSG_UPDATE_DATABASE);
        message.obj = data;
        mHandler.sendMessage(message);
    }

    @VisibleForTesting
    void deleteDatabase(Metadata data) {
        String address = data.getAddress();
        if (address == null) {
            Log.e(TAG, "deleteDatabase: address is null");
            return;
        }
        logMetadataChange(data, "Metadata deleted");
        Message message = mHandler.obtainMessage(MSG_DELETE_DATABASE);
        message.obj = data.getAddress();
        mHandler.sendMessage(message);
    }

    private void logManufacturerInfo(BluetoothDevice device, int key, byte[] bytesValue) {
        String callingApp =
                mAdapterService.getPackageManager().getNameForUid(Binder.getCallingUid());
        String manufacturerName = "";
        String modelName = "";
        String hardwareVersion = "";
        String softwareVersion = "";
        switch (key) {
            case BluetoothDevice.METADATA_MANUFACTURER_NAME:
                manufacturerName = Utils.byteArrayToUtf8String(bytesValue);
                break;
            case BluetoothDevice.METADATA_MODEL_NAME:
                modelName = Utils.byteArrayToUtf8String(bytesValue);
                break;
            case BluetoothDevice.METADATA_HARDWARE_VERSION:
                hardwareVersion = Utils.byteArrayToUtf8String(bytesValue);
                break;
            case BluetoothDevice.METADATA_SOFTWARE_VERSION:
                softwareVersion = Utils.byteArrayToUtf8String(bytesValue);
                break;
            default:
                // Do not log anything if metadata doesn't fall into above categories
                return;
        }
        String[] macAddress = device.getAddress().split(":");
        BluetoothStatsLog.write(
                BluetoothStatsLog.BLUETOOTH_DEVICE_INFO_REPORTED,
                mAdapterService.obfuscateAddress(device),
                BluetoothProtoEnums.DEVICE_INFO_EXTERNAL,
                callingApp,
                manufacturerName,
                modelName,
                hardwareVersion,
                softwareVersion,
                mAdapterService.getMetricId(device),
                device.getAddressType(),
                Integer.parseInt(macAddress[0], 16),
                Integer.parseInt(macAddress[1], 16),
                Integer.parseInt(macAddress[2], 16));
    }

    private void logMetadataChange(Metadata data, String log) {
        String time = Utils.getLocalTimeString();
        String uidPid = Utils.getUidPidString();
        mMetadataChangedLog.add(
                time + " (" + uidPid + ") " + data.getAnonymizedAddress() + " " + log);
    }

    /**
     * Dump database info to a PrintWriter
     *
     * @param writer the PrintWriter to write log
     */
    public void dump(PrintWriter writer) {
        writer.println("\nBluetoothDatabase:");
        writer.println("  Metadata Changes:");
        for (String log : mMetadataChangedLog) {
            writer.println("    " + log);
        }
        writer.println("\nMetadata:");
        for (Map.Entry<String, Metadata> entry : mMetadataCache.entrySet()) {
            if (entry.getKey().equals(LOCAL_STORAGE)) {
                // No need to dump local storage
                continue;
            }
            writer.println("    " + entry.getValue());
        }
    }
}<|MERGE_RESOLUTION|>--- conflicted
+++ resolved
@@ -92,22 +92,6 @@
             "bluetooth_a2dp_supports_optional_codecs_";
     private static final String LEGACY_A2DP_OPTIONAL_CODECS_ENABLED_PREFIX =
             "bluetooth_a2dp_optional_codecs_enabled_";
-<<<<<<< HEAD
-    private static final String
-            LEGACY_INPUT_DEVICE_PRIORITY_PREFIX = "bluetooth_input_device_priority_";
-    private static final String
-            LEGACY_MAP_PRIORITY_PREFIX = "bluetooth_map_priority_";
-    private static final String
-            LEGACY_MAP_CLIENT_PRIORITY_PREFIX = "bluetooth_map_client_priority_";
-    private static final String
-            LEGACY_PBAP_CLIENT_PRIORITY_PREFIX = "bluetooth_pbap_client_priority_";
-    private static final String
-            LEGACY_SAP_PRIORITY_PREFIX = "bluetooth_sap_priority_";
-    private static final String
-            LEGACY_PAN_PRIORITY_PREFIX = "bluetooth_pan_priority_";
-    private static final String
-            LEGACY_HEARING_AID_PRIORITY_PREFIX = "bluetooth_hearing_aid_priority_";
-=======
     private static final String LEGACY_INPUT_DEVICE_PRIORITY_PREFIX =
             "bluetooth_input_device_priority_";
     private static final String LEGACY_MAP_PRIORITY_PREFIX = "bluetooth_map_priority_";
@@ -119,7 +103,6 @@
     private static final String LEGACY_PAN_PRIORITY_PREFIX = "bluetooth_pan_priority_";
     private static final String LEGACY_HEARING_AID_PRIORITY_PREFIX =
             "bluetooth_hearing_aid_priority_";
->>>>>>> e110efe6
 
     /** Constructor of the DatabaseManager */
     public DatabaseManager(AdapterService service) {
@@ -180,23 +163,6 @@
         }
     }
 
-<<<<<<< HEAD
-    private final BroadcastReceiver mReceiver = new BroadcastReceiver() {
-        @Override
-        public void onReceive(Context context, Intent intent) {
-            String action = intent.getAction();
-            if (action == null) {
-                Log.e(TAG, "Received intent with null action");
-                return;
-            }
-            switch (action) {
-                case BluetoothAdapter.ACTION_STATE_CHANGED: {
-                    int state = intent.getIntExtra(BluetoothAdapter.EXTRA_STATE,
-                            BluetoothAdapter.STATE_OFF);
-                    if (!mMigratedFromSettingsGlobal
-                            && state == BluetoothAdapter.STATE_TURNING_ON) {
-                        migrateSettingsGlobal();
-=======
     private final BroadcastReceiver mReceiver =
             new BroadcastReceiver() {
                 @Override
@@ -219,19 +185,9 @@
                                 }
                                 break;
                             }
->>>>>>> e110efe6
                     }
                 }
             };
-
-    /** Process a change in the bonding state for a device */
-    public void handleBondStateChanged(BluetoothDevice device, int fromState, int toState) {
-        if (mHandlerThread == null) {
-            Log.w(TAG, "handleBondStateChanged call but DatabaseManager cleaned up");
-            return;
-        }
-        mHandler.post(() -> bondStateChanged(device, toState));
-    }
 
     /** Process a change in the bonding state for a device */
     public void handleBondStateChanged(BluetoothDevice device, int fromState, int toState) {
@@ -327,13 +283,8 @@
 
     /** Set audio policy metadata to database with requested key */
     @VisibleForTesting
-<<<<<<< HEAD
-    public boolean setAudioPolicyMetadata(BluetoothDevice device,
-            BluetoothSinkAudioPolicy policies) {
-=======
     public boolean setAudioPolicyMetadata(
             BluetoothDevice device, BluetoothSinkAudioPolicy policies) {
->>>>>>> e110efe6
         if (device == null) {
             Log.e(TAG, "setAudioPolicyMetadata: device is null");
             return false;
@@ -399,13 +350,8 @@
      *     BluetoothProfile.CONNECTION_POLICY_ALLOWED}
      */
     @VisibleForTesting
-<<<<<<< HEAD
-    public boolean setProfileConnectionPolicy(BluetoothDevice device, int profile,
-            int newConnectionPolicy) {
-=======
     public boolean setProfileConnectionPolicy(
             BluetoothDevice device, int profile, int newConnectionPolicy) {
->>>>>>> e110efe6
         if (device == null) {
             Log.e(TAG, "setProfileConnectionPolicy: device is null");
             return false;
@@ -697,7 +643,6 @@
             setConnection(device, false, false);
         }
     }
-<<<<<<< HEAD
 
     /**
      * Updates the time this device was last connected with its profile information
@@ -709,19 +654,6 @@
         boolean isA2dpDevice = profileId == BluetoothProfile.A2DP;
         boolean isHfpDevice = profileId == BluetoothProfile.HEADSET;
 
-=======
-
-    /**
-     * Updates the time this device was last connected with its profile information
-     *
-     * @param device is the remote bluetooth device for which we are setting the connection time
-     * @param profileId see {@link BluetoothProfile}
-     */
-    public void setConnection(BluetoothDevice device, int profileId) {
-        boolean isA2dpDevice = profileId == BluetoothProfile.A2DP;
-        boolean isHfpDevice = profileId == BluetoothProfile.HEADSET;
-
->>>>>>> e110efe6
         synchronized (mMetadataCache) {
             if (isA2dpDevice) {
                 resetActiveA2dpDevice();
@@ -849,13 +781,8 @@
      * Gets the most recently connected bluetooth device in a given list.
      *
      * @param devicesList the list of {@link BluetoothDevice} to search in
-<<<<<<< HEAD
-     * @return the most recently connected {@link BluetoothDevice} in the given
-     *         {@code devicesList}, or null if an error occurred
-=======
      * @return the most recently connected {@link BluetoothDevice} in the given {@code devicesList},
      *     or null if an error occurred
->>>>>>> e110efe6
      */
     public BluetoothDevice getMostRecentlyConnectedDevicesInList(
             List<BluetoothDevice> devicesList) {
@@ -908,51 +835,6 @@
 
     /**
      * Gets the last active HFP device
-<<<<<<< HEAD
-     *
-     * @return the most recently active HFP device or null if the last hfp device was null
-     */
-    public BluetoothDevice getMostRecentlyActiveHfpDevice() {
-        Map.Entry<String, Metadata> entry;
-        synchronized (mMetadataCache) {
-            entry =
-                    mMetadataCache.entrySet().stream()
-                            .filter(x -> x.getValue().isActiveHfpDevice)
-                            .findFirst()
-                            .orElse(null);
-        }
-        if (entry != null) {
-            try {
-                return BluetoothAdapter.getDefaultAdapter()
-                        .getRemoteDevice(entry.getValue().getAddress());
-            } catch (IllegalArgumentException ex) {
-                Log.d(
-                        TAG,
-                        "getMostRecentlyActiveHfpDevice: Invalid address for "
-                                + "device "
-                                + entry.getValue().getAnonymizedAddress());
-            }
-        }
-
-        return null;
-    }
-
-    /**
-     * @return the list of device registered as HFP active
-     */
-    public List<BluetoothDevice> getMostRecentlyActiveHfpDevices() {
-        BluetoothAdapter adapter = BluetoothAdapter.getDefaultAdapter();
-        synchronized (mMetadataCache) {
-            return mMetadataCache.entrySet().stream()
-                    .filter(x -> x.getValue().isActiveHfpDevice)
-                    .map(x -> adapter.getRemoteDevice(x.getValue().getAddress()))
-                    .collect(Collectors.toList());
-        }
-    }
-
-    /**
-=======
->>>>>>> e110efe6
      *
      * @return the most recently active HFP device or null if the last hfp device was null
      */
@@ -1153,7 +1035,6 @@
         if (outputOnlyProfile == 0 && duplexProfile == 0) {
             return Bundle.EMPTY;
         }
-<<<<<<< HEAD
 
         Bundle modeToProfileBundle = new Bundle();
         if (outputOnlyProfile != 0) {
@@ -1166,20 +1047,6 @@
         return modeToProfileBundle;
     }
 
-=======
-
-        Bundle modeToProfileBundle = new Bundle();
-        if (outputOnlyProfile != 0) {
-            modeToProfileBundle.putInt(BluetoothAdapter.AUDIO_MODE_OUTPUT_ONLY, outputOnlyProfile);
-        }
-        if (duplexProfile != 0) {
-            modeToProfileBundle.putInt(BluetoothAdapter.AUDIO_MODE_DUPLEX, duplexProfile);
-        }
-
-        return modeToProfileBundle;
-    }
-
->>>>>>> e110efe6
     /**
      * Set the device active audio policy. See {@link
      * BluetoothDevice#setActiveAudioDevicePolicy(activeAudioDevicePolicy)} for more details.

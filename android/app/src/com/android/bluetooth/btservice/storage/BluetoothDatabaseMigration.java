--- conflicted
+++ resolved
@@ -29,18 +29,10 @@
 import java.util.Arrays;
 import java.util.List;
 
-<<<<<<< HEAD
-/**
- * Class for regrouping the migration that occur when going mainline
- */
-public final class BluetoothDatabaseMigration {
-    private static final String TAG = "BluetoothDatabaseMigration";
-=======
 /** Class for regrouping the migration that occur when going mainline */
 public final class BluetoothDatabaseMigration {
     private static final String TAG = "BluetoothDatabaseMigration";
 
->>>>>>> e110efe6
     public static boolean run(Context ctx, Cursor cursor) {
         boolean result = true;
         MetadataDatabase database = MetadataDatabase.createDatabaseWithoutMigration(ctx);

/*
 * Copyright 2019 The Android Open Source Project
 *
 * Licensed under the Apache License, Version 2.0 (the "License");
 * you may not use this file except in compliance with the License.
 * You may obtain a copy of the License at
 *
 *      http://www.apache.org/licenses/LICENSE-2.0
 *
 * Unless required by applicable law or agreed to in writing, software
 * distributed under the License is distributed on an "AS IS" BASIS,
 * WITHOUT WARRANTIES OR CONDITIONS OF ANY KIND, either express or implied.
 * See the License for the specific language governing permissions and
 * limitations under the License.
 */

package com.android.bluetooth.btservice.storage;

import android.bluetooth.BluetoothA2dp;
import android.bluetooth.BluetoothA2dp.OptionalCodecsPreferenceStatus;
import android.bluetooth.BluetoothA2dp.OptionalCodecsSupportStatus;
import android.bluetooth.BluetoothDevice;
import android.bluetooth.BluetoothProfile;
import android.bluetooth.BluetoothUtils;

import androidx.annotation.NonNull;
import androidx.room.Embedded;
import androidx.room.Entity;
import androidx.room.PrimaryKey;

import com.android.internal.annotations.VisibleForTesting;

import java.util.ArrayList;
import java.util.List;

@Entity(tableName = "metadata")
@VisibleForTesting
public class Metadata {
    @PrimaryKey @NonNull private String address;

    public boolean migrated;

    @Embedded public ProfilePrioritiesEntity profileConnectionPolicies;

    @Embedded @NonNull public CustomizedMetadataEntity publicMetadata;

    public @OptionalCodecsSupportStatus int a2dpSupportsOptionalCodecs;
    public @OptionalCodecsPreferenceStatus int a2dpOptionalCodecsEnabled;

    public long last_active_time;
    public boolean is_active_a2dp_device;

    public boolean isActiveHfpDevice;

<<<<<<< HEAD
    @Embedded
    public AudioPolicyEntity audioPolicyMetadata;
=======
    @Embedded public AudioPolicyEntity audioPolicyMetadata;
>>>>>>> e110efe6

    /**
     * The preferred profile to be used for {@link BluetoothDevice#AUDIO_MODE_OUTPUT_ONLY}. This can
     * be either {@link BluetoothProfile#A2DP} or {@link BluetoothProfile#LE_AUDIO}. This value is
     * only used if the remote device supports both A2DP and LE Audio and both transports are
     * connected and active.
     */
    public int preferred_output_only_profile;

    /**
     * The preferred profile to be used for {@link BluetoothDevice#AUDIO_MODE_DUPLEX}. This can be
     * either {@link BluetoothProfile#HEADSET} or {@link BluetoothProfile#LE_AUDIO}. This value is
     * only used if the remote device supports both HFP and LE Audio and both transports are
     * connected and active.
     */
    public int preferred_duplex_profile;

    /** This is used to indicate whether device's active audio policy */
    public int active_audio_device_policy;

    Metadata(String address) {
        this(address, false, false);
    }

    private Metadata(String address, boolean isActiveA2dp, boolean isActiveHfp) {
        this.address = address;
        migrated = false;
        profileConnectionPolicies = new ProfilePrioritiesEntity();
        publicMetadata = new CustomizedMetadataEntity();
        a2dpSupportsOptionalCodecs = BluetoothA2dp.OPTIONAL_CODECS_SUPPORT_UNKNOWN;
        a2dpOptionalCodecsEnabled = BluetoothA2dp.OPTIONAL_CODECS_PREF_UNKNOWN;
        last_active_time = MetadataDatabase.sCurrentConnectionNumber++;
        is_active_a2dp_device = isActiveA2dp;
        isActiveHfpDevice = isActiveHfp;
        audioPolicyMetadata = new AudioPolicyEntity();
        preferred_output_only_profile = 0;
        preferred_duplex_profile = 0;
        active_audio_device_policy = BluetoothDevice.ACTIVE_AUDIO_DEVICE_POLICY_DEFAULT;
    }

    static final class Builder {
        final String mAddress;
        boolean mIsActiveA2dpDevice = false;
        boolean mIsActiveHfpDevice = false;

        Builder(String address) {
            mAddress = address;
        }

        Builder setActiveA2dp() {
            mIsActiveA2dpDevice = true;
            return this;
        }

        Builder setActiveHfp() {
            mIsActiveHfpDevice = true;
            return this;
        }

        Metadata build() {
            return new Metadata(mAddress, mIsActiveA2dpDevice, mIsActiveHfpDevice);
        }
    }

    @VisibleForTesting
    public String getAddress() {
        return address;
    }

    /**
     * Returns the anonymized hardware address. The first three octets will be suppressed for
     * anonymization.
     *
     * <p>For example, "XX:XX:XX:AA:BB:CC".
     *
     * @return Anonymized bluetooth hardware address as string
     */
    @NonNull
    public String getAnonymizedAddress() {
        return BluetoothUtils.toAnonymizedAddress(address);
    }

    void setProfileConnectionPolicy(int profile, int connectionPolicy) {
        // We no longer support BluetoothProfile.PRIORITY_AUTO_CONNECT and are merging it into
        // BluetoothProfile.CONNECTION_POLICY_ALLOWED
        if (connectionPolicy > BluetoothProfile.CONNECTION_POLICY_ALLOWED) {
            connectionPolicy = BluetoothProfile.CONNECTION_POLICY_ALLOWED;
        }

        switch (profile) {
            case BluetoothProfile.A2DP:
                profileConnectionPolicies.a2dp_connection_policy = connectionPolicy;
                break;
            case BluetoothProfile.A2DP_SINK:
                profileConnectionPolicies.a2dp_sink_connection_policy = connectionPolicy;
                break;
            case BluetoothProfile.HEADSET:
                profileConnectionPolicies.hfp_connection_policy = connectionPolicy;
                break;
            case BluetoothProfile.HEADSET_CLIENT:
                profileConnectionPolicies.hfp_client_connection_policy = connectionPolicy;
                break;
            case BluetoothProfile.HID_HOST:
                profileConnectionPolicies.hid_host_connection_policy = connectionPolicy;
                break;
            case BluetoothProfile.PAN:
                profileConnectionPolicies.pan_connection_policy = connectionPolicy;
                break;
            case BluetoothProfile.PBAP:
                profileConnectionPolicies.pbap_connection_policy = connectionPolicy;
                break;
            case BluetoothProfile.PBAP_CLIENT:
                profileConnectionPolicies.pbap_client_connection_policy = connectionPolicy;
                break;
            case BluetoothProfile.MAP:
                profileConnectionPolicies.map_connection_policy = connectionPolicy;
                break;
            case BluetoothProfile.MAP_CLIENT:
                profileConnectionPolicies.map_client_connection_policy = connectionPolicy;
                break;
            case BluetoothProfile.SAP:
                profileConnectionPolicies.sap_connection_policy = connectionPolicy;
                break;
            case BluetoothProfile.HEARING_AID:
                profileConnectionPolicies.hearing_aid_connection_policy = connectionPolicy;
                break;
            case BluetoothProfile.HAP_CLIENT:
                profileConnectionPolicies.hap_client_connection_policy = connectionPolicy;
                break;
            case BluetoothProfile.LE_AUDIO:
                profileConnectionPolicies.le_audio_connection_policy = connectionPolicy;
                break;
            case BluetoothProfile.VOLUME_CONTROL:
                profileConnectionPolicies.volume_control_connection_policy = connectionPolicy;
                break;
            case BluetoothProfile.CSIP_SET_COORDINATOR:
                profileConnectionPolicies.csip_set_coordinator_connection_policy = connectionPolicy;
                break;
            case BluetoothProfile.LE_CALL_CONTROL:
                profileConnectionPolicies.le_call_control_connection_policy = connectionPolicy;
                break;
            case BluetoothProfile.LE_AUDIO_BROADCAST_ASSISTANT:
                profileConnectionPolicies.bass_client_connection_policy = connectionPolicy;
                break;
            case BluetoothProfile.BATTERY:
                profileConnectionPolicies.battery_connection_policy = connectionPolicy;
                break;
            default:
                throw new IllegalArgumentException("invalid profile " + profile);
        }
    }

    @VisibleForTesting
    public int getProfileConnectionPolicy(int profile) {
        switch (profile) {
            case BluetoothProfile.A2DP:
                return profileConnectionPolicies.a2dp_connection_policy;
            case BluetoothProfile.A2DP_SINK:
                return profileConnectionPolicies.a2dp_sink_connection_policy;
            case BluetoothProfile.HEADSET:
                return profileConnectionPolicies.hfp_connection_policy;
            case BluetoothProfile.HEADSET_CLIENT:
                return profileConnectionPolicies.hfp_client_connection_policy;
            case BluetoothProfile.HID_HOST:
                return profileConnectionPolicies.hid_host_connection_policy;
            case BluetoothProfile.PAN:
                return profileConnectionPolicies.pan_connection_policy;
            case BluetoothProfile.PBAP:
                return profileConnectionPolicies.pbap_connection_policy;
            case BluetoothProfile.PBAP_CLIENT:
                return profileConnectionPolicies.pbap_client_connection_policy;
            case BluetoothProfile.MAP:
                return profileConnectionPolicies.map_connection_policy;
            case BluetoothProfile.MAP_CLIENT:
                return profileConnectionPolicies.map_client_connection_policy;
            case BluetoothProfile.SAP:
                return profileConnectionPolicies.sap_connection_policy;
            case BluetoothProfile.HEARING_AID:
                return profileConnectionPolicies.hearing_aid_connection_policy;
            case BluetoothProfile.HAP_CLIENT:
                return profileConnectionPolicies.hap_client_connection_policy;
            case BluetoothProfile.LE_AUDIO:
                return profileConnectionPolicies.le_audio_connection_policy;
            case BluetoothProfile.VOLUME_CONTROL:
                return profileConnectionPolicies.volume_control_connection_policy;
            case BluetoothProfile.CSIP_SET_COORDINATOR:
                return profileConnectionPolicies.csip_set_coordinator_connection_policy;
            case BluetoothProfile.LE_CALL_CONTROL:
                return profileConnectionPolicies.le_call_control_connection_policy;
            case BluetoothProfile.LE_AUDIO_BROADCAST_ASSISTANT:
                return profileConnectionPolicies.bass_client_connection_policy;
            case BluetoothProfile.BATTERY:
                return profileConnectionPolicies.battery_connection_policy;
        }
        return BluetoothProfile.CONNECTION_POLICY_UNKNOWN;
    }

    void setCustomizedMeta(int key, byte[] value) {
        switch (key) {
            case BluetoothDevice.METADATA_MANUFACTURER_NAME:
                publicMetadata.manufacturer_name = value;
                break;
            case BluetoothDevice.METADATA_MODEL_NAME:
                publicMetadata.model_name = value;
                break;
            case BluetoothDevice.METADATA_SOFTWARE_VERSION:
                publicMetadata.software_version = value;
                break;
            case BluetoothDevice.METADATA_HARDWARE_VERSION:
                publicMetadata.hardware_version = value;
                break;
            case BluetoothDevice.METADATA_COMPANION_APP:
                publicMetadata.companion_app = value;
                break;
            case BluetoothDevice.METADATA_MAIN_ICON:
                publicMetadata.main_icon = value;
                break;
            case BluetoothDevice.METADATA_IS_UNTETHERED_HEADSET:
                publicMetadata.is_untethered_headset = value;
                break;
            case BluetoothDevice.METADATA_UNTETHERED_LEFT_ICON:
                publicMetadata.untethered_left_icon = value;
                break;
            case BluetoothDevice.METADATA_UNTETHERED_RIGHT_ICON:
                publicMetadata.untethered_right_icon = value;
                break;
            case BluetoothDevice.METADATA_UNTETHERED_CASE_ICON:
                publicMetadata.untethered_case_icon = value;
                break;
            case BluetoothDevice.METADATA_UNTETHERED_LEFT_BATTERY:
                publicMetadata.untethered_left_battery = value;
                break;
            case BluetoothDevice.METADATA_UNTETHERED_RIGHT_BATTERY:
                publicMetadata.untethered_right_battery = value;
                break;
            case BluetoothDevice.METADATA_UNTETHERED_CASE_BATTERY:
                publicMetadata.untethered_case_battery = value;
                break;
            case BluetoothDevice.METADATA_UNTETHERED_LEFT_CHARGING:
                publicMetadata.untethered_left_charging = value;
                break;
            case BluetoothDevice.METADATA_UNTETHERED_RIGHT_CHARGING:
                publicMetadata.untethered_right_charging = value;
                break;
            case BluetoothDevice.METADATA_UNTETHERED_CASE_CHARGING:
                publicMetadata.untethered_case_charging = value;
                break;
            case BluetoothDevice.METADATA_ENHANCED_SETTINGS_UI_URI:
                publicMetadata.enhanced_settings_ui_uri = value;
                break;
            case BluetoothDevice.METADATA_DEVICE_TYPE:
                publicMetadata.device_type = value;
                break;
            case BluetoothDevice.METADATA_MAIN_BATTERY:
                publicMetadata.main_battery = value;
                break;
            case BluetoothDevice.METADATA_MAIN_CHARGING:
                publicMetadata.main_charging = value;
                break;
            case BluetoothDevice.METADATA_MAIN_LOW_BATTERY_THRESHOLD:
                publicMetadata.main_low_battery_threshold = value;
                break;
            case BluetoothDevice.METADATA_UNTETHERED_LEFT_LOW_BATTERY_THRESHOLD:
                publicMetadata.untethered_left_low_battery_threshold = value;
                break;
            case BluetoothDevice.METADATA_UNTETHERED_RIGHT_LOW_BATTERY_THRESHOLD:
                publicMetadata.untethered_right_low_battery_threshold = value;
                break;
            case BluetoothDevice.METADATA_UNTETHERED_CASE_LOW_BATTERY_THRESHOLD:
                publicMetadata.untethered_case_low_battery_threshold = value;
                break;
            case BluetoothDevice.METADATA_SPATIAL_AUDIO:
                publicMetadata.spatial_audio = value;
                break;
            case BluetoothDevice.METADATA_FAST_PAIR_CUSTOMIZED_FIELDS:
                publicMetadata.fastpair_customized = value;
                break;
            case BluetoothDevice.METADATA_LE_AUDIO:
                publicMetadata.le_audio = value;
                break;
            case BluetoothDevice.METADATA_GMCS_CCCD:
                publicMetadata.gmcs_cccd = value;
                break;
            case BluetoothDevice.METADATA_GTBS_CCCD:
                publicMetadata.gtbs_cccd = value;
                break;
            case BluetoothDevice.METADATA_EXCLUSIVE_MANAGER:
                publicMetadata.exclusive_manager = value;
                break;
        }
    }

    @VisibleForTesting
    public byte[] getCustomizedMeta(int key) {
        byte[] value = null;
        switch (key) {
            case BluetoothDevice.METADATA_MANUFACTURER_NAME:
                value = publicMetadata.manufacturer_name;
                break;
            case BluetoothDevice.METADATA_MODEL_NAME:
                value = publicMetadata.model_name;
                break;
            case BluetoothDevice.METADATA_SOFTWARE_VERSION:
                value = publicMetadata.software_version;
                break;
            case BluetoothDevice.METADATA_HARDWARE_VERSION:
                value = publicMetadata.hardware_version;
                break;
            case BluetoothDevice.METADATA_COMPANION_APP:
                value = publicMetadata.companion_app;
                break;
            case BluetoothDevice.METADATA_MAIN_ICON:
                value = publicMetadata.main_icon;
                break;
            case BluetoothDevice.METADATA_IS_UNTETHERED_HEADSET:
                value = publicMetadata.is_untethered_headset;
                break;
            case BluetoothDevice.METADATA_UNTETHERED_LEFT_ICON:
                value = publicMetadata.untethered_left_icon;
                break;
            case BluetoothDevice.METADATA_UNTETHERED_RIGHT_ICON:
                value = publicMetadata.untethered_right_icon;
                break;
            case BluetoothDevice.METADATA_UNTETHERED_CASE_ICON:
                value = publicMetadata.untethered_case_icon;
                break;
            case BluetoothDevice.METADATA_UNTETHERED_LEFT_BATTERY:
                value = publicMetadata.untethered_left_battery;
                break;
            case BluetoothDevice.METADATA_UNTETHERED_RIGHT_BATTERY:
                value = publicMetadata.untethered_right_battery;
                break;
            case BluetoothDevice.METADATA_UNTETHERED_CASE_BATTERY:
                value = publicMetadata.untethered_case_battery;
                break;
            case BluetoothDevice.METADATA_UNTETHERED_LEFT_CHARGING:
                value = publicMetadata.untethered_left_charging;
                break;
            case BluetoothDevice.METADATA_UNTETHERED_RIGHT_CHARGING:
                value = publicMetadata.untethered_right_charging;
                break;
            case BluetoothDevice.METADATA_UNTETHERED_CASE_CHARGING:
                value = publicMetadata.untethered_case_charging;
                break;
            case BluetoothDevice.METADATA_ENHANCED_SETTINGS_UI_URI:
                value = publicMetadata.enhanced_settings_ui_uri;
                break;
            case BluetoothDevice.METADATA_DEVICE_TYPE:
                value = publicMetadata.device_type;
                break;
            case BluetoothDevice.METADATA_MAIN_BATTERY:
                value = publicMetadata.main_battery;
                break;
            case BluetoothDevice.METADATA_MAIN_CHARGING:
                value = publicMetadata.main_charging;
                break;
            case BluetoothDevice.METADATA_MAIN_LOW_BATTERY_THRESHOLD:
                value = publicMetadata.main_low_battery_threshold;
                break;
            case BluetoothDevice.METADATA_UNTETHERED_LEFT_LOW_BATTERY_THRESHOLD:
                value = publicMetadata.untethered_left_low_battery_threshold;
                break;
            case BluetoothDevice.METADATA_UNTETHERED_RIGHT_LOW_BATTERY_THRESHOLD:
                value = publicMetadata.untethered_right_low_battery_threshold;
                break;
            case BluetoothDevice.METADATA_UNTETHERED_CASE_LOW_BATTERY_THRESHOLD:
                value = publicMetadata.untethered_case_low_battery_threshold;
                break;
            case BluetoothDevice.METADATA_SPATIAL_AUDIO:
                value = publicMetadata.spatial_audio;
                break;
            case BluetoothDevice.METADATA_FAST_PAIR_CUSTOMIZED_FIELDS:
                value = publicMetadata.fastpair_customized;
                break;
            case BluetoothDevice.METADATA_LE_AUDIO:
                value = publicMetadata.le_audio;
                break;
            case BluetoothDevice.METADATA_GMCS_CCCD:
                value = publicMetadata.gmcs_cccd;
                break;
            case BluetoothDevice.METADATA_GTBS_CCCD:
                value = publicMetadata.gtbs_cccd;
                break;
            case BluetoothDevice.METADATA_EXCLUSIVE_MANAGER:
                value = publicMetadata.exclusive_manager;
                break;
        }
        return value;
    }

    List<Integer> getChangedCustomizedMeta() {
        List<Integer> list = new ArrayList<>();
        for (int key = 0; key <= BluetoothDevice.getMaxMetadataKey(); key++) {
            if (getCustomizedMeta(key) != null) {
                list.add(key);
            }
        }
        return list;
    }

    public String toString() {
        StringBuilder builder = new StringBuilder();
        builder.append(getAnonymizedAddress())
                .append(" last_active_time=" + last_active_time)
                .append(" {profile connection policy(")
                .append(profileConnectionPolicies)
                .append("), optional codec(support=")
                .append(a2dpSupportsOptionalCodecs)
                .append("|enabled=")
                .append(a2dpOptionalCodecsEnabled)
                .append("), isActiveHfpDevice (")
                .append(isActiveHfpDevice)
                .append("), custom metadata(")
                .append(publicMetadata)
                .append("), hfp client audio policy(")
                .append(audioPolicyMetadata)
                .append(")}");

        return builder.toString();
    }
}<|MERGE_RESOLUTION|>--- conflicted
+++ resolved
@@ -52,12 +52,7 @@
 
     public boolean isActiveHfpDevice;
 
-<<<<<<< HEAD
-    @Embedded
-    public AudioPolicyEntity audioPolicyMetadata;
-=======
     @Embedded public AudioPolicyEntity audioPolicyMetadata;
->>>>>>> e110efe6
 
     /**
      * The preferred profile to be used for {@link BluetoothDevice#AUDIO_MODE_OUTPUT_ONLY}. This can

--- conflicted
+++ resolved
@@ -135,15 +135,9 @@
     <string name="bluetooth_stays_on_message" msgid="3669663452593157737">"Ավիառեժիմում Bluetooth-ը միացված կմնա։ Ցանկության դեպքում կարող եք անջատել Bluetooth-ը։"</string>
     <string name="bluetooth_and_wifi_stays_on_title" msgid="5821932798860821244">"Wi-Fi-ը և Bluetooth-ը մնում են միացված"</string>
     <string name="bluetooth_and_wifi_stays_on_message" msgid="7848565203843882558">"Ավիառեժիմում Wi-Fi-ը և Bluetooth-ը միացված կմնան։ Ցանկության դեպքում կարող եք անջատել Wi-Fi-ը և Bluetooth-ը։"</string>
-<<<<<<< HEAD
-    <string name="bluetooth_enabled_auto_on_title" msgid="1799541656310353393">"Bluetooth-ն ավտոմատ միացել է"</string>
-    <string name="bluetooth_enabled_auto_on_message" msgid="1070556457440100730">"Ավտոմատ վերագործարկումը կարող եք միացնել/անջատել Bluetooth-ի կարգավորումներում։"</string>
-    <string name="bluetooth_disable_auto_on" msgid="1085026923461565937">"Անջատել"</string>
-=======
     <!-- no translation found for bluetooth_enabled_auto_on_title (8983664142805050578) -->
     <skip />
     <!-- no translation found for bluetooth_enabled_auto_on_message (2790514825041114851) -->
     <skip />
->>>>>>> 67a65fc1
     <string name="bluetooth_notification_group" msgid="7251886707585872194">"Bluetooth-ի ավտոմատ կարգավիճակի փոփոխություն"</string>
 </resources>
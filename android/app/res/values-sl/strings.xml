<?xml version="1.0" encoding="UTF-8"?>
<!--  Copyright (C) 2007 The Android Open Source Project

     Licensed under the Apache License, Version 2.0 (the "License");
     you may not use this file except in compliance with the License.
     You may obtain a copy of the License at

          http://www.apache.org/licenses/LICENSE-2.0

     Unless required by applicable law or agreed to in writing, software
     distributed under the License is distributed on an "AS IS" BASIS,
     WITHOUT WARRANTIES OR CONDITIONS OF ANY KIND, either express or implied.
     See the License for the specific language governing permissions and
     limitations under the License.
 -->

<resources xmlns:android="http://schemas.android.com/apk/res/android"
    xmlns:xliff="urn:oasis:names:tc:xliff:document:1.2">
    <string name="app_name" msgid="2326164424236203271">"Bluetooth"</string>
    <string name="permlab_bluetoothShareManager" msgid="5297865456717871041">"Dostop do upravitelja prenosov."</string>
    <string name="permdesc_bluetoothShareManager" msgid="1588034776955941477">"Aplikaciji omogoča dostop do upravitelja BluetoothShare in njegovo uporabo za prenašanje datotek."</string>
    <string name="permlab_bluetoothAcceptlist" msgid="5785922051395856524">"Napravo Bluetooth doda na seznam z dovoljenim dostopom."</string>
    <string name="permdesc_bluetoothAcceptlist" msgid="259308920158011885">"Aplikaciji omogoča, da napravo Bluetooth začasno uvrsti na seznam dovoljenih, kar ji omogoči pošiljanje datotek v to napravo brez potrditve uporabnika."</string>
    <string name="bt_share_picker_label" msgid="7464438494743777696">"Bluetooth"</string>
    <string name="unknown_device" msgid="2317679521750821654">"Neznana naprava"</string>
    <string name="unknownNumber" msgid="1245183329830158661">"Neznano"</string>
    <string name="not_provided" msgid="6938740494380012614">"Ni navedeno"</string>
    <string name="airplane_error_title" msgid="2570111716678850860">"Način za letalo"</string>
    <string name="airplane_error_msg" msgid="4853111123699559578">"Bluetootha ne morete uporabljati v načinu za letalo."</string>
    <string name="bt_enable_title" msgid="4484289159118416315"></string>
    <string name="bt_enable_line1" msgid="8429910585843481489">"Za  uporabo storitev Bluetooth morate najprej vklopiti Bluetooth."</string>
    <string name="bt_enable_line2" msgid="1466367120348920892">"Vklopim Bluetooth?"</string>
    <string name="bt_enable_cancel" msgid="6770180540581977614">"Prekliči"</string>
    <string name="bt_enable_ok" msgid="4224374055813566166">"Vklopi"</string>
    <string name="incoming_file_confirm_title" msgid="938251186275547290">"Prenos datoteke"</string>
    <string name="incoming_file_confirm_content" msgid="6573502088511901157">"Želite sprejeti dohodno datoteko?"</string>
    <string name="incoming_file_confirm_cancel" msgid="9205906062663982692">"Zavrni"</string>
    <string name="incoming_file_confirm_ok" msgid="5046926299036238623">"Sprejmi"</string>
    <string name="incoming_file_confirm_timeout_ok" msgid="8612187577686515660">"V redu"</string>
    <string name="incoming_file_confirm_timeout_content" msgid="3221412098281076974">"Pri sprejemanju datoteke pošiljatelja »<xliff:g id="SENDER">%1$s</xliff:g>« je potekla časovna omejitev"</string>
    <string name="incoming_file_confirm_Notification_title" msgid="5381395500920804895">"Dohodna datoteka"</string>
    <string name="incoming_file_confirm_Notification_content" msgid="2669135531488877921">"Naprava <xliff:g id="SENDER">%1$s</xliff:g> je pripravljena na pošiljanje datoteke <xliff:g id="FILE">%2$s</xliff:g>."</string>
    <string name="notification_receiving" msgid="8445265771083510696">"Bluetooth: Prejemanje <xliff:g id="FILE">%1$s</xliff:g>"</string>
    <string name="notification_received" msgid="2330252358543000567">"Bluetooth: Prejeto <xliff:g id="FILE">%1$s</xliff:g>"</string>
    <string name="notification_received_fail" msgid="9059153354809379374">"Bluetooth: Datoteka <xliff:g id="FILE">%1$s</xliff:g> ni bila prejeta"</string>
    <string name="notification_sending" msgid="8269912843286868700">"Bluetooth: Pošiljanje <xliff:g id="FILE">%1$s</xliff:g>"</string>
    <string name="notification_sent" msgid="2685202778935769332">"Bluetooth: Poslano <xliff:g id="FILE">%1$s</xliff:g>"</string>
    <string name="notification_sent_complete" msgid="6293391081175517098">"Dokončano: 100 %"</string>
    <string name="notification_sent_fail" msgid="7449832660578001579">"Bluetooth: Datoteka <xliff:g id="FILE">%1$s</xliff:g> ni bila poslana"</string>
    <string name="download_title" msgid="6449408649671518102">"Prenos datoteke"</string>
    <string name="download_line1" msgid="6449220145685308846">"Od: »<xliff:g id="SENDER">%1$s</xliff:g>«"</string>
    <string name="download_line2" msgid="7634316500490825390">"Datoteka: <xliff:g id="FILE">%1$s</xliff:g>"</string>
    <string name="download_line3" msgid="6722284930665532816">"Velikost datoteke: <xliff:g id="SIZE">%1$s</xliff:g>"</string>
    <string name="download_line4" msgid="5234701398884321314"></string>
    <string name="download_line5" msgid="4124272066218470715">"Prejemanje datoteke ..."</string>
    <string name="download_cancel" msgid="1705762428762702342">"Ustavi"</string>
    <string name="download_ok" msgid="2404442707314575833">"Skrij"</string>
    <string name="incoming_line1" msgid="6342300988329482408">"Od"</string>
    <string name="incoming_line2" msgid="2199520895444457585">"Ime datoteke"</string>
    <string name="incoming_line3" msgid="8630078246326525633">"Velikost"</string>
    <string name="download_fail_line1" msgid="3149552664349685007">"Datoteka ni bila prejeta"</string>
    <string name="download_fail_line2" msgid="4289018531070750414">"Datoteka: <xliff:g id="FILE">%1$s</xliff:g>"</string>
    <string name="download_fail_line3" msgid="2214989413171231684">"Vzrok: <xliff:g id="REASON">%1$s</xliff:g>"</string>
    <string name="download_fail_ok" msgid="3272322648250767032">"V redu"</string>
    <string name="download_succ_line5" msgid="1720346308221503270">"Datoteka prejeta"</string>
    <string name="download_succ_ok" msgid="7488662808922799824">"Odpri"</string>
    <string name="upload_line1" msgid="1912803923255989287">"Za: <xliff:g id="RECIPIENT">%1$s</xliff:g>"</string>
    <string name="upload_line3" msgid="5964902647036741603">"Vrsta datoteke: <xliff:g id="TYPE">%1$s</xliff:g> (<xliff:g id="SIZE">%2$s</xliff:g>)"</string>
    <string name="upload_line5" msgid="3477751464103201364">"Pošiljanje datoteke ..."</string>
    <string name="upload_succ_line5" msgid="165979135931118211">"Datoteka je poslana"</string>
    <string name="upload_succ_ok" msgid="6797291708604959167">"V redu"</string>
    <string name="upload_fail_line1" msgid="7044307783071776426">"Datoteka ni bila poslana prejemniku »<xliff:g id="RECIPIENT">%1$s</xliff:g>«."</string>
    <string name="upload_fail_line1_2" msgid="6102642590057711459">"Datoteka: <xliff:g id="FILE">%1$s</xliff:g>"</string>
    <string name="upload_fail_cancel" msgid="1632528037932779727">"Zapri"</string>
    <string name="bt_error_btn_ok" msgid="2802751202009957372">"V redu"</string>
    <string name="unknown_file" msgid="3719981572107052685">"Neznana datoteka"</string>
    <string name="unknown_file_desc" msgid="9185609398960437760">"Ni aplikacije, s katero bi bilo mogoče odpreti to vrsto datoteke. \n"</string>
    <string name="not_exist_file" msgid="5097565588949092486">"Ni datoteke"</string>
    <string name="not_exist_file_desc" msgid="250802392160941265">"Datoteka ne obstaja. \n"</string>
    <string name="enabling_progress_title" msgid="5262637688863903594">"Počakajte ..."</string>
    <string name="enabling_progress_content" msgid="685427201206684584">"Vklop Bluetootha …"</string>
    <string name="bt_toast_1" msgid="8791691594887576215">"Datoteka bo prejeta. Potek preverite na plošči »Obvestila«."</string>
    <string name="bt_toast_2" msgid="2041575937953174042">"Datoteke ni mogoče prejeti."</string>
    <string name="bt_toast_3" msgid="3053157171297761920">"Prejemanje datoteke pošiljatelja »<xliff:g id="SENDER">%1$s</xliff:g>« je ustavljeno"</string>
    <string name="bt_toast_4" msgid="480365991944956695">"Pošiljanje datoteke prejemniku »<xliff:g id="RECIPIENT">%1$s</xliff:g>«"</string>
    <string name="bt_toast_5" msgid="4818264207982268297">"Pošiljanje <xliff:g id="NUMBER">%1$s</xliff:g> datotek prejemniku »<xliff:g id="RECIPIENT">%2$s</xliff:g>«"</string>
    <string name="bt_toast_6" msgid="8814166471030694787">"Pošiljanje datoteke prejemniku »<xliff:g id="RECIPIENT">%1$s</xliff:g>« je ustavljeno"</string>
    <string name="bt_sm_2_1_nosdcard" msgid="288667514869424273">"V shrambi USB ni dovolj prostora za shranjevanje datoteke."</string>
    <string name="bt_sm_2_1_default" msgid="5070195264206471656">"Na kartici SD ni dovolj prostora za shranjevanje datoteke."</string>
    <string name="bt_sm_2_2" msgid="6200119660562110560">"Zahtevani prostor: <xliff:g id="SIZE">%1$s</xliff:g>"</string>
    <string name="ErrorTooManyRequests" msgid="5049670841391761475">"V obdelavi je preveč zahtev. Poskusite znova pozneje."</string>
    <string name="status_pending" msgid="4781040740237733479">"Prenos datoteke se še ni začel."</string>
    <string name="status_running" msgid="7419075903776657351">"Prenašanje datoteke."</string>
    <string name="status_success" msgid="7963589000098719541">"Prenos datoteke je uspešno dokončan."</string>
    <string name="status_not_accept" msgid="1165798802740579658">"Vsebina ni podprta."</string>
    <string name="status_forbidden" msgid="4017060451358837245">"Prenos je prepovedala ciljna naprava."</string>
    <string name="status_canceled" msgid="8441679418717978515">"Prenos je prekinil uporabnik."</string>
    <string name="status_file_error" msgid="5379018888714679311">"Težava s pomnilnikom."</string>
    <string name="status_no_sd_card_nosdcard" msgid="6445646484924125975">"Ni shrambe USB."</string>
    <string name="status_no_sd_card_default" msgid="8878262565692541241">"Ni kartice SD. Če želite shraniti prenesene datoteke, vstavite kartico SD."</string>
    <string name="status_connection_error" msgid="8253709700568062220">"Povezava neuspešna."</string>
    <string name="status_protocol_error" msgid="3231573735130475654">"Zahteve ni mogoče pravilno obravnavati."</string>
    <string name="status_unknown_error" msgid="314676481744304866">"Neznana napaka."</string>
    <string name="opp_notification_group" msgid="150067508422520653">"Deljenje prek Bluetootha"</string>
    <string name="download_success" msgid="3438268368708549686">"<xliff:g id="FILE_SIZE">%1$s</xliff:g> Prejemanje je končano."</string>
    <string name="upload_success" msgid="143787470859042049">"<xliff:g id="FILE_SIZE">%1$s</xliff:g> Pošiljanje je dokončano."</string>
    <string name="inbound_history_title" msgid="189623888169624862">"Dohodni prenosi"</string>
    <string name="outbound_history_title" msgid="7614166584551065036">"Odhodni prenosi"</string>
    <string name="no_transfers" msgid="740521199933899821">"Zgodovina prenosov je prazna."</string>
    <string name="transfer_clear_dlg_msg" msgid="586117930961007311">"Vsi elementi bodo izbrisani s seznama."</string>
    <string name="outbound_noti_title" msgid="2045560896819618979">"Bluetooth: Poslane datoteke"</string>
    <string name="inbound_noti_title" msgid="3730993443609581977">"Bluetooth: Prejete datoteke"</string>
    <string name="noti_caption_unsuccessful" msgid="6679288016450410835">"{count,plural, =1{neuspešno: #.}one{neuspešno: #.}two{neuspešno: #.}few{neuspešno: #.}other{neuspešno: #.}}"</string>
    <string name="noti_caption_success" msgid="7652777514009569713">"{count,plural, =1{Uspešno: #, %1$s}one{Uspešno: #, %1$s}two{Uspešno: #, %1$s}few{Uspešno: #, %1$s}other{Uspešno: #, %1$s}}"</string>
    <string name="transfer_menu_clear_all" msgid="3014459758656427076">"Počisti seznam"</string>
    <string name="transfer_menu_open" msgid="5193344638774400131">"Odpri"</string>
    <string name="transfer_menu_clear" msgid="7213491281898188730">"Počisti s seznama"</string>
    <string name="transfer_clear_dlg_title" msgid="128904516163257225">"Počisti"</string>
    <string name="bluetooth_a2dp_sink_queue_name" msgid="7521243473328258997">"Zdaj se predvaja"</string>
    <string name="bluetooth_map_settings_save" msgid="8309113239113961550">"Shrani"</string>
    <string name="bluetooth_map_settings_cancel" msgid="3374494364625947793">"Prekliči"</string>
    <string name="bluetooth_map_settings_intro" msgid="4748160773998753325">"Izberite račune, ki jih želite deliti prek Bluetootha. Pri vzpostavljanju povezave morate še vedno sprejeti morebiten dostop do računov."</string>
    <string name="bluetooth_map_settings_count" msgid="183013143617807702">"Preostala mesta:"</string>
    <string name="bluetooth_map_settings_app_icon" msgid="3501432663809664982">"Ikona aplikacije"</string>
    <string name="bluetooth_map_settings_title" msgid="4226030082708590023">"Nastavitve deljenja sporočil prek Bluetootha"</string>
    <string name="bluetooth_map_settings_no_account_slots_left" msgid="755024228476065757">"Ni mogoče izbrati računa. Na voljo je 0 mest."</string>
    <string name="bluetooth_connected" msgid="5687474377090799447">"Zvok prek Bluetootha je povezan"</string>
    <string name="bluetooth_disconnected" msgid="6841396291728343534">"Zvok prek Bluetootha ni povezan"</string>
    <string name="a2dp_sink_mbs_label" msgid="6035366346569127155">"Zvok prek Bluetootha"</string>
    <string name="bluetooth_opp_file_limit_exceeded" msgid="6612109860149473930">"Datotek, večjih od 4 GB, ni mogoče prenesti"</string>
    <string name="bluetooth_connect_action" msgid="2319449093046720209">"Povezovanje z Bluetoothom"</string>
    <string name="bluetooth_enabled_apm_title" msgid="6914461147844949044">"Bluetooth je vklopljen v načinu za letalo"</string>
    <string name="bluetooth_enabled_apm_message" msgid="6168686193308136881">"Če pustite Bluetooth vklopljen, bo naprava ob naslednjem preklopu na način za letalo pustila Bluetooth vklopljen."</string>
    <string name="bluetooth_stays_on_title" msgid="39720820955212918">"Bluetooth ostane vklopljen"</string>
    <string name="bluetooth_stays_on_message" msgid="3669663452593157737">"Naprava v načinu za letalo pusti Bluetooth vklopljen. Če ne želite, da Bluetooth ostane vklopljen, ga izklopite."</string>
    <string name="bluetooth_and_wifi_stays_on_title" msgid="5821932798860821244">"Wi-Fi in Bluetooth ostaneta vklopljena"</string>
    <string name="bluetooth_and_wifi_stays_on_message" msgid="7848565203843882558">"Naprava v načinu za letalo pusti Wi-Fi in Bluetooth vklopljena. Če ne želite, da Wi-Fi in Bluetooth ostaneta vklopljena, ju izklopite."</string>
<<<<<<< HEAD
    <string name="bluetooth_enabled_auto_on_title" msgid="1799541656310353393">"Bluetooth je bil samodejno omogočen"</string>
    <string name="bluetooth_enabled_auto_on_message" msgid="1070556457440100730">"Samodejni zagon lahko preklopite v nastavitvah za Bluetooth."</string>
    <string name="bluetooth_disable_auto_on" msgid="1085026923461565937">"Izklopi"</string>
=======
    <!-- no translation found for bluetooth_enabled_auto_on_title (8983664142805050578) -->
    <skip />
    <!-- no translation found for bluetooth_enabled_auto_on_message (2790514825041114851) -->
    <skip />
>>>>>>> e110efe6
    <string name="bluetooth_notification_group" msgid="7251886707585872194">"Samodejna sprememba stanja Bluetootha"</string>
</resources><|MERGE_RESOLUTION|>--- conflicted
+++ resolved
@@ -135,15 +135,9 @@
     <string name="bluetooth_stays_on_message" msgid="3669663452593157737">"Naprava v načinu za letalo pusti Bluetooth vklopljen. Če ne želite, da Bluetooth ostane vklopljen, ga izklopite."</string>
     <string name="bluetooth_and_wifi_stays_on_title" msgid="5821932798860821244">"Wi-Fi in Bluetooth ostaneta vklopljena"</string>
     <string name="bluetooth_and_wifi_stays_on_message" msgid="7848565203843882558">"Naprava v načinu za letalo pusti Wi-Fi in Bluetooth vklopljena. Če ne želite, da Wi-Fi in Bluetooth ostaneta vklopljena, ju izklopite."</string>
-<<<<<<< HEAD
-    <string name="bluetooth_enabled_auto_on_title" msgid="1799541656310353393">"Bluetooth je bil samodejno omogočen"</string>
-    <string name="bluetooth_enabled_auto_on_message" msgid="1070556457440100730">"Samodejni zagon lahko preklopite v nastavitvah za Bluetooth."</string>
-    <string name="bluetooth_disable_auto_on" msgid="1085026923461565937">"Izklopi"</string>
-=======
     <!-- no translation found for bluetooth_enabled_auto_on_title (8983664142805050578) -->
     <skip />
     <!-- no translation found for bluetooth_enabled_auto_on_message (2790514825041114851) -->
     <skip />
->>>>>>> e110efe6
     <string name="bluetooth_notification_group" msgid="7251886707585872194">"Samodejna sprememba stanja Bluetootha"</string>
 </resources>
--- conflicted
+++ resolved
@@ -135,15 +135,9 @@
     <string name="bluetooth_stays_on_message" msgid="3669663452593157737">"Įrenginys prisimena, kad lėktuvo režimu reikia palikti įjungtą „Bluetooth“ ryšį. Išjunkite „Bluetooth“, jei nenorite, kad jis liktų įjungtas."</string>
     <string name="bluetooth_and_wifi_stays_on_title" msgid="5821932798860821244">"„Wi‑Fi“ ir „Bluetooth“ ryšys lieka įjungtas"</string>
     <string name="bluetooth_and_wifi_stays_on_message" msgid="7848565203843882558">"Įrenginys prisimena, kad lėktuvo režimu reikia palikti įjungtą „Wi‑Fi“ ir „Bluetooth“ ryšį. Išjunkite „Wi-Fi“ ir „Bluetooth“, jei nenorite, kad jie liktų įjungti."</string>
-<<<<<<< HEAD
-    <string name="bluetooth_enabled_auto_on_title" msgid="1799541656310353393">"„Bluetooth“ įgalinta automatiškai"</string>
-    <string name="bluetooth_enabled_auto_on_message" msgid="1070556457440100730">"Automatinį paleidimą iš naujo galima perjungti „Bluetooth“ nustatymuose."</string>
-    <string name="bluetooth_disable_auto_on" msgid="1085026923461565937">"Išjungti"</string>
-=======
     <!-- no translation found for bluetooth_enabled_auto_on_title (8983664142805050578) -->
     <skip />
     <!-- no translation found for bluetooth_enabled_auto_on_message (2790514825041114851) -->
     <skip />
->>>>>>> e110efe6
     <string name="bluetooth_notification_group" msgid="7251886707585872194">"„Bluetooth“ automatinis būsenos pakeitimas"</string>
 </resources>
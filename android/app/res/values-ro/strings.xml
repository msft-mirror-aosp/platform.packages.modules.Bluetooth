--- conflicted
+++ resolved
@@ -135,15 +135,9 @@
     <string name="bluetooth_stays_on_message" msgid="3669663452593157737">"Dispozitivul reține să păstreze Bluetooth activat în modul Avion. Dezactivează Bluetooth dacă nu vrei să rămână activat."</string>
     <string name="bluetooth_and_wifi_stays_on_title" msgid="5821932798860821244">"Wi-Fi și Bluetooth rămân activate"</string>
     <string name="bluetooth_and_wifi_stays_on_message" msgid="7848565203843882558">"Dispozitivul reține să păstreze funcțiile Wi-Fi și Bluetooth activate în modul Avion. Dezactivează Wi-Fi și Bluetooth dacă nu vrei să rămână activate."</string>
-<<<<<<< HEAD
-    <string name="bluetooth_enabled_auto_on_title" msgid="1799541656310353393">"Bluetooth s-a activat automat"</string>
-    <string name="bluetooth_enabled_auto_on_message" msgid="1070556457440100730">"Repornirea automată poate fi comutată în Setările Bluetooth."</string>
-    <string name="bluetooth_disable_auto_on" msgid="1085026923461565937">"Dezactivează"</string>
-=======
     <!-- no translation found for bluetooth_enabled_auto_on_title (8983664142805050578) -->
     <skip />
     <!-- no translation found for bluetooth_enabled_auto_on_message (2790514825041114851) -->
     <skip />
->>>>>>> e110efe6
     <string name="bluetooth_notification_group" msgid="7251886707585872194">"Schimbare automată de stare Bluetooth"</string>
 </resources>
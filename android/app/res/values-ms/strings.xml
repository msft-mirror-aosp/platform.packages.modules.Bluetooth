--- conflicted
+++ resolved
@@ -135,15 +135,9 @@
     <string name="bluetooth_stays_on_message" msgid="3669663452593157737">"Peranti anda diingatkan untuk terus menghidupkan Bluetooth dalam mod pesawat. Matikan Bluetooth jika anda tidak mahu Bluetooth sentiasa hidup."</string>
     <string name="bluetooth_and_wifi_stays_on_title" msgid="5821932798860821244">"Wi-Fi dan Bluetooth kekal dihidupkan"</string>
     <string name="bluetooth_and_wifi_stays_on_message" msgid="7848565203843882558">"Peranti anda diingatkan untuk terus menghidupkan Wi-Fi dan Bluetooth dalam mod pesawat. Matikan Wi-Fi dan Bluetooth jika anda tidak mahu Wi-Fi dan Bluetooth sentiasa hidup."</string>
-<<<<<<< HEAD
-    <string name="bluetooth_enabled_auto_on_title" msgid="1799541656310353393">"Bluetooth telah didayakan secara automatik"</string>
-    <string name="bluetooth_enabled_auto_on_message" msgid="1070556457440100730">"Mulakan semula automatik boleh ditogol dalam Tetapan Bluetooth."</string>
-    <string name="bluetooth_disable_auto_on" msgid="1085026923461565937">"Matikan"</string>
-=======
     <!-- no translation found for bluetooth_enabled_auto_on_title (8983664142805050578) -->
     <skip />
     <!-- no translation found for bluetooth_enabled_auto_on_message (2790514825041114851) -->
     <skip />
->>>>>>> e110efe6
     <string name="bluetooth_notification_group" msgid="7251886707585872194">"Perubahan keadaan automatik Bluetooth"</string>
 </resources>
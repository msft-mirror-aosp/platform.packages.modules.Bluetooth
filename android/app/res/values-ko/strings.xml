--- conflicted
+++ resolved
@@ -135,15 +135,9 @@
     <string name="bluetooth_stays_on_message" msgid="3669663452593157737">"비행기 모드에서 기기의 블루투스가 켜진 상태로 유지됩니다. 유지하지 않으려면 블루투스를 사용 중지하세요."</string>
     <string name="bluetooth_and_wifi_stays_on_title" msgid="5821932798860821244">"Wi-Fi 및 블루투스 계속 사용"</string>
     <string name="bluetooth_and_wifi_stays_on_message" msgid="7848565203843882558">"비행기 모드에서 기기의 Wi-Fi 및 블루투스가 켜진 상태로 유지됩니다. 유지하지 않으려면 Wi-Fi와 블루투스를 사용 중지하세요."</string>
-<<<<<<< HEAD
-    <string name="bluetooth_enabled_auto_on_title" msgid="1799541656310353393">"블루투스가 자동으로 사용 설정되었습니다"</string>
-    <string name="bluetooth_enabled_auto_on_message" msgid="1070556457440100730">"자동 재시작 기능은 블루투스 설정에서 전환할 수 있습니다."</string>
-    <string name="bluetooth_disable_auto_on" msgid="1085026923461565937">"사용 중지"</string>
-=======
     <!-- no translation found for bluetooth_enabled_auto_on_title (8983664142805050578) -->
     <skip />
     <!-- no translation found for bluetooth_enabled_auto_on_message (2790514825041114851) -->
     <skip />
->>>>>>> e110efe6
     <string name="bluetooth_notification_group" msgid="7251886707585872194">"블루투스 자동 상태 변경"</string>
 </resources>
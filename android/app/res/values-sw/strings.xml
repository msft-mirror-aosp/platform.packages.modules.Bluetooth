--- conflicted
+++ resolved
@@ -135,15 +135,9 @@
     <string name="bluetooth_stays_on_message" msgid="3669663452593157737">"Kifaa chako kitaendelea kuwasha Bluetooth katika hali ya ndegeni. Zima Bluetooth iwapo hutaki iendelee kuwaka."</string>
     <string name="bluetooth_and_wifi_stays_on_title" msgid="5821932798860821244">"Wi-Fi na Bluetooth zitaendelea kuwaka"</string>
     <string name="bluetooth_and_wifi_stays_on_message" msgid="7848565203843882558">"Kifaa chako kitaendelea kuwasha Wi-Fi na Bluetooth ukiwa katika hali ya ndegeni. Zima Wi-Fi na Bluetooth ikiwa hutaki ziendelee kuwaka."</string>
-<<<<<<< HEAD
-    <string name="bluetooth_enabled_auto_on_title" msgid="1799541656310353393">"Bluetooth imewashwa kiotomatiki"</string>
-    <string name="bluetooth_enabled_auto_on_message" msgid="1070556457440100730">"Unaweza kuwasha au kuzima kipengele cha zima kisha uwashe kiotomatiki katika Mipangilio ya Bluetooth."</string>
-    <string name="bluetooth_disable_auto_on" msgid="1085026923461565937">"Zima"</string>
-=======
     <!-- no translation found for bluetooth_enabled_auto_on_title (8983664142805050578) -->
     <skip />
     <!-- no translation found for bluetooth_enabled_auto_on_message (2790514825041114851) -->
     <skip />
->>>>>>> e110efe6
     <string name="bluetooth_notification_group" msgid="7251886707585872194">"Mabadiliko ya kiotomatiki kwenye hali ya Bluetooth"</string>
 </resources>
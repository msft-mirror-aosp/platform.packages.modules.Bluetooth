<?xml version="1.0" encoding="UTF-8"?>
<!--  Copyright (C) 2007 The Android Open Source Project

     Licensed under the Apache License, Version 2.0 (the "License");
     you may not use this file except in compliance with the License.
     You may obtain a copy of the License at

          http://www.apache.org/licenses/LICENSE-2.0

     Unless required by applicable law or agreed to in writing, software
     distributed under the License is distributed on an "AS IS" BASIS,
     WITHOUT WARRANTIES OR CONDITIONS OF ANY KIND, either express or implied.
     See the License for the specific language governing permissions and
     limitations under the License.
 -->

<resources xmlns:android="http://schemas.android.com/apk/res/android"
    xmlns:xliff="urn:oasis:names:tc:xliff:document:1.2">
    <string name="app_name" msgid="2326164424236203271">"Bluetooth"</string>
    <string name="permlab_bluetoothShareManager" msgid="5297865456717871041">"Pristup menadžeru preuzimanja."</string>
    <string name="permdesc_bluetoothShareManager" msgid="1588034776955941477">"Omogućava aplikaciji da pristupa menadžeru za deljenje preko Bluetooth-a i da ga koristi za prenos datoteka."</string>
    <string name="permlab_bluetoothAcceptlist" msgid="5785922051395856524">"Stavi pristup Bluetooth uređaja na listu prihvaćenih uređaja."</string>
    <string name="permdesc_bluetoothAcceptlist" msgid="259308920158011885">"Dozvoljava aplikaciji da privremeno stavi Bluetooth uređaj na listu prihvaćenih uređaja, što omogućava tom uređaju da šalje datoteke ovom uređaju bez odobrenja korisnika."</string>
    <string name="bt_share_picker_label" msgid="7464438494743777696">"Bluetooth"</string>
    <string name="unknown_device" msgid="2317679521750821654">"Nepoznati uređaj"</string>
    <string name="unknownNumber" msgid="1245183329830158661">"Nepoznato"</string>
    <string name="not_provided" msgid="6938740494380012614">"Nije navedeno"</string>
    <string name="airplane_error_title" msgid="2570111716678850860">"Režim rada u avionu"</string>
    <string name="airplane_error_msg" msgid="4853111123699559578">"Ne možete da koristite Bluetooth u režimu rada u avionu."</string>
    <string name="bt_enable_title" msgid="4484289159118416315"></string>
    <string name="bt_enable_line1" msgid="8429910585843481489">"Da biste mogli da koristite Bluetooth usluge, najpre morate da uključite Bluetooth."</string>
    <string name="bt_enable_line2" msgid="1466367120348920892">"Želite li odmah da uključite Bluetooth?"</string>
    <string name="bt_enable_cancel" msgid="6770180540581977614">"Otkaži"</string>
    <string name="bt_enable_ok" msgid="4224374055813566166">"Uključi"</string>
    <string name="incoming_file_confirm_title" msgid="938251186275547290">"Prenos datoteke"</string>
    <string name="incoming_file_confirm_content" msgid="6573502088511901157">"Želite li da prihvatite dolaznu datoteku?"</string>
    <string name="incoming_file_confirm_cancel" msgid="9205906062663982692">"Odbij"</string>
    <string name="incoming_file_confirm_ok" msgid="5046926299036238623">"Prihvati"</string>
    <string name="incoming_file_confirm_timeout_ok" msgid="8612187577686515660">"Potvrdi"</string>
    <string name="incoming_file_confirm_timeout_content" msgid="3221412098281076974">"Došlo je do vremenskog ograničenja tokom prijema dolazne datoteke od „<xliff:g id="SENDER">%1$s</xliff:g>“"</string>
    <string name="incoming_file_confirm_Notification_title" msgid="5381395500920804895">"Dolazna datoteka"</string>
    <string name="incoming_file_confirm_Notification_content" msgid="2669135531488877921">"<xliff:g id="SENDER">%1$s</xliff:g> je spreman/na za slanje fajla: <xliff:g id="FILE">%2$s</xliff:g>"</string>
    <string name="notification_receiving" msgid="8445265771083510696">"Bluetooth deljenje: prijem <xliff:g id="FILE">%1$s</xliff:g>"</string>
    <string name="notification_received" msgid="2330252358543000567">"Bluetooth deljenje: primljeno <xliff:g id="FILE">%1$s</xliff:g>"</string>
    <string name="notification_received_fail" msgid="9059153354809379374">"Bluetooth deljenje: datoteka <xliff:g id="FILE">%1$s</xliff:g> nije primljena"</string>
    <string name="notification_sending" msgid="8269912843286868700">"Bluetooth deljenje: slanje <xliff:g id="FILE">%1$s</xliff:g>"</string>
    <string name="notification_sent" msgid="2685202778935769332">"Bluetooth deljenje: poslato <xliff:g id="FILE">%1$s</xliff:g>"</string>
    <string name="notification_sent_complete" msgid="6293391081175517098">"Dovršeno je 100%"</string>
    <string name="notification_sent_fail" msgid="7449832660578001579">"Bluetooth deljenje: datoteka <xliff:g id="FILE">%1$s</xliff:g> nije poslata"</string>
    <string name="download_title" msgid="6449408649671518102">"Prenos datoteke"</string>
    <string name="download_line1" msgid="6449220145685308846">"Od: „<xliff:g id="SENDER">%1$s</xliff:g>“"</string>
    <string name="download_line2" msgid="7634316500490825390">"Datoteka: <xliff:g id="FILE">%1$s</xliff:g>"</string>
    <string name="download_line3" msgid="6722284930665532816">"Veličina datoteke: <xliff:g id="SIZE">%1$s</xliff:g>"</string>
    <string name="download_line4" msgid="5234701398884321314"></string>
    <string name="download_line5" msgid="4124272066218470715">"Primanje datoteke..."</string>
    <string name="download_cancel" msgid="1705762428762702342">"Zaustavi"</string>
    <string name="download_ok" msgid="2404442707314575833">"Sakrij"</string>
    <string name="incoming_line1" msgid="6342300988329482408">"Od"</string>
    <string name="incoming_line2" msgid="2199520895444457585">"Naziv datoteke"</string>
    <string name="incoming_line3" msgid="8630078246326525633">"Veličina"</string>
    <string name="download_fail_line1" msgid="3149552664349685007">"Datoteka nije primljena"</string>
    <string name="download_fail_line2" msgid="4289018531070750414">"Datoteka: <xliff:g id="FILE">%1$s</xliff:g>"</string>
    <string name="download_fail_line3" msgid="2214989413171231684">"Razlog: <xliff:g id="REASON">%1$s</xliff:g>"</string>
    <string name="download_fail_ok" msgid="3272322648250767032">"Potvrdi"</string>
    <string name="download_succ_line5" msgid="1720346308221503270">"Datoteka je primljena"</string>
    <string name="download_succ_ok" msgid="7488662808922799824">"Otvori"</string>
    <string name="upload_line1" msgid="1912803923255989287">"Kome: „<xliff:g id="RECIPIENT">%1$s</xliff:g>“"</string>
    <string name="upload_line3" msgid="5964902647036741603">"Tip datoteke: <xliff:g id="TYPE">%1$s</xliff:g> (<xliff:g id="SIZE">%2$s</xliff:g>)"</string>
    <string name="upload_line5" msgid="3477751464103201364">"Slanje datoteke..."</string>
    <string name="upload_succ_line5" msgid="165979135931118211">"Datoteka je poslata"</string>
    <string name="upload_succ_ok" msgid="6797291708604959167">"Potvrdi"</string>
    <string name="upload_fail_line1" msgid="7044307783071776426">"Datoteka nije poslata na <xliff:g id="RECIPIENT">%1$s</xliff:g>."</string>
    <string name="upload_fail_line1_2" msgid="6102642590057711459">"Datoteka: <xliff:g id="FILE">%1$s</xliff:g>"</string>
    <string name="upload_fail_cancel" msgid="1632528037932779727">"Zatvori"</string>
    <string name="bt_error_btn_ok" msgid="2802751202009957372">"Potvrdi"</string>
    <string name="unknown_file" msgid="3719981572107052685">"Nepoznata datoteka"</string>
    <string name="unknown_file_desc" msgid="9185609398960437760">"Nema aplikacija za obradu ovog tipa datoteke. \n"</string>
    <string name="not_exist_file" msgid="5097565588949092486">"Nema datoteke"</string>
    <string name="not_exist_file_desc" msgid="250802392160941265">"Datoteka ne postoji. \n"</string>
    <string name="enabling_progress_title" msgid="5262637688863903594">"Sačekajte…"</string>
    <string name="enabling_progress_content" msgid="685427201206684584">"Uključivanje Bluetooth-a…"</string>
    <string name="bt_toast_1" msgid="8791691594887576215">"Datoteka će biti primljena. Proveravajte tok na tabli sa obaveštenjima."</string>
    <string name="bt_toast_2" msgid="2041575937953174042">"Nije moguće primiti datoteku."</string>
    <string name="bt_toast_3" msgid="3053157171297761920">"Zaustavljen prijem datoteke od pošiljaoca „<xliff:g id="SENDER">%1$s</xliff:g>“"</string>
    <string name="bt_toast_4" msgid="480365991944956695">"Slanje datoteke primaocu „<xliff:g id="RECIPIENT">%1$s</xliff:g>“"</string>
    <string name="bt_toast_5" msgid="4818264207982268297">"Slanje<xliff:g id="NUMBER">%1$s</xliff:g> datoteka primaocu „<xliff:g id="RECIPIENT">%2$s</xliff:g>“"</string>
    <string name="bt_toast_6" msgid="8814166471030694787">"Zaustavljeno slanje primaocu „<xliff:g id="RECIPIENT">%1$s</xliff:g>“"</string>
    <string name="bt_sm_2_1_nosdcard" msgid="288667514869424273">"Nema dovoljno prostora u USB memoriji za čuvanje datoteke."</string>
    <string name="bt_sm_2_1_default" msgid="5070195264206471656">"Nema dovoljno prostora na SD kartici za čuvanje datoteke."</string>
    <string name="bt_sm_2_2" msgid="6200119660562110560">"Potreban prostor: <xliff:g id="SIZE">%1$s</xliff:g>"</string>
    <string name="ErrorTooManyRequests" msgid="5049670841391761475">"Previše zahteva se obrađuje. Probajte ponovo kasnije."</string>
    <string name="status_pending" msgid="4781040740237733479">"Prenos datoteke još nije počeo."</string>
    <string name="status_running" msgid="7419075903776657351">"Prenos datoteke je u toku."</string>
    <string name="status_success" msgid="7963589000098719541">"Prenos datoteke je dovršen."</string>
    <string name="status_not_accept" msgid="1165798802740579658">"Sadržaj nije podržan."</string>
    <string name="status_forbidden" msgid="4017060451358837245">"Ciljni uređaj je zabranio prenos."</string>
    <string name="status_canceled" msgid="8441679418717978515">"Korisnik je otkazao prenos."</string>
    <string name="status_file_error" msgid="5379018888714679311">"Problem sa skladištem."</string>
    <string name="status_no_sd_card_nosdcard" msgid="6445646484924125975">"Nema USB memorije."</string>
    <string name="status_no_sd_card_default" msgid="8878262565692541241">"Nema SD kartice. Umetnite SD karticu da biste sačuvali prenete datoteke."</string>
    <string name="status_connection_error" msgid="8253709700568062220">"Povezivanje nije uspelo."</string>
    <string name="status_protocol_error" msgid="3231573735130475654">"Nije moguće ispravno obraditi zahtev."</string>
    <string name="status_unknown_error" msgid="314676481744304866">"Nepoznata greška."</string>
    <string name="opp_notification_group" msgid="150067508422520653">"Deljenje preko Bluetooth-a"</string>
    <string name="download_success" msgid="3438268368708549686">"<xliff:g id="FILE_SIZE">%1$s</xliff:g> Primljeno u celosti."</string>
    <string name="upload_success" msgid="143787470859042049">"<xliff:g id="FILE_SIZE">%1$s</xliff:g> Slanje je dovršeno."</string>
    <string name="inbound_history_title" msgid="189623888169624862">"Dolazni prenosi"</string>
    <string name="outbound_history_title" msgid="7614166584551065036">"Odlazni prenosi"</string>
    <string name="no_transfers" msgid="740521199933899821">"Istorija prenosa je prazna."</string>
    <string name="transfer_clear_dlg_msg" msgid="586117930961007311">"Sve stavke će biti izbrisane sa liste."</string>
    <string name="outbound_noti_title" msgid="2045560896819618979">"Deljenje preko Bluetooth-a: poslate datoteke"</string>
    <string name="inbound_noti_title" msgid="3730993443609581977">"Deljenje preko Bluetooth-a: primljene datoteke"</string>
    <string name="noti_caption_unsuccessful" msgid="6679288016450410835">"{count,plural, =1{# neuspešno.}one{# neuspešno.}few{# neuspešna.}other{# neuspešnih.}}"</string>
    <string name="noti_caption_success" msgid="7652777514009569713">"{count,plural, =1{# uspešno, %1$s}one{# uspešno, %1$s}few{# uspešna, %1$s}other{# uspešnih, %1$s}}"</string>
    <string name="transfer_menu_clear_all" msgid="3014459758656427076">"Obriši listu"</string>
    <string name="transfer_menu_open" msgid="5193344638774400131">"Otvori"</string>
    <string name="transfer_menu_clear" msgid="7213491281898188730">"Obriši sa liste"</string>
    <string name="transfer_clear_dlg_title" msgid="128904516163257225">"Brisanje"</string>
    <string name="bluetooth_a2dp_sink_queue_name" msgid="7521243473328258997">"Trenutno svira"</string>
    <string name="bluetooth_map_settings_save" msgid="8309113239113961550">"Sačuvaj"</string>
    <string name="bluetooth_map_settings_cancel" msgid="3374494364625947793">"Otkaži"</string>
    <string name="bluetooth_map_settings_intro" msgid="4748160773998753325">"Izaberite naloge koje želite da delite preko Bluetooth-a. I dalje morate da prihvatite bilo kakav pristup nalozima pri povezivanju."</string>
    <string name="bluetooth_map_settings_count" msgid="183013143617807702">"Preostalih mesta:"</string>
    <string name="bluetooth_map_settings_app_icon" msgid="3501432663809664982">"Ikona aplikacije"</string>
    <string name="bluetooth_map_settings_title" msgid="4226030082708590023">"Podešavanja Bluetooth deljenja poruka"</string>
    <string name="bluetooth_map_settings_no_account_slots_left" msgid="755024228476065757">"Nije moguće izabrati nalog. Nema preostalih mesta"</string>
    <string name="bluetooth_connected" msgid="5687474377090799447">"Bluetooth audio je povezan"</string>
    <string name="bluetooth_disconnected" msgid="6841396291728343534">"Veza sa Bluetooth audijom je prekinuta"</string>
    <string name="a2dp_sink_mbs_label" msgid="6035366346569127155">"Bluetooth audio"</string>
    <string name="bluetooth_opp_file_limit_exceeded" msgid="6612109860149473930">"Ne mogu da se prenose datoteke veće od 4 GB"</string>
    <string name="bluetooth_connect_action" msgid="2319449093046720209">"Poveži sa Bluetooth-om"</string>
    <string name="bluetooth_enabled_apm_title" msgid="6914461147844949044">"Bluetooth je uključen u režimu rada u avionu"</string>
    <string name="bluetooth_enabled_apm_message" msgid="6168686193308136881">"Ako odlučite da ne isključujete Bluetooth, uređaj će zapamtiti da ga ne isključuje sledeći put kada budete u režimu rada u avionu"</string>
    <string name="bluetooth_stays_on_title" msgid="39720820955212918">"Bluetooth se ne isključuje"</string>
    <string name="bluetooth_stays_on_message" msgid="3669663452593157737">"Uređaj pamti da ne treba da isključuje Bluetooth u režimu rada u avionu. Isključite Bluetooth ako ne želite da ostane uključen."</string>
    <string name="bluetooth_and_wifi_stays_on_title" msgid="5821932798860821244">"WiFi i Bluetooth ostaju uključeni"</string>
    <string name="bluetooth_and_wifi_stays_on_message" msgid="7848565203843882558">"Uređaj pamti da ne treba da isključuje WiFi i Bluetooth u režimu rada u avionu. Isključite WiFi i Bluetooth ako ne želite da ostanu uključeni."</string>
<<<<<<< HEAD
    <string name="bluetooth_enabled_auto_on_title" msgid="1799541656310353393">"Bluetooth je automatski omogućen"</string>
    <string name="bluetooth_enabled_auto_on_message" msgid="1070556457440100730">"Automatski restart može da se uključi ili isključi u podešavanjima Bluetooth-a."</string>
    <string name="bluetooth_disable_auto_on" msgid="1085026923461565937">"Isključi"</string>
=======
    <string name="bluetooth_enabled_auto_on_title" msgid="8983664142805050578">"Bluetooth je ponovo uključen"</string>
    <string name="bluetooth_enabled_auto_on_message" msgid="2790514825041114851">"To uvek možete da promenite u Podešavanjima"</string>
>>>>>>> 6cdb3953
    <string name="bluetooth_notification_group" msgid="7251886707585872194">"Automatski status Bluetooth-a je promenjen"</string>
</resources><|MERGE_RESOLUTION|>--- conflicted
+++ resolved
@@ -135,13 +135,7 @@
     <string name="bluetooth_stays_on_message" msgid="3669663452593157737">"Uređaj pamti da ne treba da isključuje Bluetooth u režimu rada u avionu. Isključite Bluetooth ako ne želite da ostane uključen."</string>
     <string name="bluetooth_and_wifi_stays_on_title" msgid="5821932798860821244">"WiFi i Bluetooth ostaju uključeni"</string>
     <string name="bluetooth_and_wifi_stays_on_message" msgid="7848565203843882558">"Uređaj pamti da ne treba da isključuje WiFi i Bluetooth u režimu rada u avionu. Isključite WiFi i Bluetooth ako ne želite da ostanu uključeni."</string>
-<<<<<<< HEAD
-    <string name="bluetooth_enabled_auto_on_title" msgid="1799541656310353393">"Bluetooth je automatski omogućen"</string>
-    <string name="bluetooth_enabled_auto_on_message" msgid="1070556457440100730">"Automatski restart može da se uključi ili isključi u podešavanjima Bluetooth-a."</string>
-    <string name="bluetooth_disable_auto_on" msgid="1085026923461565937">"Isključi"</string>
-=======
     <string name="bluetooth_enabled_auto_on_title" msgid="8983664142805050578">"Bluetooth je ponovo uključen"</string>
     <string name="bluetooth_enabled_auto_on_message" msgid="2790514825041114851">"To uvek možete da promenite u Podešavanjima"</string>
->>>>>>> 6cdb3953
     <string name="bluetooth_notification_group" msgid="7251886707585872194">"Automatski status Bluetooth-a je promenjen"</string>
 </resources>
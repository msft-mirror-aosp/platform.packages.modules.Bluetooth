--- conflicted
+++ resolved
@@ -135,13 +135,7 @@
     <string name="bluetooth_stays_on_message" msgid="3669663452593157737">"Bluetooth op je apparaat blijft aan in de vliegtuigmodus. Zet bluetooth uit als je niet wilt dat dit aan blijft."</string>
     <string name="bluetooth_and_wifi_stays_on_title" msgid="5821932798860821244">"Wifi en bluetooth blijven aan"</string>
     <string name="bluetooth_and_wifi_stays_on_message" msgid="7848565203843882558">"Wifi en bluetooth op je apparaat blijven aan in de vliegtuigmodus. Zet wifi en bluetooth uit als je niet wilt dat ze aan blijven."</string>
-<<<<<<< HEAD
-    <string name="bluetooth_enabled_auto_on_title" msgid="1799541656310353393">"Bluetooth is automatisch aangezet"</string>
-    <string name="bluetooth_enabled_auto_on_message" msgid="1070556457440100730">"Je kunt Automatisch opnieuw opstarten aan- of uitzetten in de bluetooth-instellingen."</string>
-    <string name="bluetooth_disable_auto_on" msgid="1085026923461565937">"Uitzetten"</string>
-=======
     <string name="bluetooth_enabled_auto_on_title" msgid="8983664142805050578">"Bluetooth weer aangezet"</string>
     <string name="bluetooth_enabled_auto_on_message" msgid="2790514825041114851">"Je kunt dit altijd wijzigen via Instellingen"</string>
->>>>>>> e110efe6
     <string name="bluetooth_notification_group" msgid="7251886707585872194">"Automatische wijziging in status van bluetooth"</string>
 </resources>
--- conflicted
+++ resolved
@@ -135,13 +135,7 @@
     <string name="bluetooth_stays_on_message" msgid="3669663452593157737">"আপোনাৰ ডিভাইচটোৱে এয়াৰপ্লেন ম’ডত ব্লুটুথ অন ৰাখিবলৈ মনত ৰাখে। আপুনি যদি ব্লুটুথ অন হৈ থকাটো নিবিচাৰে, তেন্তে ইয়াক অফ কৰক।"</string>
     <string name="bluetooth_and_wifi_stays_on_title" msgid="5821932798860821244">"ৱাই-ফাই আৰু ব্লুটুথ অন হৈ থাকে"</string>
     <string name="bluetooth_and_wifi_stays_on_message" msgid="7848565203843882558">"আপোনাৰ ডিভাইচটোৱে এয়াৰপ্লেন ম’ডত ৱাই-ফাই আৰু ব্লুটুথ অন ৰাখিবলৈ মনত ৰাখে। আপুনি ৱাই-ফাই আৰু ব্লুটুথ অন হৈ থকাটো নিবিচাৰিলে সেইবোৰ অফ কৰক।"</string>
-<<<<<<< HEAD
-    <string name="bluetooth_enabled_auto_on_title" msgid="1799541656310353393">"ব্লুটুথ স্বয়ংক্ৰিয়ভাৱে সক্ষম কৰা হৈছে"</string>
-    <string name="bluetooth_enabled_auto_on_message" msgid="1070556457440100730">"ব্লুটুথৰ ছেটিঙত স্বয়ংক্ৰিয় ৰিষ্টাৰ্ট ট’গল কৰা হ’ব পাৰে।"</string>
-    <string name="bluetooth_disable_auto_on" msgid="1085026923461565937">"অফ কৰক"</string>
-=======
     <string name="bluetooth_enabled_auto_on_title" msgid="8983664142805050578">"ব্লুটুথ পুনৰ অন কৰা হৈছে"</string>
     <string name="bluetooth_enabled_auto_on_message" msgid="2790514825041114851">"আপুনি ছেটিঙত যিকোনো সময়তে এইটো সলনি কৰিব পাৰে"</string>
->>>>>>> 67a65fc1
     <string name="bluetooth_notification_group" msgid="7251886707585872194">"ব্লুটুথৰ স্বয়ংক্ৰিয় স্থিতি সলনি হোৱা"</string>
 </resources>
--- conflicted
+++ resolved
@@ -135,13 +135,7 @@
     <string name="bluetooth_stays_on_message" msgid="3669663452593157737">"آپ کا آلہ ہوائی جہاز وضع میں بلوٹوتھ کو آن رکھنا یاد رکھتا ہے۔ اگر آپ نہیں چاہتے ہیں کہ بلوٹوتھ آن رہے تو اسے آف کریں۔"</string>
     <string name="bluetooth_and_wifi_stays_on_title" msgid="5821932798860821244">"‏Wi-Fi اور بلوٹوتھ آن رہنے دیں"</string>
     <string name="bluetooth_and_wifi_stays_on_message" msgid="7848565203843882558">"‏آپ کا آلہ ہوائی جہاز وضع میں Wi-Fi اور بلوٹوتھ کو آن رکھنا یاد رکھتا ہے۔ اگر آپ نہیں چاہتے ہیں کہ Wi-Fi اور بلوٹوتھ آن رہیں تو انہیں آف کریں۔"</string>
-<<<<<<< HEAD
-    <string name="bluetooth_enabled_auto_on_title" msgid="1799541656310353393">"بلوٹوتھ خودکار طور پر فعال ہو گیا ہے"</string>
-    <string name="bluetooth_enabled_auto_on_message" msgid="1070556457440100730">"خودکار ری اسٹارٹ کو بلوٹوتھ ترتیبات میں ٹوگل کیا جا سکتا ہے۔"</string>
-    <string name="bluetooth_disable_auto_on" msgid="1085026923461565937">"آف کریں"</string>
-=======
     <string name="bluetooth_enabled_auto_on_title" msgid="8983664142805050578">"بلوٹوتھ دوبارہ آن کر دیا گیا"</string>
     <string name="bluetooth_enabled_auto_on_message" msgid="2790514825041114851">"آپ اسے ترتیبات میں کسی بھی وقت تبدیل کر سکتے ہیں"</string>
->>>>>>> e110efe6
     <string name="bluetooth_notification_group" msgid="7251886707585872194">"بلوٹوتھ خودکار حالت میں تبدیلی"</string>
 </resources>
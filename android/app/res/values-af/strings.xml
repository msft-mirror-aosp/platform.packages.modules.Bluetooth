--- conflicted
+++ resolved
@@ -135,15 +135,9 @@
     <string name="bluetooth_stays_on_message" msgid="3669663452593157737">"Jou toestel onthou om Bluetooth aan te hou in vliegtuigmodus. Skakel Bluetooth af as jy nie wil hê dit moet aan bly nie."</string>
     <string name="bluetooth_and_wifi_stays_on_title" msgid="5821932798860821244">"Wi-fi en Bluetooth bly aan"</string>
     <string name="bluetooth_and_wifi_stays_on_message" msgid="7848565203843882558">"Jou toestel onthou om wi‑fi en Bluetooth aan te hou in vliegtuigmodus. Skakel wi-fi en Bluetooth af as jy nie wil hê dit moet aan bly nie."</string>
-<<<<<<< HEAD
-    <string name="bluetooth_enabled_auto_on_title" msgid="1799541656310353393">"Bluetooth is outomaties geaktiveer"</string>
-    <string name="bluetooth_enabled_auto_on_message" msgid="1070556457440100730">"Outomatiese herbegin kan in Bluetooth-instellings aan- en afgeskakel word."</string>
-    <string name="bluetooth_disable_auto_on" msgid="1085026923461565937">"Skakel af"</string>
-=======
     <!-- no translation found for bluetooth_enabled_auto_on_title (8983664142805050578) -->
     <skip />
     <!-- no translation found for bluetooth_enabled_auto_on_message (2790514825041114851) -->
     <skip />
->>>>>>> e110efe6
     <string name="bluetooth_notification_group" msgid="7251886707585872194">"Outomatiese verandering in Bluetooth-status"</string>
 </resources>
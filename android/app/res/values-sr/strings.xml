--- conflicted
+++ resolved
@@ -135,13 +135,7 @@
     <string name="bluetooth_stays_on_message" msgid="3669663452593157737">"Уређај памти да не треба да искључује Bluetooth у режиму рада у авиону. Искључите Bluetooth ако не желите да остане укључен."</string>
     <string name="bluetooth_and_wifi_stays_on_title" msgid="5821932798860821244">"WiFi и Bluetooth остају укључени"</string>
     <string name="bluetooth_and_wifi_stays_on_message" msgid="7848565203843882558">"Уређај памти да не треба да искључује WiFi и Bluetooth у режиму рада у авиону. Искључите WiFi и Bluetooth ако не желите да остану укључени."</string>
-<<<<<<< HEAD
-    <string name="bluetooth_enabled_auto_on_title" msgid="1799541656310353393">"Bluetooth је аутоматски омогућен"</string>
-    <string name="bluetooth_enabled_auto_on_message" msgid="1070556457440100730">"Аутоматски рестарт може да се укључи или искључи у подешавањима Bluetooth-а."</string>
-    <string name="bluetooth_disable_auto_on" msgid="1085026923461565937">"Искључи"</string>
-=======
     <string name="bluetooth_enabled_auto_on_title" msgid="8983664142805050578">"Bluetooth је поново укључен"</string>
     <string name="bluetooth_enabled_auto_on_message" msgid="2790514825041114851">"То увек можете да промените у Подешавањима"</string>
->>>>>>> e110efe6
     <string name="bluetooth_notification_group" msgid="7251886707585872194">"Аутоматски статус Bluetooth-а је промењен"</string>
 </resources>
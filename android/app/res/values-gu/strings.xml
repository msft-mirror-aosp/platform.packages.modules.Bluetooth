--- conflicted
+++ resolved
@@ -135,15 +135,9 @@
     <string name="bluetooth_stays_on_message" msgid="3669663452593157737">"તમારું ડિવાઇસ બ્લૂટૂથને એરપ્લેન મોડમાં ચાલુ રાખવાનું યાદ રાખે છે. જો તમે બ્લૂટૂથ ચાલુ રાખવા માગતા ન હો, તો તેને બંધ કરો."</string>
     <string name="bluetooth_and_wifi_stays_on_title" msgid="5821932798860821244">"વાઇ-ફાઇ અને બ્લૂટૂથ ચાલુ રહે છે"</string>
     <string name="bluetooth_and_wifi_stays_on_message" msgid="7848565203843882558">"તમારું ડિવાઇસ વાઇ-ફાઇ અને બ્લૂટૂથને એરપ્લેન મોડમાં ચાલુ રાખવાનું યાદ રાખે છે. જો તમે વાઇ-ફાઇ અને બ્લૂટૂથ ચાલુ રાખવા માગતા ન હો, તો તેને બંધ કરો."</string>
-<<<<<<< HEAD
-    <string name="bluetooth_enabled_auto_on_title" msgid="1799541656310353393">"બ્લૂટૂથ ઑટોમૅટિક રીતે ચાલુ થઈ ગયું છે"</string>
-    <string name="bluetooth_enabled_auto_on_message" msgid="1070556457440100730">"બ્લૂટૂથ સેટિંગમાં જઈને ઑટોમૅટિક રીતે ફરી શરૂ કરવાની સુવિધા ટૉગલ કરી શકાય છે."</string>
-    <string name="bluetooth_disable_auto_on" msgid="1085026923461565937">"બંધ કરો"</string>
-=======
     <!-- no translation found for bluetooth_enabled_auto_on_title (8983664142805050578) -->
     <skip />
     <!-- no translation found for bluetooth_enabled_auto_on_message (2790514825041114851) -->
     <skip />
->>>>>>> e110efe6
     <string name="bluetooth_notification_group" msgid="7251886707585872194">"બ્લૂટૂથ ઑટોમૅટિક રીતે ચાલુ થવાનું સેટિંગ બદલવામાં આવ્યું છે"</string>
 </resources>
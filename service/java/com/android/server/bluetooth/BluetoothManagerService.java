--- conflicted
+++ resolved
@@ -3012,20 +3012,6 @@
                 newState = PackageManager.COMPONENT_ENABLED_STATE_DEFAULT;
             }
 
-<<<<<<< HEAD
-            String launcherActivity = "com.android.bluetooth.opp.BluetoothOppLauncherActivity";
-
-            PackageManager packageManager = mContext.createContextAsUser(userHandle, 0)
-                                                        .getPackageManager();
-            var allPackages = packageManager.getPackagesForUid(Process.BLUETOOTH_UID);
-            for (String candidatePackage : allPackages) {
-                PackageInfo packageInfo;
-                try {
-                    // note: we need the package manager for the SYSTEM user, not our userHandle
-                    packageInfo = mContext.getPackageManager().getPackageInfo(
-                        candidatePackage,
-                        PackageManager.PackageInfoFlags.of(PackageManager.GET_ACTIVITIES));
-=======
             // Bluetooth OPP activities that should always be enabled,
             // even when Bluetooth is turned OFF.
             ArrayList<String> baseBluetoothOppActivities = new ArrayList<String>() {
@@ -3054,7 +3040,6 @@
                             | PackageManager.MATCH_ANY_USER
                             | PackageManager.MATCH_UNINSTALLED_PACKAGES
                             | PackageManager.MATCH_DISABLED_COMPONENTS));
->>>>>>> a9cf1566
                 } catch (PackageManager.NameNotFoundException e) {
                     // ignore, try next package
                     Log.e(TAG, "Could not find package " + candidatePackage);
@@ -3067,15 +3052,6 @@
                     continue;
                 }
                 for (var activity : packageInfo.activities) {
-<<<<<<< HEAD
-                    if (launcherActivity.equals(activity.name)) {
-                        final ComponentName oppLauncherComponent = new ComponentName(
-                                candidatePackage, launcherActivity
-                        );
-                        packageManager.setComponentEnabledSetting(
-                                oppLauncherComponent, newState, PackageManager.DONT_KILL_APP
-                        );
-=======
                     Log.v(TAG, "Checking activity " + activity.name);
                     if (baseBluetoothOppActivities.contains(activity.name)) {
                         for (String activityName : baseBluetoothOppActivities) {
@@ -3085,18 +3061,13 @@
                                     PackageManager.DONT_KILL_APP
                             );
                         }
->>>>>>> a9cf1566
                         return;
                     }
                 }
             }
 
             Log.e(TAG,
-<<<<<<< HEAD
-                    "Cannot toggle BluetoothOppLauncherActivity, could not find it in any package");
-=======
                     "Cannot toggle Bluetooth OPP activities, could not find them in any package");
->>>>>>> a9cf1566
         } catch (Exception e) {
             Log.e(TAG, "updateOppLauncherComponentState failed: " + e);
         }

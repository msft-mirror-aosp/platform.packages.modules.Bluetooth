/*
 * Copyright (C) 2012 The Android Open Source Project
 *
 * Licensed under the Apache License, Version 2.0 (the "License");
 * you may not use this file except in compliance with the License.
 * You may obtain a copy of the License at
 *
 *      http://www.apache.org/licenses/LICENSE-2.0
 *
 * Unless required by applicable law or agreed to in writing, software
 * distributed under the License is distributed on an "AS IS" BASIS,
 * WITHOUT WARRANTIES OR CONDITIONS OF ANY KIND, either express or implied.
 * See the License for the specific language governing permissions and
 * limitations under the License.
 */

package com.android.server.bluetooth;

import static android.bluetooth.BluetoothAdapter.STATE_BLE_ON;
import static android.bluetooth.BluetoothAdapter.STATE_BLE_TURNING_OFF;
import static android.bluetooth.BluetoothAdapter.STATE_BLE_TURNING_ON;
import static android.bluetooth.BluetoothAdapter.STATE_OFF;
import static android.bluetooth.BluetoothAdapter.STATE_ON;
import static android.bluetooth.BluetoothAdapter.STATE_TURNING_OFF;
import static android.bluetooth.BluetoothAdapter.STATE_TURNING_ON;
import static android.bluetooth.BluetoothProtoEnums.ENABLE_DISABLE_REASON_AIRPLANE_MODE;
import static android.bluetooth.BluetoothProtoEnums.ENABLE_DISABLE_REASON_APPLICATION_REQUEST;
import static android.bluetooth.BluetoothProtoEnums.ENABLE_DISABLE_REASON_CRASH;
import static android.bluetooth.BluetoothProtoEnums.ENABLE_DISABLE_REASON_DISALLOWED;
import static android.bluetooth.BluetoothProtoEnums.ENABLE_DISABLE_REASON_FACTORY_RESET;
import static android.bluetooth.BluetoothProtoEnums.ENABLE_DISABLE_REASON_RESTARTED;
import static android.bluetooth.BluetoothProtoEnums.ENABLE_DISABLE_REASON_RESTORE_USER_SETTING;
import static android.bluetooth.BluetoothProtoEnums.ENABLE_DISABLE_REASON_SATELLITE_MODE;
import static android.bluetooth.BluetoothProtoEnums.ENABLE_DISABLE_REASON_START_ERROR;
import static android.bluetooth.BluetoothProtoEnums.ENABLE_DISABLE_REASON_SYSTEM_BOOT;
import static android.bluetooth.BluetoothProtoEnums.ENABLE_DISABLE_REASON_USER_SWITCH;
import static android.os.PowerExemptionManager.TEMPORARY_ALLOW_LIST_TYPE_FOREGROUND_SERVICE_ALLOWED;

import static com.android.modules.utils.build.SdkLevel.isAtLeastV;

import static java.util.Objects.requireNonNull;

import android.annotation.NonNull;
import android.app.ActivityManager;
import android.app.BroadcastOptions;
import android.bluetooth.BluetoothAdapter;
import android.bluetooth.BluetoothStatusCodes;
import android.bluetooth.IBluetooth;
import android.bluetooth.IBluetoothCallback;
import android.bluetooth.IBluetoothManager;
import android.bluetooth.IBluetoothManagerCallback;
import android.content.BroadcastReceiver;
import android.content.ComponentName;
import android.content.ContentResolver;
import android.content.Context;
import android.content.Intent;
import android.content.IntentFilter;
import android.content.ServiceConnection;
import android.content.pm.ApplicationInfo;
import android.content.pm.PackageInfo;
import android.content.pm.PackageManager;
import android.content.pm.ResolveInfo;
import android.database.ContentObserver;
import android.os.Binder;
import android.os.Build;
import android.os.Bundle;
import android.os.Handler;
import android.os.IBinder;
import android.os.Looper;
import android.os.Message;
import android.os.PowerExemptionManager;
import android.os.Process;
import android.os.RemoteCallbackList;
import android.os.RemoteException;
import android.os.SystemClock;
import android.os.SystemProperties;
import android.os.UserHandle;
import android.os.UserManager;
import android.provider.Settings;
import android.provider.Settings.SettingNotFoundException;
import android.sysprop.BluetoothProperties;
import android.util.proto.ProtoOutputStream;

import androidx.annotation.RequiresApi;

import com.android.bluetooth.BluetoothStatsLog;
import com.android.bluetooth.flags.Flags;
import com.android.internal.annotations.GuardedBy;
import com.android.internal.annotations.VisibleForTesting;
import com.android.modules.expresslog.Counter;
import com.android.server.BluetoothManagerServiceDumpProto;
import com.android.server.bluetooth.airplane.AirplaneModeListener;
import com.android.server.bluetooth.satellite.SatelliteModeListener;

import libcore.util.SneakyThrow;

import kotlin.Unit;
import kotlin.time.TimeSource;

import java.io.FileDescriptor;
import java.io.FileOutputStream;
import java.io.PrintWriter;
import java.lang.reflect.InvocationTargetException;
import java.lang.reflect.Method;
import java.time.Duration;
import java.time.Instant;
import java.time.ZoneId;
import java.time.format.DateTimeFormatter;
import java.util.Arrays;
import java.util.LinkedList;
import java.util.List;
import java.util.Locale;
import java.util.Map;
import java.util.concurrent.Callable;
import java.util.concurrent.CompletableFuture;
import java.util.concurrent.ConcurrentHashMap;
import java.util.concurrent.ExecutionException;
import java.util.concurrent.Executors;
import java.util.concurrent.FutureTask;
import java.util.concurrent.TimeUnit;
import java.util.concurrent.TimeoutException;
import java.util.concurrent.locks.ReentrantReadWriteLock;

class BluetoothManagerService {
    private static final String TAG = BluetoothManagerService.class.getSimpleName();

    private static final int ACTIVE_LOG_MAX_SIZE = 20;
    private static final int CRASH_LOG_MAX_SIZE = 100;

<<<<<<< HEAD
    // Maximum msec to wait for a bind
    private static final int TIMEOUT_BIND_MS =
            3000 * SystemProperties.getInt("ro.hw_timeout_multiplier", 1);

    // Timeout value for synchronous binder call
    private static final Duration SYNC_CALLS_TIMEOUT =
            Duration.ofSeconds(3 * SystemProperties.getInt("ro.hw_timeout_multiplier", 1));

    /**
     * @return timeout value for synchronous binder call
     */
    private static Duration getSyncTimeout() {
        return SYNC_CALLS_TIMEOUT;
    }

    // Maximum msec to wait for service restart
    private static final int SERVICE_RESTART_TIME_MS =
            400 * SystemProperties.getInt("ro.hw_timeout_multiplier", 1);
    // Maximum msec to wait for restart due to error
    private static final int ERROR_RESTART_TIME_MS =
            3000 * SystemProperties.getInt("ro.hw_timeout_multiplier", 1);
    // Maximum msec to delay MESSAGE_USER_SWITCHED
    private static final int USER_SWITCHED_TIME_MS =
            200 * SystemProperties.getInt("ro.hw_timeout_multiplier", 1);
    // Delay for the addProxy function in msec
    private static final int ADD_PROXY_DELAY_MS =
            100 * SystemProperties.getInt("ro.hw_timeout_multiplier", 1);
    // Delay for retrying enable and disable in msec
    private static final int ENABLE_DISABLE_DELAY_MS =
            300 * SystemProperties.getInt("ro.hw_timeout_multiplier", 1);
=======
    // See android.os.Build.HW_TIMEOUT_MULTIPLIER. This should not be set on real hw
    private static final int HW_MULTIPLIER = SystemProperties.getInt("ro.hw_timeout_multiplier", 1);

    // Maximum msec to wait for a bind
    private static final int TIMEOUT_BIND_MS = 4000 * HW_MULTIPLIER;

    // Timeout value for synchronous binder call
    private static final Duration STATE_TIMEOUT = Duration.ofSeconds(4 * HW_MULTIPLIER);

    // Maximum msec to wait for service restart
    private static final int SERVICE_RESTART_TIME_MS = 400 * HW_MULTIPLIER;
    // Maximum msec to wait for restart due to error
    private static final int ERROR_RESTART_TIME_MS = 3000 * HW_MULTIPLIER;
    // Maximum msec to delay MESSAGE_USER_SWITCHED
    private static final int USER_SWITCHED_TIME_MS = 200 * HW_MULTIPLIER;
    // Delay for the addProxy function in msec
    private static final int ADD_PROXY_DELAY_MS = 100 * HW_MULTIPLIER;
    // Delay for retrying enable and disable in msec
    private static final int ENABLE_DISABLE_DELAY_MS = 300 * HW_MULTIPLIER;
>>>>>>> e110efe6

    @VisibleForTesting static final int MESSAGE_ENABLE = 1;
    @VisibleForTesting static final int MESSAGE_DISABLE = 2;
    @VisibleForTesting static final int MESSAGE_HANDLE_ENABLE_DELAYED = 3;
    @VisibleForTesting static final int MESSAGE_HANDLE_DISABLE_DELAYED = 4;
    @VisibleForTesting static final int MESSAGE_BLUETOOTH_SERVICE_CONNECTED = 40;
    @VisibleForTesting static final int MESSAGE_BLUETOOTH_SERVICE_DISCONNECTED = 41;
    @VisibleForTesting static final int MESSAGE_RESTART_BLUETOOTH_SERVICE = 42;
    @VisibleForTesting static final int MESSAGE_BLUETOOTH_STATE_CHANGE = 60;
    @VisibleForTesting static final int MESSAGE_TIMEOUT_BIND = 100;
    @VisibleForTesting static final int MESSAGE_GET_NAME_AND_ADDRESS = 200;
    @VisibleForTesting static final int MESSAGE_USER_SWITCHED = 300;
    @VisibleForTesting static final int MESSAGE_USER_UNLOCKED = 301;
    @VisibleForTesting static final int MESSAGE_RESTORE_USER_SETTING = 500;

    private static final int RESTORE_SETTING_TO_ON = 1;
    private static final int RESTORE_SETTING_TO_OFF = 0;

    private static final int MAX_ERROR_RESTART_RETRIES = 6;
    private static final int MAX_WAIT_FOR_ENABLE_DISABLE_RETRIES = 10;

    // Bluetooth persisted setting is off
    @VisibleForTesting static final int BLUETOOTH_OFF = 0;
    // Bluetooth persisted setting is on
    // and Airplane mode won't affect Bluetooth state at start up
    // This is the default value
    @VisibleForTesting static final int BLUETOOTH_ON_BLUETOOTH = 1;
    // Bluetooth persisted setting is on
    // but Airplane mode will affect Bluetooth state at start up
    // and Airplane mode will have higher priority.
    @VisibleForTesting static final int BLUETOOTH_ON_AIRPLANE = 2;

    private final Context mContext;
    private final Looper mLooper;

    private final UserManager mUserManager;

    // Locks are not provided for mName and mAddress.
    // They are accessed in handler or broadcast receiver, same thread context.
    private String mAddress = null;
    private String mName = null;
    private final ContentResolver mContentResolver;
    private final RemoteCallbackList<IBluetoothManagerCallback> mCallbacks =
            new RemoteCallbackList<IBluetoothManagerCallback>();
    private final BluetoothServiceBinder mBinder;

    private final ReentrantReadWriteLock mAdapterLock = new ReentrantReadWriteLock();

    @GuardedBy("mAdapterLock")
    private AdapterBinder mAdapter = null;

    // used inside handler thread
    private boolean mQuietEnable = false;
    private boolean mEnable = false;
    private boolean mShutdownInProgress = false;

    private Context mCurrentUserContext = null;

    static String timeToLog(long timestamp) {
        return DateTimeFormatter.ofPattern("MM-dd HH:mm:ss.SSS")
                .withZone(ZoneId.systemDefault())
                .format(Instant.ofEpochMilli(timestamp));
    }

    // Used for tracking apps that enabled / disabled Bluetooth.
    private static class ActiveLog {
        private int mReason;
        private String mPackageName;
        private boolean mEnable;
        private boolean mIsBle;
        private long mTimestamp;

        ActiveLog(int reason, String packageName, boolean enable, boolean isBle, long timestamp) {
            mReason = reason;
            mPackageName = packageName;
            mEnable = enable;
            mIsBle = isBle;
            mTimestamp = timestamp;
            Log.d(TAG, this.toString());
        }

        @Override
        public String toString() {
            return timeToLog(mTimestamp)
                    + (" \tPackage [" + mPackageName + "]")
                    + " requested to"
                    + (" [" + (mEnable ? "Enable" : "Disable") + (mIsBle ? "Ble" : "") + "]")
                    + (". \tReason is " + getEnableDisableReasonString(mReason));
        }

        long getTimestamp() {
            return mTimestamp;
        }

        boolean getEnable() {
            return mEnable;
        }

        void dump(ProtoOutputStream proto) {
            proto.write(BluetoothManagerServiceDumpProto.ActiveLog.TIMESTAMP_MS, mTimestamp);
            proto.write(BluetoothManagerServiceDumpProto.ActiveLog.ENABLE, mEnable);
            proto.write(BluetoothManagerServiceDumpProto.ActiveLog.PACKAGE_NAME, mPackageName);
            proto.write(BluetoothManagerServiceDumpProto.ActiveLog.REASON, mReason);
        }
    }

    private final LinkedList<ActiveLog> mActiveLogs = new LinkedList<>();
    private final LinkedList<Long> mCrashTimestamps = new LinkedList<>();
    private int mCrashes = 0;
    private long mLastEnabledTime;

    // configuration from external IBinder call which is used to
    // synchronize with broadcast receiver.
    private boolean mQuietEnableExternal = false;
    private boolean mEnableExternal = false;

    // Map of apps registered to keep BLE scanning on.
    private Map<IBinder, ClientDeathRecipient> mBleApps = new ConcurrentHashMap<>();

    private final BluetoothAdapterState mState = new BluetoothAdapterState();

    private final BluetoothHandler mHandler;
    private int mErrorRecoveryRetryCounter = 0;

    private final boolean mIsHearingAidProfileSupported;

    private final IBluetoothCallback mBluetoothCallback =
            new IBluetoothCallback.Stub() {
                @Override
                public void onBluetoothStateChange(int prevState, int newState)
                        throws RemoteException {
                    mHandler.obtainMessage(MESSAGE_BLUETOOTH_STATE_CHANGE, prevState, newState)
                            .sendToTarget();
                }
            };

    public void onUserRestrictionsChanged(UserHandle userHandle) {
        final boolean newBluetoothDisallowed =
                mUserManager.hasUserRestrictionForUser(UserManager.DISALLOW_BLUETOOTH, userHandle);
        // Disallow Bluetooth sharing when either Bluetooth is disallowed or Bluetooth sharing
        // is disallowed
        final boolean newBluetoothSharingDisallowed =
                mUserManager.hasUserRestrictionForUser(
                                UserManager.DISALLOW_BLUETOOTH_SHARING, userHandle)
                        || newBluetoothDisallowed;

        // Disable OPP activities for this userHandle
        updateOppLauncherComponentState(userHandle, newBluetoothSharingDisallowed);

        // DISALLOW_BLUETOOTH can only be set by DO or PO on the system user.
        // Only trigger once instead of for all users
        if (UserHandle.SYSTEM.equals(userHandle) && newBluetoothDisallowed) {
            sendDisableMsg(ENABLE_DISABLE_REASON_DISALLOWED);
        }
    }

    boolean onFactoryReset() {
        // Wait for stable state if bluetooth is temporary state.
        int state = getState();
        if (state == STATE_BLE_TURNING_ON
                || state == STATE_TURNING_ON
                || state == STATE_TURNING_OFF) {
            if (!waitForState(STATE_BLE_ON, STATE_ON)) {
                return false;
            }
        }

        // Clear registered LE apps to force shut-off Bluetooth
        clearBleApps();
        state = getState();
        mAdapterLock.readLock().lock();
        try {
            if (mAdapter == null) {
                return false;
            }
            if (state == STATE_BLE_ON) {
                addActiveLog(ENABLE_DISABLE_REASON_FACTORY_RESET, false);
                mAdapter.stopBle(mContext.getAttributionSource());
                return true;
            } else if (state == STATE_ON) {
                addActiveLog(ENABLE_DISABLE_REASON_FACTORY_RESET, false);
                mAdapter.disable(mContext.getAttributionSource());
                return true;
            }
        } catch (RemoteException e) {
            Log.e(TAG, "Unable to shutdown Bluetooth", e);
        } finally {
            mAdapterLock.readLock().unlock();
        }
        return false;
    }

    private int estimateBusyTime(int state) {
        if (state == STATE_BLE_ON && isBluetoothPersistedStateOn()) {
            // Bluetooth is in BLE and is starting classic
            return SERVICE_RESTART_TIME_MS;
        } else if (state != STATE_ON && state != STATE_OFF && state != STATE_BLE_ON) {
            // Bluetooth is turning state
            return ADD_PROXY_DELAY_MS;
        } else if (mHandler.hasMessages(MESSAGE_ENABLE)
                || mHandler.hasMessages(MESSAGE_DISABLE)
                || mHandler.hasMessages(MESSAGE_HANDLE_ENABLE_DELAYED)
                || mHandler.hasMessages(MESSAGE_HANDLE_DISABLE_DELAYED)
                || mHandler.hasMessages(MESSAGE_RESTART_BLUETOOTH_SERVICE)
                || mHandler.hasMessages(MESSAGE_TIMEOUT_BIND)) {
            Log.d(
                    TAG,
                    "Busy reason:"
                            + " ENABLE="
                            + mHandler.hasMessages(MESSAGE_ENABLE)
                            + " DISABLE="
                            + mHandler.hasMessages(MESSAGE_DISABLE)
                            + " HANDLE_ENABLE_DELAYED="
                            + mHandler.hasMessages(MESSAGE_HANDLE_ENABLE_DELAYED)
                            + " HANDLE_DISABLE_DELAYED="
                            + mHandler.hasMessages(MESSAGE_HANDLE_DISABLE_DELAYED)
                            + " RESTART_BLUETOOTH_SERVICE="
                            + mHandler.hasMessages(MESSAGE_RESTART_BLUETOOTH_SERVICE)
                            + " TIMEOUT_BIND="
                            + mHandler.hasMessages(MESSAGE_TIMEOUT_BIND));
            // Bluetooth is restarting
            return SERVICE_RESTART_TIME_MS;
        }
        return 0;
    }

    private void delayModeChangedIfNeeded(Object token, Runnable r, String modechanged) {
        final int state = getState();
        final int delayMs = estimateBusyTime(state);
        Log.d(
                TAG,
                ("delayModeChangedIfNeeded(" + modechanged + "):")
                        + (" state=" + BluetoothAdapter.nameForState(state))
                        + (" Airplane.isOnOverrode=" + AirplaneModeListener.isOnOverrode())
                        + (" Airplane.isOn=" + AirplaneModeListener.isOn())
                        + (" isSatelliteModeOn()=" + isSatelliteModeOn())
                        + (" delayed=" + delayMs + "ms"));

        mHandler.removeCallbacksAndMessages(token);

        if (delayMs > 0) {
            mHandler.postDelayed(
                    () -> delayModeChangedIfNeeded(token, r, modechanged), token, delayMs);
        } else {
            r.run();
        }
    }

    /** Send Intent to the Notification Service in the Bluetooth app */
    Unit sendToggleNotification(String notificationReason) {
        Intent intent =
                new Intent("android.bluetooth.notification.action.SEND_TOGGLE_NOTIFICATION");
        intent.setComponent(resolveSystemService(intent));
        intent.putExtra(
                "android.bluetooth.notification.extra.NOTIFICATION_REASON", notificationReason);
        mCurrentUserContext.startService(intent);
        return Unit.INSTANCE;
    }

    private static final Object ON_AIRPLANE_MODE_CHANGED_TOKEN = new Object();
    private static final Object ON_SATELLITE_MODE_CHANGED_TOKEN = new Object();
    private static final Object ON_SWITCH_USER_TOKEN = new Object();

    Unit onAirplaneModeChanged(boolean isAirplaneModeOn) {
        mHandler.postDelayed(
                () ->
                        delayModeChangedIfNeeded(
                                ON_AIRPLANE_MODE_CHANGED_TOKEN,
                                () -> handleAirplaneModeChanged(isAirplaneModeOn),
                                "onAirplaneModeChanged"),
                ON_AIRPLANE_MODE_CHANGED_TOKEN,
                0);
        return Unit.INSTANCE;
    }

    // TODO(b/289584302): Update to private once use_new_satellite_mode is enabled
    Unit onSatelliteModeChanged(boolean isSatelliteModeOn) {
        mHandler.postDelayed(
                () ->
                        delayModeChangedIfNeeded(
                                ON_SATELLITE_MODE_CHANGED_TOKEN,
                                () -> handleSatelliteModeChanged(isSatelliteModeOn),
                                "onSatelliteModeChanged"),
                ON_SATELLITE_MODE_CHANGED_TOKEN,
                0);
        return Unit.INSTANCE;
    }

    void onSwitchUser(UserHandle userHandle) {
        mHandler.postDelayed(
                () ->
                        delayModeChangedIfNeeded(
                                ON_SWITCH_USER_TOKEN,
                                () -> handleSwitchUser(userHandle),
                                "onSwitchUser"),
                ON_SWITCH_USER_TOKEN,
                0);
    }

    private void forceToOffFromModeChange(int currentState, int reason) {
        // Clear registered LE apps to force shut-off
        clearBleApps();

        if (reason == ENABLE_DISABLE_REASON_SATELLITE_MODE
                || !AirplaneModeListener.hasUserToggledApm(mCurrentUserContext)) {
            // AirplaneMode can have a state where it does not impact the AutoOnFeature
            AutoOnFeature.pause();
        }

        if (currentState == STATE_ON) {
            sendDisableMsg(reason);
        } else if (currentState == STATE_BLE_ON) {
            // If currentState is BLE_ON make sure we trigger stopBle
            mAdapterLock.readLock().lock();
            try {
                if (mAdapter != null) {
                    addActiveLog(reason, false);
                    mAdapter.stopBle(mContext.getAttributionSource());
                    mEnable = false;
                    mEnableExternal = false;
                }
            } catch (RemoteException e) {
                Log.e(TAG, "Unable to call stopBle", e);
            } finally {
                mAdapterLock.readLock().unlock();
            }
        }
    }

    private void handleAirplaneModeChanged(boolean isAirplaneModeOn) {
        synchronized (this) {
            if (isBluetoothPersistedStateOn()) {
                if (isAirplaneModeOn) {
                    setBluetoothPersistedState(BLUETOOTH_ON_AIRPLANE);
                } else {
                    setBluetoothPersistedState(BLUETOOTH_ON_BLUETOOTH);
                }
            }

            int currentState = mState.get();

            Log.d(
                    TAG,
                    ("handleAirplaneModeChanged(" + isAirplaneModeOn + "):")
                            + (" currentState=" + BluetoothAdapter.nameForState(currentState)));

            if (isAirplaneModeOn) {
                forceToOffFromModeChange(currentState, ENABLE_DISABLE_REASON_AIRPLANE_MODE);
            } else if (mEnableExternal) {
                sendEnableMsg(mQuietEnableExternal, ENABLE_DISABLE_REASON_AIRPLANE_MODE);
            } else if (currentState != STATE_ON) {
                autoOnSetupTimer();
            }
        }
    }

    private void handleSatelliteModeChanged(boolean isSatelliteModeOn) {
        final int currentState = mState.get();

        if (shouldBluetoothBeOn(isSatelliteModeOn) && currentState != STATE_ON) {
            sendEnableMsg(mQuietEnableExternal, ENABLE_DISABLE_REASON_SATELLITE_MODE);
        } else if (!shouldBluetoothBeOn(isSatelliteModeOn) && currentState != STATE_OFF) {
            forceToOffFromModeChange(currentState, ENABLE_DISABLE_REASON_SATELLITE_MODE);
        } else if (!isSatelliteModeOn
                && !shouldBluetoothBeOn(isSatelliteModeOn)
                && currentState != STATE_ON) {
            autoOnSetupTimer();
        }
    }

    private boolean shouldBluetoothBeOn(boolean isSatelliteModeOn) {
        if (!isBluetoothPersistedStateOn()) {
            Log.d(TAG, "shouldBluetoothBeOn: User want BT off.");
            return false;
        }

        if (isSatelliteModeOn) {
            Log.d(TAG, "shouldBluetoothBeOn: BT should be off as satellite mode is on.");
            return false;
        }

        if (AirplaneModeListener.isOnOverrode() && isBluetoothPersistedStateOnAirplane()) {
            Log.d(TAG, "shouldBluetoothBeOn: BT should be off as airplaneMode is on.");
            return false;
        }

        Log.d(TAG, "shouldBluetoothBeOn: BT should be on.");
        return true;
    }

    private final BroadcastReceiver mReceiver =
            new BroadcastReceiver() {
                @Override
                public void onReceive(Context context, Intent intent) {
                    String action = intent.getAction();
                    if (BluetoothAdapter.ACTION_LOCAL_NAME_CHANGED.equals(action)) {
                        String newName = intent.getStringExtra(BluetoothAdapter.EXTRA_LOCAL_NAME);
                        if (newName != null) {
                            Log.d(TAG, "Bluetooth Adapter name changed to " + newName);
                            storeNameAndAddress(newName, null);
                        }
                    } else if (BluetoothAdapter.ACTION_BLUETOOTH_ADDRESS_CHANGED.equals(action)) {
                        String newAddress =
                                intent.getStringExtra(BluetoothAdapter.EXTRA_BLUETOOTH_ADDRESS);
                        if (newAddress != null) {
                            Log.d(TAG, "Local address changed to …" + logAddress(newAddress));
                            storeNameAndAddress(null, newAddress);
                        } else {
                            Log.e(TAG, "No Bluetooth Adapter address parameter found");
                        }
                    } else if (Intent.ACTION_SETTING_RESTORED.equals(action)) {
                        final String name = intent.getStringExtra(Intent.EXTRA_SETTING_NAME);
                        if (Settings.Global.BLUETOOTH_ON.equals(name)) {
                            // The Bluetooth On state may be changed during system restore.
                            final String prevValue =
                                    intent.getStringExtra(Intent.EXTRA_SETTING_PREVIOUS_VALUE);
                            final String newValue =
                                    intent.getStringExtra(Intent.EXTRA_SETTING_NEW_VALUE);

                            Log.d(
                                    TAG,
                                    "ACTION_SETTING_RESTORED with BLUETOOTH_ON"
                                            + (" prevValue=" + prevValue)
                                            + (" newValue=" + newValue));

                            if ((newValue != null)
                                    && (prevValue != null)
                                    && !prevValue.equals(newValue)) {
                                mHandler.obtainMessage(
                                                MESSAGE_RESTORE_USER_SETTING,
                                                newValue.equals("0")
                                                        ? RESTORE_SETTING_TO_OFF
                                                        : RESTORE_SETTING_TO_ON,
                                                0)
                                        .sendToTarget();
                            }
                        }
                    } else if (action.equals(Intent.ACTION_SHUTDOWN)) {
                        Log.i(TAG, "Device is shutting down.");
                        mShutdownInProgress = true;
                        mAdapterLock.readLock().lock();
                        try {
                            mEnable = false;
                            mEnableExternal = false;
                            if (mAdapter != null && mState.oneOf(STATE_BLE_ON)) {
                                mAdapter.stopBle(mContext.getAttributionSource());
                            } else if (mAdapter != null && mState.oneOf(STATE_ON)) {
                                mAdapter.disable(mContext.getAttributionSource());
                            }
                        } catch (RemoteException e) {
                            Log.e(TAG, "Unable to shutdown Bluetooth", e);
                        } finally {
                            mAdapterLock.readLock().unlock();
                        }
                    }
                }
            };

    BluetoothManagerService(@NonNull Context context, @NonNull Looper looper) {
        mContext = requireNonNull(context, "Context cannot be null");
        mContentResolver = requireNonNull(mContext.getContentResolver(), "Resolver cannot be null");
        mLooper = requireNonNull(looper, "Looper cannot be null");

        mUserManager =
                requireNonNull(
                        mContext.getSystemService(UserManager.class),
                        "UserManager system service cannot be null");

        mBinder = new BluetoothServiceBinder(this, mLooper, mContext, mUserManager);
        mHandler = new BluetoothHandler(mLooper);

        // Observe BLE scan only mode settings change.
        if (Flags.respectBleScanSetting()) {
            BleScanSettingListener.initialize(mLooper, mContentResolver, this::onBleScanDisabled);
        } else {
            registerForBleScanModeChange();
        }

        // Disable ASHA if BLE is not supported, overriding any system property
        if (!isBleSupported(mContext)) {
            mIsHearingAidProfileSupported = false;
        } else {
            // ASHA default value is:
            //   * disabled on Automotive, TV, and Watch.
            //   * enabled for other form factor
            // This default value can be overridden with a system property
            final boolean isAshaEnabledByDefault =
                    !(isAutomotive(mContext) || isWatch(mContext) || isTv(mContext));
            mIsHearingAidProfileSupported =
                    BluetoothProperties.isProfileAshaCentralEnabled()
                            .orElse(isAshaEnabledByDefault);
        }

        IntentFilter filter = new IntentFilter();
        filter.addAction(BluetoothAdapter.ACTION_LOCAL_NAME_CHANGED);
        filter.addAction(BluetoothAdapter.ACTION_BLUETOOTH_ADDRESS_CHANGED);
        filter.addAction(Intent.ACTION_SETTING_RESTORED);
        filter.addAction(Intent.ACTION_SHUTDOWN);
        filter.setPriority(IntentFilter.SYSTEM_HIGH_PRIORITY);
        mContext.registerReceiver(mReceiver, filter, null, mHandler);

        IntentFilter filterUser = new IntentFilter();
        filterUser.addAction(UserManager.ACTION_USER_RESTRICTIONS_CHANGED);
        filterUser.addAction(Intent.ACTION_USER_SWITCHED);
        filterUser.setPriority(IntentFilter.SYSTEM_HIGH_PRIORITY);
        mContext.registerReceiverForAllUsers(
                new BroadcastReceiver() {
                    @Override
                    public void onReceive(Context context, Intent intent) {
                        switch (intent.getAction()) {
                            case Intent.ACTION_USER_SWITCHED:
                                int foregroundUserId =
                                        intent.getIntExtra(Intent.EXTRA_USER_HANDLE, 0);
                                propagateForegroundUserId(foregroundUserId);
                                break;
                            case UserManager.ACTION_USER_RESTRICTIONS_CHANGED:
                                onUserRestrictionsChanged(getSendingUser());
                                break;
                            default:
                                Log.e(
                                        TAG,
                                        "Unknown broadcast received in BluetoothManagerService"
                                                + " receiver registered across all users");
                        }
                    }
                },
                filterUser,
                null,
                mHandler);

        loadStoredNameAndAddress();
        if (isBluetoothPersistedStateOn()) {
            Log.i(TAG, "Startup: Bluetooth persisted state is ON.");
            mEnableExternal = true;
        }

        { // AutoOn feature initialization of flag guarding
            final boolean autoOnFlag = Flags.autoOnFeature();
            final boolean autoOnProperty =
                    SystemProperties.getBoolean("bluetooth.server.automatic_turn_on", false);
            Log.d(TAG, "AutoOnFeature status: flag=" + autoOnFlag + ", property=" + autoOnProperty);

            mDeviceConfigAllowAutoOn = autoOnFlag && autoOnProperty;
            if (mDeviceConfigAllowAutoOn) {
                Counter.logIncrement("bluetooth.value_auto_on_supported");
            }
        }
    }

    private Unit onBleScanDisabled() {
        if (mState.oneOf(STATE_OFF, STATE_BLE_TURNING_OFF)) {
            Log.i(TAG, "onBleScanDisabled: Nothing to do, Bluetooth is already turning off");
            return Unit.INSTANCE;
        }
        clearBleApps();
        try {
            mAdapter.unregAllGattClient(mContext.getAttributionSource());
        } catch (RemoteException e) {
            Log.e(TAG, "onBleScanDisabled: unregAllGattClient failed", e);
        }
        if (mState.oneOf(STATE_BLE_ON)) {
            Log.i(TAG, "onBleScanDisabled: Shutting down BLE_ON mode");
            try {
                mAdapter.stopBle(mContext.getAttributionSource());
            } catch (RemoteException e) {
                Log.e(TAG, "onBleScanDisabled: stopBle failed", e);
            }
        } else {
            Log.i(TAG, "onBleScanDisabled: Bluetooth is not in BLE_ON, staying on");
        }
        return Unit.INSTANCE;
    }

    IBluetoothManager.Stub getBinder() {
        return mBinder;
    }

    /** Returns true if satellite mode is turned on. */
    private boolean isSatelliteModeOn() {
        return SatelliteModeListener.isOn();
    }

    /** Returns true if the Bluetooth saved state is "on" */
    private boolean isBluetoothPersistedStateOn() {
        final int state =
                BluetoothServerProxy.getInstance()
                        .getBluetoothPersistedState(mContentResolver, BLUETOOTH_ON_BLUETOOTH);
        Log.d(TAG, "isBluetoothPersistedStateOn: " + state);
        return state != BLUETOOTH_OFF;
    }

    private boolean isBluetoothPersistedStateOnAirplane() {
        final int state =
                BluetoothServerProxy.getInstance()
                        .getBluetoothPersistedState(mContentResolver, BLUETOOTH_ON_BLUETOOTH);
        Log.d(TAG, "isBluetoothPersistedStateOnAirplane: " + state);
        return state == BLUETOOTH_ON_AIRPLANE;
    }

    /** Returns true if the Bluetooth saved state is BLUETOOTH_ON_BLUETOOTH */
    private boolean isBluetoothPersistedStateOnBluetooth() {
        final int state =
                BluetoothServerProxy.getInstance()
                        .getBluetoothPersistedState(mContentResolver, BLUETOOTH_ON_BLUETOOTH);
        Log.d(TAG, "isBluetoothPersistedStateOnBluetooth: " + state);
        return state == BLUETOOTH_ON_BLUETOOTH;
    }

    private void setBluetoothPersistedState(int state) {
        BluetoothServerProxy.getInstance().setBluetoothPersistedState(mContentResolver, state);
    }

    /**
     * Returns true if the Bluetooth Adapter's name and address is locally cached
     *
     * @return
     */
    private boolean isNameAndAddressSet() {
        return mName != null && mAddress != null && mName.length() > 0 && mAddress.length() > 0;
    }

    /** Retrieve the Bluetooth Adapter's name and address and save it in the local cache */
    private void loadStoredNameAndAddress() {
        if (BluetoothProperties.isAdapterAddressValidationEnabled().orElse(false)
                && Settings.Secure.getInt(mContentResolver, Settings.Secure.BLUETOOTH_ADDR_VALID, 0)
                        == 0) {
            // if the valid flag is not set, don't load the address and name
            Log.w(TAG, "There is no valid bluetooth name and address stored");
            return;
        }
        mName =
                BluetoothServerProxy.getInstance()
                        .settingsSecureGetString(mContentResolver, Settings.Secure.BLUETOOTH_NAME);
        mAddress =
                BluetoothServerProxy.getInstance()
                        .settingsSecureGetString(
                                mContentResolver, Settings.Secure.BLUETOOTH_ADDRESS);

        Log.d(TAG, "loadStoredNameAndAddress: Name=" + mName + ", Address=" + logAddress(mAddress));
    }

    private String logAddress(String address) {
        if (address == null) {
            return "[address is null]";
<<<<<<< HEAD
        }
        if (address.length() != 17) {
            return "[address invalid]";
        }
=======
        }
        if (address.length() != 17) {
            return "[address invalid]";
        }
>>>>>>> e110efe6
        return "XX:XX:XX:XX:" + address.substring(address.length() - 5);
    }

    /**
     * Save the Bluetooth name and address in the persistent store. Only non-null values will be
     * saved.
     */
    private void storeNameAndAddress(String name, String address) {
        final String logHeader = "storeNameAndAddress(" + name + ", " + logAddress(address) + "): ";
        if (name != null) {
            if (Settings.Secure.putString(mContentResolver, Settings.Secure.BLUETOOTH_NAME, name)) {
                mName = name;
            } else {
                Log.e(TAG, logHeader + "Failed. Name is still " + mName);
            }
        }

        if (address != null) {
            if (Settings.Secure.putString(
                    mContentResolver, Settings.Secure.BLUETOOTH_ADDRESS, address)) {
                mAddress = address;
            } else {
                Log.e(TAG, logHeader + "Failed. Address is still " + logAddress(mAddress));
            }
        }

        if ((mName != null) && (mAddress != null)) {
            Settings.Secure.putInt(mContentResolver, Settings.Secure.BLUETOOTH_ADDR_VALID, 1);
        }
        Log.d(TAG, logHeader + "Completed successfully");
    }

    IBluetooth registerAdapter(IBluetoothManagerCallback callback) {
        synchronized (mCallbacks) {
            mCallbacks.register(callback);
        }
        return mAdapter != null ? mAdapter.getAdapterBinder() : null;
    }

    void unregisterAdapter(IBluetoothManagerCallback callback) {
        synchronized (mCallbacks) {
            mCallbacks.unregister(callback);
        }
    }

    boolean isEnabled() {
        return getState() == STATE_ON;
    }

    /**
     * Sends the current foreground user id to the Bluetooth process. This user id is used to
     * determine if Binder calls are coming from the active user.
     *
     * @param userId is the foreground user id we are propagating to the Bluetooth process
     */
    private void propagateForegroundUserId(int userId) {
        mAdapterLock.readLock().lock();
        try {
            if (mAdapter != null) {
                mAdapter.setForegroundUserId(userId, mContext.getAttributionSource());
            }
        } catch (RemoteException e) {
            Log.e(TAG, "Unable to set foreground user id", e);
        } finally {
            mAdapterLock.readLock().unlock();
        }
    }

    int getState() {
        return mState.get();
    }

    class ClientDeathRecipient implements IBinder.DeathRecipient {
        private String mPackageName;

        ClientDeathRecipient(String packageName) {
            mPackageName = packageName;
        }

        public void binderDied() {
            Log.w(TAG, "Binder is dead - unregister " + mPackageName);

            for (Map.Entry<IBinder, ClientDeathRecipient> entry : mBleApps.entrySet()) {
                IBinder token = entry.getKey();
                ClientDeathRecipient deathRec = entry.getValue();
                if (deathRec.equals(this)) {
                    updateBleAppCount(token, false, mPackageName);
                    break;
                }
            }
        }

        public String getPackageName() {
            return mPackageName;
        }
    }

    boolean isBleScanAvailable() {
        if (Flags.airplaneModeXBleOn()) {
            if (AirplaneModeListener.isOn() && !mEnable) {
                return false;
            }
        } else {
            if (AirplaneModeListener.isOnOverrode() && !mEnable) {
                return false;
            }
        }
        if (Flags.respectBleScanSetting()) {
            if (SatelliteModeListener.isOn()) {
                return false;
            }
            return BleScanSettingListener.isScanAllowed();
        }
        try {
            return Settings.Global.getInt(
                            mContentResolver, Settings.Global.BLE_SCAN_ALWAYS_AVAILABLE)
                    != 0;
        } catch (SettingNotFoundException e) {
            // The settings is considered as false by default.
            return false;
        }
    }

    boolean isHearingAidProfileSupported() {
        return mIsHearingAidProfileSupported;
    }

    Context getCurrentUserContext() {
        return mCurrentUserContext;
    }

    boolean isMediaProfileConnected() {
        if (mAdapter == null || !mState.oneOf(STATE_ON)) {
            return false;
        }
        return mAdapter.isMediaProfileConnected(mContext.getAttributionSource());
    }

    // Monitor change of BLE scan only mode settings.
    private void registerForBleScanModeChange() {
        ContentObserver contentObserver =
                new ContentObserver(new Handler(mLooper)) {
                    @Override
                    public void onChange(boolean selfChange) {
                        if (isBleScanAvailable()) {
                            // Nothing to do
                            return;
                        }
                        // BLE scan is not available.
                        disableBleScanMode();
                        clearBleApps();
                        mAdapterLock.readLock().lock();
                        try {
                            if (mAdapter != null) {
                                addActiveLog(ENABLE_DISABLE_REASON_APPLICATION_REQUEST, false);
                                mAdapter.stopBle(mContext.getAttributionSource());
                            }
                        } catch (RemoteException e) {
                            Log.e(TAG, "error when disabling bluetooth", e);
                        } finally {
                            mAdapterLock.readLock().unlock();
                        }
                    }
                };

        mContentResolver.registerContentObserver(
                Settings.Global.getUriFor(Settings.Global.BLE_SCAN_ALWAYS_AVAILABLE),
                false,
                contentObserver);
    }

    // Disable ble scan only mode.
    private void disableBleScanMode() {
        mAdapterLock.writeLock().lock();
        try {
            if (mAdapter != null && mState.oneOf(STATE_ON)) {
                Log.d(TAG, "disableBleScanMode: Resetting the mEnable flag for clean disable");
                mEnable = false;
            }
        } finally {
            mAdapterLock.writeLock().unlock();
        }
    }

    private int updateBleAppCount(IBinder token, boolean enable, String packageName) {
        String header = "updateBleAppCount(" + token + ", " + enable + ", " + packageName + ")";
        ClientDeathRecipient r = mBleApps.get(token);
        if (r == null && enable) {
            ClientDeathRecipient deathRec = new ClientDeathRecipient(packageName);
            try {
                token.linkToDeath(deathRec, 0);
            } catch (RemoteException ex) {
                throw new IllegalArgumentException("BLE app (" + packageName + ") already dead!");
            }
            mBleApps.put(token, deathRec);
            Log.d(TAG, header + " linkToDeath");
        } else if (!enable && r != null) {
            // Unregister death recipient as the app goes away.
            token.unlinkToDeath(r, 0);
            mBleApps.remove(token);
            Log.d(TAG, header + " unlinkToDeath");
        }
        int appCount = mBleApps.size();
        Log.d(TAG, header + " Number of BLE app registered: appCount=" + appCount);
        return appCount;
    }

    boolean enableBle(String packageName, IBinder token) {
        Log.i(
                TAG,
                ("enableBle(" + packageName + ", " + token + "):")
                        + (" mAdapter=" + mAdapter)
                        + (" isBinding=" + isBinding())
                        + (" mState=" + mState));

        if (Flags.airplaneModeXBleOn()) {
            if (AirplaneModeListener.isOn() && !mEnable) {
                Log.d(TAG, "enableBle: not enabling - Airplane mode is ON on system");
                return false;
            }
        } else {
            if (AirplaneModeListener.isOnOverrode()) {
                Log.d(TAG, "enableBle: not enabling - Airplane mode is ON");
                return false;
            }
        }

        if (isSatelliteModeOn()) {
            Log.d(TAG, "enableBle: not enabling - Satellite mode is on.");
            return false;
        }

        if (Flags.respectBleScanSetting() && !BleScanSettingListener.isScanAllowed()) {
            Log.d(TAG, "enableBle: not enabling - Scan mode is not allowed.");
            return false;
        }

        // TODO(b/262605980): enableBle/disableBle should be on handler thread
        updateBleAppCount(token, true, packageName);

        if (mState.oneOf(
                STATE_ON,
                STATE_BLE_ON,
                STATE_TURNING_ON,
                STATE_TURNING_OFF,
                STATE_BLE_TURNING_ON)) {
            Log.i(TAG, "enableBle: Bluetooth is already in state" + mState);
            return true;
        }
        synchronized (mReceiver) {
            // waive WRITE_SECURE_SETTINGS permission check
            sendEnableMsg(false, ENABLE_DISABLE_REASON_APPLICATION_REQUEST, packageName, true);
        }
        return true;
    }

    boolean disableBle(String packageName, IBinder token) {
        Log.i(
                TAG,
                ("disableBle(" + packageName + ", " + token + "):")
                        + (" mAdapter=" + mAdapter)
                        + (" isBinding=" + isBinding())
                        + (" mState=" + mState));

        // Remove this with flag, preventing a "disable" make no sense, even in satellite mode
        if (!Flags.respectBleScanSetting() && isSatelliteModeOn()) {
            Log.d(TAG, "disableBle: not disabling - satellite mode is on.");
            return false;
        }

        if (mState.oneOf(STATE_OFF)) {
            Log.i(TAG, "disableBle: Already disabled");
            return false;
        }
        // TODO(b/262605980): enableBle/disableBle should be on handler thread
        updateBleAppCount(token, false, packageName);

        if (mState.oneOf(STATE_BLE_ON) && !isBleAppPresent()) {
            if (mEnable) {
                disableBleScanMode();
            }
            if (!mEnableExternal) {
                addActiveLog(ENABLE_DISABLE_REASON_APPLICATION_REQUEST, packageName, false, true);
                sendBrEdrDownCallback();
            }
        }
        return true;
    }

    // Clear all apps using BLE scan only mode.
    private void clearBleApps() {
        mBleApps.clear();
    }

    private boolean isBleAppPresent() {
        Log.d(TAG, "isBleAppPresent(): Number of BLE app registered: " + mBleApps.size());
        return mBleApps.size() > 0;
    }

    /**
     * Will call startBrEdr() if bluetooth classic should be on and will call stopBle if bluetooth
     * BLE should be off
     */
    private void continueFromBleOnState() {
        mAdapterLock.readLock().lock();
        try {
            if (mAdapter == null) {
                Log.e(TAG, "continueFromBleOnState: Adapter is null");
                return;
            }
            if (!mEnableExternal && !isBleAppPresent()) {
                // TODO(b/262605980): this code is unlikely to be trigger and will never be once
                // enableBle & disableBle are executed on the handler
                Log.i(TAG, "continueFromBleOnState: Disabled while enabling BLE, disable BLE now");
                mEnable = false;
                mAdapter.stopBle(mContext.getAttributionSource());
                return;
            }
            if (isBluetoothPersistedStateOnBluetooth() || !isBleAppPresent()) {
                Log.i(TAG, "continueFromBleOnState: Starting br edr");
                // This triggers transition to STATE_ON
                mAdapter.startBrEdr(mContext.getAttributionSource());
                setBluetoothPersistedState(BLUETOOTH_ON_BLUETOOTH);
            } else {
                Log.i(TAG, "continueFromBleOnState: Staying in BLE_ON");
            }
        } catch (RemoteException e) {
            Log.e(TAG, "Unable to call onServiceUp", e);
        } finally {
            mAdapterLock.readLock().unlock();
        }
    }

    /**
     * Inform BluetoothAdapter instances that BREDR part is down and turn off all service and stack
     * if no LE app needs it
     */
    private void sendBrEdrDownCallback() {
        mAdapterLock.readLock().lock();
        try {
            if (mAdapter == null) {
                Log.w(TAG, "sendBrEdrDownCallback: mAdapter is null");
                return;
            }
            boolean airplaneDoesNotAllowBleOn =
                    Flags.airplaneModeXBleOn() && AirplaneModeListener.isOn();
            boolean scanIsAllowed =
                    !Flags.respectBleScanSetting() || BleScanSettingListener.isScanAllowed();
            if (!airplaneDoesNotAllowBleOn && isBleAppPresent() && scanIsAllowed) {
                // Need to stay at BLE ON. Disconnect all Gatt connections
                Log.i(TAG, "sendBrEdrDownCallback: Staying in BLE_ON");
                mAdapter.unregAllGattClient(mContext.getAttributionSource());
            } else {
                Log.i(TAG, "sendBrEdrDownCallback: Stopping ble");
                mAdapter.stopBle(mContext.getAttributionSource());
            }
        } catch (RemoteException e) {
            Log.e(TAG, "sendBrEdrDownCallback: Call to mAdapter failed.", e);
        } finally {
            mAdapterLock.readLock().unlock();
<<<<<<< HEAD
        }
    }

    private Unit enableFromAutoOn() {
        if (isBluetoothDisallowed()) {
            Log.d(TAG, "Bluetooth is not allowed, preventing AutoOn");
            return Unit.INSTANCE;
=======
>>>>>>> e110efe6
        }
        Counter.logIncrement("bluetooth.value_auto_on_triggered");
        sendToggleNotification("auto_on_bt_enabled_notification");
        enable("BluetoothSystemServer/AutoOn");
        return Unit.INSTANCE;
    }

    private Unit enableFromAutoOn() {
        if (isBluetoothDisallowed()) {
            Log.d(TAG, "Bluetooth is not allowed, preventing AutoOn");
            return Unit.INSTANCE;
        }
        Counter.logIncrement("bluetooth.value_auto_on_triggered");
        sendToggleNotification("auto_on_bt_enabled_notification");
        enable("BluetoothSystemServer/AutoOn");
        return Unit.INSTANCE;
    }

    boolean enableNoAutoConnect(String packageName) {
        if (isSatelliteModeOn()) {
            Log.d(TAG, "enableNoAutoConnect(" + packageName + "): Blocked by satellite mode");
            return false;
        }

        synchronized (mReceiver) {
            mQuietEnableExternal = true;
            mEnableExternal = true;
            sendEnableMsg(true, ENABLE_DISABLE_REASON_APPLICATION_REQUEST, packageName);
        }
        return true;
    }

    boolean enable(String packageName) {
        Log.d(
                TAG,
                ("enable(" + packageName + "):")
                        + (" mAdapter=" + mAdapter)
                        + (" isBinding=" + isBinding())
                        + (" mState=" + mState));

        if (isSatelliteModeOn()) {
            Log.d(TAG, "enable: not enabling - satellite mode is on.");
            return false;
        }

        synchronized (mReceiver) {
            mQuietEnableExternal = false;
            mEnableExternal = true;
            // TODO(b/288450479): Remove clearCallingIdentity when threading is fixed
            final long callingIdentity = Binder.clearCallingIdentity();
            try {
                AirplaneModeListener.notifyUserToggledBluetooth(
                        mContentResolver, mCurrentUserContext, true);
            } finally {
                Binder.restoreCallingIdentity(callingIdentity);
            }
            sendEnableMsg(false, ENABLE_DISABLE_REASON_APPLICATION_REQUEST, packageName);
        }
        return true;
    }

    boolean disable(String packageName, boolean persist) {
        Log.d(
                TAG,
                ("disable(" + packageName + ", " + persist + "):")
                        + (" mAdapter=" + mAdapter)
                        + (" isBinding=" + isBinding())
                        + (" mState=" + mState));

        synchronized (mReceiver) {
            // TODO(b/288450479): Remove clearCallingIdentity when threading is fixed
            final long callingIdentity = Binder.clearCallingIdentity();
            try {
                AirplaneModeListener.notifyUserToggledBluetooth(
                        mContentResolver, mCurrentUserContext, false);
            } finally {
                Binder.restoreCallingIdentity(callingIdentity);
            }

            if (persist) {
                setBluetoothPersistedState(BLUETOOTH_OFF);
            }
            mEnableExternal = false;
            sendDisableMsg(ENABLE_DISABLE_REASON_APPLICATION_REQUEST, packageName);
        }
        return true;
    }

    void unbindAndFinish() {
        Log.d(TAG, "unbindAndFinish(): mAdapter=" + mAdapter + " isBinding=" + isBinding());

        mAdapterLock.writeLock().lock();
        try {
            mHandler.removeMessages(MESSAGE_BLUETOOTH_STATE_CHANGE);
<<<<<<< HEAD
            if (mAdapter != null) {
                try {
                    mAdapter.unregisterCallback(
                            mBluetoothCallback, mContext.getAttributionSource());
                } catch (RemoteException e) {
                    Log.e(TAG, "Unable to unregister BluetoothCallback", e);
                }

                if (!Flags.explicitKillFromSystemServer()) {
                    mAdapter = null;
                    mContext.unbindService(mConnection);
                    mHandler.removeMessages(MESSAGE_TIMEOUT_BIND);
                    return;
                }

                CompletableFuture<Void> binderDead = new CompletableFuture<>();
                try {
                    mAdapter.getAdapterBinder()
                            .asBinder()
                            .linkToDeath(() -> binderDead.complete(null), 0);
                } catch (RemoteException e) {
                    Log.e(TAG, "Failed to linkToDeath", e);
                    binderDead.complete(null);
                }

                // Unbind first to avoid receiving "onServiceDisconnected"
                mContext.unbindService(mConnection);

                try {
                    // Force kill the bluetooth to make sure the process is not reused.
                    // Note that in a perfect world, we should be able to re-init the same process.
                    // Unfortunately, this require an heavy rework of the shutdown implementation
                    // TODO: b/339501753 - Properly stop Bluetooth without killing it
                    mAdapter.killBluetoothProcess();

                    // if the kill throw, skip waiting as there is no bluetooth to wait for
                    binderDead.get(1, TimeUnit.SECONDS);
                } catch (android.os.DeadObjectException e) {
                    // Reduce error -> info since Bluetooth may already be dead prior to this call
                    Log.i(TAG, "Bluetooth already dead 💀");
                } catch (RemoteException e) {
                    Log.e(TAG, "Unexpected error when calling killBluetoothProcess", e);
                } catch (TimeoutException | InterruptedException | ExecutionException e) {
                    Log.e(TAG, "Bluetooth death not received in time", e);
                }

                mAdapter = null;
                mHandler.removeMessages(MESSAGE_TIMEOUT_BIND);
            }
=======
            if (mAdapter == null) {
                return;
            }

            try {
                mAdapter.unregisterCallback(mBluetoothCallback, mContext.getAttributionSource());
            } catch (RemoteException e) {
                Log.e(TAG, "Unable to unregister BluetoothCallback", e);
            }

            if (!Flags.explicitKillFromSystemServer()) {
                mAdapter = null;
                mContext.unbindService(mConnection);
                mHandler.removeMessages(MESSAGE_TIMEOUT_BIND);
                return;
            }

            CompletableFuture<Void> binderDead = new CompletableFuture<>();
            try {
                mAdapter.getAdapterBinder()
                        .asBinder()
                        .linkToDeath(
                                () -> {
                                    Log.i(TAG, "Successfully received Bluetooth death");
                                    binderDead.complete(null);
                                },
                                0);
            } catch (RemoteException e) {
                Log.e(TAG, "Failed to linkToDeath", e);
                binderDead.complete(null);
            }

            // Unbind first to avoid receiving unwanted "onServiceDisconnected"
            mContext.unbindService(mConnection);

            try {
                // Force kill Bluetooth to make sure its process is not reused.
                // Note: In a perfect world, we should be able to re-init the same process.
                // Unfortunately, this requires an heavy rework of the Bluetooth app
                // TODO: b/339501753 - Properly stop Bluetooth without killing it
                mAdapter.killBluetoothProcess();

                binderDead.get(1, TimeUnit.SECONDS);
            } catch (android.os.DeadObjectException e) {
                // Reduce exception to info and skip waiting (Bluetooth is dead as wanted)
                Log.i(TAG, "Bluetooth already dead 💀");
            } catch (RemoteException e) {
                Log.e(TAG, "Unexpected RemoteException when calling killBluetoothProcess", e);
            } catch (TimeoutException | InterruptedException | ExecutionException e) {
                Log.e(TAG, "Bluetooth death not received correctly", e);
            }

            mAdapter = null;
            mHandler.removeMessages(MESSAGE_TIMEOUT_BIND);
>>>>>>> e110efe6
        } finally {
            mAdapterLock.writeLock().unlock();
        }
    }

    /**
     * Send enable message and set adapter name and address. Called when the boot phase becomes
     * PHASE_SYSTEM_SERVICES_READY.
     */
    void handleOnBootPhase(UserHandle userHandle) {
        mHandler.post(() -> internalHandleOnBootPhase(userHandle));
<<<<<<< HEAD
    }

    @VisibleForTesting
    void initialize(UserHandle userHandle) {
        mCurrentUserContext =
                requireNonNull(
                        mContext.createContextAsUser(userHandle, 0),
                        "Current User Context cannot be null");
        AirplaneModeListener.initialize(
                mLooper,
                mContentResolver,
                mState,
                this::onAirplaneModeChanged,
                this::sendToggleNotification,
                this::isMediaProfileConnected,
                this::getCurrentUserContext,
                TimeSource.Monotonic.INSTANCE);

        SatelliteModeListener.initialize(mLooper, mContentResolver, this::onSatelliteModeChanged);
    }

    private void internalHandleOnBootPhase(UserHandle userHandle) {
        Log.d(TAG, "internalHandleOnBootPhase(" + userHandle + "): Bluetooth boot completed");

        initialize(userHandle);

        final boolean isBluetoothDisallowed = isBluetoothDisallowed();
        if (isBluetoothDisallowed) {
            return;
        }
        final boolean isSafeMode = mContext.getPackageManager().isSafeMode();
        if (mEnableExternal && isBluetoothPersistedStateOnBluetooth() && !isSafeMode) {
            Log.i(TAG, "internalHandleOnBootPhase: Auto-enabling Bluetooth.");
            sendEnableMsg(mQuietEnableExternal, ENABLE_DISABLE_REASON_SYSTEM_BOOT);
        } else if (!isNameAndAddressSet()) {
            Log.i(TAG, "internalHandleOnBootPhase: Getting adapter name and address");
            mHandler.sendEmptyMessage(MESSAGE_GET_NAME_AND_ADDRESS);
        } else {
            autoOnSetupTimer();
        }
    }

=======
    }

    @VisibleForTesting
    void initialize(UserHandle userHandle) {
        mCurrentUserContext =
                requireNonNull(
                        mContext.createContextAsUser(userHandle, 0),
                        "Current User Context cannot be null");
        AirplaneModeListener.initialize(
                mLooper,
                mContentResolver,
                mState,
                this::onAirplaneModeChanged,
                this::sendToggleNotification,
                this::isMediaProfileConnected,
                this::getCurrentUserContext,
                TimeSource.Monotonic.INSTANCE);

        SatelliteModeListener.initialize(mLooper, mContentResolver, this::onSatelliteModeChanged);
    }

    private void internalHandleOnBootPhase(UserHandle userHandle) {
        Log.d(TAG, "internalHandleOnBootPhase(" + userHandle + "): Bluetooth boot completed");

        initialize(userHandle);

        final boolean isBluetoothDisallowed = isBluetoothDisallowed();
        if (isBluetoothDisallowed) {
            return;
        }
        final boolean isSafeMode = mContext.getPackageManager().isSafeMode();
        if (mEnableExternal && isBluetoothPersistedStateOnBluetooth() && !isSafeMode) {
            Log.i(TAG, "internalHandleOnBootPhase: Auto-enabling Bluetooth.");
            sendEnableMsg(mQuietEnableExternal, ENABLE_DISABLE_REASON_SYSTEM_BOOT);
        } else if (!isNameAndAddressSet()) {
            Log.i(TAG, "internalHandleOnBootPhase: Getting adapter name and address");
            mHandler.sendEmptyMessage(MESSAGE_GET_NAME_AND_ADDRESS);
        } else {
            autoOnSetupTimer();
        }
    }

>>>>>>> e110efe6
    /** Called when switching to a different foreground user. */
    private void handleSwitchUser(UserHandle userHandle) {
        Log.d(TAG, "handleSwitchUser(" + userHandle + ")");
        mHandler.obtainMessage(MESSAGE_USER_SWITCHED, userHandle).sendToTarget();
    }

    /** Called when user is unlocked. */
    void handleOnUnlockUser(UserHandle userHandle) {
        Log.d(TAG, "handleOnUnlockUser(" + userHandle + ")");
        mHandler.obtainMessage(MESSAGE_USER_UNLOCKED, userHandle).sendToTarget();
    }

    private void sendBluetoothOnCallback() {
        synchronized (mCallbacks) {
            try {
                int n = mCallbacks.beginBroadcast();
                Log.d(TAG, "Broadcasting onBluetoothOn() to " + n + " receivers.");
                for (int i = 0; i < n; i++) {
                    try {
                        mCallbacks.getBroadcastItem(i).onBluetoothOn();
                    } catch (RemoteException e) {
                        Log.e(TAG, "Unable to call onBluetoothOn() on callback #" + i, e);
                    }
                }
            } finally {
                mCallbacks.finishBroadcast();
            }
        }
    }

    private void sendBluetoothOffCallback() {
        synchronized (mCallbacks) {
            try {
                int n = mCallbacks.beginBroadcast();
                Log.d(TAG, "Broadcasting onBluetoothOff() to " + n + " receivers.");
                for (int i = 0; i < n; i++) {
                    try {
                        mCallbacks.getBroadcastItem(i).onBluetoothOff();
                    } catch (RemoteException e) {
                        Log.e(TAG, "Unable to call onBluetoothOff() on callback #" + i, e);
                    }
                }
            } finally {
                mCallbacks.finishBroadcast();
            }
        }
    }

    /** Inform BluetoothAdapter instances that Adapter service is up */
    private void sendBluetoothServiceUpCallback() {
        synchronized (mCallbacks) {
            mAdapterLock.readLock().lock();
            try {
                int n = mCallbacks.beginBroadcast();
                Log.d(TAG, "sendBluetoothServiceUpCallback(): to " + n + " receivers");
                for (int i = 0; i < n; i++) {
                    try {
                        mCallbacks
                                .getBroadcastItem(i)
                                .onBluetoothServiceUp(mAdapter.getAdapterBinder().asBinder());
                    } catch (RemoteException e) {
                        Log.e(TAG, "Unable to call onBluetoothServiceUp() on callback #" + i, e);
                    }
                }
            } finally {
                mCallbacks.finishBroadcast();
                mAdapterLock.readLock().unlock();
            }
        }
    }

    /** Inform BluetoothAdapter instances that Adapter service is down */
    private void sendBluetoothServiceDownCallback() {
        synchronized (mCallbacks) {
            try {
                int n = mCallbacks.beginBroadcast();
                Log.d(TAG, "sendBluetoothServiceDownCallback(): to " + n + " receivers");
                for (int i = 0; i < n; i++) {
                    try {
                        mCallbacks.getBroadcastItem(i).onBluetoothServiceDown();
                    } catch (RemoteException e) {
                        Log.e(TAG, "Unable to call onBluetoothServiceDown() on callback #" + i, e);
                    }
                }
            } finally {
                mCallbacks.finishBroadcast();
            }
        }
    }

    String getAddress() {
        mAdapterLock.readLock().lock();
        try {
            if (mAdapter != null) {
                return mAdapter.getAddress(mContext.getAttributionSource());
            }
        } catch (RemoteException e) {
            Log.e(
                    TAG,
                    "getAddress(): Unable to retrieve address remotely. Returning cached address",
                    e);
        } finally {
            mAdapterLock.readLock().unlock();
        }

        // mAddress is accessed from outside.
        // It is alright without a lock. Here, bluetooth is off, no other thread is
        // changing mAddress
        return mAddress;
    }

    String getName() {
        mAdapterLock.readLock().lock();
        try {
            if (mAdapter != null) {
                return mAdapter.getName(mContext.getAttributionSource());
            }
        } catch (RemoteException e) {
            Log.e(TAG, "getName(): Unable to retrieve name remotely. Returning cached name", e);
        } finally {
            mAdapterLock.readLock().unlock();
        }

        // mName is accessed from outside.
        // It alright without a lock. Here, bluetooth is off, no other thread is
        // changing mName
        return mName;
    }

    @VisibleForTesting
    class BluetoothServiceConnection implements ServiceConnection {
        public void onServiceConnected(ComponentName componentName, IBinder service) {
            String name = componentName.getClassName();
            Log.d(TAG, "ServiceConnection.onServiceConnected(" + name + ", " + service + ")");
            if (!name.equals("com.android.bluetooth.btservice.AdapterService")) {
                Log.e(TAG, "Unknown service connected: " + name);
                return;
            }
            mHandler.obtainMessage(MESSAGE_BLUETOOTH_SERVICE_CONNECTED, service).sendToTarget();
        }

        public void onServiceDisconnected(ComponentName componentName) {
            // Called if we unexpectedly disconnect.
            String name = componentName.getClassName();
            Log.d(TAG, "ServiceConnection.onServiceDisconnected(" + name + ")");
            if (!name.equals("com.android.bluetooth.btservice.AdapterService")) {
                Log.e(TAG, "Unknown service disconnected: " + name);
                return;
            }
            mHandler.sendEmptyMessage(MESSAGE_BLUETOOTH_SERVICE_DISCONNECTED);
        }
    }

    private BluetoothServiceConnection mConnection = new BluetoothServiceConnection();
    private int mWaitForEnableRetry;
    private int mWaitForDisableRetry;

    @VisibleForTesting
    class BluetoothHandler extends Handler {
        boolean mGetNameAddressOnly = false;

        BluetoothHandler(Looper looper) {
            super(looper);
        }

        @Override
        public void handleMessage(Message msg) {
            switch (msg.what) {
                case MESSAGE_GET_NAME_AND_ADDRESS:
                    Log.d(TAG, "MESSAGE_GET_NAME_AND_ADDRESS");
                    mAdapterLock.writeLock().lock();
                    try {
                        if (mAdapter == null && !isBinding()) {
                            Log.d(TAG, "Binding to service to get name and address");
                            mGetNameAddressOnly = true;
                            mHandler.sendEmptyMessageDelayed(MESSAGE_TIMEOUT_BIND, TIMEOUT_BIND_MS);
                            Intent i = new Intent(IBluetooth.class.getName());
                            if (!doBind(
                                    i,
                                    mConnection,
                                    Context.BIND_AUTO_CREATE | Context.BIND_IMPORTANT,
                                    UserHandle.CURRENT)) {
                                mHandler.removeMessages(MESSAGE_TIMEOUT_BIND);
                            }
                        } else if (mAdapter != null) {
                            try {
                                storeNameAndAddress(
                                        mAdapter.getName(mContext.getAttributionSource()),
                                        mAdapter.getAddress(mContext.getAttributionSource()));
                            } catch (RemoteException e) {
                                Log.e(TAG, "Unable to grab names", e);
                            }
                            if (mGetNameAddressOnly && !mEnable) {
                                unbindAndFinish();
                            }
                            mGetNameAddressOnly = false;
                        }
                    } finally {
                        mAdapterLock.writeLock().unlock();
                    }
                    break;

                case MESSAGE_ENABLE:
                    int quietEnable = msg.arg1;
                    int isBle = msg.arg2;

                    Log.d(
                            TAG,
                            ("MESSAGE_ENABLE(quietEnable=" + quietEnable + ", isBle=" + isBle + ")")
                                    + (": mAdapter=" + mAdapter));

                    handleEnableMessage(quietEnable, isBle);

                    break;

                case MESSAGE_DISABLE:
                    Log.d(TAG, "MESSAGE_DISABLE: mAdapter=" + mAdapter);

                    handleDisableMessage();
                    break;

                case MESSAGE_HANDLE_ENABLE_DELAYED:
                    // The Bluetooth is turning off, wait for STATE_OFF
                    if (!mState.oneOf(STATE_OFF)) {
                        if (mWaitForEnableRetry < MAX_WAIT_FOR_ENABLE_DISABLE_RETRIES) {
                            mWaitForEnableRetry++;
                            mHandler.sendEmptyMessageDelayed(
                                    MESSAGE_HANDLE_ENABLE_DELAYED, ENABLE_DISABLE_DELAY_MS);
                            break;
                        } else {
                            Log.e(TAG, "Wait for STATE_OFF timeout");
                        }
                    }
                    // Either state is changed to STATE_OFF or reaches the maximum retry, we
                    // should move forward to the next step.
                    mWaitForEnableRetry = 0;
                    mHandler.sendEmptyMessageDelayed(
                            MESSAGE_RESTART_BLUETOOTH_SERVICE, getServiceRestartMs());
                    Log.d(TAG, "Handle enable is finished");
                    break;

                case MESSAGE_HANDLE_DISABLE_DELAYED:
                    boolean disabling = (msg.arg1 == 1);
                    Log.d(TAG, "MESSAGE_HANDLE_DISABLE_DELAYED: disabling:" + disabling);
                    if (!disabling) {
                        // The Bluetooth is turning on, wait for STATE_ON
                        if (!mState.oneOf(STATE_ON)) {
                            if (mWaitForDisableRetry < MAX_WAIT_FOR_ENABLE_DISABLE_RETRIES) {
                                mWaitForDisableRetry++;
                                mHandler.sendEmptyMessageDelayed(
                                        MESSAGE_HANDLE_DISABLE_DELAYED, ENABLE_DISABLE_DELAY_MS);
                                break;
                            } else {
                                Log.e(TAG, "Wait for STATE_ON timeout");
                            }
                        }
                        // Either state is changed to STATE_ON or reaches the maximum retry, we
                        // should move forward to the next step.
                        mWaitForDisableRetry = 0;
                        mEnable = false;
                        handleDisable();
                        // Wait for state exiting STATE_ON
                        Message disableDelayedMsg =
                                mHandler.obtainMessage(MESSAGE_HANDLE_DISABLE_DELAYED, 1, 0);
                        mHandler.sendMessageDelayed(disableDelayedMsg, ENABLE_DISABLE_DELAY_MS);
                    } else {
                        // The Bluetooth is turning off, wait for exiting STATE_ON
                        if (mState.oneOf(STATE_ON)) {
                            if (mWaitForDisableRetry < MAX_WAIT_FOR_ENABLE_DISABLE_RETRIES) {
                                mWaitForDisableRetry++;
                                Message disableDelayedMsg =
                                        mHandler.obtainMessage(
                                                MESSAGE_HANDLE_DISABLE_DELAYED, 1, 0);
                                mHandler.sendMessageDelayed(
                                        disableDelayedMsg, ENABLE_DISABLE_DELAY_MS);
                                break;
                            } else {
                                Log.e(TAG, "Wait for exiting STATE_ON timeout");
                            }
                        }
                        // Either state is exited from STATE_ON or reaches the maximum retry, we
                        // should move forward to the next step.
                        Log.d(TAG, "Handle disable is finished");
                    }
                    break;

                case MESSAGE_RESTORE_USER_SETTING:
                    if ((msg.arg1 == RESTORE_SETTING_TO_OFF) && mEnable) {
                        Log.d(TAG, "MESSAGE_RESTORE_USER_SETTING: set Bluetooth state to disabled");
                        setBluetoothPersistedState(BLUETOOTH_OFF);
                        mEnableExternal = false;
                        sendDisableMsg(ENABLE_DISABLE_REASON_RESTORE_USER_SETTING);
                    } else if ((msg.arg1 == RESTORE_SETTING_TO_ON) && !mEnable) {
                        Log.d(TAG, "MESSAGE_RESTORE_USER_SETTING: set Bluetooth state to enabled");
                        mQuietEnableExternal = false;
                        mEnableExternal = true;
                        sendEnableMsg(false, ENABLE_DISABLE_REASON_RESTORE_USER_SETTING);
                    } else {
                        Log.w(
                                TAG,
                                "MESSAGE_RESTORE_USER_SETTING: Unhandled."
                                        + (" mEnable=" + mEnable)
                                        + (" msg.arg1=" + msg.arg1));
                    }
                    break;

                case MESSAGE_BLUETOOTH_SERVICE_CONNECTED:
                    IBinder service = (IBinder) msg.obj;
                    Log.d(TAG, "MESSAGE_BLUETOOTH_SERVICE_CONNECTED: service=" + service);

                    mAdapterLock.writeLock().lock();
                    try {
                        // Remove timeout
                        mHandler.removeMessages(MESSAGE_TIMEOUT_BIND);

                        mAdapter = BluetoothServerProxy.getInstance().createAdapterBinder(service);

                        int foregroundUserId = ActivityManager.getCurrentUser();
                        propagateForegroundUserId(foregroundUserId);

                        if (!isNameAndAddressSet()) {
                            mHandler.sendEmptyMessage(MESSAGE_GET_NAME_AND_ADDRESS);
                            if (mGetNameAddressOnly) {
                                return;
                            }
                        }

                        // Register callback object
                        try {
                            mAdapter.registerCallback(
                                    mBluetoothCallback, mContext.getAttributionSource());
                        } catch (RemoteException e) {
                            Log.e(TAG, "Unable to register BluetoothCallback", e);
                        }
                        // Inform BluetoothAdapter instances that service is up
                        if (!Flags.fastBindToApp()) {
                            sendBluetoothServiceUpCallback();
                        }

                        // Do enable request
                        try {
                            mAdapter.enable(mQuietEnable, mContext.getAttributionSource());
                        } catch (RemoteException e) {
                            Log.e(TAG, "Unable to call enable()", e);
                        }
                        if (Flags.fastBindToApp()) {
                            sendBluetoothServiceUpCallback();
                        }
                    } finally {
                        mAdapterLock.writeLock().unlock();
                    }

                    if (!mEnable) {
                        waitForState(STATE_ON);
                        handleDisable();
                        waitForState(
                                STATE_OFF,
                                STATE_TURNING_ON,
                                STATE_TURNING_OFF,
                                STATE_BLE_TURNING_ON,
                                STATE_BLE_ON,
                                STATE_BLE_TURNING_OFF);
                    }
                    break;

                case MESSAGE_BLUETOOTH_STATE_CHANGE:
                    int prevState = msg.arg1;
                    int newState = msg.arg2;
                    Log.d(
                            TAG,
                            "MESSAGE_BLUETOOTH_STATE_CHANGE:"
                                    + (" prevState=" + BluetoothAdapter.nameForState(prevState))
                                    + (" newState=" + BluetoothAdapter.nameForState(newState)));
                    mState.set(newState);
                    bluetoothStateChangeHandler(prevState, newState);
                    // handle error state transition case from TURNING_ON to OFF
                    // unbind and rebind bluetooth service and enable bluetooth
                    if ((prevState == STATE_BLE_TURNING_ON)
                            && (newState == STATE_OFF)
                            && (mAdapter != null)
                            && mEnable) {
                        recoverBluetoothServiceFromError(false);
                    }
                    if ((prevState == STATE_TURNING_ON)
                            && (newState == STATE_BLE_ON)
                            && (mAdapter != null)
                            && mEnable) {
                        recoverBluetoothServiceFromError(true);
                    }
                    // If we tried to enable BT while BT was in the process of shutting down,
                    // wait for the BT process to fully tear down and then force a restart
                    // here.  This is a bit of a hack (b/29363429).
                    if (prevState == STATE_BLE_TURNING_OFF && newState == STATE_OFF) {
                        if (mEnable) {
                            Log.d(TAG, "Entering STATE_OFF but mEnabled is true; restarting.");
                            waitForState(STATE_OFF);
                            mHandler.sendEmptyMessageDelayed(
                                    MESSAGE_RESTART_BLUETOOTH_SERVICE, getServiceRestartMs());
                        }
                    }
                    if (newState == STATE_ON || newState == STATE_BLE_ON) {
                        // bluetooth is working, reset the counter
                        if (mErrorRecoveryRetryCounter != 0) {
                            Log.w(TAG, "bluetooth is recovered from error");
                            mErrorRecoveryRetryCounter = 0;
                        }
                    }
                    break;

                case MESSAGE_BLUETOOTH_SERVICE_DISCONNECTED:
                    Log.e(TAG, "MESSAGE_BLUETOOTH_SERVICE_DISCONNECTED");
                    mAdapterLock.writeLock().lock();
                    try {
                        // if service is unbinded already, do nothing and return
                        if (mAdapter == null) {
                            break;
                        }
                        mContext.unbindService(mConnection);
                        mAdapter = null;
                    } finally {
                        mAdapterLock.writeLock().unlock();
                    }

                    // log the unexpected crash
                    addCrashLog();
                    addActiveLog(ENABLE_DISABLE_REASON_CRASH, false);
                    if (mEnable) {
                        mEnable = false;
                        mHandler.sendEmptyMessageDelayed(
                                MESSAGE_RESTART_BLUETOOTH_SERVICE, getServiceRestartMs());
                    }

                    sendBluetoothServiceDownCallback();

                    // Send BT state broadcast to update
                    // the BT icon correctly
                    if (mState.oneOf(STATE_TURNING_ON, STATE_ON)) {
                        bluetoothStateChangeHandler(STATE_ON, STATE_TURNING_OFF);
                        mState.set(STATE_TURNING_OFF);
                    }
                    if (mState.oneOf(STATE_TURNING_OFF)) {
                        bluetoothStateChangeHandler(STATE_TURNING_OFF, STATE_OFF);
                    }

                    mHandler.removeMessages(MESSAGE_BLUETOOTH_STATE_CHANGE);
                    mState.set(STATE_OFF);
                    break;

                case MESSAGE_RESTART_BLUETOOTH_SERVICE:
                    mErrorRecoveryRetryCounter++;
                    Log.d(
                            TAG,
                            "MESSAGE_RESTART_BLUETOOTH_SERVICE: retry count="
                                    + mErrorRecoveryRetryCounter);
                    if (mErrorRecoveryRetryCounter < MAX_ERROR_RESTART_RETRIES) {
                        /* Enable without persisting the setting as
                         * it doesn't change when IBluetooth
                         * service restarts */
                        mEnable = true;
                        addActiveLog(ENABLE_DISABLE_REASON_RESTARTED, true);
                        handleEnable(mQuietEnable);
                    } else {
                        mAdapterLock.writeLock().lock();
                        mAdapter = null;
                        mAdapterLock.writeLock().unlock();
                        Log.e(TAG, "Reach maximum retry to restart Bluetooth!");
                    }
                    break;

                case MESSAGE_TIMEOUT_BIND:
                    Log.e(TAG, "MESSAGE_TIMEOUT_BIND");
                    // TODO(b/286082382): Timeout should be more than a log. We should at least call
                    // context.unbindService, eventually log a metric with it
                    break;

                case MESSAGE_USER_SWITCHED:
                    UserHandle userTo = (UserHandle) msg.obj;
                    Log.d(TAG, "MESSAGE_USER_SWITCHED: userTo=" + userTo);
                    mHandler.removeMessages(MESSAGE_USER_SWITCHED);

                    AutoOnFeature.pause();

                    mCurrentUserContext = mContext.createContextAsUser(userTo, 0);

                    /* disable and enable BT when detect a user switch */
                    if (mAdapter != null && mState.oneOf(STATE_ON)) {
                        restartForNewUser(userTo);
                    } else if (isBinding() || mAdapter != null) {
                        Message userMsg = Message.obtain(msg);
                        userMsg.arg1++;
                        // if user is switched when service is binding retry after a delay
                        mHandler.sendMessageDelayed(userMsg, USER_SWITCHED_TIME_MS);
                        Log.d(
                                TAG,
                                "MESSAGE_USER_SWITCHED:"
                                        + (" userTo=" + userTo)
                                        + (" number of retry attempt=" + userMsg.arg1)
                                        + (" isBinding=" + isBinding())
                                        + (" mAdapter=" + mAdapter));
                    } else {
                        autoOnSetupTimer();
                    }
                    break;

                case MESSAGE_USER_UNLOCKED:
                    Log.d(TAG, "MESSAGE_USER_UNLOCKED");
                    mHandler.removeMessages(MESSAGE_USER_SWITCHED);

                    if (mEnable && !isBinding() && (mAdapter == null)) {
                        // We should be connected, but we gave up for some
                        // reason; maybe the Bluetooth service wasn't encryption
                        // aware, so try binding again.
                        Log.d(TAG, "Enabled but not bound; retrying after unlock");
                        handleEnable(mQuietEnable);
                    }
                    break;
            }
        }

        private void restartForNewUser(UserHandle unusedNewUser) {
            mAdapterLock.readLock().lock();
            try {
                if (mAdapter != null) {
                    mAdapter.unregisterCallback(
                            mBluetoothCallback, mContext.getAttributionSource());
                }
            } catch (RemoteException e) {
                Log.e(TAG, "Unable to unregister", e);
            } finally {
                mAdapterLock.readLock().unlock();
            }

            // This method is always called while bluetooth is in STATE_ON
            assert (mState.oneOf(STATE_ON));

            // disable
            addActiveLog(ENABLE_DISABLE_REASON_USER_SWITCH, false);
            handleDisable();
            // Pbap service need receive STATE_TURNING_OFF intent to close
            bluetoothStateChangeHandler(STATE_ON, STATE_TURNING_OFF);

            boolean didDisableTimeout = !waitForState(STATE_OFF);

            bluetoothStateChangeHandler(STATE_TURNING_OFF, STATE_OFF);

            //
            // If disabling Bluetooth times out, wait for an
            // additional amount of time to ensure the process is
            // shut down completely before attempting to restart.
            //
            if (didDisableTimeout) {
                SystemClock.sleep(3000);
            } else {
                SystemClock.sleep(100);
            }

            mHandler.removeMessages(MESSAGE_BLUETOOTH_STATE_CHANGE);
            mState.set(STATE_OFF);
            // enable
            addActiveLog(ENABLE_DISABLE_REASON_USER_SWITCH, true);
            // mEnable flag could have been reset on stopBle. Reenable it.
            mEnable = true;
            handleEnable(mQuietEnable);
        }
    }

    private boolean isBinding() {
        return mHandler.hasMessages(MESSAGE_TIMEOUT_BIND);
    }

    private void handleEnableMessage(int quietEnable, int isBle) {
        if (mShutdownInProgress) {
            Log.d(TAG, "Skip Bluetooth Enable in device shutdown process");
            return;
        }

        if (mHandler.hasMessages(MESSAGE_HANDLE_DISABLE_DELAYED)
                || mHandler.hasMessages(MESSAGE_HANDLE_ENABLE_DELAYED)) {
            // We are handling enable or disable right now, wait for it.
            mHandler.sendMessageDelayed(
                    mHandler.obtainMessage(MESSAGE_ENABLE, quietEnable, isBle),
                    ENABLE_DISABLE_DELAY_MS);
            return;
        }

        mHandler.removeMessages(MESSAGE_RESTART_BLUETOOTH_SERVICE);
        mEnable = true;

        if (isBle == 0) {
            setBluetoothPersistedState(BLUETOOTH_ON_BLUETOOTH);
        }

        // Use service interface to get the exact state
        mAdapterLock.readLock().lock();
        try {
            if (mAdapter != null) {
                boolean isHandled = true;
                switch (mState.get()) {
                    case STATE_BLE_ON:
                        if (isBle == 1) {
                            Log.i(TAG, "Already at BLE_ON State");
                        } else {
                            Log.w(TAG, "BT Enable in BLE_ON State, going to ON");
                            mAdapter.startBrEdr(mContext.getAttributionSource());
                        }
                        break;
                    case STATE_BLE_TURNING_ON:
                    case STATE_TURNING_ON:
                    case STATE_ON:
                        Log.i(TAG, "MESSAGE_ENABLE: already enabled");
                        break;
                    default:
                        isHandled = false;
                        break;
                }
                if (isHandled) return;
            }
        } catch (RemoteException e) {
            Log.e(TAG, "", e);
        } finally {
            mAdapterLock.readLock().unlock();
        }

        mQuietEnable = (quietEnable == 1);
        if (mAdapter == null) {
            handleEnable(mQuietEnable);
        } else {
            //
            // We need to wait until transitioned to STATE_OFF and
            // the previous Bluetooth process has exited. The
            // waiting period has three components:
            // (a) Wait until the local state is STATE_OFF. This
            //     is accomplished by sending delay a message
            //     MESSAGE_HANDLE_ENABLE_DELAYED
            // (b) Wait until the STATE_OFF state is updated to
            //     all components.
            // (c) Wait until the Bluetooth process exits, and
            //     ActivityManager detects it.
            // The waiting for (b) and (c) is accomplished by
            // delaying the MESSAGE_RESTART_BLUETOOTH_SERVICE
            // message. The delay time is backed off if Bluetooth
            // continuously failed to turn on itself.
            //
            mWaitForEnableRetry = 0;
            mHandler.sendEmptyMessageDelayed(
                    MESSAGE_HANDLE_ENABLE_DELAYED, ENABLE_DISABLE_DELAY_MS);
        }
    }

    private void handleDisableMessage() {
        if (mHandler.hasMessages(MESSAGE_HANDLE_DISABLE_DELAYED)
                || isBinding()
                || mHandler.hasMessages(MESSAGE_HANDLE_ENABLE_DELAYED)) {
            // We are handling enable or disable right now, wait for it.
            mHandler.sendEmptyMessageDelayed(MESSAGE_DISABLE, ENABLE_DISABLE_DELAY_MS);
            return;
        }

        mHandler.removeMessages(MESSAGE_RESTART_BLUETOOTH_SERVICE);

        if (mEnable && mAdapter != null) {
            mWaitForDisableRetry = 0;
            mHandler.sendEmptyMessageDelayed(
                    MESSAGE_HANDLE_DISABLE_DELAYED, ENABLE_DISABLE_DELAY_MS);
        } else {
            mEnable = false;
            handleDisable();
        }
    }

    private void handleEnable(boolean quietMode) {
        mQuietEnable = quietMode;

        mAdapterLock.writeLock().lock();
        try {
            if (mAdapter == null && !isBinding()) {
                Log.d(TAG, "binding Bluetooth service");
                // Start bind timeout and bind
                mHandler.sendEmptyMessageDelayed(MESSAGE_TIMEOUT_BIND, TIMEOUT_BIND_MS);
                Intent i = new Intent(IBluetooth.class.getName());
                if (!doBind(
                        i,
                        mConnection,
                        Context.BIND_AUTO_CREATE | Context.BIND_IMPORTANT,
                        UserHandle.CURRENT)) {
                    mHandler.removeMessages(MESSAGE_TIMEOUT_BIND);
                }
            } else if (!Flags.fastBindToApp() && mAdapter != null) {
                // Enable bluetooth
                try {
                    mAdapter.enable(mQuietEnable, mContext.getAttributionSource());
                } catch (RemoteException e) {
                    Log.e(TAG, "Unable to call enable()", e);
                }
            }
        } finally {
            mAdapterLock.writeLock().unlock();
        }
    }

    boolean doBind(Intent intent, ServiceConnection conn, int flags, UserHandle user) {
        ComponentName comp = resolveSystemService(intent);
        intent.setComponent(comp);
        if (comp == null || !mContext.bindServiceAsUser(intent, conn, flags, user)) {
            Log.e(TAG, "Fail to bind to: " + intent);
            return false;
        }
        return true;
    }

    private void handleDisable() {
        mAdapterLock.readLock().lock();
        try {
            if (mAdapter != null) {
                Log.d(TAG, "handleDisable: Sending off request.");
                mAdapter.disable(mContext.getAttributionSource());
            }
        } catch (RemoteException e) {
            Log.e(TAG, "Unable to call disable()", e);
        } finally {
            mAdapterLock.readLock().unlock();
        }
    }

    private void broadcastIntentStateChange(String action, int prevState, int newState) {
        Log.d(
                TAG,
                "broadcastIntentStateChange:"
                        + (" action=" + action.substring(action.lastIndexOf('.') + 1))
                        + (" prevState=" + BluetoothAdapter.nameForState(prevState))
                        + (" newState=" + BluetoothAdapter.nameForState(newState)));
        // Send broadcast message to everyone else
        Intent intent = new Intent(action);
        intent.putExtra(BluetoothAdapter.EXTRA_PREVIOUS_STATE, prevState);
        intent.putExtra(BluetoothAdapter.EXTRA_STATE, newState);
        intent.addFlags(Intent.FLAG_RECEIVER_REGISTERED_ONLY_BEFORE_BOOT);
        mContext.sendBroadcastAsUser(
                intent, UserHandle.ALL, null, getTempAllowlistBroadcastOptions());
    }

    private boolean isBleState(int state) {
        switch (state) {
            case STATE_BLE_ON:
            case STATE_BLE_TURNING_ON:
            case STATE_BLE_TURNING_OFF:
                return true;
        }
        return false;
    }

    private void bluetoothStateChangeHandler(int prevState, int newState) {
        if (prevState == newState) { // No change. Nothing to do.
            return;
        }

        if (prevState == STATE_ON) {
            autoOnSetupTimer();
        }

        // Notify all proxy objects first of adapter state change
        if (newState == STATE_ON) {
            if (isAtLeastV() && mDeviceConfigAllowAutoOn) {
                AutoOnFeature.notifyBluetoothOn(mCurrentUserContext);
            }
            sendBluetoothOnCallback();
        } else if (newState == STATE_OFF) {
            // If Bluetooth is off, send service down event to proxy objects, and unbind
            Log.d(TAG, "bluetoothStateChangeHandler: Bluetooth is OFF send Service Down");
            sendBluetoothServiceDownCallback();
            unbindAndFinish();
        } else if (newState == STATE_BLE_ON && prevState == STATE_BLE_TURNING_ON) {
            continueFromBleOnState();
        } // Nothing specific to do for STATE_TURNING_<X>

        broadcastIntentStateChange(BluetoothAdapter.ACTION_BLE_STATE_CHANGED, prevState, newState);

        // BLE state are shown as STATE_OFF for BrEdr users
        final int prevBrEdrState = isBleState(prevState) ? STATE_OFF : prevState;
        final int newBrEdrState = isBleState(newState) ? STATE_OFF : newState;

        if (prevBrEdrState != newBrEdrState) { // Only broadcast when there is a BrEdr state change.
            if (newBrEdrState == STATE_OFF) {
                sendBluetoothOffCallback();
                sendBrEdrDownCallback();
            }
            broadcastIntentStateChange(
                    BluetoothAdapter.ACTION_STATE_CHANGED, prevBrEdrState, newBrEdrState);
        }
    }

    boolean waitForManagerState(int state) {
        return mState.waitForState(STATE_TIMEOUT, state);
    }

    private boolean waitForState(int... states) {
        return mState.waitForState(STATE_TIMEOUT, states);
    }

    private void sendDisableMsg(int reason) {
        sendDisableMsg(reason, mContext.getPackageName());
    }

    private void sendDisableMsg(int reason) {
        sendDisableMsg(reason, mContext.getPackageName());
    }

    private void sendDisableMsg(int reason, String packageName) {
        mHandler.sendEmptyMessage(MESSAGE_DISABLE);
        addActiveLog(reason, packageName, false, false);
    }

    private void sendEnableMsg(boolean quietMode, int reason) {
        sendEnableMsg(quietMode, reason, mContext.getPackageName());
    }

    private void sendEnableMsg(boolean quietMode, int reason, String packageName) {
        sendEnableMsg(quietMode, reason, packageName, false);
    }

    private void sendEnableMsg(boolean quietMode, int reason, String packageName, boolean isBle) {
        mHandler.obtainMessage(MESSAGE_ENABLE, quietMode ? 1 : 0, isBle ? 1 : 0).sendToTarget();
        addActiveLog(reason, packageName, true, isBle);
        mLastEnabledTime = SystemClock.elapsedRealtime();
    }

    private void addActiveLog(int reason, boolean enable) {
        addActiveLog(reason, mContext.getPackageName(), enable, false);
    }

    private void addActiveLog(int reason, String packageName, boolean enable, boolean isBle) {
        ActiveLog lastActiveLog = mActiveLogs.peekLast();
        synchronized (mActiveLogs) {
            if (mActiveLogs.size() > ACTIVE_LOG_MAX_SIZE) {
                mActiveLogs.remove();
            }
            mActiveLogs.add(
                    new ActiveLog(reason, packageName, enable, isBle, System.currentTimeMillis()));

            int state =
                    enable
                            ? BluetoothStatsLog.BLUETOOTH_ENABLED_STATE_CHANGED__STATE__ENABLED
                            : BluetoothStatsLog.BLUETOOTH_ENABLED_STATE_CHANGED__STATE__DISABLED;

            int lastState;
            long timeSinceLastChanged;
            if (lastActiveLog == null) {
                lastState = BluetoothStatsLog.BLUETOOTH_ENABLED_STATE_CHANGED__STATE__UNKNOWN;
                timeSinceLastChanged = 0;
            } else {
                lastState =
                        lastActiveLog.getEnable()
                                ? BluetoothStatsLog.BLUETOOTH_ENABLED_STATE_CHANGED__STATE__ENABLED
                                : BluetoothStatsLog
                                        .BLUETOOTH_ENABLED_STATE_CHANGED__STATE__DISABLED;
                timeSinceLastChanged = System.currentTimeMillis() - lastActiveLog.getTimestamp();
            }

            BluetoothStatsLog.write_non_chained(
                    BluetoothStatsLog.BLUETOOTH_ENABLED_STATE_CHANGED,
                    Binder.getCallingUid(),
                    null,
                    state,
                    reason,
                    packageName,
                    lastState,
                    timeSinceLastChanged);
        }
    }

    private void addCrashLog() {
        synchronized (mCrashTimestamps) {
            if (mCrashTimestamps.size() == CRASH_LOG_MAX_SIZE) {
                mCrashTimestamps.removeFirst();
            }
            mCrashTimestamps.add(System.currentTimeMillis());
            mCrashes++;
        }
    }

    private void recoverBluetoothServiceFromError(boolean clearBle) {
        Log.e(TAG, "recoverBluetoothServiceFromError");
        boolean repeatAirplaneRunnable = false;

        // 0 means we are matching unset `what` since we are using a token instead
        if (mHandler.hasMessages(0, ON_AIRPLANE_MODE_CHANGED_TOKEN)) {
            mHandler.removeCallbacksAndMessages(ON_AIRPLANE_MODE_CHANGED_TOKEN);
            repeatAirplaneRunnable = true;
        }
        mAdapterLock.readLock().lock();
        try {
            if (mAdapter != null) {
                // Unregister callback object
                mAdapter.unregisterCallback(mBluetoothCallback, mContext.getAttributionSource());
            }
        } catch (RemoteException e) {
            Log.e(TAG, "Unable to unregister", e);
        } finally {
            mAdapterLock.readLock().unlock();
        }

        SystemClock.sleep(500);

        // disable
        addActiveLog(ENABLE_DISABLE_REASON_START_ERROR, false);
        handleDisable();

        waitForState(STATE_OFF);

        sendBluetoothServiceDownCallback();

        mAdapterLock.writeLock().lock();
        try {
            if (mAdapter != null) {
                mAdapter = null;
                // Unbind
                mContext.unbindService(mConnection);
            }
        } finally {
            mAdapterLock.writeLock().unlock();
        }

        mHandler.removeMessages(MESSAGE_BLUETOOTH_STATE_CHANGE);
        mState.set(STATE_OFF);

        if (clearBle) {
            clearBleApps();
        }

        mEnable = false;

        // Send a Bluetooth Restart message to reenable bluetooth
        mHandler.sendEmptyMessageDelayed(MESSAGE_RESTART_BLUETOOTH_SERVICE, ERROR_RESTART_TIME_MS);

        if (repeatAirplaneRunnable) {
            onAirplaneModeChanged(AirplaneModeListener.isOnOverrode());
        }
    }

    private boolean isBluetoothDisallowed() {
        final long callingIdentity = Binder.clearCallingIdentity();
        try {
            return mContext.getSystemService(UserManager.class)
                    .hasUserRestrictionForUser(UserManager.DISALLOW_BLUETOOTH, UserHandle.SYSTEM);
        } finally {
            Binder.restoreCallingIdentity(callingIdentity);
        }
    }

    /**
     * Disables BluetoothOppLauncherActivity component, so the Bluetooth sharing option is not
     * offered to the user if Bluetooth or sharing is disallowed. Puts the component to its default
     * state if Bluetooth is not disallowed.
     *
     * @param userHandle user to disable bluetooth sharing for
     * @param bluetoothSharingDisallowed whether bluetooth sharing is disallowed.
     */
    private void updateOppLauncherComponentState(
            UserHandle userHandle, boolean bluetoothSharingDisallowed) {
        try {
            int newState;
            if (bluetoothSharingDisallowed) {
                newState = PackageManager.COMPONENT_ENABLED_STATE_DISABLED;
            } else if (BluetoothProperties.isProfileOppEnabled().orElse(false)) {
                newState = PackageManager.COMPONENT_ENABLED_STATE_ENABLED;
            } else {
                newState = PackageManager.COMPONENT_ENABLED_STATE_DEFAULT;
            }

            // Bluetooth OPP activities that should always be enabled,
            // even when Bluetooth is turned OFF.
            List<String> baseBluetoothOppActivities =
                    List.of(
                            // Base sharing activity
                            "com.android.bluetooth.opp.BluetoothOppLauncherActivity",
                            // BT enable activities
                            "com.android.bluetooth.opp.BluetoothOppBtEnableActivity",
                            "com.android.bluetooth.opp.BluetoothOppBtEnablingActivity",
                            "com.android.bluetooth.opp.BluetoothOppBtErrorActivity");

            PackageManager systemPackageManager = mContext.getPackageManager();
            PackageManager userPackageManager =
                    mContext.createContextAsUser(userHandle, 0).getPackageManager();
            var allPackages = systemPackageManager.getPackagesForUid(Process.BLUETOOTH_UID);
            for (String candidatePackage : allPackages) {
                Log.v(TAG, "Searching package " + candidatePackage);
                PackageInfo packageInfo;
                try {
                    packageInfo =
                            systemPackageManager.getPackageInfo(
                                    candidatePackage,
                                    PackageManager.PackageInfoFlags.of(
                                            PackageManager.GET_ACTIVITIES
                                                    | PackageManager.MATCH_ANY_USER
                                                    | PackageManager.MATCH_UNINSTALLED_PACKAGES
                                                    | PackageManager.MATCH_DISABLED_COMPONENTS));
                } catch (PackageManager.NameNotFoundException e) {
                    // ignore, try next package
                    Log.e(TAG, "Could not find package " + candidatePackage);
                    continue;
                } catch (Exception e) {
                    Log.e(TAG, "Error while loading package" + e);
                    continue;
                }
                if (packageInfo.activities == null) {
                    continue;
                }
                for (var activity : packageInfo.activities) {
                    Log.v(TAG, "Checking activity " + activity.name);
                    if (baseBluetoothOppActivities.contains(activity.name)) {
                        for (String activityName : baseBluetoothOppActivities) {
                            userPackageManager.setComponentEnabledSetting(
                                    new ComponentName(candidatePackage, activityName),
                                    newState,
                                    PackageManager.DONT_KILL_APP);
                        }
                        return;
                    }
                }
            }

            Log.e(
                    TAG,
                    "Cannot toggle Bluetooth OPP activities, could not find them in any package");
        } catch (Exception e) {
            Log.e(TAG, "updateOppLauncherComponentState failed: " + e);
        }
    }

    private int getServiceRestartMs() {
        return (mErrorRecoveryRetryCounter + 1) * SERVICE_RESTART_TIME_MS;
    }

    void dump(FileDescriptor fd, PrintWriter writer, String[] args) {
        if ((args.length > 0) && args[0].startsWith("--proto")) {
            dumpProto(fd);
            return;
        }
        String errorMsg = null;

        writer.println("Bluetooth Status");
        writer.println("  enabled: " + isEnabled());
        writer.println("  state: " + mState);
        writer.println("  address: " + logAddress(mAddress));
        writer.println("  name: " + mName);
        if (mEnable) {
            long onDuration = SystemClock.elapsedRealtime() - mLastEnabledTime;
            String onDurationString =
                    String.format(
                            Locale.US,
                            "%02d:%02d:%02d.%03d",
                            (int) (onDuration / (1000 * 60 * 60)),
                            (int) ((onDuration / (1000 * 60)) % 60),
                            (int) ((onDuration / 1000) % 60),
                            (int) (onDuration % 1000));
            writer.println("  time since enabled: " + onDurationString);
        }

        if (mActiveLogs.size() == 0) {
            writer.println("\nBluetooth never enabled!");
        } else {
            writer.println("\nEnable log:");
            for (ActiveLog log : mActiveLogs) {
                writer.println("  " + log);
            }
        }

        writer.println("\nBluetooth crashed " + mCrashes + " time" + (mCrashes == 1 ? "" : "s"));
        if (mCrashes == CRASH_LOG_MAX_SIZE) {
            writer.println("(last " + CRASH_LOG_MAX_SIZE + ")");
        }
        for (Long time : mCrashTimestamps) {
            writer.println("  " + timeToLog(time));
        }

        writer.println(
                "\n"
                        + mBleApps.size()
                        + " BLE app"
                        + (mBleApps.size() == 1 ? "" : "s")
                        + " registered");
        for (ClientDeathRecipient app : mBleApps.values()) {
            writer.println("  " + app.getPackageName());
        }

        writer.println("\nBluetoothManagerService:");
        writer.println("  mEnable:" + mEnable);
        writer.println("  mQuietEnable:" + mQuietEnable);
        writer.println("  mEnableExternal:" + mEnableExternal);
        writer.println("  mQuietEnableExternal:" + mQuietEnableExternal);

        writer.println("");
        writer.flush();
        if (args.length == 0) {
            // Add arg to produce output
            args = new String[1];
            args[0] = "--print";
        }

        try {
            dumpBluetoothFlags(writer);
        } catch (Exception e) {
            writer.println("Exception while dumping Bluetooth Flags");
        }

        if (mAdapter == null) {
            errorMsg = "Bluetooth Service not connected";
        } else {
            try {
                mAdapter.getAdapterBinder().asBinder().dumpAsync(fd, args);
            } catch (RemoteException re) {
                errorMsg = "RemoteException while dumping Bluetooth Service";
            }
        }
        if (errorMsg != null) {
            writer.println(errorMsg);
        }
    }

    private void dumpBluetoothFlags(PrintWriter writer)
            throws IllegalAccessException, InvocationTargetException {
        writer.println("🚩Flag dump:");

        // maxLen is used to align the flag output
        int maxLen =
                Arrays.stream(Flags.class.getDeclaredMethods())
                        .map(Method::getName)
                        .map(String::length)
                        .max(Integer::compare)
                        .get();

        String fmt = "\t%s: %-" + maxLen + "s %s";

        for (Method m : Flags.class.getDeclaredMethods()) {
            String flagStatus = ((Boolean) m.invoke(null)) ? "[■]" : "[ ]";
            String name = m.getName();
            String snakeCaseName = name.replaceAll("([A-Z])", "_$1").toLowerCase(Locale.US);
            writer.println(String.format(fmt, flagStatus, name, snakeCaseName));
        }
        writer.println("");
    }

    private void dumpProto(FileDescriptor fd) {
        final ProtoOutputStream proto = new ProtoOutputStream(new FileOutputStream(fd));
        proto.write(BluetoothManagerServiceDumpProto.ENABLED, isEnabled());
        proto.write(BluetoothManagerServiceDumpProto.STATE, mState.get());
        proto.write(
                BluetoothManagerServiceDumpProto.STATE_NAME,
                BluetoothAdapter.nameForState(mState.get()));
        proto.write(BluetoothManagerServiceDumpProto.ADDRESS, logAddress(mAddress));
        proto.write(BluetoothManagerServiceDumpProto.NAME, mName);
        if (mEnable) {
            proto.write(BluetoothManagerServiceDumpProto.LAST_ENABLED_TIME_MS, mLastEnabledTime);
        }
        proto.write(
                BluetoothManagerServiceDumpProto.CURR_TIMESTAMP_MS, SystemClock.elapsedRealtime());
        for (ActiveLog log : mActiveLogs) {
            long token = proto.start(BluetoothManagerServiceDumpProto.ACTIVE_LOGS);
            log.dump(proto);
            proto.end(token);
        }
        proto.write(BluetoothManagerServiceDumpProto.NUM_CRASHES, mCrashes);
        proto.write(
                BluetoothManagerServiceDumpProto.CRASH_LOG_MAXED, mCrashes == CRASH_LOG_MAX_SIZE);
        for (Long time : mCrashTimestamps) {
            proto.write(BluetoothManagerServiceDumpProto.CRASH_TIMESTAMPS_MS, time);
        }
        proto.write(BluetoothManagerServiceDumpProto.NUM_BLE_APPS, mBleApps.size());
        for (ClientDeathRecipient app : mBleApps.values()) {
            proto.write(
                    BluetoothManagerServiceDumpProto.BLE_APP_PACKAGE_NAMES, app.getPackageName());
        }
        proto.flush();
    }

    private static String getEnableDisableReasonString(int reason) {
        switch (reason) {
            case ENABLE_DISABLE_REASON_APPLICATION_REQUEST:
                return "APPLICATION_REQUEST";
            case ENABLE_DISABLE_REASON_AIRPLANE_MODE:
                return "AIRPLANE_MODE";
            case ENABLE_DISABLE_REASON_DISALLOWED:
                return "DISALLOWED";
            case ENABLE_DISABLE_REASON_RESTARTED:
                return "RESTARTED";
            case ENABLE_DISABLE_REASON_START_ERROR:
                return "START_ERROR";
            case ENABLE_DISABLE_REASON_SYSTEM_BOOT:
                return "SYSTEM_BOOT";
            case ENABLE_DISABLE_REASON_CRASH:
                return "CRASH";
            case ENABLE_DISABLE_REASON_USER_SWITCH:
                return "USER_SWITCH";
            case ENABLE_DISABLE_REASON_RESTORE_USER_SETTING:
                return "RESTORE_USER_SETTING";
            case ENABLE_DISABLE_REASON_FACTORY_RESET:
                return "FACTORY_RESET";
            case ENABLE_DISABLE_REASON_SATELLITE_MODE:
                return "SATELLITE MODE";
            default:
                return "UNKNOWN[" + reason + "]";
        }
    }

    static @NonNull Bundle getTempAllowlistBroadcastOptions() {
        final long duration = 10_000;
        final BroadcastOptions bOptions = BroadcastOptions.makeBasic();
        bOptions.setTemporaryAppAllowlist(
                duration,
                TEMPORARY_ALLOW_LIST_TYPE_FOREGROUND_SERVICE_ALLOWED,
                PowerExemptionManager.REASON_BLUETOOTH_BROADCAST,
                "");
        return bOptions.toBundle();
    }

    private ComponentName resolveSystemService(@NonNull Intent intent) {
        List<ResolveInfo> results = mContext.getPackageManager().queryIntentServices(intent, 0);
        if (results == null) {
            return null;
        }
        ComponentName comp = null;
        for (int i = 0; i < results.size(); i++) {
            ResolveInfo ri = results.get(i);
            if ((ri.serviceInfo.applicationInfo.flags & ApplicationInfo.FLAG_SYSTEM) == 0) {
                continue;
            }
            ComponentName foundComp =
                    new ComponentName(
                            ri.serviceInfo.applicationInfo.packageName, ri.serviceInfo.name);
            if (comp != null) {
                throw new IllegalStateException(
                        "Multiple system services handle "
                                + intent
                                + ": "
                                + comp
                                + ", "
                                + foundComp);
            }
            comp = foundComp;
        }
        return comp;
    }

    int setBtHciSnoopLogMode(int mode) {
        final BluetoothProperties.snoop_log_mode_values snoopMode;

        switch (mode) {
            case BluetoothAdapter.BT_SNOOP_LOG_MODE_DISABLED:
                snoopMode = BluetoothProperties.snoop_log_mode_values.DISABLED;
                break;
            case BluetoothAdapter.BT_SNOOP_LOG_MODE_FILTERED:
                snoopMode = BluetoothProperties.snoop_log_mode_values.FILTERED;
                break;
            case BluetoothAdapter.BT_SNOOP_LOG_MODE_FULL:
                snoopMode = BluetoothProperties.snoop_log_mode_values.FULL;
                break;
            default:
                Log.e(TAG, "setBtHciSnoopLogMode: Not a valid mode:" + mode);
                return BluetoothStatusCodes.ERROR_BAD_PARAMETERS;
        }
        try {
            BluetoothProperties.snoop_log_mode(snoopMode);
        } catch (RuntimeException e) {
            Log.e(TAG, "setBtHciSnoopLogMode: Failed to set mode to " + mode + ": " + e);
            return BluetoothStatusCodes.ERROR_UNKNOWN;
        }
        return BluetoothStatusCodes.SUCCESS;
    }

    int getBtHciSnoopLogMode() {
        BluetoothProperties.snoop_log_mode_values mode =
                BluetoothProperties.snoop_log_mode()
                        .orElse(BluetoothProperties.snoop_log_mode_values.DISABLED);
        if (mode == BluetoothProperties.snoop_log_mode_values.FILTERED) {
            return BluetoothAdapter.BT_SNOOP_LOG_MODE_FILTERED;
        } else if (mode == BluetoothProperties.snoop_log_mode_values.FULL) {
            return BluetoothAdapter.BT_SNOOP_LOG_MODE_FULL;
        }
        return BluetoothAdapter.BT_SNOOP_LOG_MODE_DISABLED;
    }

    private final boolean mDeviceConfigAllowAutoOn;

    private void autoOnSetupTimer() {
        if (!mDeviceConfigAllowAutoOn) {
            Log.d(TAG, "No support for AutoOn feature: Not creating a timer");
            return;
        }
        AutoOnFeature.resetAutoOnTimerForUser(
                mLooper, mCurrentUserContext, mState, this::enableFromAutoOn);
    }

    private <T> T postAndWait(Callable<T> callable) {
        FutureTask<T> task = new FutureTask(callable);

        mHandler.post(task);
        try {
            return task.get(1, TimeUnit.SECONDS);
        } catch (TimeoutException | InterruptedException e) {
            SneakyThrow.sneakyThrow(e);
        } catch (ExecutionException e) {
            SneakyThrow.sneakyThrow(e.getCause());
        }
        return null;
    }

    boolean isAutoOnSupported() {
        return mDeviceConfigAllowAutoOn
                && postAndWait(
                        () ->
                                AutoOnFeature.isUserSupported(
                                        mCurrentUserContext.getContentResolver()));
    }

    boolean isAutoOnEnabled() {
        if (!mDeviceConfigAllowAutoOn) {
            throw new IllegalStateException("AutoOnFeature is not supported in current config");
        }
        return postAndWait(() -> AutoOnFeature.isUserEnabled(mCurrentUserContext));
    }

    @RequiresApi(Build.VERSION_CODES.VANILLA_ICE_CREAM)
    void setAutoOnEnabled(boolean status) {
        if (!mDeviceConfigAllowAutoOn) {
            throw new IllegalStateException("AutoOnFeature is not supported in current config");
        }
        postAndWait(
                Executors.callable(
                        () ->
                                AutoOnFeature.setUserEnabled(
                                        mLooper,
                                        mCurrentUserContext,
                                        mState,
                                        status,
                                        this::enableFromAutoOn)));
    }

    /**
     * Check if BLE is supported by this platform
     *
     * @param context current device context
     * @return true if BLE is supported, false otherwise
     */
    private static boolean isBleSupported(Context context) {
        return context.getPackageManager().hasSystemFeature(PackageManager.FEATURE_BLUETOOTH_LE);
    }

    /**
     * Check if this is an automotive device
     *
     * @param context current device context
     * @return true if this Android device is an automotive device, false otherwise
     */
    private static boolean isAutomotive(Context context) {
        return context.getPackageManager().hasSystemFeature(PackageManager.FEATURE_AUTOMOTIVE);
    }

    /**
     * Check if this is a watch device
     *
     * @param context current device context
     * @return true if this Android device is a watch device, false otherwise
     */
    private static boolean isWatch(Context context) {
        return context.getPackageManager().hasSystemFeature(PackageManager.FEATURE_WATCH);
    }

    /**
     * Check if this is a TV device
     *
     * @param context current device context
     * @return true if this Android device is a TV device, false otherwise
     */
    private static boolean isTv(Context context) {
        PackageManager pm = context.getPackageManager();
        return pm.hasSystemFeature(PackageManager.FEATURE_TELEVISION)
                || pm.hasSystemFeature(PackageManager.FEATURE_LEANBACK);
    }
}<|MERGE_RESOLUTION|>--- conflicted
+++ resolved
@@ -127,38 +127,6 @@
     private static final int ACTIVE_LOG_MAX_SIZE = 20;
     private static final int CRASH_LOG_MAX_SIZE = 100;
 
-<<<<<<< HEAD
-    // Maximum msec to wait for a bind
-    private static final int TIMEOUT_BIND_MS =
-            3000 * SystemProperties.getInt("ro.hw_timeout_multiplier", 1);
-
-    // Timeout value for synchronous binder call
-    private static final Duration SYNC_CALLS_TIMEOUT =
-            Duration.ofSeconds(3 * SystemProperties.getInt("ro.hw_timeout_multiplier", 1));
-
-    /**
-     * @return timeout value for synchronous binder call
-     */
-    private static Duration getSyncTimeout() {
-        return SYNC_CALLS_TIMEOUT;
-    }
-
-    // Maximum msec to wait for service restart
-    private static final int SERVICE_RESTART_TIME_MS =
-            400 * SystemProperties.getInt("ro.hw_timeout_multiplier", 1);
-    // Maximum msec to wait for restart due to error
-    private static final int ERROR_RESTART_TIME_MS =
-            3000 * SystemProperties.getInt("ro.hw_timeout_multiplier", 1);
-    // Maximum msec to delay MESSAGE_USER_SWITCHED
-    private static final int USER_SWITCHED_TIME_MS =
-            200 * SystemProperties.getInt("ro.hw_timeout_multiplier", 1);
-    // Delay for the addProxy function in msec
-    private static final int ADD_PROXY_DELAY_MS =
-            100 * SystemProperties.getInt("ro.hw_timeout_multiplier", 1);
-    // Delay for retrying enable and disable in msec
-    private static final int ENABLE_DISABLE_DELAY_MS =
-            300 * SystemProperties.getInt("ro.hw_timeout_multiplier", 1);
-=======
     // See android.os.Build.HW_TIMEOUT_MULTIPLIER. This should not be set on real hw
     private static final int HW_MULTIPLIER = SystemProperties.getInt("ro.hw_timeout_multiplier", 1);
 
@@ -178,7 +146,6 @@
     private static final int ADD_PROXY_DELAY_MS = 100 * HW_MULTIPLIER;
     // Delay for retrying enable and disable in msec
     private static final int ENABLE_DISABLE_DELAY_MS = 300 * HW_MULTIPLIER;
->>>>>>> e110efe6
 
     @VisibleForTesting static final int MESSAGE_ENABLE = 1;
     @VisibleForTesting static final int MESSAGE_DISABLE = 2;
@@ -823,17 +790,10 @@
     private String logAddress(String address) {
         if (address == null) {
             return "[address is null]";
-<<<<<<< HEAD
         }
         if (address.length() != 17) {
             return "[address invalid]";
         }
-=======
-        }
-        if (address.length() != 17) {
-            return "[address invalid]";
-        }
->>>>>>> e110efe6
         return "XX:XX:XX:XX:" + address.substring(address.length() - 5);
     }
 
@@ -1194,21 +1154,7 @@
             Log.e(TAG, "sendBrEdrDownCallback: Call to mAdapter failed.", e);
         } finally {
             mAdapterLock.readLock().unlock();
-<<<<<<< HEAD
-        }
-    }
-
-    private Unit enableFromAutoOn() {
-        if (isBluetoothDisallowed()) {
-            Log.d(TAG, "Bluetooth is not allowed, preventing AutoOn");
-            return Unit.INSTANCE;
-=======
->>>>>>> e110efe6
-        }
-        Counter.logIncrement("bluetooth.value_auto_on_triggered");
-        sendToggleNotification("auto_on_bt_enabled_notification");
-        enable("BluetoothSystemServer/AutoOn");
-        return Unit.INSTANCE;
+        }
     }
 
     private Unit enableFromAutoOn() {
@@ -1298,57 +1244,6 @@
         mAdapterLock.writeLock().lock();
         try {
             mHandler.removeMessages(MESSAGE_BLUETOOTH_STATE_CHANGE);
-<<<<<<< HEAD
-            if (mAdapter != null) {
-                try {
-                    mAdapter.unregisterCallback(
-                            mBluetoothCallback, mContext.getAttributionSource());
-                } catch (RemoteException e) {
-                    Log.e(TAG, "Unable to unregister BluetoothCallback", e);
-                }
-
-                if (!Flags.explicitKillFromSystemServer()) {
-                    mAdapter = null;
-                    mContext.unbindService(mConnection);
-                    mHandler.removeMessages(MESSAGE_TIMEOUT_BIND);
-                    return;
-                }
-
-                CompletableFuture<Void> binderDead = new CompletableFuture<>();
-                try {
-                    mAdapter.getAdapterBinder()
-                            .asBinder()
-                            .linkToDeath(() -> binderDead.complete(null), 0);
-                } catch (RemoteException e) {
-                    Log.e(TAG, "Failed to linkToDeath", e);
-                    binderDead.complete(null);
-                }
-
-                // Unbind first to avoid receiving "onServiceDisconnected"
-                mContext.unbindService(mConnection);
-
-                try {
-                    // Force kill the bluetooth to make sure the process is not reused.
-                    // Note that in a perfect world, we should be able to re-init the same process.
-                    // Unfortunately, this require an heavy rework of the shutdown implementation
-                    // TODO: b/339501753 - Properly stop Bluetooth without killing it
-                    mAdapter.killBluetoothProcess();
-
-                    // if the kill throw, skip waiting as there is no bluetooth to wait for
-                    binderDead.get(1, TimeUnit.SECONDS);
-                } catch (android.os.DeadObjectException e) {
-                    // Reduce error -> info since Bluetooth may already be dead prior to this call
-                    Log.i(TAG, "Bluetooth already dead 💀");
-                } catch (RemoteException e) {
-                    Log.e(TAG, "Unexpected error when calling killBluetoothProcess", e);
-                } catch (TimeoutException | InterruptedException | ExecutionException e) {
-                    Log.e(TAG, "Bluetooth death not received in time", e);
-                }
-
-                mAdapter = null;
-                mHandler.removeMessages(MESSAGE_TIMEOUT_BIND);
-            }
-=======
             if (mAdapter == null) {
                 return;
             }
@@ -1403,7 +1298,6 @@
 
             mAdapter = null;
             mHandler.removeMessages(MESSAGE_TIMEOUT_BIND);
->>>>>>> e110efe6
         } finally {
             mAdapterLock.writeLock().unlock();
         }
@@ -1415,7 +1309,6 @@
      */
     void handleOnBootPhase(UserHandle userHandle) {
         mHandler.post(() -> internalHandleOnBootPhase(userHandle));
-<<<<<<< HEAD
     }
 
     @VisibleForTesting
@@ -1458,50 +1351,6 @@
         }
     }
 
-=======
-    }
-
-    @VisibleForTesting
-    void initialize(UserHandle userHandle) {
-        mCurrentUserContext =
-                requireNonNull(
-                        mContext.createContextAsUser(userHandle, 0),
-                        "Current User Context cannot be null");
-        AirplaneModeListener.initialize(
-                mLooper,
-                mContentResolver,
-                mState,
-                this::onAirplaneModeChanged,
-                this::sendToggleNotification,
-                this::isMediaProfileConnected,
-                this::getCurrentUserContext,
-                TimeSource.Monotonic.INSTANCE);
-
-        SatelliteModeListener.initialize(mLooper, mContentResolver, this::onSatelliteModeChanged);
-    }
-
-    private void internalHandleOnBootPhase(UserHandle userHandle) {
-        Log.d(TAG, "internalHandleOnBootPhase(" + userHandle + "): Bluetooth boot completed");
-
-        initialize(userHandle);
-
-        final boolean isBluetoothDisallowed = isBluetoothDisallowed();
-        if (isBluetoothDisallowed) {
-            return;
-        }
-        final boolean isSafeMode = mContext.getPackageManager().isSafeMode();
-        if (mEnableExternal && isBluetoothPersistedStateOnBluetooth() && !isSafeMode) {
-            Log.i(TAG, "internalHandleOnBootPhase: Auto-enabling Bluetooth.");
-            sendEnableMsg(mQuietEnableExternal, ENABLE_DISABLE_REASON_SYSTEM_BOOT);
-        } else if (!isNameAndAddressSet()) {
-            Log.i(TAG, "internalHandleOnBootPhase: Getting adapter name and address");
-            mHandler.sendEmptyMessage(MESSAGE_GET_NAME_AND_ADDRESS);
-        } else {
-            autoOnSetupTimer();
-        }
-    }
-
->>>>>>> e110efe6
     /** Called when switching to a different foreground user. */
     private void handleSwitchUser(UserHandle userHandle) {
         Log.d(TAG, "handleSwitchUser(" + userHandle + ")");
@@ -2304,10 +2153,6 @@
         sendDisableMsg(reason, mContext.getPackageName());
     }
 
-    private void sendDisableMsg(int reason) {
-        sendDisableMsg(reason, mContext.getPackageName());
-    }
-
     private void sendDisableMsg(int reason, String packageName) {
         mHandler.sendEmptyMessage(MESSAGE_DISABLE);
         addActiveLog(reason, packageName, false, false);

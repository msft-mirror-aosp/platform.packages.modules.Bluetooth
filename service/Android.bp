--- conflicted
+++ resolved
@@ -30,11 +30,8 @@
             "-Xep:InvalidInlineTag:ERROR",
             "-Xep:NonApiType:ERROR",
             "-Xep:ReferenceEquality:ERROR",
-<<<<<<< HEAD
-=======
             "-Xep:UnnecessaryAssignment:ERROR",
             "-Xep:UnnecessaryAsync:ERROR",
->>>>>>> e110efe6
             "-Xep:UnusedMethod:ERROR",
             "-Xep:UnusedVariable:ERROR",
         ],

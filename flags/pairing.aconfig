--- conflicted
+++ resolved
@@ -149,8 +149,6 @@
     metadata {
         purpose: PURPOSE_BUGFIX
     }
-<<<<<<< HEAD
-=======
 }
 
 flag {
@@ -181,5 +179,4 @@
     metadata {
         purpose: PURPOSE_BUGFIX
     }
->>>>>>> 5177f60d
 }
--- conflicted
+++ resolved
@@ -2,17 +2,10 @@
 container: "com.android.btservices"
 
 flag {
-<<<<<<< HEAD
-    name: "verify_handle_before_add_accept_list"
-    namespace: "bluetooth"
-    description: "Verify there is no valid handle before adding address to the accept list"
-    bug: "338112215"
-=======
     name: "floss_separate_host_privacy_and_llprivacy"
     namespace: "bluetooth"
     description: "Allow enabling host privacy and LL privacy separately in floss"
     bug: "338134627"
->>>>>>> 67a65fc1
     metadata {
         purpose: PURPOSE_BUGFIX
     }
